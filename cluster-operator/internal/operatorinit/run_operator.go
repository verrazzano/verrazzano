--- conflicted
+++ resolved
@@ -107,13 +107,8 @@
 		props.IngressHost = rancherutil.DefaultRancherIngressHostPrefix + nginxutil.IngressNGINXNamespace()
 	}
 
-<<<<<<< HEAD
-	// only start the Rancher cluster sync controller if the cattle clusters CRD is installed
-	if crdInstalled && props.EnableCAPIRancherRegistration {
-=======
 	// only start the CAPI cluster controller if the clusters CRD is installed and the controller is enabled
-	if capiCrdInstalled && rancherRegistrationEnabled {
->>>>>>> c9c3ffe6
+	if capiCrdInstalled && props.EnableCAPIRancherRegistration {
 		log.Infof("Starting CAPI Cluster controller")
 		if err = (&capi.CAPIClusterReconciler{
 			Client:             mgr.GetClient(),
