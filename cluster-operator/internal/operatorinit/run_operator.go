// Copyright (c) 2022, 2023, Oracle and/or its affiliates.
// Licensed under the Universal Permissive License v 1.0 as shown at https://oss.oracle.com/licenses/upl.

package operatorinit

import (
	"context"
	"github.com/pkg/errors"
	"github.com/prometheus/client_golang/prometheus/promhttp"
<<<<<<< HEAD
	"github.com/verrazzano/verrazzano/cluster-operator/controllers/quickcreate/ociocne"
=======
	"github.com/verrazzano/verrazzano/cluster-operator/controllers/capi"
>>>>>>> 4c309ce7
	"github.com/verrazzano/verrazzano/cluster-operator/controllers/rancher"
	"github.com/verrazzano/verrazzano/cluster-operator/controllers/vmc"
	"github.com/verrazzano/verrazzano/pkg/k8sutil"
	"github.com/verrazzano/verrazzano/pkg/log/vzlog"
	"github.com/verrazzano/verrazzano/pkg/nginxutil"
	"github.com/verrazzano/verrazzano/pkg/rancherutil"
	"go.uber.org/zap"
	apiextv1 "k8s.io/apiextensions-apiserver/pkg/client/clientset/clientset/typed/apiextensions/v1"
	k8serrors "k8s.io/apimachinery/pkg/api/errors"
	metav1 "k8s.io/apimachinery/pkg/apis/meta/v1"
	"k8s.io/apimachinery/pkg/runtime"
	"net/http"
	"os"
	ctrl "sigs.k8s.io/controller-runtime"
	"sigs.k8s.io/controller-runtime/pkg/healthz"
	"sigs.k8s.io/yaml"
	"strings"
	"time"
)

const (
	clusterSelectorFilePath = "/var/syncClusters/selector.yaml"
	syncClustersEnvVarName  = "CLUSTER_SYNC_ENABLED"
	cattleClustersCRDName   = "clusters.management.cattle.io"
	capiClustersCRDName     = "clusters.cluster.x-k8s.io"
)

type Properties struct {
	Scheme                   *runtime.Scheme
	CertificateDir           string
	MetricsAddress           string
	ProbeAddress             string
	IngressHost              string
	EnableLeaderElection     bool
	EnableQuickCreateOCIOCNE bool
}

// StartClusterOperator Cluster operator execution entry point
<<<<<<< HEAD
func StartClusterOperator(log *zap.SugaredLogger, props Properties) error {

=======
func StartClusterOperator(metricsAddr string, enableLeaderElection bool, probeAddr string, ingressHost string, rancherRegistrationEnabled bool, log *zap.SugaredLogger, scheme *runtime.Scheme) error {
>>>>>>> 4c309ce7
	options := ctrl.Options{
		Scheme:                 props.Scheme,
		MetricsBindAddress:     props.MetricsAddress,
		Port:                   9443,
		HealthProbeBindAddress: props.ProbeAddress,
		LeaderElection:         props.EnableLeaderElection,
		LeaderElectionID:       "42d5ea87.verrazzano.io",
	}

	ingressNGINXNamespace, err := nginxutil.DetermineNamespaceForIngressNGINX(vzlog.DefaultLogger())
	if err != nil {
		return err
	}
	nginxutil.SetIngressNGINXNamespace(ingressNGINXNamespace)

	ctrlConfig := k8sutil.GetConfigOrDieFromController()
	mgr, err := ctrl.NewManager(ctrlConfig, options)
	if err != nil {
		return errors.Wrapf(err, "Failed to setup controller manager")
	}

	apiextv1Client := apiextv1.NewForConfigOrDie(ctrlConfig)
	crdInstalled, err := isCRDInstalled(apiextv1Client, cattleClustersCRDName)
	if err != nil {
		log.Error(err, "unable to determine if cattle CRD is installed")
		os.Exit(1)
	}

	// only start the Rancher cluster sync controller if the cattle clusters CRD is installed
	if crdInstalled {
		syncEnabled, clusterSelector, err := shouldSyncClusters(clusterSelectorFilePath)
		if err != nil {
			log.Error(err, "error processing cluster sync config")
			os.Exit(1)
		}

		if err = (&rancher.RancherClusterReconciler{
			Client:             mgr.GetClient(),
			ClusterSyncEnabled: syncEnabled,
			ClusterSelector:    clusterSelector,
			Log:                log,
			Scheme:             mgr.GetScheme(),
		}).SetupWithManager(mgr); err != nil {
			log.Errorf("Failed to create Rancher cluster controller: %v", err)
			os.Exit(1)
		}
	}

<<<<<<< HEAD
	if props.IngressHost == "" {
		props.IngressHost = rancherutil.DefaultRancherIngressHostPrefix + nginxutil.IngressNGINXNamespace()
=======
	crdInstalled, err = isCRDInstalled(apiextv1Client, capiClustersCRDName)
	if err != nil {
		log.Error(err, "unable to determine if CAPI CRD is installed")
		os.Exit(1)
	}

	if ingressHost == "" {
		ingressHost = rancherutil.DefaultRancherIngressHostPrefix + nginxutil.IngressNGINXNamespace()
>>>>>>> 4c309ce7
	}

	// only start the Rancher cluster sync controller if the cattle clusters CRD is installed
	if crdInstalled && rancherRegistrationEnabled {
		log.Infof("Starting CAPI Cluster controller")
		if err = (&capi.CAPIClusterReconciler{
			Client:             mgr.GetClient(),
			Log:                log,
			Scheme:             mgr.GetScheme(),
			RancherIngressHost: ingressHost,
		}).SetupWithManager(mgr); err != nil {
			log.Errorf("Failed to create CAPI cluster controller: %v", err)
			os.Exit(1)
		}
	}

	// Set up the reconciler for VerrazzanoManagedCluster objects
	if err = (&vmc.VerrazzanoManagedClusterReconciler{
		Client:             mgr.GetClient(),
		Scheme:             mgr.GetScheme(),
		RancherIngressHost: props.IngressHost,
	}).SetupWithManager(mgr); err != nil {
		log.Error(err, "Failed to setup controller VerrazzanoManagedCluster")
		os.Exit(1)
	}
	if props.EnableQuickCreateOCIOCNE {
		if err = (&ociocne.ClusterReconciler{
			Client: mgr.GetClient(),
			Scheme: mgr.GetScheme(),
			Logger: log,
		}).SetupWithManager(mgr); err != nil {
			log.Error(err, "Failed to setup controller VerrazzanoManagedCluster")
			os.Exit(1)
		}
	}

	if err := mgr.AddHealthzCheck("healthz", healthz.Ping); err != nil {
		log.Error(err, "unable to set up health check")
		os.Exit(1)
	}
	if err := mgr.AddReadyzCheck("readyz", healthz.Ping); err != nil {
		log.Error(err, "unable to set up ready check")
		os.Exit(1)
	}

	// wrap the controller context with a new context so we can cancel the context if we detect
	// a change in the clusters.management.cattle.io CRD installation
	ctx, cancel := context.WithCancel(ctrl.SetupSignalHandler())
	go watchCattleClustersCRD(cancel, apiextv1Client, crdInstalled, log)

	go startMetricsServer(log)

	log.Info("starting manager")
	if err := mgr.Start(ctx); err != nil {
		log.Error(err, "problem running manager")
		os.Exit(1)
	}
	return nil
}

// shouldSyncClusters returns true if Rancher cluster synchronization is enabled. An optional
// user-specified label selector can be used to filter the Rancher clusters. If sync is enabled and
// the label selector is nil, we will sync all Rancher clusters.
func shouldSyncClusters(clusterSelectorFile string) (bool, *metav1.LabelSelector, error) {
	enabled := os.Getenv(syncClustersEnvVarName)
	if enabled == "" || strings.ToLower(enabled) != "true" {
		return false, nil, nil
	}

	f, err := os.Stat(clusterSelectorFile)
	if err != nil || f.Size() == 0 {
		return true, nil, nil
	}

	b, err := os.ReadFile(clusterSelectorFile)
	if err != nil {
		return true, nil, err
	}

	selector := &metav1.LabelSelector{}
	err = yaml.Unmarshal(b, selector)
	if err != nil {
		return true, nil, err
	}

	return true, selector, err
}

// isCRDInstalled returns true if the clusters.management.cattle.io CRD is installed
func isCRDInstalled(client apiextv1.ApiextensionsV1Interface, crdName string) (bool, error) {
	_, err := client.CustomResourceDefinitions().Get(context.TODO(), crdName, metav1.GetOptions{})
	if k8serrors.IsNotFound(err) {
		return false, nil
	}
	if err != nil {
		return false, err
	}

	return true, nil
}

// watchCattleClustersCRD periodically checks to see if the clusters.management.cattle.io CRD is installed. If it detects a change
// it will call the context cancel function which will cause the operator to gracefully shut down. The operator will then be
// restarted by Kubernetes and it will start the cattle clusters sync controller if the CRD is installed.
func watchCattleClustersCRD(cancel context.CancelFunc, client apiextv1.ApiextensionsV1Interface, crdInstalled bool, log *zap.SugaredLogger) {
	log.Infof("Watching for CRD %s to be installed or uninstalled", cattleClustersCRDName)
	for {
		installed, err := isCRDInstalled(client, cattleClustersCRDName)
		if err != nil {
			log.Debugf("Unable to determine if CRD %s is installed: %v", cattleClustersCRDName, err)
			continue
		}
		if installed != crdInstalled {
			log.Infof("Detected CRD %s was installed or uninstalled, shutting down operator", cattleClustersCRDName)
			cancel()
			return
		}
		time.Sleep(10 * time.Second)
	}
}

// startMetricsServer initializes the HTTP listener for the metrics server
func startMetricsServer(log *zap.SugaredLogger) {
	// Start up the Prometheus Metrics Exporter server to emit operator metrics
	http.Handle("/metrics", promhttp.Handler())
	server := &http.Server{
		ReadTimeout:  10 * time.Second,
		WriteTimeout: 10 * time.Second,
		Addr:         ":9100",
	}
	for err := server.ListenAndServe(); err != nil; err = server.ListenAndServe() {
		log.Debugf("Failed to start the metrics server on port 9100: %v", err)
		time.Sleep(10 * time.Second)
	}
}<|MERGE_RESOLUTION|>--- conflicted
+++ resolved
@@ -7,11 +7,8 @@
 	"context"
 	"github.com/pkg/errors"
 	"github.com/prometheus/client_golang/prometheus/promhttp"
-<<<<<<< HEAD
+	"github.com/verrazzano/verrazzano/cluster-operator/controllers/capi"
 	"github.com/verrazzano/verrazzano/cluster-operator/controllers/quickcreate/ociocne"
-=======
-	"github.com/verrazzano/verrazzano/cluster-operator/controllers/capi"
->>>>>>> 4c309ce7
 	"github.com/verrazzano/verrazzano/cluster-operator/controllers/rancher"
 	"github.com/verrazzano/verrazzano/cluster-operator/controllers/vmc"
 	"github.com/verrazzano/verrazzano/pkg/k8sutil"
@@ -40,22 +37,18 @@
 )
 
 type Properties struct {
-	Scheme                   *runtime.Scheme
-	CertificateDir           string
-	MetricsAddress           string
-	ProbeAddress             string
-	IngressHost              string
-	EnableLeaderElection     bool
-	EnableQuickCreateOCIOCNE bool
+	Scheme                        *runtime.Scheme
+	CertificateDir                string
+	MetricsAddress                string
+	ProbeAddress                  string
+	IngressHost                   string
+	EnableLeaderElection          bool
+	EnableQuickCreateOCIOCNE      bool
+	EnableCAPIRancherRegistration bool
 }
 
 // StartClusterOperator Cluster operator execution entry point
-<<<<<<< HEAD
 func StartClusterOperator(log *zap.SugaredLogger, props Properties) error {
-
-=======
-func StartClusterOperator(metricsAddr string, enableLeaderElection bool, probeAddr string, ingressHost string, rancherRegistrationEnabled bool, log *zap.SugaredLogger, scheme *runtime.Scheme) error {
->>>>>>> 4c309ce7
 	options := ctrl.Options{
 		Scheme:                 props.Scheme,
 		MetricsBindAddress:     props.MetricsAddress,
@@ -104,29 +97,24 @@
 		}
 	}
 
-<<<<<<< HEAD
+	crdInstalled, err = isCRDInstalled(apiextv1Client, capiClustersCRDName)
+	if err != nil {
+		log.Error(err, "unable to determine if CAPI CRD is installed")
+		os.Exit(1)
+	}
+
 	if props.IngressHost == "" {
 		props.IngressHost = rancherutil.DefaultRancherIngressHostPrefix + nginxutil.IngressNGINXNamespace()
-=======
-	crdInstalled, err = isCRDInstalled(apiextv1Client, capiClustersCRDName)
-	if err != nil {
-		log.Error(err, "unable to determine if CAPI CRD is installed")
-		os.Exit(1)
-	}
-
-	if ingressHost == "" {
-		ingressHost = rancherutil.DefaultRancherIngressHostPrefix + nginxutil.IngressNGINXNamespace()
->>>>>>> 4c309ce7
 	}
 
 	// only start the Rancher cluster sync controller if the cattle clusters CRD is installed
-	if crdInstalled && rancherRegistrationEnabled {
+	if crdInstalled && props.EnableCAPIRancherRegistration {
 		log.Infof("Starting CAPI Cluster controller")
 		if err = (&capi.CAPIClusterReconciler{
 			Client:             mgr.GetClient(),
 			Log:                log,
 			Scheme:             mgr.GetScheme(),
-			RancherIngressHost: ingressHost,
+			RancherIngressHost: props.IngressHost,
 		}).SetupWithManager(mgr); err != nil {
 			log.Errorf("Failed to create CAPI cluster controller: %v", err)
 			os.Exit(1)
