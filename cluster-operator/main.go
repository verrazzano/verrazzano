--- conflicted
+++ resolved
@@ -27,16 +27,6 @@
 var (
 	scheme = runtime.NewScheme()
 
-<<<<<<< HEAD
-	metricsAddr              string
-	enableLeaderElection     bool
-	probeAddr                string
-	runWebhooks              bool
-	runWebhookInit           bool
-	certDir                  string
-	ingressHost              string
-	enableQuickCreateOCIOCNE bool
-=======
 	metricsAddr                   string
 	enableLeaderElection          bool
 	probeAddr                     string
@@ -44,8 +34,8 @@
 	runWebhookInit                bool
 	certDir                       string
 	ingressHost                   string
+	enableQuickCreateOCIOCNE      bool
 	enableCAPIRancherRegistration bool
->>>>>>> 4c309ce7
 )
 
 func init() {
@@ -74,11 +64,7 @@
 			os.Exit(1)
 		}
 	} else {
-<<<<<<< HEAD
 		err := operatorinit.StartClusterOperator(log, props)
-=======
-		err := operatorinit.StartClusterOperator(metricsAddr, enableLeaderElection, probeAddr, ingressHost, enableCAPIRancherRegistration, log, scheme)
->>>>>>> 4c309ce7
 		if err != nil {
 			os.Exit(1)
 		}
@@ -110,12 +96,13 @@
 	vzlog.InitLogs(opts)
 	ctrl.SetLogger(kzap.New(kzap.UseFlagOptions(&opts)))
 	return operatorinit.Properties{
-		Scheme:                   scheme,
-		CertificateDir:           certDir,
-		MetricsAddress:           metricsAddr,
-		ProbeAddress:             probeAddr,
-		IngressHost:              ingressHost,
-		EnableLeaderElection:     enableLeaderElection,
-		EnableQuickCreateOCIOCNE: enableQuickCreateOCIOCNE,
+		Scheme:                        scheme,
+		CertificateDir:                certDir,
+		MetricsAddress:                metricsAddr,
+		ProbeAddress:                  probeAddr,
+		IngressHost:                   ingressHost,
+		EnableLeaderElection:          enableLeaderElection,
+		EnableQuickCreateOCIOCNE:      enableQuickCreateOCIOCNE,
+		EnableCAPIRancherRegistration: enableCAPIRancherRegistration,
 	}
 }