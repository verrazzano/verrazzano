--- conflicted
+++ resolved
@@ -29,7 +29,7 @@
 
 		appNamespace, found, err := unstructured.NestedString(appMetadata, "namespace")
 		if !found || err != nil {
-			//return nil, errors.New("namespace key doesn't exist")
+			return nil, errors.New("namespace key doesn't exist")
 		}
 
 		appSpec, found, err := unstructured.NestedMap(appMap, "spec")
@@ -80,27 +80,6 @@
 							IngressTrait:  ingressTrait,
 						})
 					}
-					if traitKind == consts.MetricsTrait {
-						metricsTrait := &vzapi.MetricsTrait{}
-						traitJSON, err := json.Marshal(traitSpec)
-
-						if err != nil {
-							fmt.Printf("Failed to marshal trait: %v", err)
-						}
-
-						err = json.Unmarshal(traitJSON, metricsTrait)
-
-						if err != nil {
-							fmt.Printf("Failed to unmarshal trait: %v", err)
-						}
-
-						conversionComponents = append(conversionComponents, &types.ConversionComponents{
-							AppNamespace:  appNamespace,
-							AppName:       appName,
-							ComponentName: componentMap["componentName"].(string),
-							MetricsTrait:  metricsTrait,
-						})
-					}
 				}
 			}
 		}
@@ -111,11 +90,7 @@
 
 // ExtractWorkload - Extract workload from comp map
 func ExtractWorkload(components []map[string]interface{}, conversionComponents []*types.ConversionComponents) ([]*types.ConversionComponents, error) {
-<<<<<<< HEAD
-	weblogicMap := make(map[string]*unstructured.Unstructured)
-=======
 	weblogicMap := &unstructured.Unstructured{}
->>>>>>> fe4f9917
 	for _, comp := range components {
 
 		spec, found, err := unstructured.NestedMap(comp, "spec")
@@ -150,8 +125,7 @@
 				switch kind {
 				case "VerrazzanoWebLogicWorkload":
 
-					//weblogicWorkload := &vzapi.VerrazzanoWebLogicWorkload{}
-					var weblogicWorkload *unstructured.Unstructured
+					weblogicWorkload := &vzapi.VerrazzanoWebLogicWorkload{}
 					workloadJSON, err := json.Marshal(workload)
 
 					if err != nil {
@@ -172,11 +146,7 @@
 
 				case "VerrazzanoHelidonWorkload":
 					//Appending the helidon workloads in the helidon workload array
-<<<<<<< HEAD
-					var helidonWorkload *unstructured.Unstructured
-=======
 					helidonWorkload := &unstructured.Unstructured{}
->>>>>>> fe4f9917
 					workloadJSON, err := json.Marshal(workload)
 
 					if err != nil {
@@ -192,11 +162,7 @@
 				case "VerrazzanoCoherenceWorkload":
 
 					//Appending the coherence workloads in the coherence workload array
-<<<<<<< HEAD
-					var coherenceWorkload *unstructured.Unstructured
-=======
 					coherenceWorkload := &unstructured.Unstructured{}
->>>>>>> fe4f9917
 					workloadJSON, err := json.Marshal(workload)
 
 					if err != nil {
