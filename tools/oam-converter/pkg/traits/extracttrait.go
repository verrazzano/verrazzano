// Copyright (c) 2023, Oracle and/or its affiliates.
// Licensed under the Universal Permissive License v 1.0 as shown at https://oss.oracle.com/licenses/upl.

package traits

import (
	"encoding/json"
	"errors"
	"fmt"
	vzapi "github.com/verrazzano/verrazzano/application-operator/apis/oam/v1alpha1"
	consts "github.com/verrazzano/verrazzano/tools/oam-converter/pkg/constants"
	"github.com/verrazzano/verrazzano/tools/oam-converter/pkg/types"
	"k8s.io/apimachinery/pkg/apis/meta/v1/unstructured"
<<<<<<< HEAD
=======
	"log"
>>>>>>> df80c468
)

// ExtractTrait - Extract traits from the app map
func ExtractTrait(appMaps []map[string]interface{}) ([]*types.ConversionComponents, error) {
	conversionComponents := []*types.ConversionComponents{}
	for _, appMap := range appMaps {
		appMetadata, found, err := unstructured.NestedMap(appMap, "metadata")
		if !found || err != nil {
			return nil, errors.New("app metadata doesn't exist")
<<<<<<< HEAD

		}
		appName, found, err := unstructured.NestedString(appMetadata, "name")
		if !found || err != nil {
			return nil, errors.New("app name key doesn't exist")
		}

		appNamespace, found, err := unstructured.NestedString(appMetadata, "namespace")
		if !found || err != nil {
			return nil, errors.New("namespace key doesn't exist")
		}

		appSpec, found, err := unstructured.NestedMap(appMap, "spec")
		if !found || err != nil {
			return nil, errors.New("app spec doesn't exist")
		}

		appComponents, found, err := unstructured.NestedSlice(appSpec, "components")
		if !found || err != nil {
			return nil, errors.New("app components doesn't exist")
		}
=======
		}
		appName, found, err := unstructured.NestedString(appMetadata, "name")
		if !found || err != nil {
			return nil, errors.New("app name key doesn't exist")
		}

		appNamespace, found, err := unstructured.NestedString(appMetadata, "namespace")
		if !found || err != nil {
			return nil, errors.New("namespace key doesn't exist")
		}

		appSpec, found, err := unstructured.NestedMap(appMap, "spec")
		if !found || err != nil {
			return nil, errors.New("app spec doesn't exist")
		}

		appComponents, found, err := unstructured.NestedSlice(appSpec, "components")
		if !found || err != nil {
			return nil, errors.New("app components doesn't exist")
		}
>>>>>>> df80c468

		for _, component := range appComponents {
			componentMap := component.(map[string]interface{})
			componentTraits, ok := componentMap[consts.YamlTraits].([]interface{})
			if ok && len(componentTraits) > 0 {
				for _, trait := range componentTraits {
					traitMap := trait.(map[string]interface{})
					//traitSpec := traitMap[consts.TraitComponent].(map[string]interface{})
					traitSpec, found, err := unstructured.NestedMap(traitMap, "trait")
					if !found || err != nil {
<<<<<<< HEAD
						return nil, fmt.Errorf("trait spec doesn't exist")

					}

					traitKind, found, err := unstructured.NestedString(traitSpec, "kind")
					if !found || err != nil {
						return nil, errors.New("trait kind doesn't exist")
					}
					if traitKind == consts.IngressTrait {
						ingressTrait := &vzapi.IngressTrait{}
						traitJSON, err := json.Marshal(traitSpec)

						if err != nil {
							return nil, fmt.Errorf("failed to marshal trait: %w", err)
						}

						err = json.Unmarshal(traitJSON, ingressTrait)

						if err != nil {
							return nil, fmt.Errorf("failed to unmarshal trait: %w", err)
						}

						conversionComponents = append(conversionComponents, &types.ConversionComponents{
							AppNamespace:  appNamespace,
							AppName:       appName,
							ComponentName: componentMap["componentName"].(string),
							IngressTrait:  ingressTrait,
						})
					}
=======
						return nil, errors.New("trait spec doesn't exist")

					}

					traitKind, found, err := unstructured.NestedString(traitSpec, "kind")
					if !found || err != nil {
						return nil, errors.New("trait kind doesn't exist")
					}
					if traitKind == consts.IngressTrait {
						ingressTrait := &vzapi.IngressTrait{}
						traitJSON, err := json.Marshal(traitSpec)

						if err != nil {
							fmt.Printf("Failed to marshal trait: %v", err)
						}

						err = json.Unmarshal(traitJSON, ingressTrait)

						if err != nil {
							fmt.Printf("Failed to unmarshal trait: %v", err)
						}

						conversionComponents = append(conversionComponents, &types.ConversionComponents{
							AppNamespace:  appNamespace,
							AppName:       appName,
							ComponentName: componentMap["componentName"].(string),
							IngressTrait:  ingressTrait,
						})
					}
				}
			}
		}
	}

	return conversionComponents, nil
}

// ExtractWorkload - Extract workload from comp map
func ExtractWorkload(components []map[string]interface{}, conversionComponents []*types.ConversionComponents) ([]*types.ConversionComponents, error) {
	weblogicMap := &unstructured.Unstructured{}
	for _, comp := range components {

		spec, found, err := unstructured.NestedMap(comp, "spec")
		if !found || err != nil {
			return nil, errors.New("spec key in a component doesn't exist or not found in the specified type")
		}
		workload, found, err := unstructured.NestedMap(spec, "workload")
		if !found || err != nil {
			return nil, errors.New("workload in a component doesn't exist or not found in the specified type")
		}
		kind, found, err := unstructured.NestedString(workload, "kind")
		if !found || err != nil {
			return nil, errors.New("workload kind in a component doesn't exist or not found in the specified type")
		}

		compMetadata, found, err := unstructured.NestedMap(comp, "metadata")
		if !found || err != nil {
			return nil, errors.New("component metadata doesn't exist or not found in the specified type")
		}
		name, found, err := unstructured.NestedString(compMetadata, "name")
		if !found || err != nil {
			return nil, errors.New("component name doesn't exist or not found in the specified type")
		}

		//Checking if the specific component name is present in the component names array
		//where component names array is the array of component names
		//which has ingress traits applied on it

		for i := range conversionComponents {
			if conversionComponents[i].ComponentName == name {

				switch kind {
				case "VerrazzanoWebLogicWorkload":

					weblogicWorkload := &vzapi.VerrazzanoWebLogicWorkload{}
					workloadJSON, err := json.Marshal(workload)

					if err != nil {
						log.Fatalf("Failed to marshal trait: %v", err)

					}

					err = json.Unmarshal(workloadJSON, &weblogicWorkload)
					if err != nil {
						fmt.Printf("Failed to unmarshal: %v\n", err)

					}

					//putting into map of workloads whose key is the component name and
					//value is the weblogic workload

					conversionComponents[i].Weblogicworkload = weblogicMap

				case "VerrazzanoHelidonWorkload":
					//Appending the helidon workloads in the helidon workload array
					helidonWorkload := &unstructured.Unstructured{}
					workloadJSON, err := json.Marshal(workload)

					if err != nil {
						log.Fatalf("Failed to marshal trait: %v", err)
					}

					err = json.Unmarshal(workloadJSON, &helidonWorkload)
					if err != nil {
						fmt.Printf("Failed to unmarshal: %v\n", err)

					}
					conversionComponents[i].Helidonworkload = helidonWorkload
				case "VerrazzanoCoherenceWorkload":

					//Appending the coherence workloads in the coherence workload array
					coherenceWorkload := &unstructured.Unstructured{}
					workloadJSON, err := json.Marshal(workload)

					if err != nil {
						log.Fatalf("Failed to marshal trait: %v", err)
					}

					err = json.Unmarshal(workloadJSON, &coherenceWorkload)
					if err != nil {
						fmt.Printf("Failed to unmarshal: %v\n", err)

					}
					conversionComponents[i].Coherenceworkload = coherenceWorkload
>>>>>>> df80c468
				}

			}
		}
	}
<<<<<<< HEAD

=======
>>>>>>> df80c468
	return conversionComponents, nil

}<|MERGE_RESOLUTION|>--- conflicted
+++ resolved
@@ -11,10 +11,7 @@
 	consts "github.com/verrazzano/verrazzano/tools/oam-converter/pkg/constants"
 	"github.com/verrazzano/verrazzano/tools/oam-converter/pkg/types"
 	"k8s.io/apimachinery/pkg/apis/meta/v1/unstructured"
-<<<<<<< HEAD
-=======
-	"log"
->>>>>>> df80c468
+
 )
 
 // ExtractTrait - Extract traits from the app map
@@ -24,7 +21,7 @@
 		appMetadata, found, err := unstructured.NestedMap(appMap, "metadata")
 		if !found || err != nil {
 			return nil, errors.New("app metadata doesn't exist")
-<<<<<<< HEAD
+
 
 		}
 		appName, found, err := unstructured.NestedString(appMetadata, "name")
@@ -46,28 +43,6 @@
 		if !found || err != nil {
 			return nil, errors.New("app components doesn't exist")
 		}
-=======
-		}
-		appName, found, err := unstructured.NestedString(appMetadata, "name")
-		if !found || err != nil {
-			return nil, errors.New("app name key doesn't exist")
-		}
-
-		appNamespace, found, err := unstructured.NestedString(appMetadata, "namespace")
-		if !found || err != nil {
-			return nil, errors.New("namespace key doesn't exist")
-		}
-
-		appSpec, found, err := unstructured.NestedMap(appMap, "spec")
-		if !found || err != nil {
-			return nil, errors.New("app spec doesn't exist")
-		}
-
-		appComponents, found, err := unstructured.NestedSlice(appSpec, "components")
-		if !found || err != nil {
-			return nil, errors.New("app components doesn't exist")
-		}
->>>>>>> df80c468
 
 		for _, component := range appComponents {
 			componentMap := component.(map[string]interface{})
@@ -78,7 +53,6 @@
 					//traitSpec := traitMap[consts.TraitComponent].(map[string]interface{})
 					traitSpec, found, err := unstructured.NestedMap(traitMap, "trait")
 					if !found || err != nil {
-<<<<<<< HEAD
 						return nil, fmt.Errorf("trait spec doesn't exist")
 
 					}
@@ -108,141 +82,13 @@
 							IngressTrait:  ingressTrait,
 						})
 					}
-=======
-						return nil, errors.New("trait spec doesn't exist")
 
-					}
+				}
 
-					traitKind, found, err := unstructured.NestedString(traitSpec, "kind")
-					if !found || err != nil {
-						return nil, errors.New("trait kind doesn't exist")
-					}
-					if traitKind == consts.IngressTrait {
-						ingressTrait := &vzapi.IngressTrait{}
-						traitJSON, err := json.Marshal(traitSpec)
-
-						if err != nil {
-							fmt.Printf("Failed to marshal trait: %v", err)
-						}
-
-						err = json.Unmarshal(traitJSON, ingressTrait)
-
-						if err != nil {
-							fmt.Printf("Failed to unmarshal trait: %v", err)
-						}
-
-						conversionComponents = append(conversionComponents, &types.ConversionComponents{
-							AppNamespace:  appNamespace,
-							AppName:       appName,
-							ComponentName: componentMap["componentName"].(string),
-							IngressTrait:  ingressTrait,
-						})
-					}
-				}
 			}
 		}
 	}
 
 	return conversionComponents, nil
-}
-
-// ExtractWorkload - Extract workload from comp map
-func ExtractWorkload(components []map[string]interface{}, conversionComponents []*types.ConversionComponents) ([]*types.ConversionComponents, error) {
-	weblogicMap := &unstructured.Unstructured{}
-	for _, comp := range components {
-
-		spec, found, err := unstructured.NestedMap(comp, "spec")
-		if !found || err != nil {
-			return nil, errors.New("spec key in a component doesn't exist or not found in the specified type")
-		}
-		workload, found, err := unstructured.NestedMap(spec, "workload")
-		if !found || err != nil {
-			return nil, errors.New("workload in a component doesn't exist or not found in the specified type")
-		}
-		kind, found, err := unstructured.NestedString(workload, "kind")
-		if !found || err != nil {
-			return nil, errors.New("workload kind in a component doesn't exist or not found in the specified type")
-		}
-
-		compMetadata, found, err := unstructured.NestedMap(comp, "metadata")
-		if !found || err != nil {
-			return nil, errors.New("component metadata doesn't exist or not found in the specified type")
-		}
-		name, found, err := unstructured.NestedString(compMetadata, "name")
-		if !found || err != nil {
-			return nil, errors.New("component name doesn't exist or not found in the specified type")
-		}
-
-		//Checking if the specific component name is present in the component names array
-		//where component names array is the array of component names
-		//which has ingress traits applied on it
-
-		for i := range conversionComponents {
-			if conversionComponents[i].ComponentName == name {
-
-				switch kind {
-				case "VerrazzanoWebLogicWorkload":
-
-					weblogicWorkload := &vzapi.VerrazzanoWebLogicWorkload{}
-					workloadJSON, err := json.Marshal(workload)
-
-					if err != nil {
-						log.Fatalf("Failed to marshal trait: %v", err)
-
-					}
-
-					err = json.Unmarshal(workloadJSON, &weblogicWorkload)
-					if err != nil {
-						fmt.Printf("Failed to unmarshal: %v\n", err)
-
-					}
-
-					//putting into map of workloads whose key is the component name and
-					//value is the weblogic workload
-
-					conversionComponents[i].Weblogicworkload = weblogicMap
-
-				case "VerrazzanoHelidonWorkload":
-					//Appending the helidon workloads in the helidon workload array
-					helidonWorkload := &unstructured.Unstructured{}
-					workloadJSON, err := json.Marshal(workload)
-
-					if err != nil {
-						log.Fatalf("Failed to marshal trait: %v", err)
-					}
-
-					err = json.Unmarshal(workloadJSON, &helidonWorkload)
-					if err != nil {
-						fmt.Printf("Failed to unmarshal: %v\n", err)
-
-					}
-					conversionComponents[i].Helidonworkload = helidonWorkload
-				case "VerrazzanoCoherenceWorkload":
-
-					//Appending the coherence workloads in the coherence workload array
-					coherenceWorkload := &unstructured.Unstructured{}
-					workloadJSON, err := json.Marshal(workload)
-
-					if err != nil {
-						log.Fatalf("Failed to marshal trait: %v", err)
-					}
-
-					err = json.Unmarshal(workloadJSON, &coherenceWorkload)
-					if err != nil {
-						fmt.Printf("Failed to unmarshal: %v\n", err)
-
-					}
-					conversionComponents[i].Coherenceworkload = coherenceWorkload
->>>>>>> df80c468
-				}
-
-			}
-		}
-	}
-<<<<<<< HEAD
-
-=======
->>>>>>> df80c468
-	return conversionComponents, nil
 
 }