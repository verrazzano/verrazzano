// Copyright (c) 2023, Oracle and/or its affiliates.
// Licensed under the Universal Permissive License v 1.0 as shown at https://oss.oracle.com/licenses/upl.

package traits

import (
	"encoding/json"
	"errors"
	"fmt"
	vzapi "github.com/verrazzano/verrazzano/application-operator/apis/oam/v1alpha1"
	"github.com/verrazzano/verrazzano/application-operator/constants"
	vznav "github.com/verrazzano/verrazzano/application-operator/controllers/navigation"
	vzconst "github.com/verrazzano/verrazzano/pkg/constants"
	consts "github.com/verrazzano/verrazzano/tools/oam-converter/pkg/constants"
<<<<<<< HEAD
	coherence "github.com/verrazzano/verrazzano/tools/oam-converter/pkg/resources/coherenceresources"
	weblogic "github.com/verrazzano/verrazzano/tools/oam-converter/pkg/resources/weblogicresources"
	corev1 "k8s.io/api/core/v1"
	"k8s.io/apimachinery/pkg/apis/meta/v1/unstructured"
	"k8s.io/apimachinery/pkg/runtime/schema"
=======
	"github.com/verrazzano/verrazzano/tools/oam-converter/pkg/types"
	"k8s.io/apimachinery/pkg/apis/meta/v1/unstructured"
>>>>>>> d7f3de3a
	"log"
	"reflect"
	"regexp"
	"strings"
)

// ExtractTrait - Extract traits from the app map
func ExtractTrait(appMaps []map[string]interface{}) ([]*types.ConversionComponents, error) {
	conversionComponents := []*types.ConversionComponents{}
	for _, appMap := range appMaps {
		appMetadata, found, err := unstructured.NestedMap(appMap, "metadata")
		if !found || err != nil {
			return nil, errors.New("app metadata doesn't exist")
		}
		appName, found, err := unstructured.NestedString(appMetadata, "name")
		if !found || err != nil {
			return nil, errors.New("app name key doesn't exist")
		}

		appNamespace, found, err := unstructured.NestedString(appMetadata, "namespace")
		if !found || err != nil {
			return nil, errors.New("namespace key doesn't exist")
		}

		appSpec, found, err := unstructured.NestedMap(appMap, "spec")
		if !found || err != nil {
			return nil, errors.New("app spec doesn't exist")
		}

		appComponents, found, err := unstructured.NestedSlice(appSpec, "components")
		if !found || err != nil {
			return nil, errors.New("app components doesn't exist")
		}

		for _, component := range appComponents {
			componentMap := component.(map[string]interface{})
			componentTraits, ok := componentMap[consts.YamlTraits].([]interface{})
			if ok && len(componentTraits) > 0 {
				for _, trait := range componentTraits {
					traitMap := trait.(map[string]interface{})
					//traitSpec := traitMap[consts.TraitComponent].(map[string]interface{})
					traitSpec, found, err := unstructured.NestedMap(traitMap, "trait")
					if !found || err != nil {
						return nil, errors.New("trait spec doesn't exist")

					}

					traitKind, found, err := unstructured.NestedString(traitSpec, "kind")
					if !found || err != nil {
						return nil, errors.New("trait kind doesn't exist")
					}
					if traitKind == consts.IngressTrait {
						ingressTrait := &vzapi.IngressTrait{}
						traitJSON, err := json.Marshal(traitSpec)

						if err != nil {
							fmt.Printf("Failed to marshal trait: %v", err)
						}

						err = json.Unmarshal(traitJSON, ingressTrait)

						if err != nil {
							fmt.Printf("Failed to unmarshal trait: %v", err)
						}

						conversionComponents = append(conversionComponents, &types.ConversionComponents{
							AppNamespace:  appNamespace,
							AppName:       appName,
							ComponentName: componentMap["componentName"].(string),
							IngressTrait:  ingressTrait,
						})
					}
				}
			}
		}
	}

	return conversionComponents, nil
}

// ExtractWorkload - Extract workload from comp map
func ExtractWorkload(components []map[string]interface{}, conversionComponents []*types.ConversionComponents) ([]*types.ConversionComponents, error) {
	weblogicMap := make(map[string]*vzapi.VerrazzanoWebLogicWorkload)
	for _, comp := range components {

		spec, found, err := unstructured.NestedMap(comp, "spec")
		if !found || err != nil {
			return nil, errors.New("spec key in a component doesn't exist")
		}
		workload, found, err := unstructured.NestedMap(spec, "workload")
		if !found || err != nil {
			return nil, errors.New("workload in a component doesn't exist")
		}
		kind, found, err := unstructured.NestedString(workload, "kind")
		if !found || err != nil {
			return nil, errors.New("workload kind in a component doesn't exist")
		}
		//name = comp["metadata"].(map[string]interface{})["name"].(string)
		compMetadata, found, err := unstructured.NestedMap(comp, "metadata")
		if !found || err != nil {
			return nil, errors.New("component metadata doesn't exist")
		}
		name, found, err := unstructured.NestedString(compMetadata, "name")
		if !found || err != nil {
			return nil, errors.New("component name doesn't exist")
		}

		//Checking if the specific component name is present in the component names array
		//where component names array is the array of component names
		//which has ingress traits applied on it

		for i := range conversionComponents {
			if conversionComponents[i].ComponentName == name {
				// Assign the desired value to the specific element
				switch kind {
				case "VerrazzanoWebLogicWorkload":

					weblogicWorkload := &vzapi.VerrazzanoWebLogicWorkload{}
					workloadJSON, err := json.Marshal(workload)

					if err != nil {
						log.Fatalf("Failed to marshal trait: %v", err)

					}

					err = json.Unmarshal(workloadJSON, &weblogicWorkload)
					if err != nil {
						fmt.Printf("Failed to unmarshal: %v\n", err)

					}

					//putting into map of workloads whose key is the component name and
					//value is the weblogic workload
					weblogicMap[name] = weblogicWorkload
					conversionComponents[i].WeblogicworkloadMap = weblogicMap

				case "VerrazzanoHelidonWorkload":
					//Appending the helidon workloads in the helidon workload array
					helidonWorkload := &vzapi.VerrazzanoHelidonWorkload{}
					workloadJSON, err := json.Marshal(workload)

<<<<<<< HEAD
				fmt.Println("check map", ingressMap[" robert-helidon"])
				if traitKind == consts.MetricsTrait {
					metricsTrait := &vzapi.MetricsTrait{}
					traitJSON, err := json.Marshal(traitSpec)

					if err != nil {
						log.Fatalf("Failed to marshal trait: %v", err)
					}

					err = json.Unmarshal(traitJSON, metricsTrait)
					metricsTrait.Name = yamlMap[consts.YamlMetadata].(map[string]interface{})[consts.YamlName].(string)
					metricsTrait.Namespace = yamlMap[consts.YamlMetadata].(map[string]interface{})[consts.YamlNamespace].(string)
					if err != nil {
						log.Fatalf("Failed to unmarshal trait: %v", err)
					}
					fmt.Println(componentMap["componentName"].(string))

					//Assigning metricsTrait to a map with the key as component name
					//metricsMap[componentMap["componentName"].(string)] = metricsTrait

					componentNames = append(componentNames, componentMap["componentName"].(string))
					metricsTraits = append(metricsTraits, metricsTrait)
=======
					if err != nil {
						log.Fatalf("Failed to marshal trait: %v", err)
					}
>>>>>>> d7f3de3a

					err = json.Unmarshal(workloadJSON, &helidonWorkload)
					if err != nil {
						fmt.Printf("Failed to unmarshal: %v\n", err)

					}
					conversionComponents[i].Helidonworkload = helidonWorkload
				case "VerrazzanoCoherenceWorkload":

					//Appending the coherence workloads in the coherence workload array
					coherenceWorkload := &vzapi.VerrazzanoCoherenceWorkload{}
					workloadJSON, err := json.Marshal(workload)

					if err != nil {
						log.Fatalf("Failed to marshal trait: %v", err)
					}

					err = json.Unmarshal(workloadJSON, &coherenceWorkload)
					if err != nil {
						fmt.Printf("Failed to unmarshal: %v\n", err)

					}
					conversionComponents[i].Coherenceworkload = coherenceWorkload
				}
				break
			}
		}
	}
<<<<<<< HEAD
	for _, name := range componentNames {
		fmt.Println("name of the component who has ingress trait", name)
	}
	return ingressMap, componentNames, ingressTraits, metricsTraits
}
func FetchWorkloadFromTrait(trait *vzapi.MetricsTrait) (*unstructured.Unstructured, error) {
	var workload = &unstructured.Unstructured{}
	workload.SetAPIVersion(trait.GetWorkloadReference().APIVersion)
	workload.SetKind(trait.GetWorkloadReference().Kind)
	//workloadKey := client.ObjectKey{Name: trait.GetWorkloadReference().Name, Namespace: trait.GetNamespace()}

	return FetchWorkloadResource(workload)
}
func FetchContainedWorkload(workload *unstructured.Unstructured) (*unstructured.Unstructured, error) {
	apiVersion, kind, _, err := GetContainedWorkloadVersionKindName(workload)
	if err != nil {
		return nil, err
	}
	_ = ""
	u := &unstructured.Unstructured{}
	u.SetAPIVersion(apiVersion)
	u.SetKind(kind)

	return u, nil
}
func FetchWorkloadResource(workload *unstructured.Unstructured) (*unstructured.Unstructured, error) {
	// Getting kind of helidon workload i.e. "VerrazzanoHelidonWorkload"
	helidonWorkloadKind := reflect.TypeOf(vzapi.VerrazzanoHelidonWorkload{}).Name()
	// If the workload does not wrap unstructured data
	if !IsVerrazzanoWorkloadKind(workload) || (helidonWorkloadKind == workload.GetKind()) {
		return workload, nil
	}

	// this is one of our wrapper workloads so we need to unwrap and pull out the real workload
	resource, err := FetchContainedWorkload(workload)
	if err != nil {
		return nil, err
	}

	return resource, nil
}
func IsVerrazzanoWorkloadKind(workload *unstructured.Unstructured) bool {
	kind := workload.GetKind()
	return strings.HasPrefix(kind, "Verrazzano") && strings.HasSuffix(kind, "Workload")
}
func GetContainedWorkloadVersionKindName(workload *unstructured.Unstructured) (string, string, string, error) {
	gvk := WorkloadToContainedGVK(workload)
	if gvk == nil {
		return "", "", "", fmt.Errorf("unable to find contained GroupVersionKind for workload: %v", workload)
	}

	apiVersion, kind := gvk.ToAPIVersionAndKind()

	// NOTE: this may need to change if we do not allow the user to set the name or if we do and default it
	// to the workload or component name
	name, found, err := unstructured.NestedString(workload.Object, "spec", "template", "metadata", "name")
	if !found || err != nil {
		return "", "", "", fmt.Errorf("unable to find metadata name in contained workload")
	}

	return apiVersion, kind, name, nil
}
func WorkloadToContainedGVK(workload *unstructured.Unstructured) *schema.GroupVersionKind {
	if workload.GetKind() == vzconst.VerrazzanoWebLogicWorkloadKind {
		apiVersion, found, _ := unstructured.NestedString(workload.Object, "spec", "template", "apiVersion")
		var gvk schema.GroupVersionKind
		if found {
			gvk = schema.FromAPIVersionAndKind(apiVersion, "Domain")
		} else {
			gvk = schema.GroupVersionKind{Group: "weblogic.oracle", Version: "v8", Kind: "Domain"}
		}
		return &gvk
	}

	return APIVersionAndKindToContainedGVK(workload.GetAPIVersion(), workload.GetKind())
}
func APIVersionAndKindToContainedGVK(apiVersion string, kind string) *schema.GroupVersionKind {
	var workloadToContainedGVKMap = map[string]schema.GroupVersionKind{
		"oam.verrazzano.io/v1alpha1.VerrazzanoWebLogicWorkload":  {Group: "weblogic.oracle", Version: "v9", Kind: "Domain"},
		"oam.verrazzano.io/v1alpha1.VerrazzanoCoherenceWorkload": {Group: "coherence.oracle.com", Version: "v1", Kind: "Coherence"},
	}
	key := fmt.Sprintf("%s.%s", apiVersion, kind)
	gvk, ok := workloadToContainedGVKMap[key]
	if ok {
		return &gvk
	}
	return nil
}
func FetchTraitDefaults(workload *unstructured.Unstructured) (*vzapi.MetricsTraitSpec, bool, error) {
	apiVerKind, err := vznav.GetAPIVersionKindOfUnstructured(workload)
	if err != nil {
		print(err)
	}

	workloadType := GetSupportedWorkloadType(apiVerKind)
	switch workloadType {
	case constants.WorkloadTypeWeblogic:
		spec, err := weblogic.NewTraitDefaultsForWLSDomainWorkload(workload)
		return spec, true, err
	case constants.WorkloadTypeCoherence:
		spec, err := coherence.NewTraitDefaultsForCOHWorkload(workload)
		return spec, true, err
	case constants.WorkloadTypeGeneric:
		spec, err := NewTraitDefaultsForGenericWorkload()
		return spec, true, err
	default:
		// Log the kind/workload is unsupported and return a nil trait.
		return nil, false, nil
	}

}
func GetSupportedWorkloadType(apiVerKind string) string {
	// Match any version of Group=weblogic.oracle and Kind=Domain
	if matched, _ := regexp.MatchString("^weblogic.oracle/.*\\.Domain$", apiVerKind); matched {
		return constants.WorkloadTypeWeblogic
	}
	// Match any version of Group=coherence.oracle and Kind=Coherence
	if matched, _ := regexp.MatchString("^coherence.oracle.com/.*\\.Coherence$", apiVerKind); matched {
		return constants.WorkloadTypeCoherence
	}

	// Match any version of Group=coherence.oracle and Kind=VerrazzanoHelidonWorkload or
	// In the case of Helidon, the workload isn't currently being unwrapped
	if matched, _ := regexp.MatchString("^oam.verrazzano.io/.*\\.VerrazzanoHelidonWorkload$", apiVerKind); matched {
		return constants.WorkloadTypeGeneric
	}

	// Match any version of Group=core.oam.dev and Kind=ContainerizedWorkload
	if matched, _ := regexp.MatchString("^core.oam.dev/.*\\.ContainerizedWorkload$", apiVerKind); matched {
		return constants.WorkloadTypeGeneric
	}

	// Match any version of Group=apps and Kind=Deployment
	if matched, _ := regexp.MatchString("^apps/.*\\.Deployment$", apiVerKind); matched {
		return constants.WorkloadTypeGeneric
	}

	return ""
}
func NewTraitDefaultsForGenericWorkload() (*vzapi.MetricsTraitSpec, error) {
	port := 8080
	path := "/metrics"
	return &vzapi.MetricsTraitSpec{
		Ports: []vzapi.PortSpec{{
			Port: &port,
			Path: &path,
		}},
		Path:   &path,
		Secret: nil,
		//Scraper: &r.Scraper
	}, nil
}
func FetchSourceCredentialsSecretIfRequired(trait *vzapi.MetricsTrait, traitDefaults *vzapi.MetricsTraitSpec, workload *unstructured.Unstructured) (*corev1.Secret, error) {
	secretName := trait.Spec.Secret
	// If no secret name explicitly provided use the default secret name.
	if secretName == nil && traitDefaults != nil {
		secretName = traitDefaults.Secret
	}
	// If neither an explicit or default secret name provided do not fetch a secret.
	if secretName == nil {
		return nil, nil
	}
	// Use the workload namespace for the secret to fetch.
	//secretNamespace, found, err := unstructured.NestedString(workload.Object, "metadata", "namespace")
	//if err != nil {
	//	return nil, fmt.Errorf("failed to determine namespace for secret %s: %w", *secretName, err)
	//}
	//if !found {
	//	return nil, fmt.Errorf("failed to find namespace for secret %s", *secretName)
	//}
	//// Fetch the secret.
	//secretKey := client.ObjectKey{Namespace: secretNamespace, Name: *secretName}
	secretObj := corev1.Secret{}

	return &secretObj, nil
}
func UseHTTPSForScrapeTarget(trait *vzapi.MetricsTrait) (bool, error) {
	if trait.Spec.WorkloadReference.Kind == "VerrazzanoCoherenceWorkload" || trait.Spec.WorkloadReference.Kind == "Coherence" {
		return false, nil
	}
	// Get the namespace resource that the MetricsTrait is deployed to
	namespace := &corev1.Namespace{}

	value, ok := namespace.Labels["istio-injection"]
	if ok && value == "enabled" {
		return true, nil
	}
	return false, nil
}
func IsWLSWorkload(workload *unstructured.Unstructured) (bool, error) {
	apiVerKind, err := vznav.GetAPIVersionKindOfUnstructured(workload)
	if err != nil {
		return false, err
	}
	// Match any version of APIVersion=weblogic.oracle and Kind=Domain
	if matched, _ := regexp.MatchString("^weblogic.oracle/.*\\.Domain$", apiVerKind); matched {
		return true, nil
	}
	return false, nil
=======
	return conversionComponents, nil

>>>>>>> d7f3de3a
}<|MERGE_RESOLUTION|>--- conflicted
+++ resolved
@@ -8,24 +8,10 @@
 	"errors"
 	"fmt"
 	vzapi "github.com/verrazzano/verrazzano/application-operator/apis/oam/v1alpha1"
-	"github.com/verrazzano/verrazzano/application-operator/constants"
-	vznav "github.com/verrazzano/verrazzano/application-operator/controllers/navigation"
-	vzconst "github.com/verrazzano/verrazzano/pkg/constants"
 	consts "github.com/verrazzano/verrazzano/tools/oam-converter/pkg/constants"
-<<<<<<< HEAD
-	coherence "github.com/verrazzano/verrazzano/tools/oam-converter/pkg/resources/coherenceresources"
-	weblogic "github.com/verrazzano/verrazzano/tools/oam-converter/pkg/resources/weblogicresources"
-	corev1 "k8s.io/api/core/v1"
-	"k8s.io/apimachinery/pkg/apis/meta/v1/unstructured"
-	"k8s.io/apimachinery/pkg/runtime/schema"
-=======
 	"github.com/verrazzano/verrazzano/tools/oam-converter/pkg/types"
 	"k8s.io/apimachinery/pkg/apis/meta/v1/unstructured"
->>>>>>> d7f3de3a
 	"log"
-	"reflect"
-	"regexp"
-	"strings"
 )
 
 // ExtractTrait - Extract traits from the app map
@@ -163,34 +149,9 @@
 					helidonWorkload := &vzapi.VerrazzanoHelidonWorkload{}
 					workloadJSON, err := json.Marshal(workload)
 
-<<<<<<< HEAD
-				fmt.Println("check map", ingressMap[" robert-helidon"])
-				if traitKind == consts.MetricsTrait {
-					metricsTrait := &vzapi.MetricsTrait{}
-					traitJSON, err := json.Marshal(traitSpec)
-
 					if err != nil {
 						log.Fatalf("Failed to marshal trait: %v", err)
 					}
-
-					err = json.Unmarshal(traitJSON, metricsTrait)
-					metricsTrait.Name = yamlMap[consts.YamlMetadata].(map[string]interface{})[consts.YamlName].(string)
-					metricsTrait.Namespace = yamlMap[consts.YamlMetadata].(map[string]interface{})[consts.YamlNamespace].(string)
-					if err != nil {
-						log.Fatalf("Failed to unmarshal trait: %v", err)
-					}
-					fmt.Println(componentMap["componentName"].(string))
-
-					//Assigning metricsTrait to a map with the key as component name
-					//metricsMap[componentMap["componentName"].(string)] = metricsTrait
-
-					componentNames = append(componentNames, componentMap["componentName"].(string))
-					metricsTraits = append(metricsTraits, metricsTrait)
-=======
-					if err != nil {
-						log.Fatalf("Failed to marshal trait: %v", err)
-					}
->>>>>>> d7f3de3a
 
 					err = json.Unmarshal(workloadJSON, &helidonWorkload)
 					if err != nil {
@@ -219,208 +180,6 @@
 			}
 		}
 	}
-<<<<<<< HEAD
-	for _, name := range componentNames {
-		fmt.Println("name of the component who has ingress trait", name)
-	}
-	return ingressMap, componentNames, ingressTraits, metricsTraits
-}
-func FetchWorkloadFromTrait(trait *vzapi.MetricsTrait) (*unstructured.Unstructured, error) {
-	var workload = &unstructured.Unstructured{}
-	workload.SetAPIVersion(trait.GetWorkloadReference().APIVersion)
-	workload.SetKind(trait.GetWorkloadReference().Kind)
-	//workloadKey := client.ObjectKey{Name: trait.GetWorkloadReference().Name, Namespace: trait.GetNamespace()}
-
-	return FetchWorkloadResource(workload)
-}
-func FetchContainedWorkload(workload *unstructured.Unstructured) (*unstructured.Unstructured, error) {
-	apiVersion, kind, _, err := GetContainedWorkloadVersionKindName(workload)
-	if err != nil {
-		return nil, err
-	}
-	_ = ""
-	u := &unstructured.Unstructured{}
-	u.SetAPIVersion(apiVersion)
-	u.SetKind(kind)
-
-	return u, nil
-}
-func FetchWorkloadResource(workload *unstructured.Unstructured) (*unstructured.Unstructured, error) {
-	// Getting kind of helidon workload i.e. "VerrazzanoHelidonWorkload"
-	helidonWorkloadKind := reflect.TypeOf(vzapi.VerrazzanoHelidonWorkload{}).Name()
-	// If the workload does not wrap unstructured data
-	if !IsVerrazzanoWorkloadKind(workload) || (helidonWorkloadKind == workload.GetKind()) {
-		return workload, nil
-	}
-
-	// this is one of our wrapper workloads so we need to unwrap and pull out the real workload
-	resource, err := FetchContainedWorkload(workload)
-	if err != nil {
-		return nil, err
-	}
-
-	return resource, nil
-}
-func IsVerrazzanoWorkloadKind(workload *unstructured.Unstructured) bool {
-	kind := workload.GetKind()
-	return strings.HasPrefix(kind, "Verrazzano") && strings.HasSuffix(kind, "Workload")
-}
-func GetContainedWorkloadVersionKindName(workload *unstructured.Unstructured) (string, string, string, error) {
-	gvk := WorkloadToContainedGVK(workload)
-	if gvk == nil {
-		return "", "", "", fmt.Errorf("unable to find contained GroupVersionKind for workload: %v", workload)
-	}
-
-	apiVersion, kind := gvk.ToAPIVersionAndKind()
-
-	// NOTE: this may need to change if we do not allow the user to set the name or if we do and default it
-	// to the workload or component name
-	name, found, err := unstructured.NestedString(workload.Object, "spec", "template", "metadata", "name")
-	if !found || err != nil {
-		return "", "", "", fmt.Errorf("unable to find metadata name in contained workload")
-	}
-
-	return apiVersion, kind, name, nil
-}
-func WorkloadToContainedGVK(workload *unstructured.Unstructured) *schema.GroupVersionKind {
-	if workload.GetKind() == vzconst.VerrazzanoWebLogicWorkloadKind {
-		apiVersion, found, _ := unstructured.NestedString(workload.Object, "spec", "template", "apiVersion")
-		var gvk schema.GroupVersionKind
-		if found {
-			gvk = schema.FromAPIVersionAndKind(apiVersion, "Domain")
-		} else {
-			gvk = schema.GroupVersionKind{Group: "weblogic.oracle", Version: "v8", Kind: "Domain"}
-		}
-		return &gvk
-	}
-
-	return APIVersionAndKindToContainedGVK(workload.GetAPIVersion(), workload.GetKind())
-}
-func APIVersionAndKindToContainedGVK(apiVersion string, kind string) *schema.GroupVersionKind {
-	var workloadToContainedGVKMap = map[string]schema.GroupVersionKind{
-		"oam.verrazzano.io/v1alpha1.VerrazzanoWebLogicWorkload":  {Group: "weblogic.oracle", Version: "v9", Kind: "Domain"},
-		"oam.verrazzano.io/v1alpha1.VerrazzanoCoherenceWorkload": {Group: "coherence.oracle.com", Version: "v1", Kind: "Coherence"},
-	}
-	key := fmt.Sprintf("%s.%s", apiVersion, kind)
-	gvk, ok := workloadToContainedGVKMap[key]
-	if ok {
-		return &gvk
-	}
-	return nil
-}
-func FetchTraitDefaults(workload *unstructured.Unstructured) (*vzapi.MetricsTraitSpec, bool, error) {
-	apiVerKind, err := vznav.GetAPIVersionKindOfUnstructured(workload)
-	if err != nil {
-		print(err)
-	}
-
-	workloadType := GetSupportedWorkloadType(apiVerKind)
-	switch workloadType {
-	case constants.WorkloadTypeWeblogic:
-		spec, err := weblogic.NewTraitDefaultsForWLSDomainWorkload(workload)
-		return spec, true, err
-	case constants.WorkloadTypeCoherence:
-		spec, err := coherence.NewTraitDefaultsForCOHWorkload(workload)
-		return spec, true, err
-	case constants.WorkloadTypeGeneric:
-		spec, err := NewTraitDefaultsForGenericWorkload()
-		return spec, true, err
-	default:
-		// Log the kind/workload is unsupported and return a nil trait.
-		return nil, false, nil
-	}
-
-}
-func GetSupportedWorkloadType(apiVerKind string) string {
-	// Match any version of Group=weblogic.oracle and Kind=Domain
-	if matched, _ := regexp.MatchString("^weblogic.oracle/.*\\.Domain$", apiVerKind); matched {
-		return constants.WorkloadTypeWeblogic
-	}
-	// Match any version of Group=coherence.oracle and Kind=Coherence
-	if matched, _ := regexp.MatchString("^coherence.oracle.com/.*\\.Coherence$", apiVerKind); matched {
-		return constants.WorkloadTypeCoherence
-	}
-
-	// Match any version of Group=coherence.oracle and Kind=VerrazzanoHelidonWorkload or
-	// In the case of Helidon, the workload isn't currently being unwrapped
-	if matched, _ := regexp.MatchString("^oam.verrazzano.io/.*\\.VerrazzanoHelidonWorkload$", apiVerKind); matched {
-		return constants.WorkloadTypeGeneric
-	}
-
-	// Match any version of Group=core.oam.dev and Kind=ContainerizedWorkload
-	if matched, _ := regexp.MatchString("^core.oam.dev/.*\\.ContainerizedWorkload$", apiVerKind); matched {
-		return constants.WorkloadTypeGeneric
-	}
-
-	// Match any version of Group=apps and Kind=Deployment
-	if matched, _ := regexp.MatchString("^apps/.*\\.Deployment$", apiVerKind); matched {
-		return constants.WorkloadTypeGeneric
-	}
-
-	return ""
-}
-func NewTraitDefaultsForGenericWorkload() (*vzapi.MetricsTraitSpec, error) {
-	port := 8080
-	path := "/metrics"
-	return &vzapi.MetricsTraitSpec{
-		Ports: []vzapi.PortSpec{{
-			Port: &port,
-			Path: &path,
-		}},
-		Path:   &path,
-		Secret: nil,
-		//Scraper: &r.Scraper
-	}, nil
-}
-func FetchSourceCredentialsSecretIfRequired(trait *vzapi.MetricsTrait, traitDefaults *vzapi.MetricsTraitSpec, workload *unstructured.Unstructured) (*corev1.Secret, error) {
-	secretName := trait.Spec.Secret
-	// If no secret name explicitly provided use the default secret name.
-	if secretName == nil && traitDefaults != nil {
-		secretName = traitDefaults.Secret
-	}
-	// If neither an explicit or default secret name provided do not fetch a secret.
-	if secretName == nil {
-		return nil, nil
-	}
-	// Use the workload namespace for the secret to fetch.
-	//secretNamespace, found, err := unstructured.NestedString(workload.Object, "metadata", "namespace")
-	//if err != nil {
-	//	return nil, fmt.Errorf("failed to determine namespace for secret %s: %w", *secretName, err)
-	//}
-	//if !found {
-	//	return nil, fmt.Errorf("failed to find namespace for secret %s", *secretName)
-	//}
-	//// Fetch the secret.
-	//secretKey := client.ObjectKey{Namespace: secretNamespace, Name: *secretName}
-	secretObj := corev1.Secret{}
-
-	return &secretObj, nil
-}
-func UseHTTPSForScrapeTarget(trait *vzapi.MetricsTrait) (bool, error) {
-	if trait.Spec.WorkloadReference.Kind == "VerrazzanoCoherenceWorkload" || trait.Spec.WorkloadReference.Kind == "Coherence" {
-		return false, nil
-	}
-	// Get the namespace resource that the MetricsTrait is deployed to
-	namespace := &corev1.Namespace{}
-
-	value, ok := namespace.Labels["istio-injection"]
-	if ok && value == "enabled" {
-		return true, nil
-	}
-	return false, nil
-}
-func IsWLSWorkload(workload *unstructured.Unstructured) (bool, error) {
-	apiVerKind, err := vznav.GetAPIVersionKindOfUnstructured(workload)
-	if err != nil {
-		return false, err
-	}
-	// Match any version of APIVersion=weblogic.oracle and Kind=Domain
-	if matched, _ := regexp.MatchString("^weblogic.oracle/.*\\.Domain$", apiVerKind); matched {
-		return true, nil
-	}
-	return false, nil
-=======
 	return conversionComponents, nil
 
->>>>>>> d7f3de3a
 }