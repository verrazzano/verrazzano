--- conflicted
+++ resolved
@@ -17,42 +17,17 @@
 	"strings"
 )
 
-
 func ConfData() error {
 
-<<<<<<< HEAD
 	var inputDirectory string
 	if len(os.Args) != 3 {
 		fmt.Println("Not enough args to run tool")
 		return nil
 	} else {
 		inputDirectory = os.Args[1]
-=======
-	//Read app File
-	appData, err := ioutil.ReadFile("/Users/vrushah/GolandProjects/verrazzano/tools/oam-converter/pkg/app/hello-helidon-app.yaml")
-
-	if err != nil {
-		fmt.Println("Failed to read YAML file:", err)
-		return err
-	}
-
-	//Read Comp file
-	compData, err := ioutil.ReadFile("/Users/vrushah/GolandProjects/verrazzano/tools/oam-converter/pkg/app/hello-helidon-comp.yaml")
-
-	if err != nil {
-		fmt.Println("Failed to read YAML file:", err)
-		return err
-	}
-	//A map for app file
-	appMap := make(map[string]interface{})
-
-	// Unmarshal the OAM YAML input data into the map
-	err = yaml.Unmarshal(appData, &appMap)
-	if err != nil {
-		log.Fatalf("Failed to unmarshal YAML: %v", err)
->>>>>>> 5251851f
 	}
 	var appData []map[string]interface{}
+
 	var components []map[string]interface{}
 
 	//iterate through user inputted directory
@@ -88,11 +63,8 @@
 		}
 	}
 
-<<<<<<< HEAD
 	conversionComponents, err := traits.ExtractTrait(appData)
-=======
-	conversionComponents, err := traits.ExtractTrait(appMap)
->>>>>>> 5251851f
+
 	if err != nil {
 		return errors.New("failed extracting traits from app")
 	}
@@ -108,7 +80,7 @@
 	}
 	return nil
 }
-<<<<<<< HEAD
+
 func iterateDirectory(path string) []string {
 	var files []string
 
@@ -122,6 +94,4 @@
 		return nil
 	})
 	return files
-}
-=======
->>>>>>> 5251851f
+}