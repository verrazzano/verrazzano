// Copyright (c) 2023, Oracle and/or its affiliates.
// Licensed under the Universal Permissive License v 1.0 as shown at https://oss.oracle.com/licenses/upl.

package app

import (
	"encoding/json"
	"errors"
<<<<<<< HEAD
=======
	"fmt"
	consts "github.com/verrazzano/verrazzano/tools/oam-converter/pkg/constants"
>>>>>>> fe4f9917
	"github.com/verrazzano/verrazzano/tools/oam-converter/pkg/resources"
	"github.com/verrazzano/verrazzano/tools/oam-converter/pkg/traits"
	"github.com/verrazzano/verrazzano/tools/oam-converter/pkg/types"
	"io/ioutil"
	"k8s.io/apimachinery/pkg/apis/meta/v1/unstructured"
	"os"
	"path/filepath"
	"sigs.k8s.io/yaml"
	"strings"
)

func ConfData() error {

	var inputDirectory string
	var outputDirectory string
<<<<<<< HEAD
	inputDirectory = os.Args[1]
	outputDirectory = os.Args[2]

=======

	//Check the length of args
	if len(os.Args) != 3 {
		fmt.Println("Not enough args to run tool")
		return nil
	} else {
		inputDirectory = os.Args[1]
		outputDirectory = os.Args[2]
	}
	//used to store app file data
>>>>>>> fe4f9917
	var appData []map[string]interface{}

	//used to store comp file data
	var components []map[string]interface{}

	//used to store non-oam file data
	var K8sResources []map[string]interface{}

	//iterate through user inputted directory
<<<<<<< HEAD
	files, _ := iterateDirectory(inputDirectory)
=======
	files, err := iterateDirectory(inputDirectory)
	if err != nil {
		fmt.Println("Error in iterating over directory", err)
	}
>>>>>>> fe4f9917
	var data []byte

	//Read each file from the input directory
	for _, input := range files {
		data, _ = ioutil.ReadFile(input)
		datastr := string(data)

		//Split the objects using "---" delimiter
		objects := strings.Split(datastr, "---")

		//Iterate over each object to segregate into applicationConfiguration kind or Component kind
		for _, obj := range objects {
			var component map[string]interface{}
			err := yaml.Unmarshal([]byte(obj), &component)
			if err != nil {
				return errors.New("error in unmarshalling the components")
			}
			compKind, found, err := unstructured.NestedString(component, "kind")
			if !found || err != nil {
<<<<<<< HEAD
				errors.New("kind was not found as a string field")
			}
			compApiVersion, found, err := unstructured.NestedString(component, "apiVersion")
			if !found || err != nil {
				errors.New("apiVersion was not found as a string field")
=======
				return errors.New("component kind doesn't exist or not found in the specified type")
			}
			compApiVersion, found, err := unstructured.NestedString(component, "apiVersion")
			if !found || err != nil {
				return errors.New("component api version doesn't exist or not found in the specified type")
>>>>>>> fe4f9917
			}
			//Check the kind od each component and apiVersion
			if compKind == "Component" && compApiVersion == consts.CompApiVersion {
				components = append(components, component)
			}
			if compKind == "ApplicationConfiguration" && compApiVersion == consts.CompApiVersion {
				appData = append(appData, component)
			}
<<<<<<< HEAD
			//TODO: If Kind is neither Component or AppConfig, return YAML

=======
			//For generic workload
			if compKind != "Component" && compKind != "ApplicationConfiguration" {
				//TODO for K8s resources that are not OAM-specific
				K8sResources = append(K8sResources, component)
			}
>>>>>>> fe4f9917
		}
	}

	//Extract traits from app file
	conversionComponents, err := traits.ExtractTrait(appData)

	if err != nil {
		return err
	}
	//Extract workloads from app file
	conversionComponents, err = traits.ExtractWorkload(components, conversionComponents)
	if err != nil {
<<<<<<< HEAD
		return err
	}

	outputResources, err := resources.CreateKubeResources(conversionComponents)

	writeKubeResources(outputDirectory, outputResources)
=======
		return errors.New("error in extracting workload")
	}

	//Create child resources
	outputResources, err := resources.CreateResources(conversionComponents)
>>>>>>> fe4f9917

	//Write the K8s child resources to the file
	err = writeKubeResources(outputDirectory, outputResources)
	if err != nil {
		return err
	}
	return nil
}

<<<<<<< HEAD
func iterateDirectory(path string) ([]string, error){
=======
// Write the kube resources to the files in output directory
func writeKubeResources(outputDirectory string, outputResources *types.KubeResources) error {

	//Write virtual services to files
	if outputResources.VirtualServices != nil {
		for index := range outputResources.VirtualServices {
			for _, virtualService := range outputResources.VirtualServices[index] {
				fileName := "" + virtualService.Name + ".yaml"
				filePath := filepath.Join(outputDirectory, fileName)

				f, err := os.Create(filePath)
				if err != nil {
					return err
				}
				r, err := json.Marshal(virtualService)
				if err != nil {
					return err
				}
				output, err := yaml.JSONToYAML(r)
				if err != nil {
					return err
				}

				defer f.Close()

				_, err = f.WriteString(string(output))
				if err != nil {
					return err
				}

			}

		}
	}

	//Write down gateway to files
	if outputResources.Gateway != nil {

		fileName := "gateway.yaml"
		filePath := filepath.Join(outputDirectory, fileName)

		f, err := os.Create(filePath)
		if err != nil {
			return err
		}

		gatewayYaml, err := yaml.Marshal(outputResources.Gateway)
		if err != nil {
			return errors.New("failed to marshal YAML: %w")
		}

		_, err = f.WriteString(string(gatewayYaml))
		if err != nil {
			return errors.New("failed to write YAML to file: %w")
		}
		defer f.Close()
	}

	//Write down destination rules to files
	if outputResources.DestinationRules != nil {
		for index := range outputResources.DestinationRules {
			for _, destinationRule := range outputResources.DestinationRules[index] {
				if destinationRule != nil {
					fileName := "" + destinationRule.Name
					filePath := filepath.Join(outputDirectory, fileName)

					f, err := os.Create(filePath)
					r, err := json.Marshal(destinationRule)
					if err != nil {
						return err
					}
					output, err := yaml.JSONToYAML(r)
					if err != nil {
						return err
					}

					defer f.Close()

					_, err2 := f.WriteString(string(output))
					if err2 != nil {
						return err2
					}
				}
			}
		}
	}

	//Write down Authorization Policies to files
	if outputResources.AuthPolicies != nil {
		for index := range outputResources.AuthPolicies {
			for _, authPolicy := range outputResources.AuthPolicies[index] {
				if authPolicy != nil {
					fileName := "authzpolicy.yaml"
					filePath := filepath.Join(outputDirectory, fileName)

					f, err := os.Create(filePath)
					r, err := json.Marshal(authPolicy)
					if err != nil {
						return err
					}
					output, err := yaml.JSONToYAML(r)
					if err != nil {
						return err
					}

					defer f.Close()

					_, err2 := f.WriteString(string(output))
					if err2 != nil {
						return err2
					}

				}

			}
		}
	}

	//Write down Service Monitors to files
	if outputResources.ServiceMonitors != nil {
		var output string
		fileName := "output.yaml"
		filePath := filepath.Join(outputDirectory, fileName)
		f, err := os.Create(filePath)
		if err != nil {
			return err
		}
		for _, servicemonitor := range outputResources.ServiceMonitors {
			r, err := json.Marshal(servicemonitor)
			if err != nil {
				return err
			}
			out, err := yaml.JSONToYAML(r)
			if err != nil {
				return err
			}
			output = output + "---\n" + string(out)
		}

		defer f.Close()

		_, err2 := f.WriteString(string(output))
		if err2 != nil {
			return err2
		}

	}
	return nil
}

// Iterate over input directory
func iterateDirectory(path string) ([]string, error) {
>>>>>>> fe4f9917
	var files []string

	filepath.Walk(path, func(path string, info os.FileInfo, err error) error {
		if err != nil {
			return err
		}
		if strings.Contains(info.Name(), "yaml") || strings.Contains(info.Name(), "yml") {
			files = append(files, path)
		}
		return nil
	})
	return files, nil
<<<<<<< HEAD
}
func writeKubeResources(outputDirectory string, outputResources *types.KubeRecources)(error){
	fileName := "output.yaml"
	filePath := filepath.Join(outputDirectory, fileName)
	f, err := os.Create(filePath)
	var output string
	if err != nil {
		return err
	}
	if outputResources.VirtualServices != nil {
		for _, virtualservice := range outputResources.VirtualServices {
			r, err := json.Marshal(virtualservice)
			if err != nil {
				return err
			}
			out, err := yaml.JSONToYAML(r)
			if err != nil {
				return err
			}
			output = output + "---\n" + string(out)
		}
	}
	if outputResources.Gateways != nil {
		for _, gateway := range outputResources.Gateways {
			r, err := json.Marshal(gateway)
			if err != nil {
				return err
			}
			out, err := yaml.JSONToYAML(r)
			if err != nil {
				return err
			}
			output = output + "---\n" + string(out)
		}
	}
	if outputResources.DestinationRules != nil {
		for _, destinationrule := range outputResources.DestinationRules {
			r, err := json.Marshal(destinationrule)
			if err != nil {
				return err
			}
			out, err := yaml.JSONToYAML(r)
			if err != nil {
				return err
			}
			output = output + "---\n" + string(out)
		}
	}
	if outputResources.AuthPolicies != nil {
		for _, authpolicy := range outputResources.AuthPolicies {
			r, err := json.Marshal(authpolicy)
			if err != nil {
				return err
			}
			out, err := yaml.JSONToYAML(r)
			if err != nil {
				return err
			}
			output = output + "---\n" + string(out)
		}
	}
	if outputResources.ServiceMonitors != nil {
		for _, servicemonitor := range outputResources.ServiceMonitors {
			r, err := json.Marshal(servicemonitor)
			if err != nil {
				return err
			}
			out, err := yaml.JSONToYAML(r)
			if err != nil {
				return err
			}
			output = output + "---\n" + string(out)
		}
	}
	defer f.Close()

	_, err2 := f.WriteString(string(output))
	if err2 != nil {
		log.Fatal(err2)
	}
	return nil
=======
>>>>>>> fe4f9917
}<|MERGE_RESOLUTION|>--- conflicted
+++ resolved
@@ -6,11 +6,8 @@
 import (
 	"encoding/json"
 	"errors"
-<<<<<<< HEAD
-=======
 	"fmt"
 	consts "github.com/verrazzano/verrazzano/tools/oam-converter/pkg/constants"
->>>>>>> fe4f9917
 	"github.com/verrazzano/verrazzano/tools/oam-converter/pkg/resources"
 	"github.com/verrazzano/verrazzano/tools/oam-converter/pkg/traits"
 	"github.com/verrazzano/verrazzano/tools/oam-converter/pkg/types"
@@ -26,11 +23,6 @@
 
 	var inputDirectory string
 	var outputDirectory string
-<<<<<<< HEAD
-	inputDirectory = os.Args[1]
-	outputDirectory = os.Args[2]
-
-=======
 
 	//Check the length of args
 	if len(os.Args) != 3 {
@@ -41,7 +33,6 @@
 		outputDirectory = os.Args[2]
 	}
 	//used to store app file data
->>>>>>> fe4f9917
 	var appData []map[string]interface{}
 
 	//used to store comp file data
@@ -51,14 +42,10 @@
 	var K8sResources []map[string]interface{}
 
 	//iterate through user inputted directory
-<<<<<<< HEAD
-	files, _ := iterateDirectory(inputDirectory)
-=======
 	files, err := iterateDirectory(inputDirectory)
 	if err != nil {
 		fmt.Println("Error in iterating over directory", err)
 	}
->>>>>>> fe4f9917
 	var data []byte
 
 	//Read each file from the input directory
@@ -78,19 +65,11 @@
 			}
 			compKind, found, err := unstructured.NestedString(component, "kind")
 			if !found || err != nil {
-<<<<<<< HEAD
-				errors.New("kind was not found as a string field")
-			}
-			compApiVersion, found, err := unstructured.NestedString(component, "apiVersion")
-			if !found || err != nil {
-				errors.New("apiVersion was not found as a string field")
-=======
 				return errors.New("component kind doesn't exist or not found in the specified type")
 			}
 			compApiVersion, found, err := unstructured.NestedString(component, "apiVersion")
 			if !found || err != nil {
 				return errors.New("component api version doesn't exist or not found in the specified type")
->>>>>>> fe4f9917
 			}
 			//Check the kind od each component and apiVersion
 			if compKind == "Component" && compApiVersion == consts.CompApiVersion {
@@ -99,16 +78,11 @@
 			if compKind == "ApplicationConfiguration" && compApiVersion == consts.CompApiVersion {
 				appData = append(appData, component)
 			}
-<<<<<<< HEAD
-			//TODO: If Kind is neither Component or AppConfig, return YAML
-
-=======
 			//For generic workload
 			if compKind != "Component" && compKind != "ApplicationConfiguration" {
 				//TODO for K8s resources that are not OAM-specific
 				K8sResources = append(K8sResources, component)
 			}
->>>>>>> fe4f9917
 		}
 	}
 
@@ -116,25 +90,16 @@
 	conversionComponents, err := traits.ExtractTrait(appData)
 
 	if err != nil {
-		return err
+		return errors.New("failed extracting traits from app")
 	}
 	//Extract workloads from app file
 	conversionComponents, err = traits.ExtractWorkload(components, conversionComponents)
 	if err != nil {
-<<<<<<< HEAD
-		return err
-	}
-
-	outputResources, err := resources.CreateKubeResources(conversionComponents)
-
-	writeKubeResources(outputDirectory, outputResources)
-=======
 		return errors.New("error in extracting workload")
 	}
 
 	//Create child resources
 	outputResources, err := resources.CreateResources(conversionComponents)
->>>>>>> fe4f9917
 
 	//Write the K8s child resources to the file
 	err = writeKubeResources(outputDirectory, outputResources)
@@ -144,9 +109,6 @@
 	return nil
 }
 
-<<<<<<< HEAD
-func iterateDirectory(path string) ([]string, error){
-=======
 // Write the kube resources to the files in output directory
 func writeKubeResources(outputDirectory string, outputResources *types.KubeResources) error {
 
@@ -299,7 +261,6 @@
 
 // Iterate over input directory
 func iterateDirectory(path string) ([]string, error) {
->>>>>>> fe4f9917
 	var files []string
 
 	filepath.Walk(path, func(path string, info os.FileInfo, err error) error {
@@ -312,88 +273,4 @@
 		return nil
 	})
 	return files, nil
-<<<<<<< HEAD
-}
-func writeKubeResources(outputDirectory string, outputResources *types.KubeRecources)(error){
-	fileName := "output.yaml"
-	filePath := filepath.Join(outputDirectory, fileName)
-	f, err := os.Create(filePath)
-	var output string
-	if err != nil {
-		return err
-	}
-	if outputResources.VirtualServices != nil {
-		for _, virtualservice := range outputResources.VirtualServices {
-			r, err := json.Marshal(virtualservice)
-			if err != nil {
-				return err
-			}
-			out, err := yaml.JSONToYAML(r)
-			if err != nil {
-				return err
-			}
-			output = output + "---\n" + string(out)
-		}
-	}
-	if outputResources.Gateways != nil {
-		for _, gateway := range outputResources.Gateways {
-			r, err := json.Marshal(gateway)
-			if err != nil {
-				return err
-			}
-			out, err := yaml.JSONToYAML(r)
-			if err != nil {
-				return err
-			}
-			output = output + "---\n" + string(out)
-		}
-	}
-	if outputResources.DestinationRules != nil {
-		for _, destinationrule := range outputResources.DestinationRules {
-			r, err := json.Marshal(destinationrule)
-			if err != nil {
-				return err
-			}
-			out, err := yaml.JSONToYAML(r)
-			if err != nil {
-				return err
-			}
-			output = output + "---\n" + string(out)
-		}
-	}
-	if outputResources.AuthPolicies != nil {
-		for _, authpolicy := range outputResources.AuthPolicies {
-			r, err := json.Marshal(authpolicy)
-			if err != nil {
-				return err
-			}
-			out, err := yaml.JSONToYAML(r)
-			if err != nil {
-				return err
-			}
-			output = output + "---\n" + string(out)
-		}
-	}
-	if outputResources.ServiceMonitors != nil {
-		for _, servicemonitor := range outputResources.ServiceMonitors {
-			r, err := json.Marshal(servicemonitor)
-			if err != nil {
-				return err
-			}
-			out, err := yaml.JSONToYAML(r)
-			if err != nil {
-				return err
-			}
-			output = output + "---\n" + string(out)
-		}
-	}
-	defer f.Close()
-
-	_, err2 := f.WriteString(string(output))
-	if err2 != nil {
-		log.Fatal(err2)
-	}
-	return nil
-=======
->>>>>>> fe4f9917
 }