--- conflicted
+++ resolved
@@ -4,20 +4,11 @@
 package main
 
 import (
-	"fmt"
 	app "github.com/verrazzano/verrazzano/tools/oam-converter/pkg/app"
-	"os"
 )
 
 func main() {
-<<<<<<< HEAD
-	if len(os.Args) != 3 {
-		fmt.Println("Not enough args to run tool")
-		return
-	}
-=======
 	//Configure data from app and comp file to extract traits and workloads
->>>>>>> fe4f9917
 	err := app.ConfData()
 	if err != nil {
 		print(err)
