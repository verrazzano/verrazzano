// Copyright (c) 2022, 2023, Oracle and/or its affiliates.
// Licensed under the Universal Permissive License v 1.0 as shown at https://oss.oracle.com/licenses/upl.

package bugreport

import (
	"context"
	"fmt"
	"os"
	"testing"

	"github.com/stretchr/testify/assert"
	vzconstants "github.com/verrazzano/verrazzano/pkg/constants"
	"github.com/verrazzano/verrazzano/platform-operator/apis/verrazzano/v1beta1"
	"github.com/verrazzano/verrazzano/tools/vz/pkg/constants"
	pkghelper "github.com/verrazzano/verrazzano/tools/vz/pkg/helpers"
	"github.com/verrazzano/verrazzano/tools/vz/test/helpers"
	appsv1 "k8s.io/api/apps/v1"
	corev1 "k8s.io/api/core/v1"
	metav1 "k8s.io/apimachinery/pkg/apis/meta/v1"
	"k8s.io/apimachinery/pkg/types"
	"k8s.io/cli-runtime/pkg/genericclioptions"
	"sigs.k8s.io/controller-runtime/pkg/client"
	"sigs.k8s.io/controller-runtime/pkg/client/fake"
)

const (
	captureVerrazzanoErrMsg = "Capturing Verrazzano resource"

<<<<<<< HEAD
	// captureResourceErrMsg   = "Capturing resources from the cluster"
	// sensitiveDataErrMsg     = "WARNING: Please examine the contents of the bug report for any sensitive data"
	// captureLogErrMsg        = "Capturing log from pod verrazzano-platform-operator in verrazzano-install namespace"
	// dummyNamespaceErrMsg    = "Namespace dummy not found in the cluster"
=======
// captureResourceErrMsg   = "Capturing resources from the cluster"
// sensitiveDataErrMsg     = "WARNING: Please examine the contents of the bug report for any sensitive data"
// captureLogErrMsg        = "Capturing log from pod verrazzano-platform-operator in verrazzano-install namespace"
// dummyNamespaceErrMsg    = "Namespace dummy not found in the cluster"
>>>>>>> 9c835469
)

// TestBugReportHelp
// GIVEN a CLI bug-report command
// WHEN I call cmd.Help for bug-report
// THEN expect the help for the command in the standard output
func TestBugReportHelp(t *testing.T) {
	stdoutFile, stderrFile := createStdTempFiles(t)
	defer os.Remove(stdoutFile.Name())
	defer os.Remove(stderrFile.Name())

	rc := helpers.NewFakeRootCmdContext(genericclioptions.IOStreams{In: os.Stdin, Out: stdoutFile, ErrOut: stderrFile})
	cmd := NewCmdBugReport(rc)
	assert.NotNil(t, cmd)
	err := cmd.Help()
	if err != nil {
		assert.Error(t, err)
	}

	buf, err := os.ReadFile(stdoutFile.Name())
	assert.NoError(t, err)
	assert.Contains(t, string(buf), "Verrazzano command line utility to collect data from the cluster, to report an issue")
}

// TestBugReportExistingReportFile
// GIVEN a CLI bug-report command using an existing file for flag --report-file
// WHEN I call cmd.Execute for bug-report
// THEN expect an error
func TestBugReportExistingReportFile(t *testing.T) {
	stdoutFile, stderrFile := createStdTempFiles(t)
	defer os.Remove(stdoutFile.Name())
	defer os.Remove(stderrFile.Name())

	rc := helpers.NewFakeRootCmdContext(genericclioptions.IOStreams{In: os.Stdin, Out: stdoutFile, ErrOut: stderrFile})
	cmd := NewCmdBugReport(rc)
	assert.NotNil(t, cmd)

	tmpDir, _ := os.MkdirTemp("", "bug-report")
	defer cleanupTempDir(t, tmpDir)

	// Define and create the bug report file
	reportFile := "bug-report.tgz"
	bugRepFile, err := os.Create(tmpDir + string(os.PathSeparator) + reportFile)
	if err != nil {
		assert.Error(t, err)
	}
	defer cleanupFile(t, bugRepFile)

	err = cmd.PersistentFlags().Set(constants.BugReportFileFlagName, bugRepFile.Name())
	assert.NoError(t, err)
	err = cmd.Execute()
	assert.NotNil(t, err)
	assert.Contains(t, err.Error(), fmt.Sprintf("%s already exists", reportFile))
}

// TestBugReportExistingDir
// GIVEN a CLI bug-report command with flag --report-file pointing to an existing directory
// WHEN I call cmd.Execute for bug-report
// THEN expect an error
func TestBugReportExistingDir(t *testing.T) {
	stdoutFile, stderrFile := createStdTempFiles(t)
	defer os.Remove(stdoutFile.Name())
	defer os.Remove(stderrFile.Name())

	rc := helpers.NewFakeRootCmdContext(genericclioptions.IOStreams{In: os.Stdin, Out: stdoutFile, ErrOut: stderrFile})
	cmd := NewCmdBugReport(rc)
	assert.NotNil(t, cmd)

	tmpDir, _ := os.MkdirTemp("", "bug-report")
	defer cleanupTempDir(t, tmpDir)

	reportDir := tmpDir + string(os.PathSeparator) + "test-report"
	if err := os.Mkdir(reportDir, os.ModePerm); err != nil {
		assert.Error(t, err)
	}

	err := cmd.PersistentFlags().Set(constants.BugReportFileFlagName, reportDir)
	assert.NoError(t, err)
	err = cmd.Execute()
	assert.NotNil(t, err)
	assert.Contains(t, err.Error(), "test-report is an existing directory")
}

// TestBugReportNonExistingFileDir
// GIVEN a CLI bug-report command with flag --report-file pointing to a file, where the directory doesn't exist
// WHEN I call cmd.Execute for bug-report
// THEN expect an error
func TestBugReportNonExistingFileDir(t *testing.T) {
	stdoutFile, stderrFile := createStdTempFiles(t)
	defer os.Remove(stdoutFile.Name())
	defer os.Remove(stderrFile.Name())

	rc := helpers.NewFakeRootCmdContext(genericclioptions.IOStreams{In: os.Stdin, Out: stdoutFile, ErrOut: stderrFile})
	cmd := NewCmdBugReport(rc)
	assert.NotNil(t, cmd)

	tmpDir, _ := os.MkdirTemp("", "bug-report")
	defer cleanupTempDir(t, tmpDir)

	reportDir := tmpDir + string(os.PathSeparator) + "test-report"
	reportFile := reportDir + string(os.PathSeparator) + string(os.PathSeparator) + "bug-report.tgz"

	err := cmd.PersistentFlags().Set(constants.BugReportFileFlagName, reportFile)
	assert.NoError(t, err)
	err = cmd.Execute()
	assert.NotNil(t, err)
	assert.Contains(t, err.Error(), "test-report: no such file or directory")
}

// TestBugReportFileNoPermission
// GIVEN a CLI bug-report command with flag --report-file pointing to a file, where there is no write permission
// WHEN I call cmd.Execute for bug-report
// THEN expect an error
func TestBugReportFileNoPermission(t *testing.T) {
	stdoutFile, stderrFile := createStdTempFiles(t)
	defer os.Remove(stdoutFile.Name())
	defer os.Remove(stderrFile.Name())

	rc := helpers.NewFakeRootCmdContext(genericclioptions.IOStreams{In: os.Stdin, Out: stdoutFile, ErrOut: stderrFile})
	cmd := NewCmdBugReport(rc)
	assert.NotNil(t, cmd)

	tmpDir, _ := os.MkdirTemp("", "bug-report")
	defer cleanupTempDir(t, tmpDir)

	reportDir := tmpDir + string(os.PathSeparator) + "test-report"
	// Create a directory with only read permission
	if err := os.Mkdir(reportDir, 0400); err != nil {
		assert.Error(t, err)
	}
	reportFile := reportDir + string(os.PathSeparator) + "bug-report.tgz"
	err := cmd.PersistentFlags().Set(constants.BugReportFileFlagName, reportFile)
	assert.NoError(t, err)
	err = cmd.Execute()
	assert.NotNil(t, err)
	assert.Contains(t, err.Error(), "permission denied to create the bug report")
}

// TestBugReportSuccess
// GIVEN a CLI bug-report command
// WHEN I call cmd.Execute
// THEN expect the command to show the resources captured in the standard output and create the bug report file
func TestBugReportSuccess(t *testing.T) {
	c := getClientWithVZWatch()

	// Verify the vz resource is as expected
	vz := v1beta1.Verrazzano{}
	err := c.Get(context.TODO(), types.NamespacedName{Namespace: "default", Name: "verrazzano"}, &vz)
	assert.NoError(t, err)

	stdoutFile, stderrFile := createStdTempFiles(t)
	defer os.Remove(stdoutFile.Name())
	defer os.Remove(stderrFile.Name())

	rc := helpers.NewFakeRootCmdContext(genericclioptions.IOStreams{In: os.Stdin, Out: stdoutFile, ErrOut: stderrFile})
	rc.SetClient(c)
	cmd := NewCmdBugReport(rc)
	assert.NotNil(t, cmd)

	tmpDir, _ := os.MkdirTemp("", "bug-report")
	defer cleanupTempDir(t, tmpDir)

	bugRepFile := tmpDir + string(os.PathSeparator) + "bug-report.tgz"
	assert.NoError(t, err)
	err = cmd.PersistentFlags().Set(constants.BugReportFileFlagName, bugRepFile)
	assert.NoError(t, err)
	err = cmd.PersistentFlags().Set(constants.BugReportIncludeNSFlagName, "dummy,verrazzano-install,default")
	assert.NoError(t, err)
	err = cmd.PersistentFlags().Set(constants.VerboseFlag, "true")
	assert.NoError(t, err)
	err = cmd.Execute()
	if err != nil {
		assert.Error(t, err)
	}

	assert.NoError(t, err)
	// Commenting the assertions due to intermittent failures
	// assert.Contains(t, buf.String(), captureResourceErrMsg)
	// assert.Contains(t, buf.String(), captureVerrazzanoErrMsg)
	// assert.Contains(t, buf.String(), captureLogErrMsg)
	// assert.Contains(t, buf.String(), sensitiveDataErrMsg)
	// assert.Contains(t, buf.String(), dummyNamespaceErrMsg)

	// assert.FileExists(t, bugRepFile)

	//Validate the fact that --verbose is disabled by default
	// buf = new(bytes.Buffer)
	// errBuf = new(bytes.Buffer)
	// rc = helpers.NewFakeRootCmdContext(genericclioptions.IOStreams{In: os.Stdin, Out: buf, ErrOut: errBuf})
	// rc.SetClient(c)
	// bugRepFile = tmpDir + string(os.PathSeparator) + "bug-report-verbose-false.tgz"
	// cmd = NewCmdBugReport(rc)
	// err = cmd.PersistentFlags().Set(constants.BugReportFileFlagName, bugRepFile)
	// assert.NoError(t, err)
	// err = cmd.Execute()
	// if err != nil {
	//	assert.Error(t, err)
	// }

	// assert.NoError(t, err)
	// assert.Contains(t, buf.String(), captureResourceErrMsg)
	// assert.Contains(t, buf.String(), sensitiveDataErrMsg)
	// assert.NotContains(t, buf.String(), captureVerrazzanoErrMsg)
	// assert.NotContains(t, buf.String(), captureLogErrMsg)
	// assert.FileExists(t, bugRepFile)
}

// TestBugReportDefaultReportFile
// GIVEN a CLI bug-report command
// WHEN I call cmd.Execute, without specifying --report-file
// THEN expect the command to create the report bug-report.tar.gz under the current directory
func TestBugReportDefaultReportFile(t *testing.T) {
	// clean up the bugreport file that is generated
	defer func(t *testing.T) {
		if err := os.Remove(constants.BugReportFileDefaultValue); err != nil {
			t.Fatal(err.Error())
		}
	}(t)

	c := getClientWithVZWatch()

	// Verify the vz resource is as expected
	vz := v1beta1.Verrazzano{}
	err := c.Get(context.TODO(), types.NamespacedName{Namespace: "default", Name: "verrazzano"}, &vz)
	assert.NoError(t, err)

	stdoutFile, err := os.CreateTemp("", "tmpstdout")
	assert.NoError(t, err)
	defer os.Remove(stdoutFile.Name())

	stderrFile, err := os.CreateTemp("", "tmpstderr")
	assert.NoError(t, err)
	defer os.Remove(stderrFile.Name())

	rc := helpers.NewFakeRootCmdContext(genericclioptions.IOStreams{In: os.Stdin, Out: stdoutFile, ErrOut: stderrFile})
	rc.SetClient(c)
	cmd := NewCmdBugReport(rc)
	err = cmd.PersistentFlags().Set(constants.VerboseFlag, "true")
	assert.NoError(t, err)
	assert.NotNil(t, cmd)
	err = cmd.Execute()
	assert.NoError(t, err)

	buf, err := os.ReadFile(stdoutFile.Name())
	assert.NoError(t, err)

	assert.Contains(t, string(buf), captureVerrazzanoErrMsg)
	// Commenting the assertions due to intermittent failures
	// assert.Contains(t, buf.String(), captureLogErrMsg)
	// assert.Contains(t, buf.String(), "Created bug report")
	// assert.Contains(t, buf.String(), sensitiveDataErrMsg)
}

// TestBugReportNoVerrazzano
// GIVEN a CLI bug-report command
// WHEN I call cmd.Execute without Verrazzano installed
// THEN expect the command to display a message indicating Verrazzano is not installed
func TestBugReportNoVerrazzano(t *testing.T) {
	c := getClientWithWatch()
	stdoutFile, stderrFile := createStdTempFiles(t)
	defer os.Remove(stdoutFile.Name())
	defer os.Remove(stderrFile.Name())

	rc := helpers.NewFakeRootCmdContext(genericclioptions.IOStreams{In: os.Stdin, Out: stdoutFile, ErrOut: stderrFile})
	rc.SetClient(c)
	cmd := NewCmdBugReport(rc)
	assert.NotNil(t, cmd)

	tmpDir, _ := os.MkdirTemp("", "bug-report")
	defer cleanupTempDir(t, tmpDir)

	bugRepFile := tmpDir + string(os.PathSeparator) + "bug-report.tgz"
	err := cmd.PersistentFlags().Set(constants.BugReportFileFlagName, bugRepFile)
	assert.NoError(t, err)
	err = cmd.PersistentFlags().Set(constants.BugReportIncludeNSFlagName, "dummy,verrazzano-install")
	assert.NoError(t, err)
	err = cmd.Execute()
	if err != nil {
		assert.Error(t, err)
	}

	errBuf, err := os.ReadFile(stderrFile.Name())
	assert.NoError(t, err)
	assert.Contains(t, string(errBuf), "Verrazzano is not installed")
}

// TestBugReportFailureUsingInvalidClient
// GIVEN a CLI bug-report command
// WHEN I call cmd.Execute without Verrazzano installed and using an invalid client
// THEN expect the command to fail with a message indicating Verrazzano is not installed and no resource captured
func TestBugReportFailureUsingInvalidClient(t *testing.T) {
	c := getInvalidClient()
	stdoutFile, stderrFile := createStdTempFiles(t)
	defer os.Remove(stdoutFile.Name())
	defer os.Remove(stderrFile.Name())

	rc := helpers.NewFakeRootCmdContext(genericclioptions.IOStreams{In: os.Stdin, Out: stdoutFile, ErrOut: stderrFile})
	rc.SetClient(c)
	cmd := NewCmdBugReport(rc)
	assert.NotNil(t, cmd)

	tmpDir, _ := os.MkdirTemp("", "bug-report")
	defer cleanupTempDir(t, tmpDir)

	bugRepFile := tmpDir + string(os.PathSeparator) + "bug-report.tgz"
	err := cmd.PersistentFlags().Set(constants.BugReportFileFlagName, bugRepFile)
	assert.NoError(t, err)
	err = cmd.PersistentFlags().Set(constants.BugReportIncludeNSFlagName, "dummy,verrazzano-install")
	assert.NoError(t, err)
	err = cmd.Execute()
	if err != nil {
		assert.Error(t, err)
	}

	errBuf, err := os.ReadFile(stderrFile.Name())
	assert.NoError(t, err)
	assert.Contains(t, string(errBuf), "Verrazzano is not installed")
	assert.NoFileExists(t, bugRepFile)
}

// getClientWithWatch returns a client containing all VPO objects
func getClientWithWatch() client.WithWatch {
	return fake.NewClientBuilder().WithScheme(pkghelper.NewScheme()).WithObjects(getVpoObjects()[1:]...).Build()
}

// getClientWithVZWatch returns a client containing all VPO objects and the Verrazzano CR
func getClientWithVZWatch() client.WithWatch {
	return fake.NewClientBuilder().WithScheme(pkghelper.NewScheme()).WithObjects(getVpoObjects()...).Build()
}

func getVpoObjects() []client.Object {
	return []client.Object{
		&v1beta1.Verrazzano{
			ObjectMeta: metav1.ObjectMeta{
				Namespace: "default",
				Name:      "verrazzano",
			},
			Spec: v1beta1.VerrazzanoSpec{
				Profile: v1beta1.Dev,
			},
		},
		&corev1.Pod{
			ObjectMeta: metav1.ObjectMeta{
				Namespace: vzconstants.VerrazzanoInstallNamespace,
				Name:      constants.VerrazzanoPlatformOperator,
				Labels: map[string]string{
					"app":               constants.VerrazzanoPlatformOperator,
					"pod-template-hash": "45f78ffddd",
				},
			},
		},
		&appsv1.Deployment{
			ObjectMeta: metav1.ObjectMeta{
				Namespace: vzconstants.VerrazzanoInstallNamespace,
				Name:      constants.VerrazzanoPlatformOperator,
			},
			Spec: appsv1.DeploymentSpec{
				Selector: &metav1.LabelSelector{
					MatchLabels: map[string]string{"app": constants.VerrazzanoPlatformOperator},
				},
			},
			Status: appsv1.DeploymentStatus{
				AvailableReplicas: 1,
				UpdatedReplicas:   1,
			},
		},
		&appsv1.ReplicaSet{
			ObjectMeta: metav1.ObjectMeta{
				Namespace: vzconstants.VerrazzanoInstallNamespace,
				Name:      fmt.Sprintf("%s-45f78ffddd", constants.VerrazzanoPlatformOperator),
				Annotations: map[string]string{
					"deployment.kubernetes.io/revision": "1",
				},
			},
		},
	}
}

// getInvalidClient returns an invalid client
func getInvalidClient() client.WithWatch {
	testObj := &corev1.Pod{
		ObjectMeta: metav1.ObjectMeta{
			Namespace: "testnamespace",
			Name:      "testpod",
			Labels: map[string]string{
				"app":               "test-app",
				"pod-template-hash": "56f78ddcfd",
			},
		},
	}
	deployment := &appsv1.Deployment{
		ObjectMeta: metav1.ObjectMeta{
			Namespace: "testnamespace",
			Name:      "testpod",
		},
		Spec: appsv1.DeploymentSpec{
			Selector: &metav1.LabelSelector{
				MatchLabels: map[string]string{"app": "test-app"},
			},
		},
	}
	return fake.NewClientBuilder().WithScheme(pkghelper.NewScheme()).WithObjects(testObj, deployment).Build()
}

// cleanupTempDir cleans up the given temp directory after the test run
func cleanupTempDir(t *testing.T, dirName string) {
	if err := os.RemoveAll(dirName); err != nil {
		t.Fatalf("Remove directory failed: %v", err)
	}
}

// cleanupTempDir cleans up the given temp file after the test run
func cleanupFile(t *testing.T, file *os.File) {
	if err := file.Close(); err != nil {
		t.Fatalf("Close file failed: %v", err)
	}
	if err := os.Remove(file.Name()); err != nil {
		t.Fatalf("Close file failed: %v", err)
	}
}

// createStdTempFiles creates temporary files for stdout and stderr.
func createStdTempFiles(t *testing.T) (*os.File, *os.File) {
	stdoutFile, err := os.CreateTemp("", "tmpstdout")
	assert.NoError(t, err)

	stderrFile, err := os.CreateTemp("", "tmpstderr")
	assert.NoError(t, err)

	return stdoutFile, stderrFile
}

// TestBugReportSuccess
// GIVEN a CLI bug-report command
// WHEN I call cmd.Execute with include logs of  additional namespace and duration
// THEN expect the command to show the resources captured in the standard output and create the bug report file
func TestBugReportSuccessWithDuration(t *testing.T) {
	c := getClientWithVZWatch()

	// Verify the vz resource is as expected
	vz := v1beta1.Verrazzano{}
	err := c.Get(context.TODO(), types.NamespacedName{Namespace: "default", Name: "verrazzano"}, &vz)
	assert.NoError(t, err)

	stdoutFile, stderrFile := createStdTempFiles(t)
	defer os.Remove(stdoutFile.Name())
	defer os.Remove(stderrFile.Name())

	rc := helpers.NewFakeRootCmdContext(genericclioptions.IOStreams{In: os.Stdin, Out: stdoutFile, ErrOut: stderrFile})
	rc.SetClient(c)
	cmd := NewCmdBugReport(rc)
	assert.NotNil(t, cmd)

	tmpDir, _ := os.MkdirTemp("", "bug-report")
	defer cleanupTempDir(t, tmpDir)

	bugRepFile := tmpDir + string(os.PathSeparator) + "bug-report.tgz"
	assert.NoError(t, err)
	err = cmd.PersistentFlags().Set(constants.BugReportFileFlagName, bugRepFile)
	assert.NoError(t, err)
	err = cmd.PersistentFlags().Set(constants.BugReportIncludeNSFlagName, "dummy,verrazzano-install,default,test")
	assert.NoError(t, err)
	err = cmd.PersistentFlags().Set(constants.VerboseFlag, "true")
	assert.NoError(t, err)
	err = cmd.PersistentFlags().Set(constants.BugReportLogFlagName, "true")
	assert.NoError(t, err)
	// If invalid time value is given then error is expected
	err = cmd.PersistentFlags().Set(constants.BugReportTimeFlagName, "3t")
	assert.Error(t, err)
	// Valid time value
	err = cmd.PersistentFlags().Set(constants.BugReportTimeFlagName, "3h")
	assert.NoError(t, err)
	err = cmd.Execute()
	if err != nil {
		assert.Error(t, err)
	}

	assert.NoError(t, err)
}<|MERGE_RESOLUTION|>--- conflicted
+++ resolved
@@ -26,18 +26,11 @@
 
 const (
 	captureVerrazzanoErrMsg = "Capturing Verrazzano resource"
-
-<<<<<<< HEAD
-	// captureResourceErrMsg   = "Capturing resources from the cluster"
-	// sensitiveDataErrMsg     = "WARNING: Please examine the contents of the bug report for any sensitive data"
-	// captureLogErrMsg        = "Capturing log from pod verrazzano-platform-operator in verrazzano-install namespace"
-	// dummyNamespaceErrMsg    = "Namespace dummy not found in the cluster"
-=======
+  
 // captureResourceErrMsg   = "Capturing resources from the cluster"
 // sensitiveDataErrMsg     = "WARNING: Please examine the contents of the bug report for any sensitive data"
 // captureLogErrMsg        = "Capturing log from pod verrazzano-platform-operator in verrazzano-install namespace"
 // dummyNamespaceErrMsg    = "Namespace dummy not found in the cluster"
->>>>>>> 9c835469
 )
 
 // TestBugReportHelp
