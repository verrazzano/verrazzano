--- conflicted
+++ resolved
@@ -184,16 +184,10 @@
 // TestBugReportGetPreviousLogs
 // GIVEN a CLI bug-report command with no flags, but failed pods on the cluster
 // WHEN I call cmd.Execute
-<<<<<<< HEAD
 // THEN expect the command to try and capture previous pod logs if possible and write them out to 'previous-logs.txt'
 func TestBugReportFailedPods(t *testing.T) {
 	rc, cmd := setUpAndVerifyResources(t)
 	defer helpers.CleanUpNewFakeRootCmdContextWithFiles(rc)
-=======
-// THEN expect the command to try and capture previous pod logs create the file 'previous-logs.txt'
-func TestBugReportGetPreviousLogs(t *testing.T) {
-	cmd := setUpAndVerifyResources(t)
->>>>>>> 49420b8b
 
 	tmpDir, _ := os.MkdirTemp("", "bug-report")
 	defer cleanupTempDir(t, tmpDir)
@@ -703,23 +697,11 @@
 	err := c.Get(context.TODO(), types.NamespacedName{Namespace: "default", Name: "verrazzano"}, &vz)
 
 	assert.NoError(t, err)
-<<<<<<< HEAD
 	rc, err := setupFakeDynamicClient(c)
 	defer helpers.CleanUpNewFakeRootCmdContextWithFiles(rc)
 	assert.Nil(t, err)
-	if strings.Contains(t.Name(), "FailedPods") {
-		kubeClient = getKubeClient()
-		rc.SetKubeClient(kubeClient)
-	}
-=======
-
-	stdoutFile, stderrFile := createStdTempFiles(t)
-	defer os.Remove(stdoutFile.Name())
-	defer os.Remove(stderrFile.Name())
-	rc := setupFakeDynamicClient(c, genericclioptions.IOStreams{In: os.Stdin, Out: stdoutFile, ErrOut: stderrFile})
 	kubeClient = getKubeClient()
 	rc.SetKubeClient(kubeClient)
->>>>>>> 49420b8b
 	cmd := NewCmdBugReport(rc)
 	assert.NotNil(t, cmd)
 
