--- conflicted
+++ resolved
@@ -275,11 +275,7 @@
 		cmd2.Flags().Set(constants.GlobalFlagContext, contextFlag)
 		bugReportErr := RunCmdBugReport(cmd2, vzHelper)
 		if bugReportErr != nil {
-<<<<<<< HEAD
-			fmt.Fprintf(vzHelper.GetErrorStream(), "Error calling vz bug-report %s \n", bugReportErr.Error())
-=======
 			fmt.Fprintf(vzHelper.GetOutputStream(), "Error calling vz bug-report %s \n", bugReportErr.Error())
->>>>>>> 8900658c
 		}
 	}
 	return err
