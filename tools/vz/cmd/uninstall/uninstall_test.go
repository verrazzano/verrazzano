--- conflicted
+++ resolved
@@ -318,15 +318,10 @@
 	err = cmd.Execute()
 	assert.Error(t, err)
 	assert.ErrorContains(t, err, VzVpoFailureError)
-<<<<<<< HEAD
 	errBytes, err := os.ReadFile(rc.ErrOut.Name())
 	assert.NoError(t, err)
 	assert.Contains(t, string(errBytes), VzVpoFailureError)
 	if !helpers.CheckAndRemoveBugReportExistsInDir("") {
-=======
-	assert.Contains(t, errBuf.String(), VzVpoFailureError)
-	if !helpers.CheckAndRemoveBugReportAndRedactionFileExistsInDir("") {
->>>>>>> 3689be0e
 		t.Fatal(BugReportNotExist)
 	}
 }
@@ -364,15 +359,11 @@
 	err = cmd.Execute()
 	assert.Error(t, err)
 	assert.ErrorContains(t, err, PodNotFoundError)
-<<<<<<< HEAD
+	assert.ErrorContains(t, err, PodNotFoundError)
 	errBytes, err := os.ReadFile(rc.ErrOut.Name())
 	assert.NoError(t, err)
 	assert.Contains(t, string(errBytes), PodNotFoundError)
 	if !helpers.CheckAndRemoveBugReportExistsInDir("") {
-=======
-	assert.Contains(t, errBuf.String(), PodNotFoundError)
-	if !helpers.CheckAndRemoveBugReportAndRedactionFileExistsInDir("") {
->>>>>>> 3689be0e
 		t.Fatal(BugReportNotExist)
 	}
 }
@@ -403,15 +394,10 @@
 	err = cmd.Execute()
 	assert.Error(t, err)
 	assert.ErrorContains(t, err, "Verrazzano is not installed: Failed to find any Verrazzano resources")
-<<<<<<< HEAD
 	errBytes, err := os.ReadFile(rc.ErrOut.Name())
 	assert.NoError(t, err)
 	assert.Contains(t, string(errBytes), "Verrazzano is not installed: Failed to find any Verrazzano resources")
 	if helpers.CheckAndRemoveBugReportExistsInDir("") {
-=======
-	assert.Contains(t, errBuf.String(), "Verrazzano is not installed: Failed to find any Verrazzano resources")
-	if helpers.CheckAndRemoveBugReportAndRedactionFileExistsInDir("") {
->>>>>>> 3689be0e
 		t.Fatal(BugReportNotExist)
 	}
 }
