--- conflicted
+++ resolved
@@ -18,14 +18,7 @@
 // MergeYAMLFiles parses the given slice of filenames containing yaml and
 // merges them into a single verrazzano yaml and then returned as a vz resource.
 func MergeYAMLFiles(filenames []string) (*vzapi.Verrazzano, error) {
-<<<<<<< HEAD
-	var vzYaml string
-=======
-	if len(filenames) == 0 {
-		return nil, fmt.Errorf("Failed to merge files - no files specified")
-	}
 	var vzYAML string
->>>>>>> 575640d2
 	for _, filename := range filenames {
 		readBytes, err := os.ReadFile(strings.TrimSpace(filename))
 		if err != nil {
