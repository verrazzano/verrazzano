// Copyright (c) 2022, Oracle and/or its affiliates.
// Licensed under the Universal Permissive License v 1.0 as shown at https://oss.oracle.com/licenses/upl.

package analyze

import (
	"bytes"
	"context"
	"fmt"
	"github.com/stretchr/testify/assert"
	vzconstants "github.com/verrazzano/verrazzano/pkg/constants"
	"github.com/verrazzano/verrazzano/platform-operator/apis/verrazzano/v1beta1"
	cmdHelpers "github.com/verrazzano/verrazzano/tools/vz/cmd/helpers"
	installcmd "github.com/verrazzano/verrazzano/tools/vz/cmd/install"
	"github.com/verrazzano/verrazzano/tools/vz/pkg/constants"
	pkghelper "github.com/verrazzano/verrazzano/tools/vz/pkg/helpers"
	"github.com/verrazzano/verrazzano/tools/vz/test/helpers"
	appsv1 "k8s.io/api/apps/v1"
	corev1 "k8s.io/api/core/v1"
	metav1 "k8s.io/apimachinery/pkg/apis/meta/v1"
	"k8s.io/apimachinery/pkg/types"
	"k8s.io/cli-runtime/pkg/genericclioptions"
	"os"
	"sigs.k8s.io/controller-runtime/pkg/client"
	"sigs.k8s.io/controller-runtime/pkg/client/fake"
	"testing"
)

const imagePullCase1 = "../../pkg/analysis/test/cluster/image-pull-case1/"
const ingressIPNotFound = "../../pkg/analysis/test/cluster/ingress-ip-not-found"

// TestAnalyzeCommandDefault
// GIVEN a CLI analyze command
<<<<<<< HEAD
//
//	WHEN I call cmd.Execute without specifying flag capture-dir
//	THEN expect the command to analyze the live cluster
=======
// WHEN I call cmd.Execute without specifying flag capture-dir
// THEN expect the command to analyze the live cluster
>>>>>>> 07b77fc5
func TestAnalyzeCommandDefault(t *testing.T) {
	c := getClientWithWatch()
	installVZ(t, c)

	// Verify the vz resource is as expected
	vz := v1beta1.Verrazzano{}
	err := c.Get(context.TODO(), types.NamespacedName{Namespace: "default", Name: "verrazzano"}, &vz)
	assert.NoError(t, err)

	// Send stdout stderr to a byte buffer
	buf := new(bytes.Buffer)
	errBuf := new(bytes.Buffer)
	rc := helpers.NewFakeRootCmdContext(genericclioptions.IOStreams{In: os.Stdin, Out: buf, ErrOut: errBuf})
	rc.SetClient(c)
	cmd := NewCmdAnalyze(rc)
	assert.NotNil(t, cmd)
	err = cmd.Execute()
	assert.Nil(t, err)
	// This should generate a report from the live cluster
	assert.Contains(t, buf.String(), "Verrazzano analysis CLI did not detect any issue in the cluster")
}

// TestAnalyzeCommandDetailedReport
// GIVEN a CLI analyze command
<<<<<<< HEAD
//
//	WHEN I call cmd.Execute with a valid capture-dir and report-format set to "detailed"
//	THEN expect the command to provide the report containing all the details for one or more issues reported
=======
// WHEN I call cmd.Execute with a valid capture-dir and report-format set to "detailed"
// THEN expect the command to provide the report containing all the details for one or more issues reported
>>>>>>> 07b77fc5
func TestAnalyzeCommandDetailedReport(t *testing.T) {
	buf := new(bytes.Buffer)
	errBuf := new(bytes.Buffer)
	rc := helpers.NewFakeRootCmdContext(genericclioptions.IOStreams{In: os.Stdin, Out: buf, ErrOut: errBuf})
	cmd := NewCmdAnalyze(rc)
	assert.NotNil(t, cmd)
	cmd.PersistentFlags().Set(constants.DirectoryFlagName, ingressIPNotFound)
	cmd.PersistentFlags().Set(constants.ReportFormatFlagName, constants.DetailedReport)
	err := cmd.Execute()
	assert.Nil(t, err)
	assert.Contains(t, buf.String(), "Verrazzano install failed as no IP found for service ingress-controller-ingress-nginx-controller with type LoadBalancer",
		"Error syncing load balancer: failed to ensure load balancer: awaiting load balancer: context deadline exceeded")
}

// TestAnalyzeCommandSummaryReport
// GIVEN a CLI analyze command
<<<<<<< HEAD
//
//	WHEN I call cmd.Execute with a valid capture-dir and report-format set to "summary"
//	THEN expect the command to provide the report containing only summary for one or more issues reported
=======
// WHEN I call cmd.Execute with a valid capture-dir and report-format set to "summary"
// THEN expect the command to provide the report containing only summary for one or more issues reported
>>>>>>> 07b77fc5
func TestAnalyzeCommandSummaryReport(t *testing.T) {
	buf := new(bytes.Buffer)
	errBuf := new(bytes.Buffer)
	rc := helpers.NewFakeRootCmdContext(genericclioptions.IOStreams{In: os.Stdin, Out: buf, ErrOut: errBuf})
	cmd := NewCmdAnalyze(rc)
	assert.NotNil(t, cmd)
	cmd.PersistentFlags().Set(constants.DirectoryFlagName, ingressIPNotFound)
	cmd.PersistentFlags().Set(constants.ReportFormatFlagName, constants.SummaryReport)
	err := cmd.Execute()
	assert.Nil(t, err)
	assert.NotContains(t, buf.String(), "Error syncing load balancer: failed to ensure load balancer: awaiting load balancer: context deadline exceeded")
	assert.Contains(t, buf.String(), "Verrazzano install failed as no IP found for service ingress-controller-ingress-nginx-controller with type LoadBalancer")
}

// TestAnalyzeCommandInvalidReportFormat
// GIVEN a CLI analyze command
<<<<<<< HEAD
//
//	WHEN I call cmd.Execute with an invalid value for report-format
//	THEN expect the command to fail with an appropriate error message to indicate the issue
=======
// WHEN I call cmd.Execute with an invalid value for report-format
// THEN expect the command to fail with an appropriate error message to indicate the issue
>>>>>>> 07b77fc5
func TestAnalyzeCommandInvalidReportFormat(t *testing.T) {
	buf := new(bytes.Buffer)
	errBuf := new(bytes.Buffer)
	rc := helpers.NewFakeRootCmdContext(genericclioptions.IOStreams{In: os.Stdin, Out: buf, ErrOut: errBuf})
	cmd := NewCmdAnalyze(rc)
	assert.NotNil(t, cmd)
	cmd.PersistentFlags().Set(constants.DirectoryFlagName, imagePullCase1)
	cmd.PersistentFlags().Set(constants.ReportFormatFlagName, "invalid-report-format")
	err := cmd.Execute()
	assert.NotNil(t, err)
	assert.Contains(t, err.Error(), "\"invalid-report-format\" is not valid for flag report-format, only \"summary\" and \"detailed\" are valid")
}

// TestAnalyzeCommandDefaultReportFormat
// GIVEN a CLI analyze command
<<<<<<< HEAD
//
//	WHEN I call cmd.Execute without report-format
//	THEN expect the command to take the default value of summary for report-format and perform the analysis
=======
// WHEN I call cmd.Execute without report-format
// THEN expect the command to take the default value of summary for report-format and perform the analysis
>>>>>>> 07b77fc5
func TestAnalyzeCommandDefaultReportFormat(t *testing.T) {
	buf := new(bytes.Buffer)
	errBuf := new(bytes.Buffer)
	rc := helpers.NewFakeRootCmdContext(genericclioptions.IOStreams{In: os.Stdin, Out: buf, ErrOut: errBuf})
	cmd := NewCmdAnalyze(rc)
	assert.NotNil(t, cmd)
	cmd.PersistentFlags().Set(constants.DirectoryFlagName, ingressIPNotFound)
	err := cmd.Execute()
	assert.Nil(t, err)
	assert.NotContains(t, buf.String(), "Error syncing load balancer: failed to ensure load balancer: awaiting load balancer: context deadline exceeded")
	assert.Contains(t, buf.String(), "Verrazzano install failed as no IP found for service ingress-controller-ingress-nginx-controller with type LoadBalancer")
}

// TestAnalyzeCommandWithReportFile
// GIVEN a CLI analyze command
<<<<<<< HEAD
//
//	WHEN I call cmd.Execute with a valid report-file
//	THEN expect the command to create the report file, containing the analysis report
=======
// WHEN I call cmd.Execute with a valid report-file
// THEN expect the command to create the report file, containing the analysis report
>>>>>>> 07b77fc5
func TestAnalyzeCommandWithReportFile(t *testing.T) {
	buf := new(bytes.Buffer)
	errBuf := new(bytes.Buffer)
	rc := helpers.NewFakeRootCmdContext(genericclioptions.IOStreams{In: os.Stdin, Out: buf, ErrOut: errBuf})
	cmd := NewCmdAnalyze(rc)
	assert.NotNil(t, cmd)
	cmd.PersistentFlags().Set(constants.DirectoryFlagName, imagePullCase1)
	cmd.PersistentFlags().Set(constants.ReportFormatFlagName, constants.DetailedReport)
	cmd.PersistentFlags().Set(constants.ReportFileFlagName, "TestAnalyzeCommandReportFileOutput")
	err := cmd.Execute()
	assert.Nil(t, err)
	assert.FileExists(t, "TestAnalyzeCommandReportFileOutput")
	os.Remove("TestAnalyzeCommandReportFileOutput")
	assert.NoFileExists(t, "TestAnalyzeCommandReportFileOutput")
}

// TestAnalyzeCommandInvalidCapturedDir
// GIVEN a CLI analyze command
<<<<<<< HEAD
//
//	WHEN I call cmd.Execute with capture-dir not containing the cluster snapshot
//	THEN expect the command to fail with an appropriate error message
=======
// WHEN I call cmd.Execute with capture-dir not containing the cluster snapshot
// THEN expect the command to fail with an appropriate error message
>>>>>>> 07b77fc5
func TestAnalyzeCommandInvalidCapturedDir(t *testing.T) {
	buf := new(bytes.Buffer)
	errBuf := new(bytes.Buffer)
	rc := helpers.NewFakeRootCmdContext(genericclioptions.IOStreams{In: os.Stdin, Out: buf, ErrOut: errBuf})
	cmd := NewCmdAnalyze(rc)
	assert.NotNil(t, cmd)
	cmd.PersistentFlags().Set(constants.DirectoryFlagName, "../")
	err := cmd.Execute()
	assert.NotNil(t, err)
	assert.Contains(t, err.Error(), "Cluster Analyzer runAnalysis didn't find any clusters")
}

// getClientWithWatch returns a client for installing Verrazzano
func getClientWithWatch() client.WithWatch {
	vpo := &corev1.Pod{
		ObjectMeta: metav1.ObjectMeta{
			Namespace: vzconstants.VerrazzanoInstallNamespace,
			Name:      constants.VerrazzanoPlatformOperator,
			Labels: map[string]string{
				"app":               constants.VerrazzanoPlatformOperator,
				"pod-template-hash": "45f78ffddd",
			},
		},
	}
	deployment := &appsv1.Deployment{
		ObjectMeta: metav1.ObjectMeta{
			Namespace: vzconstants.VerrazzanoInstallNamespace,
			Name:      constants.VerrazzanoPlatformOperator,
		},
		Spec: appsv1.DeploymentSpec{
			Selector: &metav1.LabelSelector{
				MatchLabels: map[string]string{"app": constants.VerrazzanoPlatformOperator},
			},
		},
		Status: appsv1.DeploymentStatus{
			AvailableReplicas: 1,
			UpdatedReplicas:   1,
		},
	}
	replicaset := &appsv1.ReplicaSet{
		ObjectMeta: metav1.ObjectMeta{
			Namespace: vzconstants.VerrazzanoInstallNamespace,
			Name:      fmt.Sprintf("%s-45f78ffddd", constants.VerrazzanoPlatformOperator),
			Annotations: map[string]string{
				"deployment.kubernetes.io/revision": "1",
			},
		},
	}
	c := fake.NewClientBuilder().WithScheme(pkghelper.NewScheme()).WithObjects(vpo, deployment, replicaset).Build()
	return c
}

// installVZ installs Verrazzano using the given client
func installVZ(t *testing.T, c client.WithWatch) {
	buf := new(bytes.Buffer)
	errBuf := new(bytes.Buffer)
	rc := helpers.NewFakeRootCmdContext(genericclioptions.IOStreams{In: os.Stdin, Out: buf, ErrOut: errBuf})
	rc.SetClient(c)
	cmd := installcmd.NewCmdInstall(rc)
	assert.NotNil(t, cmd)
	cmd.PersistentFlags().Set(constants.WaitFlag, "false")
	cmd.PersistentFlags().Set(constants.VersionFlag, "v1.4.0")
	cmdHelpers.SetDeleteFunc(cmdHelpers.FakeDeleteFunc)
	defer cmdHelpers.SetDefaultDeleteFunc()

	// Run install command
	err := cmd.Execute()
	assert.NoError(t, err)
	assert.Equal(t, "", errBuf.String())
}<|MERGE_RESOLUTION|>--- conflicted
+++ resolved
@@ -31,14 +31,8 @@
 
 // TestAnalyzeCommandDefault
 // GIVEN a CLI analyze command
-<<<<<<< HEAD
-//
-//	WHEN I call cmd.Execute without specifying flag capture-dir
-//	THEN expect the command to analyze the live cluster
-=======
 // WHEN I call cmd.Execute without specifying flag capture-dir
 // THEN expect the command to analyze the live cluster
->>>>>>> 07b77fc5
 func TestAnalyzeCommandDefault(t *testing.T) {
 	c := getClientWithWatch()
 	installVZ(t, c)
@@ -63,14 +57,8 @@
 
 // TestAnalyzeCommandDetailedReport
 // GIVEN a CLI analyze command
-<<<<<<< HEAD
-//
-//	WHEN I call cmd.Execute with a valid capture-dir and report-format set to "detailed"
-//	THEN expect the command to provide the report containing all the details for one or more issues reported
-=======
 // WHEN I call cmd.Execute with a valid capture-dir and report-format set to "detailed"
 // THEN expect the command to provide the report containing all the details for one or more issues reported
->>>>>>> 07b77fc5
 func TestAnalyzeCommandDetailedReport(t *testing.T) {
 	buf := new(bytes.Buffer)
 	errBuf := new(bytes.Buffer)
@@ -87,14 +75,8 @@
 
 // TestAnalyzeCommandSummaryReport
 // GIVEN a CLI analyze command
-<<<<<<< HEAD
-//
-//	WHEN I call cmd.Execute with a valid capture-dir and report-format set to "summary"
-//	THEN expect the command to provide the report containing only summary for one or more issues reported
-=======
 // WHEN I call cmd.Execute with a valid capture-dir and report-format set to "summary"
 // THEN expect the command to provide the report containing only summary for one or more issues reported
->>>>>>> 07b77fc5
 func TestAnalyzeCommandSummaryReport(t *testing.T) {
 	buf := new(bytes.Buffer)
 	errBuf := new(bytes.Buffer)
@@ -111,14 +93,8 @@
 
 // TestAnalyzeCommandInvalidReportFormat
 // GIVEN a CLI analyze command
-<<<<<<< HEAD
-//
-//	WHEN I call cmd.Execute with an invalid value for report-format
-//	THEN expect the command to fail with an appropriate error message to indicate the issue
-=======
 // WHEN I call cmd.Execute with an invalid value for report-format
 // THEN expect the command to fail with an appropriate error message to indicate the issue
->>>>>>> 07b77fc5
 func TestAnalyzeCommandInvalidReportFormat(t *testing.T) {
 	buf := new(bytes.Buffer)
 	errBuf := new(bytes.Buffer)
@@ -134,14 +110,8 @@
 
 // TestAnalyzeCommandDefaultReportFormat
 // GIVEN a CLI analyze command
-<<<<<<< HEAD
-//
-//	WHEN I call cmd.Execute without report-format
-//	THEN expect the command to take the default value of summary for report-format and perform the analysis
-=======
 // WHEN I call cmd.Execute without report-format
 // THEN expect the command to take the default value of summary for report-format and perform the analysis
->>>>>>> 07b77fc5
 func TestAnalyzeCommandDefaultReportFormat(t *testing.T) {
 	buf := new(bytes.Buffer)
 	errBuf := new(bytes.Buffer)
@@ -157,14 +127,8 @@
 
 // TestAnalyzeCommandWithReportFile
 // GIVEN a CLI analyze command
-<<<<<<< HEAD
-//
-//	WHEN I call cmd.Execute with a valid report-file
-//	THEN expect the command to create the report file, containing the analysis report
-=======
 // WHEN I call cmd.Execute with a valid report-file
 // THEN expect the command to create the report file, containing the analysis report
->>>>>>> 07b77fc5
 func TestAnalyzeCommandWithReportFile(t *testing.T) {
 	buf := new(bytes.Buffer)
 	errBuf := new(bytes.Buffer)
@@ -183,14 +147,8 @@
 
 // TestAnalyzeCommandInvalidCapturedDir
 // GIVEN a CLI analyze command
-<<<<<<< HEAD
-//
-//	WHEN I call cmd.Execute with capture-dir not containing the cluster snapshot
-//	THEN expect the command to fail with an appropriate error message
-=======
 // WHEN I call cmd.Execute with capture-dir not containing the cluster snapshot
 // THEN expect the command to fail with an appropriate error message
->>>>>>> 07b77fc5
 func TestAnalyzeCommandInvalidCapturedDir(t *testing.T) {
 	buf := new(bytes.Buffer)
 	errBuf := new(bytes.Buffer)
