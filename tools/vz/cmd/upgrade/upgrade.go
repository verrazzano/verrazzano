// Copyright (c) 2022, Oracle and/or its affiliates.
// Licensed under the Universal Permissive License v 1.0 as shown at https://oss.oracle.com/licenses/upl.

package upgrade

import (
	"context"
	"fmt"
	"time"

	"github.com/spf13/cobra"
	vzapi "github.com/verrazzano/verrazzano/platform-operator/apis/verrazzano/v1alpha1"
	cmdhelpers "github.com/verrazzano/verrazzano/tools/vz/cmd/helpers"
	"github.com/verrazzano/verrazzano/tools/vz/pkg/constants"
	"github.com/verrazzano/verrazzano/tools/vz/pkg/helpers"
	"k8s.io/apimachinery/pkg/types"
	"k8s.io/client-go/kubernetes"
	clipkg "sigs.k8s.io/controller-runtime/pkg/client"
)

const (
	CommandName = "upgrade"
	helpShort   = "Upgrade Verrazzano"
	helpLong    = `Upgrade the Verrazzano Platform Operator to the specified version and update all of the currently installed components`
	helpExample = `
# Upgrade to the latest version of Verrazzano and wait for the command to complete.  Stream the logs to the console until the upgrade completes.
vz upgrade

# Upgrade to Verrazzano v1.3.0, stream the logs to the console and timeout after 20m
vz upgrade --version v1.3.0 --timeout 20m`
)

var logsEnum = cmdhelpers.LogFormatSimple

func NewCmdUpgrade(vzHelper helpers.VZHelper) *cobra.Command {
	cmd := cmdhelpers.NewCommand(vzHelper, CommandName, helpShort, helpLong)
	cmd.RunE = func(cmd *cobra.Command, args []string) error {
		return runCmdUpgrade(cmd, vzHelper)
	}
	cmd.Example = helpExample

	cmd.PersistentFlags().Bool(constants.WaitFlag, constants.WaitFlagDefault, constants.WaitFlagHelp)
	cmd.PersistentFlags().Duration(constants.TimeoutFlag, time.Minute*30, constants.TimeoutFlagHelp)
	cmd.PersistentFlags().String(constants.VersionFlag, constants.VersionFlagDefault, constants.VersionFlagUpgradeHelp)
	cmd.PersistentFlags().Var(&logsEnum, constants.LogFormatFlag, constants.LogFormatHelp)

	// Initially the operator-file flag may be for internal use, hide from help until
	// a decision is made on supporting this option.
	cmd.PersistentFlags().String(constants.OperatorFileFlag, "", constants.OperatorFileFlagHelp)
	cmd.PersistentFlags().MarkHidden(constants.OperatorFileFlag)

	// Dry run flag is still being discussed - keep hidden for now
	cmd.PersistentFlags().Bool(constants.DryRunFlag, false, "Simulate an upgrade.")
	cmd.PersistentFlags().MarkHidden(constants.DryRunFlag)

	return cmd
}

func runCmdUpgrade(cmd *cobra.Command, vzHelper helpers.VZHelper) error {
	// Validate the command options
	err := cmdhelpers.ValidateCmd(cmd)
	if err != nil {
		return fmt.Errorf("Command validation failed: %s", err.Error())
	}

	// Get the controller runtime client
	client, err := vzHelper.GetClient(cmd)
	if err != nil {
		return err
	}

	// Find the verrazzano resource that needs to be updated to the new version
	vz, err := helpers.FindVerrazzanoResource(client)
	if err != nil {
		return fmt.Errorf("Verrazzano is not installed: %s", err.Error())
	}

	// Get the timeout value for the upgrade command
	timeout, err := cmdhelpers.GetWaitTimeout(cmd)
	if err != nil {
		return err
	}

	// Get the log format value
	logFormat, err := cmdhelpers.GetLogFormat(cmd)
	if err != nil {
		return err
	}

	// Get the kubernetes clientset.  This will validate that the kubeconfig and context are valid.
	kubeClient, err := vzHelper.GetKubeClient(cmd)
	if err != nil {
		return err
	}

	// When --operator-file is not used, get the version from the command line
	var version string
	if !cmd.PersistentFlags().Changed(constants.OperatorFileFlag) {
		version, err = cmdhelpers.GetVersion(cmd, vzHelper)
		if err != nil {
			return err
		}
		fmt.Fprintf(vzHelper.GetOutputStream(), fmt.Sprintf("Upgrading Verrazzano to version %s\n", version))
	}

	// Apply the Verrazzano operator.yaml
	err = cmdhelpers.ApplyPlatformOperatorYaml(cmd, client, vzHelper, version)
	if err != nil {
		return err
	}

	// Wait for the platform operator to be ready before we update the verrazzano install resource
	vpoPodName, err := cmdhelpers.WaitForPlatformOperator(client, vzHelper, vzapi.CondUpgradeComplete)
	if err != nil {
		return err
	}

	// Get the verrazzano install resource
	vz, err = helpers.GetVerrazzanoResource(client, types.NamespacedName{Namespace: vz.Namespace, Name: vz.Name})
	if err != nil {
		return err
	}

	// Update the version in the verrazzano install resource.  This will initiate the Verrazzano upgrade.
	// We will retry up to 5 times if there is an error.
	// Sometimes we see intermittent webhook errors due to timeouts.
	vz.Spec.Version = version
<<<<<<< HEAD
	err = client.Update(context.TODO(), vz)
	if err != nil {
		return fmt.Errorf("Failed to set upgrade version in Verrazzano resource: %s", err.Error())
=======
	retry := 0
	for {
		err = client.Update(context.TODO(), vz)
		if err != nil {
			if retry == 5 {
				return fmt.Errorf("Failed to set the upgrade version in the verrazzano install resource: %s", err.Error())
			}
			time.Sleep(time.Second)
			retry++
			fmt.Fprintf(vzHelper.GetOutputStream(), fmt.Sprintf("Retrying after failing to set the upgrade version in the verrazzano install resource: %s\n", err.Error()))
			continue
		}
		break
>>>>>>> 24c2abda
	}

	// Wait for the Verrazzano upgrade to complete
	return waitForUpgradeToComplete(client, kubeClient, vzHelper, vpoPodName, types.NamespacedName{Namespace: vz.Namespace, Name: vz.Name}, timeout, logFormat)
}

// Wait for the upgrade operation to complete
func waitForUpgradeToComplete(client clipkg.Client, kubeClient kubernetes.Interface, vzHelper helpers.VZHelper, vpoPodName string, namespacedName types.NamespacedName, timeout time.Duration, logFormat cmdhelpers.LogFormat) error {
	return cmdhelpers.WaitForOperationToComplete(client, kubeClient, vzHelper, vpoPodName, namespacedName, timeout, logFormat, vzapi.CondUpgradeComplete)
}<|MERGE_RESOLUTION|>--- conflicted
+++ resolved
@@ -125,11 +125,6 @@
 	// We will retry up to 5 times if there is an error.
 	// Sometimes we see intermittent webhook errors due to timeouts.
 	vz.Spec.Version = version
-<<<<<<< HEAD
-	err = client.Update(context.TODO(), vz)
-	if err != nil {
-		return fmt.Errorf("Failed to set upgrade version in Verrazzano resource: %s", err.Error())
-=======
 	retry := 0
 	for {
 		err = client.Update(context.TODO(), vz)
@@ -143,7 +138,6 @@
 			continue
 		}
 		break
->>>>>>> 24c2abda
 	}
 
 	// Wait for the Verrazzano upgrade to complete
