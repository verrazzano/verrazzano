--- conflicted
+++ resolved
@@ -961,6 +961,36 @@
 	testhelpers.AssertPrivateRegistryImage(t, c, deployment, imageRegistry, imagePrefix)
 }
 
+// TestInstallFromFilename tests installing from a filename.
+//
+// GIVEN a filename after install command with filename flags set
+//
+//	WHEN I call cmd.Execute for install
+//	THEN the CLI install command fails and should catch the missing filename flag or the missing file
+func TestInstallFromFilename(t *testing.T) {
+	c := fake.NewClientBuilder().WithScheme(helpers.NewScheme()).WithObjects(testhelpers.CreateTestVPOObjects()...).Build()
+	cmd, _, errBuf, rc := createNewTestCommandAndBuffers(t, c)
+
+	cmdHelpers.SetDeleteFunc(cmdHelpers.FakeDeleteFunc)
+	defer cmdHelpers.SetDefaultDeleteFunc()
+
+	cmdHelpers.SetVPOIsReadyFunc(func(_ client.Client) (bool, error) { return true, nil })
+	defer cmdHelpers.SetDefaultVPOIsReadyFunc()
+
+	SetValidateCRFunc(FakeValidateCRFunc)
+	defer SetDefaultValidateCRFunc()
+
+	// Send stdout stderr to a byte bufferF
+	rc.SetClient(c)
+
+	os.Args = append(os.Args, testFilenamePath)
+	cmd.Execute()
+	assert.Contains(t, errBuf.String(), "Error: invalid arguments specified:")
+	//Clean the resource args for further test cases.
+	s := len(os.Args)
+	os.Args = append(os.Args[:s-1])
+}
+
 // TestInstallSkipOperatorInstall tests installing Verrazzano and skipping the install of the operator.
 //
 // GIVEN a CLI install command with skip-operator-install flags set
@@ -1035,14 +1065,4 @@
 			testhelpers.VerifyLastAppliedConfigAnnotation(t, vz.ObjectMeta, expectedLastAppliedConfigAnnotation)
 		})
 	}
-
-<<<<<<< HEAD
-=======
-	os.Args = append(os.Args, testFilenamePath)
-	cmd.Execute()
-	assert.Contains(t, errBuf.String(), "Error: invalid arguments specified:")
-	//Clean the resource args for further test cases.
-	s := len(os.Args)
-	os.Args = append(os.Args[:s-1])
->>>>>>> 4b73a4ea
 }