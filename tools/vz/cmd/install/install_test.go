--- conflicted
+++ resolved
@@ -104,19 +104,13 @@
 	// Run install command
 	err := cmd.Execute()
 	assert.Error(t, err)
-<<<<<<< HEAD
 	errBytes, err := os.ReadFile(rc.ErrOut.Name())
 	assert.NoError(t, err)
 	outBuf, err := os.ReadFile(rc.Out.Name())
 	assert.NoError(t, err)
 	assert.Equal(t, "Error: Timeout 2ms exceeded waiting for install to complete\n", string(errBytes))
 	assert.Contains(t, string(outBuf), "Installing Verrazzano version v1.3.1")
-	if !helpers.CheckAndRemoveBugReportExistsInDir("") {
-=======
-	assert.Equal(t, "Error: Timeout 2ms exceeded waiting for install to complete\n", errBuf.String())
-	assert.Contains(t, buf.String(), "Installing Verrazzano version v1.3.1")
 	if !helpers.CheckAndRemoveBugReportAndRedactionFileExistsInDir("") {
->>>>>>> 3689be0e
 		t.Fatal(BugReportNotExist)
 	}
 }
@@ -182,15 +176,10 @@
 	err := cmd.Execute()
 	assert.Error(t, err)
 	assert.ErrorContains(t, err, "Waiting for verrazzano-platform-operator pod in namespace verrazzano-install")
-<<<<<<< HEAD
 	errBytes, err := os.ReadFile(rc.ErrOut.Name())
 	assert.NoError(t, err)
 	assert.Contains(t, string(errBytes), "Error: Waiting for verrazzano-platform-operator pod in namespace verrazzano-install")
 	if !helpers.CheckAndRemoveBugReportExistsInDir("") {
-=======
-	assert.Contains(t, errBuf.String(), "Error: Waiting for verrazzano-platform-operator pod in namespace verrazzano-install")
-	if !helpers.CheckAndRemoveBugReportAndRedactionFileExistsInDir("") {
->>>>>>> 3689be0e
 		t.Fatal(BugReportNotExist)
 	}
 }
@@ -221,15 +210,10 @@
 	err := cmd.Execute()
 	assert.Error(t, err)
 	assert.ErrorContains(t, err, "Waiting for verrazzano-platform-operator, more than one verrazzano-platform-operator pod was found in namespace verrazzano-install")
-<<<<<<< HEAD
 	errBytes, err := os.ReadFile(rc.ErrOut.Name())
 	assert.NoError(t, err)
 	assert.Contains(t, string(errBytes), "Error: Waiting for verrazzano-platform-operator, more than one verrazzano-platform-operator pod was found in namespace verrazzano-install")
 	if !helpers.CheckAndRemoveBugReportExistsInDir("") {
-=======
-	assert.Contains(t, errBuf.String(), "Error: Waiting for verrazzano-platform-operator, more than one verrazzano-platform-operator pod was found in namespace verrazzano-install")
-	if !helpers.CheckAndRemoveBugReportAndRedactionFileExistsInDir("") {
->>>>>>> 3689be0e
 		t.Fatal(BugReportNotExist)
 	}
 }
