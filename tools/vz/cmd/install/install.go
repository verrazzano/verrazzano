--- conflicted
+++ resolved
@@ -48,7 +48,11 @@
 	verrazzanoPlatformOperatorWait = 1
 )
 
-var logsEnum = cmdhelpers.LogFormatSimple
+var (
+	logsEnum = cmdhelpers.LogFormatSimple
+	// For Unit test purposes
+	execCommand = exec.Command
+)
 
 func NewCmdInstall(vzHelper helpers.VZHelper) *cobra.Command {
 	cmd := cmdhelpers.NewCommand(vzHelper, CommandName, helpShort, helpLong)
@@ -149,7 +153,7 @@
 // applyPlatformOperatorYaml applies a given version of the platform operator yaml file
 func applyPlatformOperatorYaml(vzHelper helpers.VZHelper, version string) error {
 	// Apply the Verrazzano operator.yaml. A valid version must be specified for this to succeed.
-	kubectl := exec.Command("kubectl", "apply", "-f", fmt.Sprintf("https://github.com/verrazzano/verrazzano/releases/download/%s/operator.yaml", version)) //nolint:gosec //#nosec G204
+	kubectl := execCommand("kubectl", "apply", "-f", fmt.Sprintf("https://github.com/verrazzano/verrazzano/releases/download/%s/operator.yaml", version)) //nolint:gosec //#nosec G204
 	var stdout bytes.Buffer
 	kubectl.Stdout = &stdout
 	var stderr bytes.Buffer
@@ -224,11 +228,7 @@
 
 // waitForInstallToComplete waits for the Verrazzano install to complete and shows the logs of
 // the ongoing Verrazzano install.
-<<<<<<< HEAD
-func waitForInstallToComplete(client clipkg.Client, kubeClient kubernetes.Interface, vzHelper helpers.VZHelper, vpoPodName string, namespacedName types.NamespacedName, timeout time.Duration) error {
-=======
-func waitForInstallToComplete(client clipkg.Client, kubeClient *kubernetes.Clientset, vzHelper helpers.VZHelper, vpoPodName string, namespacedName types.NamespacedName, timeout time.Duration, logFormat cmdhelpers.LogFormat) error {
->>>>>>> c166a422
+func waitForInstallToComplete(client clipkg.Client, kubeClient kubernetes.Interface, vzHelper helpers.VZHelper, vpoPodName string, namespacedName types.NamespacedName, timeout time.Duration, logFormat cmdhelpers.LogFormat) error {
 	// Tail the log messages from the verrazzano-platform-operator starting at the current time.
 	sinceTime := metav1.Now()
 	rc, err := kubeClient.CoreV1().Pods(vzconstants.VerrazzanoInstallNamespace).GetLogs(vpoPodName, &corev1.PodLogOptions{
@@ -246,22 +246,6 @@
 		sc := bufio.NewScanner(rc)
 		sc.Split(bufio.ScanLines)
 		for sc.Scan() {
-<<<<<<< HEAD
-			re := regexp.MustCompile(`"level":"(.*?)","@timestamp":"(.*?)",(.*?)"message":"(.*?)",`)
-			res := re.FindAllStringSubmatch(sc.Text(), -1)
-			// res[0][2] is the timestamp
-			// res[0][1] is the level
-			// res[0][4] is the message
-			if res != nil {
-				// Print each log message in the form "timestamp level message".
-				// For example, "2022-06-03T00:05:10.042Z info Component keycloak successfully installed"
-				fmt.Fprintf(vzHelper.GetOutputStream(), fmt.Sprintf("%s %s %s\n", res[0][2], res[0][1], res[0][4]))
-
-				// Return when the Verrazzano install has completed
-				vz, err := helpers.GetVerrazzanoResource(client, namespacedName)
-				if err != nil {
-					resChan <- err
-=======
 			if logFormat == cmdhelpers.LogFormatSimple {
 				re := regexp.MustCompile(`"level":"(.*?)","@timestamp":"(.*?)",(.*?)"message":"(.*?)",`)
 				res := re.FindAllStringSubmatch(sc.Text(), -1)
@@ -272,7 +256,6 @@
 					// Print each log message in the form "timestamp level message".
 					// For example, "2022-06-03T00:05:10.042Z info Component keycloak successfully installed"
 					fmt.Fprintf(vzHelper.GetOutputStream(), fmt.Sprintf("%s %s %s\n", res[0][2], res[0][1], res[0][4]))
->>>>>>> c166a422
 				}
 			} else if logFormat == cmdhelpers.LogFormatJSON {
 				fmt.Fprintf(vzHelper.GetOutputStream(), fmt.Sprintf("%s\n", sc.Text()))
