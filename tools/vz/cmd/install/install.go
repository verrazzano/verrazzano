// Copyright (c) 2022, 2023, Oracle and/or its affiliates.
// Licensed under the Universal Permissive License v 1.0 as shown at https://oss.oracle.com/licenses/upl.

package install

import (
	"context"
	"fmt"
	"os"
	"strings"
	"time"

	"github.com/spf13/cobra"
	"github.com/verrazzano/verrazzano/pkg/kubectlutil"
	"github.com/verrazzano/verrazzano/pkg/semver"
	"github.com/verrazzano/verrazzano/platform-operator/apis/verrazzano/v1beta1"
	cmdhelpers "github.com/verrazzano/verrazzano/tools/vz/cmd/helpers"
	"github.com/verrazzano/verrazzano/tools/vz/cmd/version"
	"github.com/verrazzano/verrazzano/tools/vz/pkg/constants"
	"github.com/verrazzano/verrazzano/tools/vz/pkg/helpers"
	"helm.sh/helm/v3/pkg/strvals"
	"k8s.io/apimachinery/pkg/apis/meta/v1/unstructured"
	"k8s.io/apimachinery/pkg/runtime/schema"
	"k8s.io/apimachinery/pkg/types"
	"k8s.io/client-go/kubernetes"
	"k8s.io/kube-openapi/pkg/util/proto/validation"
	"k8s.io/kubectl/pkg/util/openapi"
	clipkg "sigs.k8s.io/controller-runtime/pkg/client"
	"sigs.k8s.io/yaml"
)

const (
	CommandName = "install"
	helpShort   = "Install Verrazzano"
	helpLong    = `Install the Verrazzano Platform Operator and install the Verrazzano components specified by the Verrazzano CR provided on the command line`
)

var helpExample = fmt.Sprintf(`
# Install the latest version of Verrazzano using the prod profile. Stream the logs to the console until the install completes.
vz install

# Install version %[1]s using a dev profile, timeout the command after 20 minutes.
vz install --version v%[1]s --set profile=dev --timeout 20m

# Install version %[1]s using a dev profile with kiali disabled and wait for the install to complete.
vz install --version v%[1]s --set profile=dev --set components.kiali.enabled=false

# Install the latest version of Verrazzano using CR overlays and explicit value sets.  Output the logs in json format.
# The overlay files can be a comma-separated list or a series of -f options.  Both formats are shown.
vz install -f base.yaml,custom.yaml --set profile=prod --log-format json
vz install -f base.yaml -f custom.yaml --set profile=prod --log-format json

# Install the latest version of Verrazzano using a Verrazzano CR specified with stdin.
vz install -f - <<EOF
apiVersion: install.verrazzano.io/v1beta1
kind: Verrazzano
metadata:
  namespace: default
  name: example-verrazzano
EOF`, version.GetCLIVersion())

var logsEnum = cmdhelpers.LogFormatSimple

// validateCR functions used for unit-tests
type validateCRSig func(cmd *cobra.Command, obj *unstructured.Unstructured, vzHelper helpers.VZHelper) []error

var ValidateCRFunc validateCRSig = ValidateCR

func SetValidateCRFunc(f validateCRSig) {
	ValidateCRFunc = f
}

func SetDefaultValidateCRFunc() {
	ValidateCRFunc = ValidateCR
}

func FakeValidateCRFunc(cmd *cobra.Command, obj *unstructured.Unstructured, vzHelper helpers.VZHelper) []error {
	return nil
}

func NewCmdInstall(vzHelper helpers.VZHelper) *cobra.Command {
	cmd := cmdhelpers.NewCommand(vzHelper, CommandName, helpShort, helpLong)
	cmd.RunE = func(cmd *cobra.Command, args []string) error {
		return runCmdInstall(cmd, args, vzHelper)
	}
	cmd.Example = helpExample

	cmd.PersistentFlags().Bool(constants.WaitFlag, constants.WaitFlagDefault, constants.WaitFlagHelp)
	cmd.PersistentFlags().Duration(constants.TimeoutFlag, time.Minute*30, constants.TimeoutFlagHelp)
	cmd.PersistentFlags().Duration(constants.VPOTimeoutFlag, time.Minute*5, constants.VPOTimeoutFlagHelp)
	cmd.PersistentFlags().String(constants.VersionFlag, constants.VersionFlagDefault, constants.VersionFlagInstallHelp)
	cmd.PersistentFlags().StringSliceP(constants.FilenameFlag, constants.FilenameFlagShorthand, []string{}, constants.FilenameFlagHelp)
	cmd.PersistentFlags().Var(&logsEnum, constants.LogFormatFlag, constants.LogFormatHelp)
	cmd.PersistentFlags().StringArrayP(constants.SetFlag, constants.SetFlagShorthand, []string{}, constants.SetFlagHelp)

	// Private registry support
	cmd.PersistentFlags().String(constants.ImageRegistryFlag, constants.ImageRegistryFlagDefault, constants.ImageRegistryFlagHelp)
	cmd.PersistentFlags().String(constants.ImagePrefixFlag, constants.ImagePrefixFlagDefault, constants.ImagePrefixFlagHelp)

	// Flag to skip any confirmation questions
	cmd.PersistentFlags().BoolP(constants.SkipConfirmationFlag, constants.SkipConfirmationShort, false, constants.SkipConfirmationFlagHelp)

	// Add flags related to specifying the platform operator manifests as a local file or a URL
	cmdhelpers.AddManifestsFlags(cmd)

	// Dry run flag is still being discussed - keep hidden for now
	cmd.PersistentFlags().Bool(constants.DryRunFlag, false, "Simulate an install.")
	cmd.PersistentFlags().MarkHidden(constants.DryRunFlag)

	// Hide the flag for overriding the default wait timeout for the platform-operator
	cmd.PersistentFlags().MarkHidden(constants.VPOTimeoutFlag)

	// Verifies that the CLI args are not set at the creation of a command
	cmdhelpers.VerifyCLIArgsNil(cmd)

	return cmd
}

func runCmdInstall(cmd *cobra.Command, args []string, vzHelper helpers.VZHelper) error {
	// Validate the command options
	err := validateCmd(cmd)
	if err != nil {
		return fmt.Errorf("Command validation failed: %s", err.Error())
	}

	// Get the timeout value for the install command
	timeout, err := cmdhelpers.GetWaitTimeout(cmd, constants.TimeoutFlag)
	if err != nil {
		return err
	}

	// Get the log format value
	logFormat, err := cmdhelpers.GetLogFormat(cmd)
	if err != nil {
		return err
	}

	// Get the kubernetes clientset.  This will validate that the kubeconfig and context are valid.
	kubeClient, err := vzHelper.GetKubeClient(cmd)
	if err != nil {
		return err
	}

	// Get the controller runtime client
	client, err := vzHelper.GetClient(cmd)
	if err != nil {
		return err
	}

	// When manifests flag is not used, get the version from the command line
	var version string
	if !cmdhelpers.ManifestsFlagChanged(cmd) {
		version, err = cmdhelpers.GetVersion(cmd, vzHelper)
		if err != nil {
			return err
		}
		fmt.Fprintf(vzHelper.GetOutputStream(), fmt.Sprintf("Installing Verrazzano version %s\n", version))
	}

	var vzNamespace string
	var vzName string

	// Get the VPO timeout
	vpoTimeout, err := cmdhelpers.GetWaitTimeout(cmd, constants.VPOTimeoutFlag)
	if err != nil {
		return err
	}

	// Check to see if we have a vz resource already deployed
	existingvz, _ := helpers.FindVerrazzanoResource(client)
	if existingvz != nil {
		// Allow install command to continue if an install is in progress and the same version is specified.
		// For example, control-C was entered and the install command is run again.
		// Note: "Installing" is a state that was used in pre 1.4.0 installs and replaced with "Reconciling".
		if existingvz.Status.State != v1beta1.VzStateReconciling && existingvz.Status.State != "Installing" {
			return fmt.Errorf("Only one install of Verrazzano is allowed")
		}

		if version != "" {
			installVersion, err := semver.NewSemVersion(version)
			if err != nil {
				return fmt.Errorf("Failed creating semantic version from install version %s: %s", version, err.Error())
			}
			vzVersion, err := semver.NewSemVersion(existingvz.Status.Version)
			if err != nil {
				return fmt.Errorf("Failed creating semantic version from Verrazzano status version %s: %s", existingvz.Status.Version, err.Error())
			}
			if !installVersion.IsEqualTo(vzVersion) {
				return fmt.Errorf("Unable to install version %s, install of version %s is in progress", version, existingvz.Status.Version)
			}
		}

		if err := cmdhelpers.ValidatePrivateRegistry(cmd, client); err != nil {
			skipConfirm, errConfirm := cmd.PersistentFlags().GetBool(constants.SkipConfirmationFlag)
			if errConfirm != nil {
				return errConfirm
			}
			proceed, err := cmdhelpers.ConfirmWithUser(vzHelper, fmt.Sprintf("%s\nYour new settings will be ignored. Continue?", err.Error()), skipConfirm)
			if err != nil {
				return err
			}
			if !proceed {
				fmt.Fprintf(vzHelper.GetOutputStream(), "Operation canceled.")
				return nil
			}
		}
		fmt.Fprintf(vzHelper.GetOutputStream(), fmt.Sprintf("Install of Verrazzano version %s is already in progress\n", version))

		vzNamespace = existingvz.Namespace
		vzName = existingvz.Name
	} else {
		// Get the verrazzano install resource to be created
		vz, obj, err := getVerrazzanoYAML(cmd, vzHelper, version)
		if err != nil {
			return err
		}

		// Delete leftover verrazzano-platform-operator deployments after an abort.
		// This allows for the verrazzano-platform-operator validatingWebhookConfiguration to be updated with the correct caBundle.
		err = cmdhelpers.DeleteFunc(client)
		if err != nil {
			return err
		}

		// Apply the Verrazzano operator.yaml.
		err = cmdhelpers.ApplyPlatformOperatorYaml(cmd, client, vzHelper, version)
		if err != nil {
			return err
		}

		// Wait for the platform operator to be ready before we create the Verrazzano resource.
		_, err = cmdhelpers.WaitForPlatformOperator(client, vzHelper, v1beta1.CondInstallComplete, vpoTimeout)
		if err != nil {
			return err
		}

<<<<<<< HEAD
		// Validate Custom Resource if present
		var errorArray = ValidateCRFunc(cmd, obj, vzHelper)
		if len(errorArray) != 0 {
			return fmt.Errorf("was unable to validate the given CR, the following error(s) occurred: \"%v\"", errorArray)
=======
		err = kubectlutil.SetLastAppliedConfigurationAnnotation(vz)
		if err != nil {
			return err
>>>>>>> be5b20b1
		}

		// Create the Verrazzano install resource, if need be.
		// We will retry up to 5 times if there is an error.
		// Sometimes we see intermittent webhook errors due to timeouts.
		retry := 0
		for {
			err = client.Create(context.TODO(), vz)
			if err != nil {
				if retry == 5 {
					return fmt.Errorf("Failed to create the verrazzano install resource: %s", err.Error())
				}
				time.Sleep(time.Second)
				retry++
				fmt.Fprintf(vzHelper.GetOutputStream(), fmt.Sprintf("Retrying after failing to create the verrazzano install resource: %s\n", err.Error()))
				continue
			}
			break
		}

		vzNamespace = vz.GetNamespace()
		vzName = vz.GetName()
	}

	// Wait for the Verrazzano install to complete
	return waitForInstallToComplete(client, kubeClient, vzHelper, types.NamespacedName{Namespace: vzNamespace, Name: vzName}, timeout, vpoTimeout, logFormat)
}

// getVerrazzanoYAML returns the verrazzano install resource to be created
func getVerrazzanoYAML(cmd *cobra.Command, vzHelper helpers.VZHelper, version string) (vz clipkg.Object, obj *unstructured.Unstructured, err error) {
	// Get the list yaml filenames specified
	filenames, err := cmd.PersistentFlags().GetStringSlice(constants.FilenameFlag)
	if err != nil {
		return nil, nil, err
	}

	// Get the set arguments - returning a list of properties and value
	pvs, err := getSetArguments(cmd, vzHelper)
	if err != nil {
		return nil, nil, err
	}

	// If no yamls files were passed on the command line then create a minimal verrazzano
	// resource.  The minimal resource is used to create a resource called verrazzano
	// in the default namespace using the prod profile.
	var gv schema.GroupVersion
	if len(filenames) == 0 {
		gv, vz, err = helpers.NewVerrazzanoForVZVersion(version)
		if err != nil {
			return nil, nil, err
		}
	} else {
		// Merge the yaml files passed on the command line
		obj, err := cmdhelpers.MergeYAMLFiles(filenames, os.Stdin)
		if err != nil {
			return nil, nil, err
		}
		gv = obj.GroupVersionKind().GroupVersion()
		vz = obj
	}

	// Generate yaml for the set flags passed on the command line
	outYAML, err := generateYAMLForSetFlags(pvs)
	if err != nil {
		return nil, nil, err
	}

	// Merge the set flags passed on the command line. The set flags take precedence over
	// the yaml files passed on the command line.
	vz, unstructuredVZObj, err := cmdhelpers.MergeSetFlags(gv, vz, outYAML)
	if err != nil {
		return nil, nil, err
	}

	// Return the merged verrazzano install resource to be created
	return vz, unstructuredVZObj, nil
}

// generateYAMLForSetFlags creates a YAML string from a map of property value pairs representing --set flags
// specified on the install command
func generateYAMLForSetFlags(pvs map[string]string) (string, error) {
	yamlObject := map[string]interface{}{}
	for path, value := range pvs {
		// replace unwanted characters in the value to avoid splitting
		ignoreChars := ",[.{}"
		for _, char := range ignoreChars {
			value = strings.Replace(value, string(char), "\\"+string(char), -1)
		}

		composedStr := fmt.Sprintf("%s=%s", path, value)
		err := strvals.ParseInto(composedStr, yamlObject)
		if err != nil {
			return "", err
		}
	}

	yamlFile, err := yaml.Marshal(yamlObject)
	if err != nil {
		return "", err
	}

	yamlString := string(yamlFile)

	// Replace any double-quoted strings that are surrounded by single quotes.
	// These type of strings are problematic for helm.
	yamlString = strings.ReplaceAll(yamlString, "'\"", "\"")
	yamlString = strings.ReplaceAll(yamlString, "\"'", "\"")

	return yamlString, nil
}

// getSetArguments gets all the set arguments and returns a map of property/value
func getSetArguments(cmd *cobra.Command, vzHelper helpers.VZHelper) (map[string]string, error) {
	setMap := make(map[string]string)
	setFlags, err := cmd.PersistentFlags().GetStringArray(constants.SetFlag)
	if err != nil {
		return nil, err
	}

	invalidFlag := false
	for _, setFlag := range setFlags {
		pv := strings.Split(setFlag, "=")
		if len(pv) != 2 {
			fmt.Fprintf(vzHelper.GetErrorStream(), fmt.Sprintf("Invalid set flag \"%s\" specified. Flag must be specified in the format path=value\n", setFlag))
			invalidFlag = true
			continue
		}
		if !invalidFlag {
			path, value := strings.TrimSpace(pv[0]), strings.TrimSpace(pv[1])
			if !strings.HasPrefix(path, "spec.") {
				path = "spec." + path
			}
			setMap[path] = value
		}
	}

	if invalidFlag {
		return nil, fmt.Errorf("Invalid set flag(s) specified")
	}

	return setMap, nil
}

// waitForInstallToComplete waits for the Verrazzano install to complete and shows the logs of
// the ongoing Verrazzano install.
func waitForInstallToComplete(client clipkg.Client, kubeClient kubernetes.Interface, vzHelper helpers.VZHelper, namespacedName types.NamespacedName, timeout time.Duration, vpoTimeout time.Duration, logFormat cmdhelpers.LogFormat) error {
	return cmdhelpers.WaitForOperationToComplete(client, kubeClient, vzHelper, namespacedName, timeout, vpoTimeout, logFormat, v1beta1.CondInstallComplete)
}

// validateCmd - validate the command line options
func validateCmd(cmd *cobra.Command) error {
	if cmd.PersistentFlags().Changed(constants.VersionFlag) && cmdhelpers.ManifestsFlagChanged(cmd) {
		return fmt.Errorf("--%s and --%s cannot both be specified", constants.VersionFlag, constants.ManifestsFlag)
	}
	prefix, err := cmd.PersistentFlags().GetString(constants.ImagePrefixFlag)
	if err != nil {
		return err
	}
	reg, err := cmd.PersistentFlags().GetString(constants.ImageRegistryFlag)
	if err != nil {
		return err
	}
	if prefix != constants.ImagePrefixFlagDefault && reg == constants.ImageRegistryFlagDefault {
		return fmt.Errorf("%s cannot be specified without also specifying %s", constants.ImagePrefixFlag, constants.ImageRegistryFlag)
	}
	return nil
}

// validateCR - validates a Custom Resource before proceeding with an install
func ValidateCR(cmd *cobra.Command, obj *unstructured.Unstructured, vzHelper helpers.VZHelper) []error {
	discoveryClient, err := vzHelper.GetDiscoveryClient(cmd)
	if err != nil {
		return []error{err}
	}
	doc, err := discoveryClient.OpenAPISchema()
	if err != nil {
		return []error{err}
	}
	s, err := openapi.NewOpenAPIData(doc)
	if err != nil {
		return []error{err}
	}

	gvk := obj.GroupVersionKind()
	schema := s.LookupResource(gvk)
	if schema == nil {
		return []error{fmt.Errorf("the schema for \"%v\" was not found", gvk.Kind)}
	}

	// ValidateModel validates a given schema
	errorArray := validation.ValidateModel(obj.Object, schema, gvk.Kind)
	if len(errorArray) != 0 {
		return errorArray
	}

	return nil
}<|MERGE_RESOLUTION|>--- conflicted
+++ resolved
@@ -234,16 +234,15 @@
 			return err
 		}
 
-<<<<<<< HEAD
 		// Validate Custom Resource if present
 		var errorArray = ValidateCRFunc(cmd, obj, vzHelper)
 		if len(errorArray) != 0 {
 			return fmt.Errorf("was unable to validate the given CR, the following error(s) occurred: \"%v\"", errorArray)
-=======
+		}
+
 		err = kubectlutil.SetLastAppliedConfigurationAnnotation(vz)
 		if err != nil {
 			return err
->>>>>>> be5b20b1
 		}
 
 		// Create the Verrazzano install resource, if need be.
