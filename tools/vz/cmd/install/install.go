--- conflicted
+++ resolved
@@ -7,13 +7,7 @@
 	"bufio"
 	"context"
 	"fmt"
-<<<<<<< HEAD
-=======
-	"io/ioutil"
-	"os"
->>>>>>> e2bd5eba
 	"regexp"
-	"strings"
 	"time"
 
 	"github.com/spf13/cobra"
@@ -107,30 +101,16 @@
 	}
 
 	// Get the Verrazzano version to install
-	version, err := cmdhelpers.GetVersion(cmd)
-	if err != nil {
-		return err
-	}
-<<<<<<< HEAD
+	version, err := cmdhelpers.GetVersion(cmd, vzHelper)
+	if err != nil {
+		return err
+	}
 
 	// Show what version of Verrazzano is being installed
 	fmt.Fprintf(vzHelper.GetOutputStream(), fmt.Sprintf("Installing Verrazzano version %s\n", version))
 
 	// Apply the Verrazzano operator.yaml.
-	err = cmdhelpers.ApplyPlatformOperatorYaml(client, vzHelper, version)
-=======
-	if version == constants.VersionFlagDefault {
-		// Find the latest release version of Verrazzano
-		version, err = helpers.GetLatestReleaseVersion(vzHelper.GetHTTPClient())
-		if err != nil {
-			return err
-		}
-	}
-	fmt.Fprintf(vzHelper.GetOutputStream(), fmt.Sprintf("Installing Verrazzano version %s\n", version))
-
-	// Apply the Verrazzano operator.yaml.
-	err = applyPlatformOperatorYaml(cmd, client, vzHelper, version)
->>>>>>> e2bd5eba
+	err = cmdhelpers.ApplyPlatformOperatorYaml(cmd, client, vzHelper, version)
 	if err != nil {
 		return err
 	}
@@ -177,136 +157,6 @@
 	return cmdhelpers.MergeYAMLFiles(filenames)
 }
 
-<<<<<<< HEAD
-=======
-// applyPlatformOperatorYaml applies a given version of the platform operator yaml file
-func applyPlatformOperatorYaml(cmd *cobra.Command, client client.Client, vzHelper helpers.VZHelper, version string) error {
-	// Was an operator-file passed on the command line?
-	operatorFile, err := cmdhelpers.GetOperatorFile(cmd)
-	if err != nil {
-		return fmt.Errorf("Failed to parse the command-line option %s: %s", constants.OperatorFileFlag, err.Error())
-	}
-
-	// If the operatorFile was specified, is it a local or remote file?
-	url := ""
-	internalFilename := ""
-	if len(operatorFile) > 0 {
-		if strings.HasPrefix(strings.ToLower(operatorFile), "https://") {
-			url = operatorFile
-		} else {
-			internalFilename = operatorFile
-		}
-	} else {
-		url = fmt.Sprintf(constants.VerrazzanoOperatorURL, version)
-	}
-
-	userVisibleFilename := operatorFile
-	if len(url) > 0 {
-		userVisibleFilename = url
-		// Get the Verrazzano operator.yaml and store it in a temp file
-		httpClient := vzHelper.GetHTTPClient()
-		resp, err := httpClient.Get(url)
-		if err != nil {
-			return fmt.Errorf("Failed to access the Verrazzano operator.yaml file %s: %s", userVisibleFilename, err.Error())
-		}
-		// Store response in a temporary file
-		tmpFile, err := ioutil.TempFile("", "vz")
-		if err != nil {
-			return fmt.Errorf("Failed to install the Verrazzano operator.yaml file %s: %s", userVisibleFilename, err.Error())
-		}
-		defer os.Remove(tmpFile.Name())
-		_, err = tmpFile.ReadFrom(resp.Body)
-		if err != nil {
-			os.Remove(tmpFile.Name())
-			return fmt.Errorf("Failed to install the Verrazzano operator.yaml file %s: %s", userVisibleFilename, err.Error())
-		}
-		internalFilename = tmpFile.Name()
-	}
-
-	// Apply the Verrazzano operator.yaml
-	fmt.Fprintf(vzHelper.GetOutputStream(), fmt.Sprintf("Applying the file %s\n", userVisibleFilename))
-	yamlApplier := k8sutil.NewYAMLApplier(client, "")
-	err = yamlApplier.ApplyF(internalFilename)
-	if err != nil {
-		return fmt.Errorf("Failed to apply the file: %s", err.Error())
-	}
-	return nil
-}
-
-// waitForPlatformOperator waits for the verrazzano-platform-operator to be ready
-func waitForPlatformOperator(client clipkg.Client, vzHelper helpers.VZHelper) (string, error) {
-	// Find the verrazzano-platform-operator using the app label selector
-	appLabel, _ := labels.NewRequirement("app", selection.Equals, []string{verrazzanoPlatformOperator})
-	labelSelector := labels.NewSelector()
-	labelSelector = labelSelector.Add(*appLabel)
-	podList := corev1.PodList{}
-
-	// Wait for the verrazzano-platform-operator pod to be found
-	seconds := 0
-	retryCount := 0
-	for {
-		retryCount++
-		if retryCount > vpoWaitRetries {
-			return "", fmt.Errorf("%s pod not found in namespace %s", verrazzanoPlatformOperator, vzconstants.VerrazzanoInstallNamespace)
-		}
-		time.Sleep(verrazzanoPlatformOperatorWait * time.Second)
-		seconds += verrazzanoPlatformOperatorWait
-
-		err := client.List(
-			context.TODO(),
-			&podList,
-			&clipkg.ListOptions{
-				Namespace:     vzconstants.VerrazzanoInstallNamespace,
-				LabelSelector: labelSelector,
-			})
-		if err != nil {
-			return "", fmt.Errorf("Failed to list pods %v", err)
-		}
-		if len(podList.Items) == 0 {
-			continue
-		}
-		if len(podList.Items) > 1 {
-			return "", fmt.Errorf("More than one %s pod was found in namespace %s", verrazzanoPlatformOperator, vzconstants.VerrazzanoInstallNamespace)
-		}
-		break
-	}
-
-	// We found the verrazzano-platform-operator pod. Wait until it's containers are ready.
-	pod := &corev1.Pod{}
-	seconds = 0
-	for {
-		time.Sleep(verrazzanoPlatformOperatorWait * time.Second)
-		seconds += verrazzanoPlatformOperatorWait
-		fmt.Fprintf(vzHelper.GetOutputStream(), fmt.Sprintf("\rWaiting for verrazzano-platform-operator to be ready before starting install - %d seconds", seconds))
-
-		err := client.Get(context.TODO(), types.NamespacedName{Namespace: podList.Items[0].Namespace, Name: podList.Items[0].Name}, pod)
-		if err != nil {
-			return "", err
-		}
-		initReady := true
-		for _, initContainer := range pod.Status.InitContainerStatuses {
-			if !initContainer.Ready {
-				initReady = false
-				break
-			}
-		}
-		ready := true
-		for _, container := range pod.Status.ContainerStatuses {
-			if !container.Ready {
-				ready = false
-				break
-			}
-		}
-
-		if initReady && ready {
-			fmt.Fprintf(vzHelper.GetOutputStream(), "\n")
-			break
-		}
-	}
-	return pod.Name, nil
-}
-
->>>>>>> e2bd5eba
 // waitForInstallToComplete waits for the Verrazzano install to complete and shows the logs of
 // the ongoing Verrazzano install.
 func waitForInstallToComplete(client clipkg.Client, kubeClient kubernetes.Interface, vzHelper helpers.VZHelper, vpoPodName string, namespacedName types.NamespacedName, timeout time.Duration, logFormat cmdhelpers.LogFormat) error {
