--- conflicted
+++ resolved
@@ -29,8 +29,8 @@
 // The bug-report command captures the following resources from the cluster by default
 // - Verrazzano resource
 // - Logs from verrazzano-platform-operator, verrazzano-monitoring-operator and verrazzano-application-operator pods
-// - Workloads (Deployment and ReplicaSet, StatefulSet, Daemonset), pods, events, ingress and services from verrazzano-system namespace.
-// - Workloads (Deployment and ReplicaSet, StatefulSet, Daemonset), pods, events, ingress and services from the namespaces specified by flag --include-namespaces
+// - Workloads (Deployment and ReplicaSet, StatefulSet, Daemonset), pods, events, ingress and services from namespace verrazzano-system,
+//   namespaces specified by flag --include-namespaces and the namespaces for each of the components which are not in Ready state
 // - OAM resources like ApplicationConfiguration, Component, IngressTrait, MetricsTrait from namespaces specified by flag --include-namespaces
 // - VerrazzanoManagedCluster, VerrazzanoProject and MultiClusterApplicationConfiguration in a multi-clustered environment
 
@@ -53,11 +53,20 @@
 	// Get the list of namespaces, to capture information
 	var additionalNS []string
 	var nsList = []string{vzconstants.VerrazzanoSystemNamespace}
+
+	// Get the list of components not in Ready state, if Verrazzano resource is not in Ready state
+	if len(vz.Items) != 0 && vz.Items[0].Status.State != vzapi.VzStateReady {
+		failedCompNS := pkghelpers.GetNamespacesForNotReadyComponents(vz.Items[0])
+		nsList = append(nsList, failedCompNS...)
+	}
+
 	if moreNS != "" {
 		additionalNS = getNamespaces(kubeClient, moreNS, vzHelper)
 		nsList = append(nsList, additionalNS...)
-		nsList = pkghelpers.RemoveDuplicate(nsList)
-	}
+	}
+
+	// Remove the duplicates from nsList
+	nsList = pkghelpers.RemoveDuplicate(nsList)
 
 	// Capture list of resources from verrazzano-install and verrazzano-system namespaces
 	err = captureVerrazzanoResources(client, kubeClient, bugReportDir, vz, vzHelper, nsList)
@@ -91,9 +100,6 @@
 
 // captureVerrazzanoResources captures the resources from verrazzano-install and verrazzano-system namespaces
 func captureVerrazzanoResources(client clipkg.Client, kubeClient kubernetes.Interface, bugReportDir string, vz vzapi.VerrazzanoList, vzHelper pkghelpers.VZHelper, namespaces []string) error {
-
-	var nameSpaces []string
-
 	// Capture Verrazzano resource as JSON
 	if len(vz.Items) > 0 {
 		if err := pkghelpers.CaptureVZResource(bugReportDir, vz, vzHelper); err != nil {
@@ -106,18 +112,8 @@
 		return err
 	}
 
-	nameSpaces, err := pkghelpers.GetNamespacesForNotReadyComponents(client)
-	if err != nil {
-		return err
-	}
-	nameSpaces = append(nameSpaces, vzconstants.VerrazzanoSystemNamespace)
-
 	// Capture workloads, pods, events, ingress and services in verrazzano-system namespace
-<<<<<<< HEAD
-	if err := pkghelpers.CaptureK8SResources(kubeClient, namespaces, bugReportDir, vzHelper); err != nil {
-=======
-	if err := pkghelpers.CaptureK8SResources(kubeClient, nameSpaces, bugReportDir, vzHelper); err != nil {
->>>>>>> 59a6b1cd
+	if err := captureK8SResources(kubeClient, bugReportDir, namespaces, vzHelper); err != nil {
 		return err
 	}
 
@@ -163,6 +159,37 @@
 	err := pkghelpers.CapturePodLog(kubeClient, pods[0], namespace, bugReportDir, vzHelper)
 	if err != nil {
 		ec <- ErrorsChannel{PodName: pods[0].Name, ErrorMessage: err.Error()}
+	}
+}
+
+// captureK8SResources captures Kubernetes workloads, pods, events, ingresses and services from the list of namespaces
+func captureK8SResources(kubeClient kubernetes.Interface, bugReportDir string, namespaces []string, vzHelper pkghelpers.VZHelper) error {
+	// it will never be the case, just to make the method resilient, adding this condition
+	if len(namespaces) == 0 {
+		return nil
+	}
+	wg := &sync.WaitGroup{}
+	wg.Add(len(namespaces))
+	ec := make(chan ErrorsChannel, 1)
+
+	for _, ns := range namespaces {
+		go captureK8SResourcesInParallel(wg, ec, kubeClient, ns, bugReportDir, vzHelper)
+	}
+	wg.Wait()
+	close(ec)
+
+	// Report error, if any
+	for err := range ec {
+		return fmt.Errorf("an error occurred while capturing the resource, error: %s", err.ErrorMessage)
+	}
+	return nil
+}
+
+// captureK8SResources captures Kubernetes workloads, pods, events, ingresses and services from the list of namespaces in parallel
+func captureK8SResourcesInParallel(wg *sync.WaitGroup, ec chan ErrorsChannel, kubeClient kubernetes.Interface, namespace, bugReportDir string, vzHelper pkghelpers.VZHelper) {
+	defer wg.Done()
+	if err := pkghelpers.CaptureK8SResources(kubeClient, namespace, bugReportDir, vzHelper); err != nil {
+		ec <- ErrorsChannel{ErrorMessage: err.Error()}
 	}
 }
 
