// Copyright (c) 2022, Oracle and/or its affiliates.
// Licensed under the Universal Permissive License v 1.0 as shown at https://oss.oracle.com/licenses/upl.

package constants

// GlobalFlagKubeConfig - global flag for specifying the location of the kube config
const GlobalFlagKubeConfig = "kubeconfig"
const GlobalFlagKubeConfigHelp = "Path to the kubeconfig file to use"

// GlobalFlagContext - global flag for specifying which kube config context to use
const GlobalFlagContext = "context"
const GlobalFlagContextHelp = "The name of the kubeconfig context to use"

// GlobalFlagHelp - global help flag
const GlobalFlagHelp = "help"

// Flags that are common to more than one command
const (
	WaitFlag        = "wait"
	WaitFlagHelp    = "Wait for the command to complete and stream the logs to the console. The wait period is controlled by --timeout."
	WaitFlagDefault = true

	TimeoutFlag     = "timeout"
	TimeoutFlagHelp = "Limits the amount of time a command will wait to complete"

	VersionFlag            = "version"
	VersionFlagDefault     = "latest"
	VersionFlagInstallHelp = "The version of Verrazzano to install"
	VersionFlagUpgradeHelp = "The version of Verrazzano to upgrade to"

	DryRunFlag = "dry-run"

	SetFlag          = "set"
	SetFlagShorthand = "s"
	SetFlagHelp      = "Override a Verrazzano resource value (e.g. --set profile=dev).  This flag can be specified multiple times."

	OperatorFileFlag     = "operator-file"
	OperatorFileFlagHelp = "The path to the file for installing the Verrazzano platform operator. The default is derived from the version string."

	LogFormatFlag = "log-format"
	LogFormatHelp = "The format of the log output. Valid output formats are \"simple\" and \"json\"."

	FilenameFlag          = "filename"
	FilenameFlagShorthand = "f"
	FilenameFlagHelp      = "Path to file containing Verrazzano custom resource.  This flag can be specified multiple times to overlay multiple files."
)

// VerrazzanoReleaseList - API for getting the list of Verrazzano releases
const VerrazzanoReleaseList = "https://api.github.com/repos/verrazzano/verrazzano/releases"

// VerrazzanoOperatorURL - URL for downloading Verrazzano releases
const VerrazzanoOperatorURL = "https://github.com/verrazzano/verrazzano/releases/download/%s/operator.yaml"

<<<<<<< HEAD
// Analysis tool flags
const (
	DirectoryFlagName  = "captured-dir"
	DirectoryFlagValue = ""
	DirectoryFlagUsage = "Directory holding the captured data"

	ReportFileFlagName  = "report-file"
	ReportFileFlagValue = ""
	ReportFileFlagUsage = "Name of report output file. (default stdout)"

	ReportFormatFlagName  = "report-format"
	ReportFormatFlagValue = "simple"
	ReportFormatFlagUsage = "The format of the report output. Valid output formats are \"simple\""
)
=======
const VerrazzanoPlatformOperator = "verrazzano-platform-operator"

const VerrazzanoPlatformOperatorWait = 1
>>>>>>> 5b84b370
<|MERGE_RESOLUTION|>--- conflicted
+++ resolved
@@ -51,7 +51,10 @@
 // VerrazzanoOperatorURL - URL for downloading Verrazzano releases
 const VerrazzanoOperatorURL = "https://github.com/verrazzano/verrazzano/releases/download/%s/operator.yaml"
 
-<<<<<<< HEAD
+const VerrazzanoPlatformOperator = "verrazzano-platform-operator"
+
+const VerrazzanoPlatformOperatorWait = 1
+
 // Analysis tool flags
 const (
 	DirectoryFlagName  = "captured-dir"
@@ -65,9 +68,4 @@
 	ReportFormatFlagName  = "report-format"
 	ReportFormatFlagValue = "simple"
 	ReportFormatFlagUsage = "The format of the report output. Valid output formats are \"simple\""
-)
-=======
-const VerrazzanoPlatformOperator = "verrazzano-platform-operator"
-
-const VerrazzanoPlatformOperatorWait = 1
->>>>>>> 5b84b370
+)