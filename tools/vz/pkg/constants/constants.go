--- conflicted
+++ resolved
@@ -52,16 +52,12 @@
 	VerboseFlagDefault   = false
 	VerboseFlagUsage     = "Enable verbose output."
 
-<<<<<<< HEAD
-	VzAnalysisReportTmpFile = "details-*.out"
-
 	ReadOnly = "read-only file system"
-=======
+
 	AutoBugReportFlag        = "auto-bug-report"
 	AutoBugReportFlagDefault = true
 	AutoBugReportFlagHelp    = "Automatically call vz bug-report if command fails"
 	VzAnalysisReportTmpFile  = "details-*.out"
->>>>>>> ab7a4d31
 )
 
 // VerrazzanoReleaseList - API for getting the list of Verrazzano releases
