// Copyright (c) 2022, 2024, Oracle and/or its affiliates.
// Licensed under the Universal Permissive License v 1.0 as shown at https://oss.oracle.com/licenses/upl.

package constants

import "time"

// GlobalFlagKubeConfig - global flag for specifying the location of the kube config
const GlobalFlagKubeConfig = "kubeconfig"
const GlobalFlagKubeConfigHelp = "Path to the kubeconfig file to use"

// GlobalFlagContext - global flag for specifying which kube config context to use
const GlobalFlagContext = "context"
const GlobalFlagContextHelp = "The name of the kubeconfig context to use" // Flags that are common to more than one command
const (
	// GlobalFlagHelp - global help flag
	GlobalFlagHelp               = "help"
	WaitFlag                     = "wait"
	WaitFlagHelp                 = "Wait for the command to complete and stream the logs to the console. The wait period is controlled by --timeout."
	WaitFlagDefault              = true
	TimeoutFlag                  = "timeout"
	TimeoutFlagHelp              = "Limits the amount of time a command will wait to complete"
	VPOTimeoutFlag               = "platform-operator-timeout"
	VPOTimeoutFlagHelp           = "Limits the amount of time a command will wait for the Verrazzano Platform Operator to be ready"
	VersionFlag                  = "version"
	VersionFlagDefault           = "latest"
	VersionFlagInstallHelp       = "The version of Verrazzano to install"
	VersionFlagUpgradeHelp       = "The version of Verrazzano to upgrade to"
	DryRunFlag                   = "dry-run"
	SetFlag                      = "set"
	SetFlagShorthand             = "s"
	SetFlagHelp                  = "Override a Verrazzano resource value (e.g. --set profile=dev).  This flag can be specified multiple times."
	OperatorFileFlag             = "operator-file" // an alias for the manifests flag
	OperatorFileDeprecateMsg     = "Use --manifests instead"
	ManifestsFlag                = "manifests"
	ManifestsShorthand           = "m"
	ManifestsFlagHelp            = "The location of the manifests used to install or upgrade Verrazzano. This can be a URL or the path to a local file. The default is the verrazzano-platform-operator.yaml file of the specified (or most recent) version of Verrazzano."
	ImageRegistryFlag            = "image-registry"
	ImageRegistryFlagHelp        = "The private registry where Verrazzano image repositories are located. If unspecified, the public Verrazzano image registry will be used."
	ImageRegistryFlagDefault     = ""
	ImagePrefixFlag              = "image-prefix"
	ImagePrefixFlagHelp          = "The prefix to use for all Verrazzano image names within the private image-registry. If unspecified, the default image prefixes in the Verrazzano image registry will be used."
	ImagePrefixFlagDefault       = ""
	LogFormatFlag                = "log-format"
	LogFormatHelp                = "The format of the log output. Valid output formats are \"simple\" and \"json\"."
	FilenameFlag                 = "filename"
	FilenameFlagShorthand        = "f"
	FilenameFlagHelp             = "Path to file containing Verrazzano custom resource.  This flag can be specified multiple times to overlay multiple files.  Specifying \"-\" as the filename accepts input from stdin."
	SkipConfirmationFlagHelp     = "Non-interactive mode - assumes the answers to all interactive questions to be 'Y'."
	SkipConfirmationFlag         = "skip-confirmation"
	SkipConfirmationShort        = "y"
	SkipPlatformOperatorFlag     = "skip-platform-operator"
	SkipPlatformOperatorFlagHelp = "Installing the platform operator is skipped, but continues on to install Verrazzano."
	VerboseFlag                  = "verbose"
	VerboseFlagShorthand         = "v"
	VerboseFlagDefault           = false
	VerboseFlagUsage             = "Enable verbose output."
	ReadOnly                     = "read-only file system"
	AutoBugReportFlag            = "auto-bug-report"
	AutoBugReportFlagDefault     = true
	AutoBugReportFlagHelp        = "Automatically call vz bug-report if command fails"
	VzAnalysisReportTmpFile      = "details-*.out"
	// DatetimeFormat - suffix to vz bug report file in yyyymmddhhmmss format
	DatetimeFormat = "20060102150405"
)

// VerrazzanoReleaseList - API for getting the list of Verrazzano releases
const VerrazzanoReleaseList = "https://api.github.com/repos/verrazzano/verrazzano/releases"

// VerrazzanoOperatorURL - URL for downloading Verrazzano operator.yaml
const VerrazzanoOperatorURL = "https://github.com/verrazzano/verrazzano/releases/download/%s/operator.yaml"

// VerrazzanoPlatformOperatorURL - URL for downloading verrazzano-platform-operator.yaml
const VerrazzanoPlatformOperatorURL = "https://github.com/verrazzano/verrazzano/releases/download/%s/verrazzano-platform-operator.yaml"

const VerrazzanoPlatformOperator = "verrazzano-platform-operator"

const VerrazzanoPlatformOperatorWebhook = "verrazzano-platform-operator-webhook"

const VerrazzanoMysqlInstallValuesWebhook = "verrazzano-platform-mysqlinstalloverrides"

const VerrazzanoRequirementsValidatorWebhook = "verrazzano-platform-requirements-validator"

const VerrazzanoApplicationOperator = "verrazzano-application-operator"

const VerrazzanoClusterOperator = "verrazzano-cluster-operator"

const VerrazzanoMonitoringOperator = "verrazzano-monitoring-operator"

const VerrazzanoUninstall = "verrazzano-uninstall"

const VerrazzanoInstall = "verrazzano-install"

const VerrazzanoManagedCluster = "verrazzano-managed-cluster"

const VerrazzanoPlatformOperatorWait = 1

const OAMAppConfigurations = "applicationconfigurations"

const OAMMCAppConfigurations = "multiclusterapplicationconfigurations"

const OAMMCCompConfigurations = "multiclustercomponents"

const OAMComponents = "components"

const OAMMetricsTraits = "metricstraits"

const OAMIngressTraits = "ingresstraits"

const OAMProjects = "verrazzanoprojects"

const OAMManagedClusters = "verrazzanomanagedclusters"

const VerrazzanoManagedLabel = "verrazzano-managed=true"

const LineSeparator = "-"

// MysqlBackupMutatingWebhookName specifies the name of mysql webhook.
const MysqlBackupMutatingWebhookName = "verrazzano-mysql-backup"

// Analysis tool flags
const (
	DirectoryFlagName  = "capture-dir"
	DirectoryFlagValue = ""
	DirectoryFlagUsage = "Directory holding the captured data."

	ReportFileFlagName  = "report-file"
	ReportFileFlagValue = ""
	ReportFileFlagUsage = "Name of the report output file. (default stdout)"

	TarFileFlagName  = "tar-file"
	TarFileFlagValue = ""
	TarFileFlagUsage = "Name of the cluster-dump tar file, which can have extensions of .tar, .tgz, and .tar.gz"

	ReportFormatFlagName  = "report-format"
	ReportFormatFlagUsage = "The format of the report output. Valid report formats are \"summary\" and \"detailed\"."

	SummaryReport  = "summary"
	DetailedReport = "detailed"
)

// Constants for export
const (
	NamespaceFlag        = "namespace"
	NamespaceFlagDefault = "default"
	NamespaceFlagUsage   = "The namespace containing the OAM application to export"
	AppNameFlag          = "name"
	AppNameFlagDefault   = ""
	AppNameFlagUsage     = "The name of the OAM application to export"
)

// Constants for sanitize
const (
	InputTarFileFlagName  = "input-tar-file"
	InputTarFileFlagValue = ""
	InputTarFileFlagUsage = "Name of the input cluster-dump tar file, which can have extensions of .tar, .tgz, and .tar.gz"

	OutputTarGZFileFlagName  = "output-tar.gz-file"
	OutputTarGZFileFlagValue = ""
	OutputTarGZFileFlagUsage = "Name of the .tar.gz file that contains the sanitized output"

	InputDirectoryFlagName  = "input-directory"
	InputDirectoryFlagValue = ""
	InputDirectoryFlagUsage = "Name of the directory that contains the un-sanitized cluster-dump"

	OutputDirectoryFlagName  = "output-directory"
	OutputDirectoryFlagValue = ""
	OutputDirectoryFlagUsage = "Name of the directory that will contain the sanitized cluster-dump"
)

// Constants for bug report
const (
	BugReportLogFlagDefault   = false
	BugReportFileFlagName     = "report-file"
	BugReportFileFlagValue    = ""
	BugReportFileFlagShort    = "r"
	BugReportFileFlagUsage    = "The report file created by the vz bug-report command, as a *.tar.gz file. Defaults to vz-bug-report-datetime-xxxx.tar.gz in the current directory."
	BugReportFileDefaultValue = "vz-bug-report-dt-*.tar.gz"

	BugReportIncludeNSFlagName  = "include-namespaces"
	BugReportIncludeNSFlagShort = "i"
	BugReportIncludeNSFlagUsage = "A comma-separated list of namespaces, in addition to the ones collected by default (system namespaces), for collecting cluster information. This flag can be specified multiple times, such as --include-namespaces ns1 --include-namespaces ns..."

	// Flag for generating the redacted values mappping file
	RedactedValuesFlagName  = "redacted-values-file"
	RedactedValuesFlagValue = ""
	RedactedValuesFlagUsage = "Creates a CSV file at the file path provided, containing a mapping between values redacted by the VZ analysis tool and their original values. Do not share this file as it contains sensitive data."

	BugReportDir = "bug-report"

	SanitizeDirInput = "sanitize-input"

	SanitizeDirOutput = "sanitize-output"

	// File name for the log captured from the pod
	LogFile = "logs.txt"

	// File containing list of resources captured by the tool
	BugReportOut = "bug-report.out"
	BugReportErr = "bug-report.err"

	BugReportError   = "ERROR: The bug report noticed one or more issues while capturing the resources. Please go through error(s) in the standard error."
	BugReportWarning = "WARNING: Please examine the contents of the bug report for any sensitive data"

	// File containing a map from redacted values to their original values
	RedactionPrefix = "REDACTED-"
	RedactionMap    = "sensitive-do-not-share-redaction-map.csv"

	// File names for the various resources
	VzResource       = "verrazzano-resources.json"
	DeploymentsJSON  = "deployments.json"
	EventsJSON       = "events.json"
	PodsJSON         = "pods.json"
	CertificatesJSON = "certificates.json"
	ServicesJSON     = "services.json"
	ReplicaSetsJSON  = "replicasets.json"
	DaemonSetsJSON   = "daemonsets.json"
	IngressJSON      = "ingress.json"
	StatefulSetsJSON = "statefulsets.json"
	AppConfigJSON    = "application-configurations.json"
	ComponentJSON    = "components.json"
	IngressTraitJSON = "ingress-traits.json"
	MetricsTraitJSON = "metrics-traits.json"
	McAppConfigJSON  = "multicluster-application-configurations.json"
	McComponentJSON  = "multicluster-components.json"
	VzProjectsJSON   = "verrazzano-projects.json"
	VmcJSON          = "verrazzano-managed-clusters.json"
	NamespaceJSON    = "namespace.json"
	MetadataJSON     = "metadata.json"

	// Indentation when the resource is marshalled as Json
	JSONIndent = "  "

	// The prefix used for the json.MarshalIndent
	JSONPrefix = ""

	// Top level directory for the bug report, keeping cluster-snapshot for now to support the analyze the command
	BugReportRoot = "cluster-snapshot"

	// Label for application
	AppLabel               = "app"
	K8SAppLabel            = "k8s-app"
	K8sAppLabelExternalDNS = "app.kubernetes.io/name"
	// Message prefix for bug-report and live cluster analysis
	BugReportMsgPrefix = "Capturing "
	AnalysisMsgPrefix  = "Analyzing "

	// Flag for capture pods logs( both additional and system namespaces)
	BugReportLogFlagName         = "include-logs"
	BugReportLogFlagNameShort    = "l"
	BugReportLogFlagNameUsage    = "Include logs from all containers in running pods of the namespaces being captured."
	BugReportTimeFlagName        = "duration"
	BugReportTimeFlagNameShort   = "d"
	BugReportTimeFlagDefaultTime = 0
	BugReportTimeFlagNameUsage   = "The time period during which the logs are collected in seconds, minutes, and hours."
)
const (
	ProgressFlag        = "progress"
	ProgressFlagHelp    = "Displaying progress bar with components and their status"
	ProgressFlagDefault = false
)
const ProgressShorthand = "p"
const RefreshRate = time.Second * 10
const TotalWidth = 50
<<<<<<< HEAD
const FlagErrorMessage = "an error occurred while reading value for the flag %s: %s"
=======

// Error message for failing to parse a flag
const FlagErrorMessage = "an error occurred while reading value for the flag --%s: %s"
>>>>>>> 54070dc3
<|MERGE_RESOLUTION|>--- conflicted
+++ resolved
@@ -262,10 +262,6 @@
 const ProgressShorthand = "p"
 const RefreshRate = time.Second * 10
 const TotalWidth = 50
-<<<<<<< HEAD
-const FlagErrorMessage = "an error occurred while reading value for the flag %s: %s"
-=======
 
 // Error message for failing to parse a flag
-const FlagErrorMessage = "an error occurred while reading value for the flag --%s: %s"
->>>>>>> 54070dc3
+const FlagErrorMessage = "an error occurred while reading value for the flag --%s: %s"