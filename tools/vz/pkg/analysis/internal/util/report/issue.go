// Copyright (c) 2021, 2024, Oracle and/or its affiliates.
// Licensed under the Universal Permissive License v 1.0 as shown at https://oss.oracle.com/licenses/upl.

// Package report handles reporting
package report

import (
	"errors"
	"fmt"
	"strings"

	"github.com/verrazzano/verrazzano/tools/vz/pkg/analysis/internal/util/files"
	"go.uber.org/zap"
)

// NOTE: This is part of the contract with the analyzers however it is currently an initial stake in the ground and
//		 will be evolving rapidly initially as we add analysis cases

// An issue describes a specific problem that has been found and includes information such as
//     A Summary of the issue
//     A list of Actions which can be taken
//         - Actions are reported in the order specified in this list (so actions more likely to mitigate an issue
//         should be specified first).
//         - Each action may have Steps to take and/or give a list of runbook Links
//     A list of supporting data (TBD)
//         - Source which helped identify the issue
//         - Indicators that identified the issue (search matches, json elements)
//         - etc...
//     A Confidence level (TBD)
//         This is and indication of how confident the analysis is that the issue is really causing
//         problems. The analysis will attempt to weed out things that are not causing an issue and will
//         not report them if it is certain. However there may be situations where something that is found
//         could be causing problems but it is not certain.

// JSONPath is a JSON path
type JSONPath struct {
	File string // Json filename
	Path string // Json Path
}

// SupportData is data which helps a user to further identify an issue TODO: Shake this out more as we add more types, see what we really end up needing here
type SupportData struct {
	Messages     []string          // Optional, Messages and/or descriptions the supporting data
	RelatedFiles []string          // Optional, if present provides a list of related files that support the issue identification
	TextMatches  []files.TextMatch // Optional, if present provides search results that support the issue identification
	JSONPaths    []JSONPath        // Optional, if present provides a list of Json paths that support the issue identification
}

// Issue holds the information about an issue, supporting data, and actions
type Issue struct {
	Type          string   // Required, This identifies the type of issue. This is either a Known Issue type, or a custom type name
	Source        string   // Required, This is the source of the analysis, It may be the root of the cluster analyzed (ie: there can be multiple)
	Informational bool     // Defaults to false, if this is not an issue but an Informational note (TBD: may separate these)
	Summary       string   // Required, there must be a Summary of the issue included
	Actions       []Action // Optional, if Actions are known these are included. Actions will be reported in the order specified

	SupportingData []SupportData // Optional but highly desirable for issues when possible. Data that helps support issue identification
	Confidence     int           // Required if not informational 0-10 ()
	Impact         int           // Optional 0-10 (TBD: This is a swag at how broad the impact is, 0 low, 10 high, defaults to -1 unknown)
}

// Validate validates an issue. A zeroed Issue is not valid, there is some amount of information that must be specified for the Issue to
// be useful. Currently the report will validate that the issues contributed are valid at the point where they are
// being contributed.
func (issue *Issue) Validate(log *zap.SugaredLogger, mapSource string) (err error) {
	if len(issue.Type) == 0 {
		return errors.New("A Type is required for an Issue")
	}
	if len(issue.Source) == 0 {
		return errors.New("A Source is required for an Issue")
	}
	// If there was a map source supplied, this means we are additionally checking that the source key
	// for the map matches the issue source as well (ie: when handed a map/slice of issues and a source
	// key, we check these here). If there is no mapSource supplied it just means the issue Source is used for
	// map insertions.
	if len(mapSource) != 0 && issue.Source != mapSource {
		return fmt.Errorf("The issue source %s doesn't match the map source supplied %s", issue.Source, mapSource)
	}
	if len(issue.Summary) == 0 {
		return errors.New("A Summary is required for an Issue")
	}
	if len(issue.Actions) > 0 {
		for _, action := range issue.Actions {
			err = action.Validate(log)
			if err != nil {
				log.Debugf("Action related to issue %s was invalid", issue.Summary, err)
				return err
			}
		}
	}
	if issue.Confidence < 0 || issue.Confidence > 10 {
		log.Debugf("Confidence %d is out of range, related to issue %s", issue.Confidence, issue.Summary)
		return fmt.Errorf("Confidence %d is out of range, related to issue %s", issue.Confidence, issue.Summary)
	}
	return nil
}

// Known Issue Types.
const (
<<<<<<< HEAD
	ImagePullBackOff                                 = "ImagePullBackOff"
	ImagePullRateLimit                               = "ImagePullRateLimit"
	ImagePullNotFound                                = "ImagePullNotFound"
	ImagePullService                                 = "ImagePullService"
	InsufficientMemory                               = "InsufficientMemory"
	InsufficientCPU                                  = "InsufficientCPU"
	IngressInstallFailure                            = "IngressInstallFailure"
	IngressLBLimitExceeded                           = "IngressLBLimitExceeded"
	IngressNoLoadBalancerIP                          = "IngressNoLoadBalancerIP"
	IngressOciIPLimitExceeded                        = "IngressOciIPLimitExceeded"
	InstallFailure                                   = "InstallFailure"
	PendingPods                                      = "PendingPods"
	PodProblemsNotReported                           = "PodProblemsNotReported"
	ComponentsNotReady                               = "ComponentsNotReady"
	IngressNoIPFound                                 = "IngressNoIPFound"
	IstioIngressNoIP                                 = "IstioIngressNoIP"
	IngressShapeInvalid                              = "IngressShapeInvalid"
	IstioIngressPrivateSubnet                        = "IstioIngressPrivateSubnet"
	NginxIngressPrivateSubnet                        = "NginxIngressPrivateSubnet"
	ExternalDNSConfigureIssue                        = "ExternalDNSConfigureIssue"
	KeycloakDataMigrationFailure                     = "KeycloakDataMigrationFailure"
	RancherIssues                                    = "RancherIssues"
	VZClientHangingIssueDueToLongCertificateApproval = "VZClientHangingIssueDueToLongCertificateApproval"
	CertificateExpired                               = "CertificateExpired"
	CertificateExperiencingIssuesInCluster           = "CertificateExperiencingIssuesInCluster"
	CaCrtExpiredInCluster                            = "CaCrtExpiredInCluster"
	ClusterAPIClusterIssues                          = "ClusterAPIClusterIssues"
	TCPKeepIdleIssues                                = "TCPKeepIdleIssues"
=======
	ImagePullBackOff                                    = "ImagePullBackOff"
	ImagePullRateLimit                                  = "ImagePullRateLimit"
	ImagePullNotFound                                   = "ImagePullNotFound"
	ImagePullService                                    = "ImagePullService"
	InsufficientMemory                                  = "InsufficientMemory"
	InsufficientCPU                                     = "InsufficientCPU"
	IngressInstallFailure                               = "IngressInstallFailure"
	IngressLBLimitExceeded                              = "IngressLBLimitExceeded"
	IngressNoLoadBalancerIP                             = "IngressNoLoadBalancerIP"
	IngressOciIPLimitExceeded                           = "IngressOciIPLimitExceeded"
	InstallFailure                                      = "InstallFailure"
	PendingPods                                         = "PendingPods"
	PodProblemsNotReported                              = "PodProblemsNotReported"
	ComponentsNotReady                                  = "ComponentsNotReady"
	IngressNoIPFound                                    = "IngressNoIPFound"
	IstioIngressNoIP                                    = "IstioIngressNoIP"
	IngressShapeInvalid                                 = "IngressShapeInvalid"
	IstioIngressPrivateSubnet                           = "IstioIngressPrivateSubnet"
	NginxIngressPrivateSubnet                           = "NginxIngressPrivateSubnet"
	ExternalDNSConfigureIssue                           = "ExternalDNSConfigureIssue"
	KeycloakDataMigrationFailure                        = "KeycloakDataMigrationFailure"
	RancherIssues                                       = "RancherIssues"
	ClusterAPIClusterIssues                             = "ClusterAPIClusterIssues"
	TCPKeepIdleIssues                                   = "TCPKeepIdleIssues"
	NamespaceCurrentlyInTerminatingStateKnownDuration   = "NamespaceCurrentlyInTerminatingStateKnownDuration"
	NamespaceCurrentlyInTerminatingStateUnknownDuration = "NamespaceCurrentlyInTerminatingStateUnknownDuration"
>>>>>>> 1e30a49c
)

// NOTE: How we are handling the issues/actions/reporting is still very much evolving here. Currently supplying some
// helpers to reduce boilerplate when creating/reporting issues with common cases.

// Known Issue Templates. While analyzers are free to roll their own custom Issues, the preference for well-known issues is to capture them
// here so they are more generally available.
var knownIssues = map[string]Issue{
	ImagePullBackOff:             {Type: ImagePullBackOff, Summary: "Failure(s) pulling images have been detected, however a specific root cause was not identified", Informational: false, Impact: 10, Confidence: 10, Actions: []Action{KnownActions[ImagePullBackOff]}},
	ImagePullRateLimit:           {Type: ImagePullRateLimit, Summary: "Failure(s) pulling images have been detected due to an image pull rate limit", Informational: false, Impact: 10, Confidence: 10, Actions: []Action{KnownActions[ImagePullRateLimit]}},
	ImagePullNotFound:            {Type: ImagePullNotFound, Summary: "Failure(s) pulling images have been detected due to the image not being found", Informational: false, Impact: 10, Confidence: 10, Actions: []Action{KnownActions[ImagePullNotFound]}},
	ImagePullService:             {Type: ImagePullService, Summary: "Failure(s) pulling images have been detected due to the service not being available, the service may be unreachable or may be incorrectly specified", Informational: false, Impact: 10, Confidence: 10, Actions: []Action{KnownActions[ImagePullService]}},
	InsufficientMemory:           {Type: InsufficientMemory, Summary: "Failure(s) due to insufficient memory on nodes have been detected", Informational: false, Impact: 10, Confidence: 10, Actions: []Action{KnownActions[InsufficientMemory]}},
	InsufficientCPU:              {Type: InsufficientCPU, Summary: "Failure(s) due to insufficient CPU on nodes have been detected", Informational: false, Impact: 10, Confidence: 10, Actions: []Action{KnownActions[InsufficientCPU]}},
	IngressInstallFailure:        {Type: IngressInstallFailure, Summary: "Verrazzano install failed while installing the NGINX Ingress Controller, however a specific root cause was not identified", Informational: false, Impact: 10, Confidence: 10, Actions: []Action{KnownActions[IngressInstallFailure]}},
	IngressLBLimitExceeded:       {Type: IngressLBLimitExceeded, Summary: "Verrazzano install failed while installing the NGINX Ingress Controller, the root cause appears to be that the load balancer service limit has been reached", Informational: false, Impact: 10, Confidence: 10, Actions: []Action{KnownActions[IngressLBLimitExceeded]}},
	IngressNoLoadBalancerIP:      {Type: IngressNoLoadBalancerIP, Summary: "Verrazzano install failed while installing the NGINX Ingress Controller, the root cause appears to be the LoadBalancer is not there or is unable to set the ingress IP address on the NGINX Ingress service", Informational: false, Impact: 10, Confidence: 10, Actions: []Action{KnownActions[IngressNoLoadBalancerIP]}},
	IngressOciIPLimitExceeded:    {Type: IngressOciIPLimitExceeded, Summary: "Verrazzano install failed while installing the NGINX Ingress Controller, the root cause appears to be an OCI IP non-ephemeral address limit has been reached", Informational: false, Impact: 10, Confidence: 10, Actions: []Action{KnownActions[IngressOciIPLimitExceeded]}},
	InstallFailure:               {Type: InstallFailure, Summary: "Verrazzano install failed, however a specific root cause was not identified", Informational: false, Impact: 10, Confidence: 10, Actions: []Action{KnownActions[InstallFailure]}},
	PendingPods:                  {Type: PendingPods, Summary: "Pods in a Pending state were detected. These may come up normally or there may be specific issues preventing them from coming up", Informational: true, Impact: 0, Confidence: 1, Actions: []Action{KnownActions[PendingPods]}},
	PodProblemsNotReported:       {Type: PodProblemsNotReported, Summary: "Problem pods were detected, however a specific root cause was not identified", Informational: true, Impact: 0, Confidence: 10, Actions: []Action{KnownActions[PodProblemsNotReported]}},
	ComponentsNotReady:           {Type: InstallFailure, Summary: "Verrazzano install failed, one or more components did not reach Ready state", Informational: false, Impact: 10, Confidence: 10, Actions: []Action{KnownActions[InstallFailure]}},
	IngressNoIPFound:             {Type: IngressNoIPFound, Summary: "Verrazzano install failed as no IP found for service ingress-controller-ingress-nginx-controller with type LoadBalancer", Informational: false, Impact: 10, Confidence: 10, Actions: []Action{KnownActions[IngressNoIPFound]}},
	IstioIngressNoIP:             {Type: IstioIngressNoIP, Summary: "Verrazzano install failed as no IP found for service istio-ingressgateway with type LoadBalancer", Informational: false, Impact: 10, Confidence: 10, Actions: []Action{KnownActions[IstioIngressNoIP]}},
	IngressShapeInvalid:          {Type: IngressShapeInvalid, Summary: "Verrazzano install failed as the shape provided for NGINX Ingress Controller is invalid", Informational: false, Impact: 10, Confidence: 10, Actions: []Action{KnownActions[IngressShapeInvalid]}},
	IstioIngressPrivateSubnet:    {Type: IstioIngressPrivateSubnet, Summary: "Failed to create LoadBalancer for Istio Ingress Gateway", Informational: false, Impact: 10, Confidence: 10, Actions: []Action{KnownActions[IstioIngressPrivateSubnet]}},
	NginxIngressPrivateSubnet:    {Type: NginxIngressPrivateSubnet, Summary: "Failed to create LoadBalancer for Nginx Ingress Controller", Informational: false, Impact: 10, Confidence: 10, Actions: []Action{KnownActions[NginxIngressPrivateSubnet]}},
	ExternalDNSConfigureIssue:    {Type: ExternalDNSConfigureIssue, Summary: "Failed to setup DNS configuration", Informational: false, Impact: 10, Confidence: 10, Actions: []Action{KnownActions[ExternalDNSConfigureIssue]}},
	KeycloakDataMigrationFailure: {Type: KeycloakDataMigrationFailure, Summary: "Failure(s) migrating Keycloak data during MySQL upgrade", Informational: true, Impact: 10, Confidence: 10, Actions: []Action{KnownActions[KeycloakDataMigrationFailure]}},
	RancherIssues:                {Type: RancherIssues, Summary: "Rancher resources are not in the expected state", Informational: false, Impact: 10, Confidence: 10, Actions: []Action{KnownActions[RancherIssues]}},
<<<<<<< HEAD
	VZClientHangingIssueDueToLongCertificateApproval: {Type: VZClientHangingIssueDueToLongCertificateApproval, Summary: " Verrazzano Client is hanging due to the long time that it takes to approve and provision certificates", Informational: true, Impact: 10, Confidence: 10},
	CertificateExpired:                     {Type: CertificateExpired, Summary: "A certificate in the cluster is currently expired", Informational: true, Impact: 10, Confidence: 10},
	CertificateExperiencingIssuesInCluster: {Type: CertificateExperiencingIssuesInCluster, Summary: "A certificate in the cluster is experiencing issues, but it is not expired", Informational: true, Impact: 10, Confidence: 10},
	ClusterAPIClusterIssues:                {Type: ClusterAPIClusterIssues, Summary: "Cluster API cluster resources are not in the expected state", Informational: false, Impact: 10, Confidence: 10, Actions: []Action{KnownActions[ClusterAPIClusterIssues]}},
	CaCrtExpiredInCluster:                  {Type: CaCrtExpiredInCluster, Summary: "A ca.crt value in the cluster is expired", Informational: true, Impact: 10, Confidence: 10},
	TCPKeepIdleIssues:                      {Type: TCPKeepIdleIssues, Summary: "Issues setting the TCP_KEEPIDLE socket option have been detected in the cluster", Informational: true, Impact: 10, Confidence: 10},
=======
	ClusterAPIClusterIssues:      {Type: ClusterAPIClusterIssues, Summary: "Cluster API cluster resources are not in the expected state", Informational: false, Impact: 10, Confidence: 10, Actions: []Action{KnownActions[ClusterAPIClusterIssues]}},
	TCPKeepIdleIssues:            {Type: TCPKeepIdleIssues, Summary: "Issues setting the TCP_KEEPIDLE socket option have been detected in the cluster", Informational: true, Impact: 10, Confidence: 10},
	NamespaceCurrentlyInTerminatingStateKnownDuration:   {Type: NamespaceCurrentlyInTerminatingStateKnownDuration, Summary: "A namespace within the cluster has been in a terminating state for a known duration of time", Informational: true, Impact: 5, Confidence: 10},
	NamespaceCurrentlyInTerminatingStateUnknownDuration: {Type: NamespaceCurrentlyInTerminatingStateUnknownDuration, Summary: "A namespace within the cluster has been in a terminating state for an unknown duration of time", Informational: true, Impact: 5, Confidence: 10},
>>>>>>> 1e30a49c
}

// NewKnownIssueSupportingData adds a known issue
func NewKnownIssueSupportingData(issueType string, source string, supportingData []SupportData) (issue Issue) {
	issue = getKnownIssueOrDie(issueType)
	issue.Source = source
	issue.SupportingData = supportingData
	return issue
}

// NewKnownIssueMessagesFiles adds a known issue
func NewKnownIssueMessagesFiles(issueType string, source string, messages []string, fileNames []string) (issue Issue) {
	issue = getKnownIssueOrDie(issueType)
	issue.Source = source
	issue.SupportingData = make([]SupportData, 1)
	issue.SupportingData[0] = SupportData{
		Messages:     messages,
		RelatedFiles: fileNames,
	}
	return issue
}

// NewKnownIssueMessagesMatches adds a known issue
func NewKnownIssueMessagesMatches(issueType string, source string, messages []string, matches []files.TextMatch) (issue Issue) {
	issue = getKnownIssueOrDie(issueType)
	issue.Source = source
	issue.SupportingData = make([]SupportData, 1)
	issue.SupportingData[0] = SupportData{
		Messages:    messages,
		TextMatches: matches,
	}
	return issue
}

// IssueReporter is a helper for consolidating known issues before contributing them to the report
// An analyzer may is free to use the IssueReporter NewKnown* helpers for known issues, however they
// are not required to do so and are free to form fully custom issues and Contribute
// those directly to the report.Contribute* helpers. This allows analyzers flexibility, but the goal
// here is that the IssueReporter can evolve to support all of the cases if possible.
type IssueReporter struct {
	PendingIssues map[string]Issue
}

// AddKnownIssueSupportingData adds a known issue
func (issueReporter *IssueReporter) AddKnownIssueSupportingData(issueType string, source string, supportingData []SupportData) {
	confirmKnownIssueOrDie(issueType)

	// If this is a new issue, get a new one
	if issue, ok := issueReporter.PendingIssues[issueType]; !ok {
		issueReporter.PendingIssues[issueType] = NewKnownIssueSupportingData(issueType, source, supportingData)
	} else {
		issue.SupportingData = append(issue.SupportingData, supportingData...)
		issueReporter.PendingIssues[issueType] = issue
	}
}

// AddKnownIssueMessagesFiles adds a known issue
func (issueReporter *IssueReporter) AddKnownIssueMessagesFiles(issueType string, source string, messages []string, fileNames []string) {
	confirmKnownIssueOrDie(issueType)

	// If this is a new issue, get a new one
	if issue, ok := issueReporter.PendingIssues[issueType]; !ok {
		issueReporter.PendingIssues[issueType] = NewKnownIssueMessagesFiles(issueType, source, messages, fileNames)
	} else {
		supportData := SupportData{
			Messages:     messages,
			RelatedFiles: fileNames,
		}
		issue.SupportingData = append(issue.SupportingData, supportData)
		issueReporter.PendingIssues[issueType] = issue
	}
}

// AddKnownIssueMessagesMatches adds a known issue
func (issueReporter *IssueReporter) AddKnownIssueMessagesMatches(issueType string, source string, messages []string, matches []files.TextMatch) {
	confirmKnownIssueOrDie(issueType)

	// If this is a new issue, get a new one
	if issue, ok := issueReporter.PendingIssues[issueType]; !ok {
		issueReporter.PendingIssues[issueType] = NewKnownIssueMessagesMatches(issueType, source, messages, matches)
	} else {
		supportData := SupportData{
			Messages:    messages,
			TextMatches: matches,
		}
		issue.SupportingData = append(issue.SupportingData, supportData)
		issueReporter.PendingIssues[issueType] = issue
	}
}

// DeduplicateSupportingDataList
func DeduplicateSupportingDataList(dataIn []SupportData) (dataOut []SupportData) {
	// First deduplicate each individual SupportData element, get a minimal set of file and messages at least in
	// each one.
	dataOut = make([]SupportData, len(dataIn))
	for index, supportData := range dataIn {
		dataOut[index] = deduplicateSupportData(supportData)
	}
	// TODO: Next deduplicate the SupportData entries that match exactly

	return dataIn
}

// deduplicateSupportData will deduplicate values within a single SupportData
func deduplicateSupportData(dataIn SupportData) (dataOut SupportData) {
	dataOut.RelatedFiles = deduplicateStringSlice(dataIn.RelatedFiles)
	dataOut.Messages = deduplicateStringSlice(dataIn.Messages)
	// TODO: deduplicate
	dataOut.JSONPaths = dataIn.JSONPaths
	dataOut.TextMatches = dataIn.TextMatches
	return dataOut
}

func deduplicateStringSlice(sliceIn []string) (sliceOut []string) {
	if len(sliceIn) <= 1 {
		copy(sliceOut, sliceIn)
	} else {
		tempMap := make(map[string]int)
		for _, value := range sliceIn {
			_, ok := tempMap[value]
			if !ok {
				tempMap[value] = 0
			}
		}
		sliceOut = make([]string, len(tempMap))
		index := 0
		for key := range tempMap {
			sliceOut[index] = key
			index++
		}
	}
	return sliceOut
}

// The helpers that work with known issue types only support working with those types
// If code is supplying an issueType that is not known, that is a coding error and we
// panic so that is clear immediately to the developer.
func getKnownIssueOrDie(issueType string) (issue Issue) {
	issue, ok := knownIssues[issueType]
	if !ok {
		panic("This helper is used with known issue types only")
	}
	return issue
}

func confirmKnownIssueOrDie(issueType string) {
	_, ok := knownIssues[issueType]
	if !ok {
		panic("This helper is used with known issue types only")
	}
}

// Contribute will contribute issues which have been added to the issue reporter
func (issueReporter *IssueReporter) Contribute(log *zap.SugaredLogger, source string) {
	if len(issueReporter.PendingIssues) == 0 {
		return
	}
	// Contribute the issues all at once
	ContributeIssuesMap(log, source, issueReporter.PendingIssues)
	issueReporter.PendingIssues = make(map[string]Issue)
}

// SingleMessage is a helper which is useful when adding a single message to supporting data
func SingleMessage(message string) (messages []string) {
	messages = make([]string, 1)
	messages[0] = message
	return messages
}

// GetRelatedPodMessage returns the message for an issue in pod, used for setting supporting data
func GetRelatedPodMessage(pod, ns string) string {
	return "Pod \"" + pod + "\" in namespace \"" + ns + "\""
}

// GetRelatedServiceMessage returns the message for an issue in a service, used for setting supporting data
func GetRelatedServiceMessage(service, ns string) string {
	return "Service \"" + service + "\" in namespace \"" + ns + "\""
}

// GetRelatedLogFromPodMessage returns the message to indicate the issue in the pod log, in a given namespace
func GetRelatedLogFromPodMessage(podLog string) string {
	splitStr := strings.Split(podLog, "/")
	pod := splitStr[len(splitStr)-2]
	ns := splitStr[len(splitStr)-3]
	return "Log from pod \"" + pod + "\" in namespace \"" + ns + "\""
}

// GetRelatedEventMessage returns the message for an event, used for setting supporting data
func GetRelatedEventMessage(ns string) string {
	return "Event(s) in namespace \"" + ns + "\""
}

// GetRelatedVZResourceMessage returns the message for Verrazzano resource, used for setting supporting data
func GetRelatedVZResourceMessage() string {
	return "Verrazzano custom resource"
}<|MERGE_RESOLUTION|>--- conflicted
+++ resolved
@@ -97,36 +97,6 @@
 
 // Known Issue Types.
 const (
-<<<<<<< HEAD
-	ImagePullBackOff                                 = "ImagePullBackOff"
-	ImagePullRateLimit                               = "ImagePullRateLimit"
-	ImagePullNotFound                                = "ImagePullNotFound"
-	ImagePullService                                 = "ImagePullService"
-	InsufficientMemory                               = "InsufficientMemory"
-	InsufficientCPU                                  = "InsufficientCPU"
-	IngressInstallFailure                            = "IngressInstallFailure"
-	IngressLBLimitExceeded                           = "IngressLBLimitExceeded"
-	IngressNoLoadBalancerIP                          = "IngressNoLoadBalancerIP"
-	IngressOciIPLimitExceeded                        = "IngressOciIPLimitExceeded"
-	InstallFailure                                   = "InstallFailure"
-	PendingPods                                      = "PendingPods"
-	PodProblemsNotReported                           = "PodProblemsNotReported"
-	ComponentsNotReady                               = "ComponentsNotReady"
-	IngressNoIPFound                                 = "IngressNoIPFound"
-	IstioIngressNoIP                                 = "IstioIngressNoIP"
-	IngressShapeInvalid                              = "IngressShapeInvalid"
-	IstioIngressPrivateSubnet                        = "IstioIngressPrivateSubnet"
-	NginxIngressPrivateSubnet                        = "NginxIngressPrivateSubnet"
-	ExternalDNSConfigureIssue                        = "ExternalDNSConfigureIssue"
-	KeycloakDataMigrationFailure                     = "KeycloakDataMigrationFailure"
-	RancherIssues                                    = "RancherIssues"
-	VZClientHangingIssueDueToLongCertificateApproval = "VZClientHangingIssueDueToLongCertificateApproval"
-	CertificateExpired                               = "CertificateExpired"
-	CertificateExperiencingIssuesInCluster           = "CertificateExperiencingIssuesInCluster"
-	CaCrtExpiredInCluster                            = "CaCrtExpiredInCluster"
-	ClusterAPIClusterIssues                          = "ClusterAPIClusterIssues"
-	TCPKeepIdleIssues                                = "TCPKeepIdleIssues"
-=======
 	ImagePullBackOff                                    = "ImagePullBackOff"
 	ImagePullRateLimit                                  = "ImagePullRateLimit"
 	ImagePullNotFound                                   = "ImagePullNotFound"
@@ -149,11 +119,14 @@
 	ExternalDNSConfigureIssue                           = "ExternalDNSConfigureIssue"
 	KeycloakDataMigrationFailure                        = "KeycloakDataMigrationFailure"
 	RancherIssues                                       = "RancherIssues"
+	VZClientHangingIssueDueToLongCertificateApproval    = "VZClientHangingIssueDueToLongCertificateApproval"
+	CertificateExpired                                  = "CertificateExpired"
+	CertificateExperiencingIssuesInCluster              = "CertificateExperiencingIssuesInCluster"
+	CaCrtExpiredInCluster                               = "CaCrtExpiredInCluster"
 	ClusterAPIClusterIssues                             = "ClusterAPIClusterIssues"
 	TCPKeepIdleIssues                                   = "TCPKeepIdleIssues"
 	NamespaceCurrentlyInTerminatingStateKnownDuration   = "NamespaceCurrentlyInTerminatingStateKnownDuration"
 	NamespaceCurrentlyInTerminatingStateUnknownDuration = "NamespaceCurrentlyInTerminatingStateUnknownDuration"
->>>>>>> 1e30a49c
 )
 
 // NOTE: How we are handling the issues/actions/reporting is still very much evolving here. Currently supplying some
@@ -184,19 +157,14 @@
 	ExternalDNSConfigureIssue:    {Type: ExternalDNSConfigureIssue, Summary: "Failed to setup DNS configuration", Informational: false, Impact: 10, Confidence: 10, Actions: []Action{KnownActions[ExternalDNSConfigureIssue]}},
 	KeycloakDataMigrationFailure: {Type: KeycloakDataMigrationFailure, Summary: "Failure(s) migrating Keycloak data during MySQL upgrade", Informational: true, Impact: 10, Confidence: 10, Actions: []Action{KnownActions[KeycloakDataMigrationFailure]}},
 	RancherIssues:                {Type: RancherIssues, Summary: "Rancher resources are not in the expected state", Informational: false, Impact: 10, Confidence: 10, Actions: []Action{KnownActions[RancherIssues]}},
-<<<<<<< HEAD
 	VZClientHangingIssueDueToLongCertificateApproval: {Type: VZClientHangingIssueDueToLongCertificateApproval, Summary: " Verrazzano Client is hanging due to the long time that it takes to approve and provision certificates", Informational: true, Impact: 10, Confidence: 10},
-	CertificateExpired:                     {Type: CertificateExpired, Summary: "A certificate in the cluster is currently expired", Informational: true, Impact: 10, Confidence: 10},
-	CertificateExperiencingIssuesInCluster: {Type: CertificateExperiencingIssuesInCluster, Summary: "A certificate in the cluster is experiencing issues, but it is not expired", Informational: true, Impact: 10, Confidence: 10},
-	ClusterAPIClusterIssues:                {Type: ClusterAPIClusterIssues, Summary: "Cluster API cluster resources are not in the expected state", Informational: false, Impact: 10, Confidence: 10, Actions: []Action{KnownActions[ClusterAPIClusterIssues]}},
-	CaCrtExpiredInCluster:                  {Type: CaCrtExpiredInCluster, Summary: "A ca.crt value in the cluster is expired", Informational: true, Impact: 10, Confidence: 10},
-	TCPKeepIdleIssues:                      {Type: TCPKeepIdleIssues, Summary: "Issues setting the TCP_KEEPIDLE socket option have been detected in the cluster", Informational: true, Impact: 10, Confidence: 10},
-=======
-	ClusterAPIClusterIssues:      {Type: ClusterAPIClusterIssues, Summary: "Cluster API cluster resources are not in the expected state", Informational: false, Impact: 10, Confidence: 10, Actions: []Action{KnownActions[ClusterAPIClusterIssues]}},
-	TCPKeepIdleIssues:            {Type: TCPKeepIdleIssues, Summary: "Issues setting the TCP_KEEPIDLE socket option have been detected in the cluster", Informational: true, Impact: 10, Confidence: 10},
+	CertificateExpired:                                  {Type: CertificateExpired, Summary: "A certificate in the cluster is currently expired", Informational: true, Impact: 10, Confidence: 10},
+	CertificateExperiencingIssuesInCluster:              {Type: CertificateExperiencingIssuesInCluster, Summary: "A certificate in the cluster is experiencing issues, but it is not expired", Informational: true, Impact: 10, Confidence: 10},
+	ClusterAPIClusterIssues:                             {Type: ClusterAPIClusterIssues, Summary: "Cluster API cluster resources are not in the expected state", Informational: false, Impact: 10, Confidence: 10, Actions: []Action{KnownActions[ClusterAPIClusterIssues]}},
+	CaCrtExpiredInCluster:                               {Type: CaCrtExpiredInCluster, Summary: "A ca.crt value in the cluster is expired", Informational: true, Impact: 10, Confidence: 10},
+	TCPKeepIdleIssues:                                   {Type: TCPKeepIdleIssues, Summary: "Issues setting the TCP_KEEPIDLE socket option have been detected in the cluster", Informational: true, Impact: 10, Confidence: 10},
 	NamespaceCurrentlyInTerminatingStateKnownDuration:   {Type: NamespaceCurrentlyInTerminatingStateKnownDuration, Summary: "A namespace within the cluster has been in a terminating state for a known duration of time", Informational: true, Impact: 5, Confidence: 10},
 	NamespaceCurrentlyInTerminatingStateUnknownDuration: {Type: NamespaceCurrentlyInTerminatingStateUnknownDuration, Summary: "A namespace within the cluster has been in a terminating state for an unknown duration of time", Informational: true, Impact: 5, Confidence: 10},
->>>>>>> 1e30a49c
 }
 
 // NewKnownIssueSupportingData adds a known issue
