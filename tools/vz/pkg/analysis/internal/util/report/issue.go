--- conflicted
+++ resolved
@@ -156,14 +156,9 @@
 	KontainerDriverNotReady:                          {Type: KontainerDriverNotReady, Summary: "Rancher KontainerDriver resources are not in the expected state", Informational: false, Impact: 10, Confidence: 10, Actions: []Action{KnownActions[KontainerDriverNotReady]}},
 	RancherClusterNotReady:                           {Type: RancherClusterNotReady, Summary: "Rancher cluster resources are not in the expected state", Informational: false, Impact: 10, Confidence: 10, Actions: []Action{KnownActions[RancherClusterNotReady]}},
 	VZClientHangingIssueDueToLongCertificateApproval: {Type: VZClientHangingIssueDueToLongCertificateApproval, Summary: " Verrazzano Client is hanging due to the long time that it takes to approve and provision certificates", Informational: true, Impact: 10, Confidence: 10},
-<<<<<<< HEAD
-	CertificateExpired:                     {Type: CertificateExpired, Summary: "A certificate in the cluster is currently expired", Informational: true, Impact: 10, Confidence: 10},
-	CertificateExperiencingIssuesInCluster: {Type: CertificateExperiencingIssuesInCluster, Summary: "A certificate in the cluster is experiencing issues, but it is not expired", Informational: true, Impact: 10, Confidence: 10},
-	ClusterAPIClusterNotReady:              {Type: ClusterAPIClusterNotReady, Summary: "Cluster API cluster resources are not in the expected state", Informational: false, Impact: 10, Confidence: 10, Actions: []Action{KnownActions[ClusterAPIClusterNotReady]}},
-=======
 	CertificateExpired:                               {Type: CertificateExpired, Summary: "A certificate in the cluster is currently expired", Informational: true, Impact: 10, Confidence: 10},
 	CertificateExperiencingIssuesInCluster:           {Type: CertificateExperiencingIssuesInCluster, Summary: "A certificate in the cluster is experiencing issues, but it is not expired", Informational: true, Impact: 10, Confidence: 10},
->>>>>>> f733cf5c
+	ClusterAPIClusterNotReady:                        {Type: ClusterAPIClusterNotReady, Summary: "Cluster API cluster resources are not in the expected state", Informational: false, Impact: 10, Confidence: 10, Actions: []Action{KnownActions[ClusterAPIClusterNotReady]}},
 }
 
 // NewKnownIssueSupportingData adds a known issue
