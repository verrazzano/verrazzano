--- conflicted
+++ resolved
@@ -1,8 +1,4 @@
-<<<<<<< HEAD
-// Copyright (c) 2021, 2023, Oracle and/or its affiliates.
-=======
 // Copyright (c) 2021, 2024, Oracle and/or its affiliates.
->>>>>>> 56f1d929
 // Licensed under the Universal Permissive License v 1.0 as shown at https://oss.oracle.com/licenses/upl.
 
 // Package cluster handles cluster analysis
@@ -79,11 +75,7 @@
 		// These are Verrazzano owned namespaces
 		if strings.Contains(namespace, "verrazzano") {
 			verrazzanoNamespacesFound = append(verrazzanoNamespacesFound, namespace)
-<<<<<<< HEAD
-			deploymentList, err := GetDeploymentList(log, files.FindFileInNamespace(clusterRoot, namespace, constants.DeploymentsJSON))
-=======
 			deploymentList, err := GetDeploymentList(log, files.FormFilePathInNamespace(clusterRoot, namespace, constants.DeploymentsJSON))
->>>>>>> 56f1d929
 			if err != nil {
 				// Log the error and continue on
 				log.Debugf("Error getting deployments in %s", namespace, err)
