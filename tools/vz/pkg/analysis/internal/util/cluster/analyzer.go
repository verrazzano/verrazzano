--- conflicted
+++ resolved
@@ -36,11 +36,8 @@
 	"Verrazzano Status":      AnalyzeVerrazzano, // Execute first, this may share data other analyzers can use
 	"Pod Related Issues":     AnalyzePodIssues,
 	"KontainerDriver Status": AnalyzeKontainerDrivers,
-<<<<<<< HEAD
 	"Rancher Status":         AnalyzeRancher,
-=======
 	"Runtime Issues":         AnalyzeCertificateRelatedIssues,
->>>>>>> 55a16fd9
 }
 
 // ClusterDumpDirectoriesRe is used for finding cluster-snapshot directory name matches
