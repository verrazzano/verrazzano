--- conflicted
+++ resolved
@@ -21,6 +21,8 @@
 const (
 	clustersReadySnapshot    = "../../../test/cluster/clusters/clusters-ready/cluster-snapshot"
 	clustersNotReadySnapshot = "../../../test/cluster/clusters/clusters-not-ready/cluster-snapshot"
+	driversReadySnapshot     = "../../../test/cluster/kontainerdrivers/drivers-ready/cluster-snapshot"
+	driversNotReadySnapshot  = "../../../test/cluster/kontainerdrivers/drivers-not-ready/cluster-snapshot"
 )
 
 var testCases = []testCase{
@@ -64,6 +66,16 @@
 		ClusterRoot:    clustersNotReadySnapshot,
 		ExpectedIssues: 1,
 	},
+	{
+		Function:       rancher.AnalyzeKontainerDrivers,
+		ClusterRoot:    driversReadySnapshot,
+		ExpectedIssues: 0,
+	},
+	{
+		Function:       rancher.AnalyzeKontainerDrivers,
+		ClusterRoot:    driversNotReadySnapshot,
+		ExpectedIssues: 1,
+	},
 }
 
 // Test analyze Rancher resources with different cluster snapshots.
@@ -73,10 +85,10 @@
 	}
 	logger := zap.S()
 
-<<<<<<< HEAD
 	for _, test := range testCases {
 		report.ClearReports()
 		assert.NoError(t, test.Function(logger, test.ClusterRoot, &issueReporter))
+		issueReporter.Contribute(logger, test.ClusterRoot)
 		reportedIssues := report.GetAllSourcesFilteredIssues(logger, true, 0, 0)
 		if test.ExpectedIssues == 0 {
 			assert.Empty(t, reportedIssues)
@@ -84,37 +96,5 @@
 			assert.Len(t, reportedIssues, test.ExpectedIssues)
 			assert.Equal(t, "RancherIssues", reportedIssues[0].Type)
 		}
-=======
-	// Expect no errors and no reported issues.
-	report.ClearReports()
-	assert.NoError(t, rancher.AnalyzeRancherClusters(logger, "../../../test/cluster/clusters/clusters-ready/cluster-snapshot", &issueReporter))
-	reportedIssues := report.GetAllSourcesFilteredIssues(logger, true, 0, 0)
-	assert.Empty(t, reportedIssues)
-
-	// Expect no errors and one reported issue that a Rancher Cluster is not ready.
-	report.ClearReports()
-	assert.NoError(t, rancher.AnalyzeRancherClusters(logger, "../../../test/cluster/clusters/clusters-not-ready/cluster-snapshot", &issueReporter))
-	issueReporter.Contribute(logger, "../../../test/cluster/clusters/clusters-not-ready/cluster-snapshot")
-	reportedIssues = report.GetAllSourcesFilteredIssues(logger, true, 0, 0)
-	assert.Len(t, reportedIssues, 1)
-	if len(reportedIssues) != 0 {
-		assert.Equal(t, "RancherIssues", reportedIssues[0].Type)
-	}
-
-	// Expect no errors and no reported issues.
-	report.ClearReports()
-	assert.NoError(t, rancher.AnalyzeKontainerDrivers(logger, "../../../test/cluster/kontainerdrivers/drivers-ready/cluster-snapshot", &issueReporter))
-	reportedIssues = report.GetAllSourcesFilteredIssues(logger, true, 0, 0)
-	assert.Empty(t, reportedIssues)
-
-	// Expect no errors and one reported issue that a Kontainer Driver is not ready.
-	report.ClearReports()
-	assert.NoError(t, rancher.AnalyzeKontainerDrivers(logger, "../../../test/cluster/kontainerdrivers/drivers-not-ready/cluster-snapshot", &issueReporter))
-	issueReporter.Contribute(logger, "../../../test/cluster/kontainerdrivers/drivers-not-ready/cluster-snapshot")
-	reportedIssues = report.GetAllSourcesFilteredIssues(logger, true, 0, 0)
-	assert.Len(t, reportedIssues, 1)
-	if len(reportedIssues) != 0 {
-		assert.Equal(t, "RancherIssues", reportedIssues[0].Type)
->>>>>>> 3cec58f5
 	}
 }