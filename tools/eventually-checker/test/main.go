// Copyright (c) 2021, Oracle and/or its affiliates.
// Licensed under the Universal Permissive License v 1.0 as shown at https://oss.oracle.com/licenses/upl.
package main

import (
	"github.com/verrazzano/verrazzano/tools/eventually-checker/test/internal"

<<<<<<< HEAD
	. "github.com/onsi/ginkgo/v2" //nolint
	. "github.com/onsi/gomega"    //nolint
=======
	. "github.com/onsi/ginkgo" //nolint
	. "github.com/onsi/gomega" //nolint
>>>>>>> b312c1b6
)

func main() {
	It("Test 1", func() {
		Eventually(func() (bool, error) {
			localFunc()
			return internal.DoSomething()
		})

		Expect(false).To(BeTrue())
	})

	It("Test 2", func() {
		Eventually(eventuallyFunc)
	})

	It("Test 3", func() {
		Eventually(internal.AnotherFunc)
	})
}

func eventuallyFunc() bool {
	Fail("FAIL!")
	return true
}

func unusedFunc() { //nolint
	internal.DoSomething()
}

func localFunc() {
}

// this common Ginkgo pattern is here to test a bug fix... prior to the fix, the "Fail"
// here would be associated with the preceding function declaration ("localFunc" in this
// case) and it would cause a false positive
var _ = Describe("Generic decl bug fix", func() {
	Fail("This is not in an eventually")
})<|MERGE_RESOLUTION|>--- conflicted
+++ resolved
@@ -5,13 +5,8 @@
 import (
 	"github.com/verrazzano/verrazzano/tools/eventually-checker/test/internal"
 
-<<<<<<< HEAD
-	. "github.com/onsi/ginkgo/v2" //nolint
-	. "github.com/onsi/gomega"    //nolint
-=======
 	. "github.com/onsi/ginkgo" //nolint
 	. "github.com/onsi/gomega" //nolint
->>>>>>> b312c1b6
 )
 
 func main() {
