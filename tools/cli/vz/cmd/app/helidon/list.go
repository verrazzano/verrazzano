--- conflicted
+++ resolved
@@ -52,14 +52,8 @@
 
 func listHelidonApplications(cmd *cobra.Command, args []string) error {
 	// connect to the server
-<<<<<<< HEAD
 	config, err := helpers.GetKubeConfig()
 	if err != nil {
-=======
-	config, err := pkg.GetKubeConfig()
-	if err != nil {
-		fmt.Print("could not get kube config")
->>>>>>> d27139b1
 		return err
 	}
 	oamclientset, err := v1alpha1.NewForConfig(config)
