--- conflicted
+++ resolved
@@ -22,48 +22,14 @@
   echo "MANAGED_KUBECONFIG env var must be set!'"
   exit 1
 fi
-if [ -z "${ACME_ENVIRONMENT}" ] ; then
-  ACME_ENVIRONMENT="staging"
-fi
 
 echo ADMIN_KUBECONFIG: ${ADMIN_KUBECONFIG}
 echo MANAGED_CLUSTER_NAME: ${MANAGED_CLUSTER_NAME}
 echo MANAGED_KUBECONFIG: ${MANAGED_KUBECONFIG}
-echo ACME_ENVIRONMENT: ${ACME_ENVIRONMENT}
 
-<<<<<<< HEAD
-=======
-# create configmap "verrazzano-admin-cluster" on admin
-if ! kubectl --kubeconfig ${ADMIN_KUBECONFIG} -n verrazzano-mc get configmap verrazzano-admin-cluster; then
-  export ADMIN_K8S_SERVER_ADDRESS=$(cat ${ADMIN_KUBECONFIG} | grep "server:" | awk '{ print $2 }')
-  kubectl --kubeconfig ${ADMIN_KUBECONFIG} -n verrazzano-mc create configmap verrazzano-admin-cluster --from-literal=server=${ADMIN_K8S_SERVER_ADDRESS}
-fi
-
-# create managed cluster ca secret yaml on managed
-CA_SECRET_FILE=${MANAGED_CLUSTER_NAME}.yaml
-TLS_SECRET=$(kubectl --kubeconfig ${MANAGED_KUBECONFIG} -n verrazzano-system get secret system-tls -o json | jq -r '.data."ca.crt"')
-if [ ! -z "${TLS_SECRET%%*( )}" ] && [ "null" != "${TLS_SECRET}" ]; then
-  CA_CERT=$(kubectl --kubeconfig ${MANAGED_KUBECONFIG} -n verrazzano-system get secret system-tls -o json | jq -r '.data."ca.crt"' | base64 --decode)
-fi
-if [ ! -z "${CA_CERT}" ]; then
-  kubectl create secret generic "ca-secret-${MANAGED_CLUSTER_NAME}" -n verrazzano-mc --from-literal=cacrt="$CA_CERT" --dry-run=client -o yaml >>${CA_SECRET_FILE}
-else
-  # When the CA is publicly available/accessible, ca.crt would be empty in system-tls on the admin cluster. So, set an empty string for cacrt
-  if [ "production" == "${ACME_ENVIRONMENT}" ] ; then
-    kubectl create secret generic "ca-secret-${MANAGED_CLUSTER_NAME}" -n verrazzano-mc --from-literal=cacrt="" --dry-run=client -o yaml >> ${CA_SECRET_FILE}
-  else
-    echo "Failed to create CA secret file, required to create a secret on the admin cluster containing the certificate for the managed cluster."
-    exit 1
-  fi
-fi
-
-# create managed cluster ca secret on admin
-kubectl --kubeconfig ${ADMIN_KUBECONFIG} apply -f ${CA_SECRET_FILE}
-
->>>>>>> 5bb5c2ed
 # check whether vz is built or not
 if ! vz; then
-  echo "CLI not built"
+  echo "CLI is not built, exiting ..."
   exit 1
 fi
 
@@ -78,22 +44,21 @@
 # wait for VMC to be ready - that means the manifest has been created
 kubectl --kubeconfig ${ADMIN_KUBECONFIG} wait --for=condition=Ready --timeout=60s vmc ${MANAGED_CLUSTER_NAME} -n verrazzano-mc
 if [ $? -ne 0 ]; then
-  echo "VMC ${MANAGED_CLUSTER_NAME} not ready after 60 seconds. Registration failed."
+  echo "VMC ${MANAGED_CLUSTER_NAME} not ready after 60 seconds, registration failed."
   exit 1
 fi
 
 #export manifest on admin
 rm register-${MANAGED_CLUSTER_NAME}.yaml
 echo "vz cluster get-registration-manifest ${MANAGED_CLUSTER_NAME}"
-vz cluster get-registration-manifest ${MANAGED_CLUSTER_NAME} >register-${MANAGED_CLUSTER_NAME}.yaml
+vz cluster get-registration-manifest ${MANAGED_CLUSTER_NAME} > register-${MANAGED_CLUSTER_NAME}.yaml
 
 # obtain permission-constrained version of kubeconfig to be used by managed cluster
 rm ${MANAGED_CLUSTER_DIR}/managed_kube_config
-kubectl --kubeconfig ${ADMIN_KUBECONFIG} get secret verrazzano-cluster-${MANAGED_CLUSTER_NAME}-agent -n verrazzano-mc -o jsonpath={.data.admin\-kubeconfig} | base64 --decode >${MANAGED_CLUSTER_DIR}/managed_kube_config
+kubectl --kubeconfig ${ADMIN_KUBECONFIG} get secret verrazzano-cluster-${MANAGED_CLUSTER_NAME}-agent -n verrazzano-mc -o jsonpath={.data.admin\-kubeconfig} | base64 --decode > ${MANAGED_CLUSTER_DIR}/managed_kube_config
 
-echo "----------BEGIN register-${MANAGED_CLUSTER_NAME}.yaml contents----------"
+echo "---------- register-${MANAGED_CLUSTER_NAME}.yaml ----------"
 cat register-${MANAGED_CLUSTER_NAME}.yaml
-echo "----------END register-${MANAGED_CLUSTER_NAME}.yaml contents----------"
 
 echo "Applying register-${MANAGED_CLUSTER_NAME}.yaml"
 # register using the manifest on managed
