--- conflicted
+++ resolved
@@ -6,6 +6,7 @@
 import (
 	"fmt"
 	metrics2 "github.com/verrazzano/verrazzano/tools/psr/backend/metrics"
+	"github.com/verrazzano/verrazzano/tools/psr/backend/workers/opensearch"
 	"os"
 
 	"github.com/verrazzano/verrazzano/pkg/log/vzlog"
@@ -68,13 +69,9 @@
 	case config.WorkerTypeExample:
 		return example.NewExampleWorker()
 	case config.WorkerTypeLogGen:
-<<<<<<< HEAD
-		return opensearch.NewLogGenerator(), nil
+		return loggen.NewLogGenerator()
 	case config.WorkerTypeLogGet:
 		return opensearch.NewLogGetter(), nil
-=======
-		return loggen.NewLogGenerator()
->>>>>>> 51ec9e71
 	default:
 		return nil, fmt.Errorf("Failed, invalid worker type '%s'", wt)
 	}
