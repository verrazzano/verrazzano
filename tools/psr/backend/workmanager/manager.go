--- conflicted
+++ resolved
@@ -71,13 +71,10 @@
 		return example.NewExampleWorker()
 	case config.WorkerTypeLogGen:
 		return loggen.NewLogGenerator()
-<<<<<<< HEAD
     case config.WorkerTypeHttpGet:
         return http.NewHttpGetWorker()
-=======
 	case config.WorkerTypeGetLogs:
 		return getlogs.NewGetLogs()
->>>>>>> 91af4160
 	default:
 		return nil, fmt.Errorf("Failed, invalid worker type '%s'", wt)
 	}
