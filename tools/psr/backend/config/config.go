--- conflicted
+++ resolved
@@ -27,18 +27,11 @@
 
 // Define worker types
 const (
-<<<<<<< HEAD
-	WorkerTypeExample       = "WT_EXAMPLE"
-	WorkerTypeLogGen        = "WT_LOG_GEN"
-	WorkerTypeGetLogs       = "WT_GET_LOGS"
-	WorkerTypePodTerminate  = "WT_POD_TERMINATE"
-	WorkerTypeWorkloadScale = "WT_WORKLOAD_SCALE"
-	WorkerTypeHttpGet       = "WT_HTTP_GET"
-=======
 	WorkerTypeExample   = "example"
 	WorkerTypeWriteLogs = "writelogs"
 	WorkerTypeGetLogs   = "getlogs"
->>>>>>> 1d646a1a
+	WorkerTypeHttpGet   = "httpget"
+
 )
 
 var PsrEnv = osenv.NewEnv()
