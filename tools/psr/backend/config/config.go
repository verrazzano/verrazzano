--- conflicted
+++ resolved
@@ -44,16 +44,6 @@
 
 // Define worker types
 const (
-<<<<<<< HEAD
-	WorkerTypeExample     = "example"
-	WorkerTypeWriteLogs   = "writelogs"
-	WorkerTypeGetLogs     = "getlogs"
-	WorkerTypeHTTPGet     = "httpget"
-	WorkerTypePostLogs    = "postlogs"
-	WorkerTypeScale       = "scale"
-	WorkerTypeRestart     = "restart"
-	WorkerTypeScaleDomain = "scaledomain"
-=======
 	WorkerTypeExample      = "example"
 	WorkerTypeOpsWriteLogs = "ops-writelogs"
 	WorkerTypeOpsGetLogs   = "ops-getlogs"
@@ -61,7 +51,7 @@
 	WorkerTypeOpsScale     = "ops-scale"
 	WorkerTypeOpsRestart   = "ops-restart"
 	WorkerTypeHTTPGet      = "http_get"
->>>>>>> 40eea8fd
+	WorkerTypeWlsScale     = "wls-scale"
 )
 
 const (
