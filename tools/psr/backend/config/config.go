--- conflicted
+++ resolved
@@ -47,16 +47,6 @@
 
 // Define worker types
 const (
-<<<<<<< HEAD
-	WorkerTypeExample      = "example"
-	WorkerTypeOpsWriteLogs = "ops-writelogs"
-	WorkerTypeOpsGetLogs   = "ops-getlogs"
-	WorkerTypeOpsPostLogs  = "ops-postlogs"
-	WorkerTypeOpsScale     = "ops-scale"
-	WorkerTypeOpsRestart   = "ops-restart"
-	WorkerTypeHTTPGet      = "http_get"
-	WorkerTypeWlsScale     = "wls-scale"
-=======
 	WorkerTypeExample       = "example"
 	WorkerTypeOpsWriteLogs  = "ops-writelogs"
 	WorkerTypeOpsGetLogs    = "ops-getlogs"
@@ -65,7 +55,7 @@
 	WorkerTypeOpsRestart    = "ops-restart"
 	WorkerTypeHTTPGet       = "http-get"
 	WorkerTypeReceiveAlerts = "prom-alerts"
->>>>>>> 52c3ced3
+	WorkerTypeWlsScale      = "wls-scale"
 )
 
 const (
