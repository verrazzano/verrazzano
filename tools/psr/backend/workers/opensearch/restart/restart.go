--- conflicted
+++ resolved
@@ -28,15 +28,10 @@
 )
 
 const (
-<<<<<<< HEAD
+	// metricsPrefix is the prefix that is automatically pre-pended to all metrics exported by this worker.
+	metricsPrefix            = "opensearch_restart"
 	openSearchTier           = "OPENSEARCH_TIER"
 	openSearchTierMetricName = "opensearch_tier"
-=======
-	// metricsPrefix is the prefix that is automatically pre-pended to all metrics exported by this worker.
-	metricsPrefix = "opensearch_restart"
-
-	openSearchTier = "OPENSEARCH_TIER"
->>>>>>> 8cc135ac
 )
 
 var funcNewPsrClient = k8sclient.NewPsrClient
@@ -85,14 +80,8 @@
 		},
 	}
 
-<<<<<<< HEAD
 	if err = config.PsrEnv.LoadFromEnv(w.GetEnvDescList()); err != nil {
 		return w, err
-=======
-	w.metricDescList = []prometheus.Desc{
-		*w.restartCount.BuildMetricDesc(w.GetWorkerDesc().MetricsPrefix),
-		*w.restartTime.BuildMetricDesc(w.GetWorkerDesc().MetricsPrefix),
->>>>>>> 8cc135ac
 	}
 
 	tier, err := psropensearch.ValidateOpenSeachTier(openSearchTier)
@@ -108,7 +97,7 @@
 	w.metricDescList = metrics.BuildMetricDescList([]*metrics.MetricItem{
 		&w.restartCount,
 		&w.restartTime,
-	}, metricsLabels, w.GetWorkerDesc().MetricsName)
+	}, metricsLabels, w.GetWorkerDesc().MetricsPrefix)
 
 	return w, nil
 }
