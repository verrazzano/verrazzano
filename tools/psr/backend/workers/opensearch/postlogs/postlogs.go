// Copyright (c) 2022, Oracle and/or its affiliates.
// Licensed under the Universal Permissive License v 1.0 as shown at https://oss.oracle.com/licenses/upl.

package postlogs

import (
	"bytes"
	"fmt"
	"io"
	"net/http"
	"net/url"
	"strconv"
	"sync/atomic"
	"time"

	"github.com/prometheus/client_golang/prometheus"
	"github.com/verrazzano/verrazzano/pkg/log/vzlog"
	"github.com/verrazzano/verrazzano/pkg/security/password"
	"github.com/verrazzano/verrazzano/tools/psr/backend/config"
	"github.com/verrazzano/verrazzano/tools/psr/backend/metrics"
	"github.com/verrazzano/verrazzano/tools/psr/backend/osenv"
	"github.com/verrazzano/verrazzano/tools/psr/backend/spi"
)

const (
	// metricsPrefix is the prefix that is automatically pre-pended to all metrics exported by this worker.
	metricsPrefix = "opensearch_postlogs"

<<<<<<< HEAD
const osIngestService = "vmi-system-os-ingest.verrazzano-system:9200"
=======
	LogEntries      = "LOG_ENTRIES"
	LogLength       = "LOG_LENGTH"
	osIngestService = "vmi-system-es-ingest.verrazzano-system:9200"
)
>>>>>>> 817fe7e8

// Use an http client interface so that we can override http.Client for unit tests
type httpClientI interface {
	Do(_ *http.Request) (resp *http.Response, err error)
}

var httpClient httpClientI = &http.Client{}
var _ httpClientI = &http.Client{}

type worker struct {
	metricDescList []prometheus.Desc
	*workerMetrics
}

var _ spi.Worker = worker{}

// workerMetrics holds the metrics produced by the worker. Metrics must be thread safe.
type workerMetrics struct {
	openSearchPostSuccessCountTotal         metrics.MetricItem
	openSearchPostFailureCountTotal         metrics.MetricItem
	openSearchPostSuccessLatencyNanoSeconds metrics.MetricItem
	openSearchPostFailureLatencyNanoSeconds metrics.MetricItem
	openSearchPostDataCharsTotal            metrics.MetricItem
}

func NewPostLogsWorker() (spi.Worker, error) {
	w := worker{workerMetrics: &workerMetrics{
		openSearchPostSuccessCountTotal: metrics.MetricItem{
			Name: "success_count_total",
			Help: "The total number of successful OpenSearch POST requests",
			Type: prometheus.CounterValue,
		},
		openSearchPostFailureCountTotal: metrics.MetricItem{
			Name: "failure_count_total",
			Help: "The total number of successful OpenSearch POST requests",
			Type: prometheus.CounterValue,
		},
		openSearchPostSuccessLatencyNanoSeconds: metrics.MetricItem{
			Name: "success_latency_nanoseconds",
			Help: "The latency of successful OpenSearch POST requests in nanoseconds",
			Type: prometheus.GaugeValue,
		},
		openSearchPostFailureLatencyNanoSeconds: metrics.MetricItem{
			Name: "failure_latency_nanoseconds",
			Help: "The latency of failed OpenSearch POST requests in nanoseconds",
			Type: prometheus.GaugeValue,
		},
		openSearchPostDataCharsTotal: metrics.MetricItem{
			Name: "data_chars_total",
			Help: "The total number of characters posted to OpenSearch",
			Type: prometheus.CounterValue,
		},
	}}

	w.metricDescList = []prometheus.Desc{
		*w.openSearchPostSuccessCountTotal.BuildMetricDesc(w.GetWorkerDesc().MetricsPrefix),
		*w.openSearchPostFailureCountTotal.BuildMetricDesc(w.GetWorkerDesc().MetricsPrefix),
		*w.openSearchPostSuccessLatencyNanoSeconds.BuildMetricDesc(w.GetWorkerDesc().MetricsPrefix),
		*w.openSearchPostFailureLatencyNanoSeconds.BuildMetricDesc(w.GetWorkerDesc().MetricsPrefix),
		*w.openSearchPostDataCharsTotal.BuildMetricDesc(w.GetWorkerDesc().MetricsPrefix),
	}
	return w, nil
}

// GetWorkerDesc returns the WorkerDesc for the worker
func (w worker) GetWorkerDesc() spi.WorkerDesc {
	return spi.WorkerDesc{
		WorkerType:    config.WorkerTypeOpsPostLogs,
		Description:   "The postlogs worker performs POST requests on the OpenSearch endpoint",
		MetricsPrefix: metricsPrefix,
	}
}

func (w worker) GetEnvDescList() []osenv.EnvVarDesc {
	return []osenv.EnvVarDesc{
		{Key: LogEntries, DefaultVal: "1", Required: false},
		{Key: LogLength, DefaultVal: "1", Required: false},
	}
}

func (w worker) WantLoopInfoLogged() bool {
	return false
}

func (w worker) PreconditionsMet() (bool, error) {
	return true, nil
}

func (w worker) DoWork(conf config.CommonConfig, log vzlog.VerrazzanoLogger) error {
	c := httpClient
	logEntries, err := strconv.Atoi(config.PsrEnv.GetEnv(LogEntries))
	if err != nil {
		return err
	}
	logLength, err := strconv.Atoi(config.PsrEnv.GetEnv(LogLength))
	if err != nil {
		return err
	}

	body, bodyChars, err := getBody(logEntries, logLength)
	if err != nil {
		return err
	}

	req := http.Request{
		Method: "POST",
		URL: &url.URL{
			Scheme: "http",
			Host:   osIngestService,
			Path:   fmt.Sprintf("/verrazzano-application-%s/_bulk", conf.Namespace),
		},
		Header: http.Header{"Content-Type": {"application/json"}},
		Body:   body,
	}

	startRequest := time.Now().UnixNano()
	resp, err := c.Do(&req)
	if err != nil {
		atomic.AddInt64(&w.workerMetrics.openSearchPostFailureCountTotal.Val, 1)
		return err
	}
	if resp == nil {
		atomic.AddInt64(&w.workerMetrics.openSearchPostFailureCountTotal.Val, 1)
		return fmt.Errorf("POST request to URI %s received a nil response", req.URL.RequestURI())
	}

	if resp.StatusCode != 200 && resp.StatusCode != 201 {
		atomic.StoreInt64(&w.workerMetrics.openSearchPostFailureLatencyNanoSeconds.Val, time.Now().UnixNano()-startRequest)
		atomic.AddInt64(&w.workerMetrics.openSearchPostFailureCountTotal.Val, 1)
		return fmt.Errorf("OpenSearch POST request failed, returned %v status code with status: %s", resp.StatusCode, resp.Status)
	}
	atomic.StoreInt64(&w.workerMetrics.openSearchPostSuccessLatencyNanoSeconds.Val, time.Now().UnixNano()-startRequest)
	atomic.AddInt64(&w.workerMetrics.openSearchPostSuccessCountTotal.Val, 1)
	atomic.AddInt64(&w.workerMetrics.openSearchPostDataCharsTotal.Val, bodyChars)
	return nil
}

func (w worker) GetMetricDescList() []prometheus.Desc {
	return w.metricDescList
}

func (w worker) GetMetricList() []prometheus.Metric {
	return []prometheus.Metric{
		w.openSearchPostSuccessCountTotal.BuildMetric(),
		w.openSearchPostFailureCountTotal.BuildMetric(),
		w.openSearchPostSuccessLatencyNanoSeconds.BuildMetric(),
		w.openSearchPostFailureLatencyNanoSeconds.BuildMetric(),
		w.openSearchPostDataCharsTotal.BuildMetric(),
	}
}

func getBody(logCount int, dataLength int) (io.ReadCloser, int64, error) {
	var body string
	for i := 0; i < logCount; i++ {
		data, err := password.GeneratePassword(dataLength)
		if err != nil {
			return nil, 0, err
		}
		body = body + "{\"create\": {}}\n" + fmt.Sprintf("{\"postlogs-data\":\"%s\",\"@timestamp\":\"%v\"}\n", data, getTimestamp())
	}
	return io.NopCloser(bytes.NewBuffer([]byte(body))), int64(len(body)), nil
}

func getTimestamp() interface{} {
	return fmt.Sprintf("%04d-%02d-%02dT%02d:%02d:%02d",
		time.Now().Year(),
		int(time.Now().Month()),
		time.Now().Day(),
		time.Now().Hour(),
		time.Now().Minute(),
		time.Now().Second(),
	)
}<|MERGE_RESOLUTION|>--- conflicted
+++ resolved
@@ -26,14 +26,10 @@
 	// metricsPrefix is the prefix that is automatically pre-pended to all metrics exported by this worker.
 	metricsPrefix = "opensearch_postlogs"
 
-<<<<<<< HEAD
-const osIngestService = "vmi-system-os-ingest.verrazzano-system:9200"
-=======
 	LogEntries      = "LOG_ENTRIES"
 	LogLength       = "LOG_LENGTH"
-	osIngestService = "vmi-system-es-ingest.verrazzano-system:9200"
+	osIngestService = "vmi-system-os-ingest.verrazzano-system:9200"
 )
->>>>>>> 817fe7e8
 
 // Use an http client interface so that we can override http.Client for unit tests
 type httpClientI interface {
