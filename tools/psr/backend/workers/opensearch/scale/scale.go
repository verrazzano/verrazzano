// Copyright (c) 2022, Oracle and/or its affiliates.
// Licensed under the Universal Permissive License v 1.0 as shown at https://oss.oracle.com/licenses/upl.

package scale

import (
	"fmt"
	"strconv"
	"sync/atomic"
	"time"

	"github.com/prometheus/client_golang/prometheus"
	er "github.com/verrazzano/verrazzano/pkg/controller/errors"
	"github.com/verrazzano/verrazzano/pkg/log/vzlog"
	vzv1alpha1 "github.com/verrazzano/verrazzano/platform-operator/apis/verrazzano/v1alpha1"
	"github.com/verrazzano/verrazzano/tests/e2e/pkg/update"
	"github.com/verrazzano/verrazzano/tools/psr/backend/config"
	"github.com/verrazzano/verrazzano/tools/psr/backend/metrics"
	"github.com/verrazzano/verrazzano/tools/psr/backend/osenv"
	"github.com/verrazzano/verrazzano/tools/psr/backend/pkg/k8sclient"
	psropensearch "github.com/verrazzano/verrazzano/tools/psr/backend/pkg/opensearch"
	psrvz "github.com/verrazzano/verrazzano/tools/psr/backend/pkg/verrazzano"
	"github.com/verrazzano/verrazzano/tools/psr/backend/spi"
)

const (
<<<<<<< HEAD
	openSearchTier           = "OPENSEARCH_TIER"
	minReplicaCount          = "MIN_REPLICA_COUNT"
	maxReplicaCount          = "MAX_REPLICA_COUNT"
	openSearchTierMetricName = "opensearch_tier"
=======
	// metricsPrefix is the prefix that is automatically pre-pended to all metrics exported by this worker.
	metricsPrefix = "opensearch_scaling"

	openSearchTier  = "OPENSEARCH_TIER"
	minReplicaCount = "MIN_REPLICA_COUNT"
	maxReplicaCount = "MAX_REPLICA_COUNT"
>>>>>>> 8cc135ac
)

var funcNewPsrClient = k8sclient.NewPsrClient

type worker struct {
	metricDescList []prometheus.Desc
	*workerMetrics
	*state
	psrClient k8sclient.PsrClient
	log       vzlog.VerrazzanoLogger
}

type state struct {
	startScaleTime int64
	directionOut   bool
}

var _ spi.Worker = worker{}

// scaleMetrics holds the metrics produced by the worker. Metrics must be thread safe.
type workerMetrics struct {
	scaleOutCountTotal metrics.MetricItem
	scaleInCountTotal  metrics.MetricItem
	scaleOutSeconds    metrics.MetricItem
	scaleInSeconds     metrics.MetricItem
}

func NewScaleWorker() (spi.Worker, error) {
	c, err := funcNewPsrClient()
	if err != nil {
		return nil, err
	}
	w := worker{
		psrClient: c,
		log:       vzlog.DefaultLogger(),
		state:     &state{},
		workerMetrics: &workerMetrics{
			scaleOutCountTotal: metrics.MetricItem{
				Name: "scale_out_count_total",
				Help: "The total number of times OpenSearch scaled out",
				Type: prometheus.CounterValue,
			},
			scaleInCountTotal: metrics.MetricItem{
				Name: "scale_in_count_total",
				Help: "The total number of times OpenSearch scaled in",
				Type: prometheus.CounterValue,
			},
			scaleOutSeconds: metrics.MetricItem{
				Name: "scale_out_seconds",
				Help: "The number of seconds elapsed to scale out OpenSearch",
				Type: prometheus.GaugeValue,
			},
			scaleInSeconds: metrics.MetricItem{
				Name: "scale_in_seconds",
				Help: "The number of seconds elapsed to scale in OpenSearch",
				Type: prometheus.GaugeValue,
			},
		},
	}

<<<<<<< HEAD
	if err = config.PsrEnv.LoadFromEnv(w.GetEnvDescList()); err != nil {
		return w, err
=======
	w.metricDescList = []prometheus.Desc{
		*w.scaleOutCountTotal.BuildMetricDesc(w.GetWorkerDesc().MetricsPrefix),
		*w.scaleInCountTotal.BuildMetricDesc(w.GetWorkerDesc().MetricsPrefix),
		*w.scaleOutSeconds.BuildMetricDesc(w.GetWorkerDesc().MetricsPrefix),
		*w.scaleInSeconds.BuildMetricDesc(w.GetWorkerDesc().MetricsPrefix),
>>>>>>> 8cc135ac
	}

	tier, err := psropensearch.ValidateOpenSeachTier(openSearchTier)
	if err != nil {
		return w, err
	}

	metricsLabels := map[string]string{
		openSearchTierMetricName:        tier,
		config.PsrWorkerTypeMetricsName: config.PsrEnv.GetEnv(config.PsrWorkerType),
	}

	w.metricDescList = metrics.BuildMetricDescList([]*metrics.MetricItem{
		&w.scaleOutCountTotal,
		&w.scaleInCountTotal,
		&w.scaleOutSeconds,
		&w.scaleInSeconds,
	}, metricsLabels, w.GetWorkerDesc().MetricsName)

	return w, nil
}

// GetWorkerDesc returns the WorkerDesc for the worker
func (w worker) GetWorkerDesc() spi.WorkerDesc {
	return spi.WorkerDesc{
		WorkerType:    config.WorkerTypeOpsScale,
		Description:   "The OpenSearch scale worker scales an OpenSearch tier in and out continuously",
		MetricsPrefix: metricsPrefix,
	}
}

func (w worker) GetEnvDescList() []osenv.EnvVarDesc {
	return []osenv.EnvVarDesc{
		{Key: openSearchTier, DefaultVal: "", Required: true},
		{Key: minReplicaCount, DefaultVal: "3", Required: false},
		{Key: maxReplicaCount, DefaultVal: "5", Required: false},
	}
}

func (w worker) GetMetricDescList() []prometheus.Desc {
	return w.metricDescList
}

func (w worker) GetMetricList() []prometheus.Metric {
	return []prometheus.Metric{
		w.scaleInCountTotal.BuildMetric(),
		w.scaleOutCountTotal.BuildMetric(),
		w.scaleOutSeconds.BuildMetric(),
		w.scaleInSeconds.BuildMetric(),
	}
}

func (w worker) WantLoopInfoLogged() bool {
	return false
}

func (w worker) PreconditionsMet() (bool, error) {
	return true, nil
}

// DoWork continuously scales a specified OpenSearch out and in by modifying the VZ CR OpenSearch component
func (w worker) DoWork(_ config.CommonConfig, log vzlog.VerrazzanoLogger) error {
	// validate OS tier
	tier, err := psropensearch.ValidateOpenSeachTier(openSearchTier)
	if err != nil {
		return err
	}

	// Wait until VZ is ready
	cr, err := w.waitReady(true)
	if err != nil {
		return log.ErrorfNewErr("Failed to wait for Verrazzano to be ready after update.  The test results are not valid %v", err)
	}
	// Update the elapsed time of the scale operation
	if w.state.startScaleTime > 0 {
		elapsedSecs := time.Now().UnixNano() - w.state.startScaleTime
		if w.state.directionOut {
			atomic.StoreInt64(&w.workerMetrics.scaleOutSeconds.Val, elapsedSecs)
		} else {
			atomic.StoreInt64(&w.workerMetrics.scaleInSeconds.Val, elapsedSecs)
		}
	}
	// Get the current number OpenSearch pods that exist for the given tier
	pods, err := psropensearch.GetPodsForTier(w.psrClient.CrtlRuntime, tier)
	if err != nil {
		return log.ErrorfNewErr("Failed to get the pods for tier %s: %v", tier, err)
	}
	existingReplicas := len(pods)
	if err != nil {
		return log.ErrorfNewErr("Failed to get the pods for tier %s: %v", tier, err)
	}
	if existingReplicas == 0 {
		return log.ErrorfNewErr("Failed, no pods exist for tier %s", tier)
	}
	// Create a modifier that is used to update the Verrazzno CR opensearch replica field
	m, desiredReplicas, err := w.getUpdateModifier(tier, existingReplicas)
	if err != nil {
		return err
	}
	log.Infof("Updating Verrazzano CR OpenSearch %s tier, scaling to %v replicas", tier, desiredReplicas)

	// Update metrics
	if desiredReplicas > len(pods) {
		w.state.directionOut = true
		atomic.AddInt64(&w.workerMetrics.scaleOutCountTotal.Val, 1)
	} else {
		w.state.directionOut = false
		atomic.AddInt64(&w.workerMetrics.scaleInCountTotal.Val, 1)
	}
	w.state.startScaleTime = time.Now().UnixNano()

	// Update the CR to change the replica count
	err = w.updateCr(cr, m)
	if err != nil {
		return err
	}

	// Wait until VZ is NOT ready, this means it started working on the change
	_, err = w.waitReady(false)
	if err != nil {
		return log.ErrorfNewErr("Failed to wait for Verrazzano to be NOT ready after update.  The test results are not valid %v", err)
	}

	return nil
}

func (w worker) getUpdateModifier(tier string, currentReplicas int) (update.CRModifier, int, error) {
	max, err := strconv.ParseInt(config.PsrEnv.GetEnv(maxReplicaCount), 10, 32)
	if err != nil {
		return nil, 0, fmt.Errorf("maxReplicaCount can not be parsed to an integer: %v", err)
	}
	min, err := strconv.ParseInt(config.PsrEnv.GetEnv(minReplicaCount), 10, 32)
	if err != nil {
		return nil, 0, fmt.Errorf("minReplicaCount can not be parsed to an integer: %v", err)
	}
	if min < 3 {
		return nil, 0, fmt.Errorf("minReplicaCount can not be less than 3")
	}
	var desiredReplicas int32
	if currentReplicas != int(min) {
		desiredReplicas = int32(min)
	} else {
		desiredReplicas = int32(max)
	}

	var m update.CRModifier

	switch tier {
	case psropensearch.MasterTier:
		m = psropensearch.OpensearchMasterNodeGroupModifier{NodeReplicas: desiredReplicas}
	case psropensearch.DataTier:
		m = psropensearch.OpensearchDataNodeGroupModifier{NodeReplicas: desiredReplicas}
	case psropensearch.IngestTier:
		m = psropensearch.OpensearchIngestNodeGroupModifier{NodeReplicas: desiredReplicas}
	}
	return m, int(desiredReplicas), nil
}

// updateCr updates the Verrazzano CR and retries if there is a conflict error
func (w worker) updateCr(cr *vzv1alpha1.Verrazzano, m update.CRModifier) error {
	for {
		// Modify the CR
		m.ModifyCR(cr)

		err := psrvz.UpdateVerrazzano(w.psrClient.VzInstall, cr)
		if err == nil {
			break
		}
		if !er.IsUpdateConflict(err) {
			return fmt.Errorf("Failed to scale update Verrazzano cr: %v", err)
		}
		// Conflict error, get latest vz cr
		time.Sleep(1 * time.Second)
		w.log.Info("OpenSearch scaling, Verrazzano CR conflict error, retrying")

		cr, err = psrvz.GetVerrazzano(w.psrClient.VzInstall)
		if err != nil {
			return err
		}
	}
	w.log.Info("Updated Verrazzano CR")
	return nil
}

// Wait until Verrazzano is ready or not ready
func (w worker) waitReady(desiredReady bool) (cr *vzv1alpha1.Verrazzano, err error) {
	for {
		cr, err = psrvz.GetVerrazzano(w.psrClient.VzInstall)
		if err != nil {
			return nil, err
		}
		ready := psrvz.IsReady(cr)
		if ready == desiredReady {
			break
		}
		w.log.Progressf("Waiting for Verrazzano CR ready state to be %v", desiredReady)
		time.Sleep(1 * time.Second)
	}
	return cr, err
}<|MERGE_RESOLUTION|>--- conflicted
+++ resolved
@@ -24,19 +24,13 @@
 )
 
 const (
-<<<<<<< HEAD
+	// metricsPrefix is the prefix that is automatically pre-pended to all metrics exported by this worker.
+	metricsPrefix = "opensearch_scaling"
+
 	openSearchTier           = "OPENSEARCH_TIER"
 	minReplicaCount          = "MIN_REPLICA_COUNT"
 	maxReplicaCount          = "MAX_REPLICA_COUNT"
 	openSearchTierMetricName = "opensearch_tier"
-=======
-	// metricsPrefix is the prefix that is automatically pre-pended to all metrics exported by this worker.
-	metricsPrefix = "opensearch_scaling"
-
-	openSearchTier  = "OPENSEARCH_TIER"
-	minReplicaCount = "MIN_REPLICA_COUNT"
-	maxReplicaCount = "MAX_REPLICA_COUNT"
->>>>>>> 8cc135ac
 )
 
 var funcNewPsrClient = k8sclient.NewPsrClient
@@ -97,16 +91,8 @@
 		},
 	}
 
-<<<<<<< HEAD
 	if err = config.PsrEnv.LoadFromEnv(w.GetEnvDescList()); err != nil {
 		return w, err
-=======
-	w.metricDescList = []prometheus.Desc{
-		*w.scaleOutCountTotal.BuildMetricDesc(w.GetWorkerDesc().MetricsPrefix),
-		*w.scaleInCountTotal.BuildMetricDesc(w.GetWorkerDesc().MetricsPrefix),
-		*w.scaleOutSeconds.BuildMetricDesc(w.GetWorkerDesc().MetricsPrefix),
-		*w.scaleInSeconds.BuildMetricDesc(w.GetWorkerDesc().MetricsPrefix),
->>>>>>> 8cc135ac
 	}
 
 	tier, err := psropensearch.ValidateOpenSeachTier(openSearchTier)
@@ -124,7 +110,7 @@
 		&w.scaleInCountTotal,
 		&w.scaleOutSeconds,
 		&w.scaleInSeconds,
-	}, metricsLabels, w.GetWorkerDesc().MetricsName)
+	}, metricsLabels, w.GetWorkerDesc().MetricsPrefix)
 
 	return w, nil
 }
