// Copyright (c) 2022, Oracle and/or its affiliates.
// Licensed under the Universal Permissive License v 1.0 as shown at https://oss.oracle.com/licenses/upl.

package getlogs

import (
	"bytes"
	"fmt"
	"io"
	"math/rand"
	"net/http"
	"net/url"
	"sync/atomic"
	"time"

	"github.com/prometheus/client_golang/prometheus"
	"github.com/verrazzano/verrazzano/pkg/log/vzlog"
	"github.com/verrazzano/verrazzano/tools/psr/backend/config"
	"github.com/verrazzano/verrazzano/tools/psr/backend/metrics"
	"github.com/verrazzano/verrazzano/tools/psr/backend/osenv"
	"github.com/verrazzano/verrazzano/tools/psr/backend/spi"
)

<<<<<<< HEAD
const osIngestService = "vmi-system-os-ingest.verrazzano-system:9200"
=======
const (
	// metricsPrefix is the prefix that is automatically pre-pended to all metrics exported by this worker.
	metricsPrefix = "opensearch_getlogs"
>>>>>>> 817fe7e8

	osIngestService = "vmi-system-es-ingest.verrazzano-system:9200"
	letters         = "abcdefghijklmnopqrstuvwxyz"
)

// Use an http client interface so that we can override http.Client for unit tests
type httpClientI interface {
	Do(_ *http.Request) (resp *http.Response, err error)
}

var httpClient httpClientI = &http.Client{}
var _ httpClientI = &http.Client{}

// worker contains the data to perform work
type worker struct {
	metricDescList []prometheus.Desc
	*workerMetrics
}

var _ spi.Worker = worker{}

// workerMetrics holds the metrics produced by the worker. Metrics must be thread safe.
type workerMetrics struct {
	openSearchGetSuccessCountTotal         metrics.MetricItem
	openSearchGetFailureCountTotal         metrics.MetricItem
	openSearchGetSuccessLatencyNanoSeconds metrics.MetricItem
	openSearchGetFailureLatencyNanoSeconds metrics.MetricItem
	openSearchGetDataCharsTotal            metrics.MetricItem
}

func NewGetLogsWorker() (spi.Worker, error) {
	w := worker{workerMetrics: &workerMetrics{
		openSearchGetSuccessCountTotal: metrics.MetricItem{
			Name: "success_count_total",
			Help: "The total number of successful OpenSearch GET requests",
			Type: prometheus.CounterValue,
		},
		openSearchGetFailureCountTotal: metrics.MetricItem{
			Name: "failure_count_total",
			Help: "The total number of successful OpenSearch GET requests",
			Type: prometheus.CounterValue,
		},
		openSearchGetSuccessLatencyNanoSeconds: metrics.MetricItem{
			Name: "success_latency_nanoseconds",
			Help: "The latency of successful OpenSearch GET requests in nanoseconds",
			Type: prometheus.GaugeValue,
		},
		openSearchGetFailureLatencyNanoSeconds: metrics.MetricItem{
			Name: "failure_latency_nanoseconds",
			Help: "The latency of failed OpenSearch GET requests in nanoseconds",
			Type: prometheus.GaugeValue,
		},
		openSearchGetDataCharsTotal: metrics.MetricItem{
			Name: "data_chars_total",
			Help: "The total number of characters return from OpenSearch get request",
			Type: prometheus.CounterValue,
		},
	}}

	w.metricDescList = []prometheus.Desc{
		*w.openSearchGetSuccessCountTotal.BuildMetricDesc(w.GetWorkerDesc().MetricsPrefix),
		*w.openSearchGetFailureCountTotal.BuildMetricDesc(w.GetWorkerDesc().MetricsPrefix),
		*w.openSearchGetSuccessLatencyNanoSeconds.BuildMetricDesc(w.GetWorkerDesc().MetricsPrefix),
		*w.openSearchGetFailureLatencyNanoSeconds.BuildMetricDesc(w.GetWorkerDesc().MetricsPrefix),
		*w.openSearchGetDataCharsTotal.BuildMetricDesc(w.GetWorkerDesc().MetricsPrefix),
	}
	return w, nil
}

// GetWorkerDesc returns the WorkerDesc for the worker
func (w worker) GetWorkerDesc() spi.WorkerDesc {
	return spi.WorkerDesc{
		WorkerType:    config.WorkerTypeOpsGetLogs,
		Description:   "The log getter worker performs GET requests on the OpenSearch endpoint",
		MetricsPrefix: metricsPrefix,
	}
}

func (w worker) GetEnvDescList() []osenv.EnvVarDesc {
	return []osenv.EnvVarDesc{}
}

func (w worker) WantLoopInfoLogged() bool {
	return false
}

func (w worker) PreconditionsMet() (bool, error) {
	return true, nil
}

func (w worker) DoWork(conf config.CommonConfig, log vzlog.VerrazzanoLogger) error {
	c := httpClient
	req := http.Request{
		URL: &url.URL{
			Scheme: "http",
			Host:   osIngestService,
			Path:   "/_search",
		},
		Header: http.Header{"Content-Type": {"application/json"}},
		Body:   getBody(),
	}
	startRequest := time.Now().UnixNano()
	resp, err := c.Do(&req)
	if err != nil {
		atomic.AddInt64(&w.workerMetrics.openSearchGetFailureCountTotal.Val, 1)
		return err
	}
	if resp == nil {
		atomic.AddInt64(&w.workerMetrics.openSearchGetFailureCountTotal.Val, 1)
		return fmt.Errorf("GET request to URI %s received a nil response", req.URL.RequestURI())
	}
	if resp.StatusCode == 200 {
		atomic.StoreInt64(&w.workerMetrics.openSearchGetSuccessLatencyNanoSeconds.Val, time.Now().UnixNano()-startRequest)
		atomic.AddInt64(&w.workerMetrics.openSearchGetSuccessCountTotal.Val, 1)
	} else {
		atomic.StoreInt64(&w.workerMetrics.openSearchGetFailureLatencyNanoSeconds.Val, time.Now().UnixNano()-startRequest)
		atomic.AddInt64(&w.workerMetrics.openSearchGetFailureCountTotal.Val, 1)
		return fmt.Errorf("OpenSearch GET request failed, returned %v status code", resp.StatusCode)
	}
	respBody, err := io.ReadAll(resp.Body)
	resp.Body.Close()
	if err != nil {
		return fmt.Errorf("Error reading response body: %v", err)
	}
	atomic.AddInt64(&w.workerMetrics.openSearchGetDataCharsTotal.Val, int64(len(respBody)))
	return nil
}

func (w worker) GetMetricDescList() []prometheus.Desc {
	return w.metricDescList
}

func (w worker) GetMetricList() []prometheus.Metric {
	return []prometheus.Metric{
		w.openSearchGetSuccessCountTotal.BuildMetric(),
		w.openSearchGetFailureCountTotal.BuildMetric(),
		w.openSearchGetSuccessLatencyNanoSeconds.BuildMetric(),
		w.openSearchGetFailureLatencyNanoSeconds.BuildMetric(),
		w.openSearchGetDataCharsTotal.BuildMetric(),
	}
}

func getBody() io.ReadCloser {
	body := fmt.Sprintf(`
{
  "query": {
    "bool": {
      "should": [
        {
          "match": {
            "message": "%s"
          }
        },
        {
          "match": {
            "message": "%s"
          }
        },
        {
          "match": {
            "message": "%s"
          }
        },
        {
          "match": {
            "message": "%s"
          }
        },
                {
          "match": {
            "message": "%s"
          }
        },
        {
          "match": {
            "message": "%s"
          }
        },
        {
          "match": {
            "message": "%s"
          }
        },
        {
          "match": {
            "message": "%s"
          }
        },
        {
          "match": {
            "message": "%s"
          }
        },
		{
          "match": {
            "message": "%s"
          }
        }
      ]
    }
  }
}`, getRandomLowerAlpha(10)...)
	return io.NopCloser(bytes.NewBuffer([]byte(body)))
}

// getRandomLowerAlpha returns an array of len n of random lowercase letters
func getRandomLowerAlpha(n int) []interface{} {
	var str []interface{}
	for i := 0; i < n; i++ {
		str = append(str, string(letters[rand.Intn(len(letters))])) //nolint:gosec //#gosec G404
	}
	return str
}<|MERGE_RESOLUTION|>--- conflicted
+++ resolved
@@ -21,15 +21,11 @@
 	"github.com/verrazzano/verrazzano/tools/psr/backend/spi"
 )
 
-<<<<<<< HEAD
-const osIngestService = "vmi-system-os-ingest.verrazzano-system:9200"
-=======
 const (
 	// metricsPrefix is the prefix that is automatically pre-pended to all metrics exported by this worker.
 	metricsPrefix = "opensearch_getlogs"
->>>>>>> 817fe7e8
-
-	osIngestService = "vmi-system-es-ingest.verrazzano-system:9200"
+
+	osIngestService = "vmi-system-os-ingest.verrazzano-system:9200"
 	letters         = "abcdefghijklmnopqrstuvwxyz"
 )
 
