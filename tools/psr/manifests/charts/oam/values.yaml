--- conflicted
+++ resolved
@@ -11,11 +11,7 @@
 # envVars contains default worker type and ENV vars common to all workers
 envVars:
   PSR_WORKER_TYPE: WT_EXAMPLE
-<<<<<<< HEAD
-  PSR_ITERATION_DELAY: 1s
+  PSR_ITERATION_SLEEP: 1s
 
 istio:
-  enabled: false
-=======
-  PSR_ITERATION_SLEEP: 1s
->>>>>>> 51ec9e71
+  enabled: false