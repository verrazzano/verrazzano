# Copyright (c) 2022, Oracle and/or its affiliates.
# Licensed under the Universal Permissive License v 1.0 as shown at https://oss.oracle.com/licenses/upl.

global:
  envVars:
    PSR_WORKER_TYPE: scale
<<<<<<< HEAD
    OPENSEARCH_TIER: master
    SCALE_DELAY_PER_TIER: 5s
=======
    OPEN_SEARCH_TIER: master
>>>>>>> 09a4f7dd
    MIN_REPLICA_COUNT: 3
    MAX_REPLICA_COUNT: 5<|MERGE_RESOLUTION|>--- conflicted
+++ resolved
@@ -4,11 +4,6 @@
 global:
   envVars:
     PSR_WORKER_TYPE: scale
-<<<<<<< HEAD
     OPENSEARCH_TIER: master
-    SCALE_DELAY_PER_TIER: 5s
-=======
-    OPEN_SEARCH_TIER: master
->>>>>>> 09a4f7dd
     MIN_REPLICA_COUNT: 3
     MAX_REPLICA_COUNT: 5