// Copyright (c) 2021, 2022, Oracle and/or its affiliates.
// Licensed under the Universal Permissive License v 1.0 as shown at https://oss.oracle.com/licenses/upl.

package helidonworkload

import (
	"github.com/verrazzano/verrazzano/pkg/test/framework"
	"github.com/verrazzano/verrazzano/tests/e2e/loggingtrait"
	"k8s.io/apimachinery/pkg/types"
	"os"
	"time"

	. "github.com/onsi/ginkgo/v2"
	. "github.com/onsi/gomega"
	"github.com/verrazzano/verrazzano/tests/e2e/pkg"
)

const (
	shortWaitTimeout     = 10 * time.Minute
	shortPollingInterval = 10 * time.Second
	componentsPath       = "testdata/loggingtrait/helidonworkload/helidon-logging-components.yaml"
	applicationPath      = "testdata/loggingtrait/helidonworkload/helidon-logging-application.yaml"
	applicationPodName   = "hello-helidon-deployment-"
	configMapName        = "logging-stdout-hello-helidon-deployment-deployment"
)

var kubeConfig = os.Getenv("KUBECONFIG")

<<<<<<< HEAD
var t = framework.NewTestFramework("helidonworkload")
var clusterDump = pkg.NewClusterDumpWrapper()
=======
var (
	t                  = framework.NewTestFramework("helidonworkload")
	generatedNamespace = pkg.GenerateNamespace("hello-helidon-logging")
)
>>>>>>> 5df4ce38

var _ = clusterDump.BeforeSuite(func() {
	loggingtrait.DeployApplication(namespace, componentsPath, applicationPath, applicationPodName, t)
})

var _ = clusterDump.AfterEach(func() {}) // Dump cluster if spec fails
var _ = clusterDump.AfterSuite(func() {  // Dump cluster if aftersuite fails
	loggingtrait.UndeployApplication(namespace, componentsPath, applicationPath, configMapName, t)
})

var _ = t.AfterEach(func() {})

var _ = t.Describe("Test helidon loggingtrait application", Label("f:app-lcm.oam",
	"f:app-lcm.helidon-workload",
	"f:app-lcm.logging-trait"), func() {

	t.Context("for LoggingTrait.", func() {
		// GIVEN the app is deployed and the pods are running
		// WHEN the app pod is inspected
		// THEN the container for the logging trait should exist
		t.It("Verify that 'logging-stdout' container exists in the 'hello-helidon-deployment' pod", func() {
			Eventually(func() bool {
				containerExists, err := pkg.DoesLoggingSidecarExist(kubeConfig, types.NamespacedName{Name: applicationPodName, Namespace: namespace}, "logging-stdout")
				return containerExists && (err == nil)
			}, shortWaitTimeout, shortPollingInterval).Should(BeTrue())
		})

		// GIVEN the app is deployed and the pods are running
		// WHEN the configmaps in the app namespace are retrieved
		// THEN the configmap for the logging trait should exist
		t.It("Verify that 'logging-stdout-hello-helidon-deployment-deployment' ConfigMap exists in the 'hello-helidon-logging' namespace", func() {
			Eventually(func() bool {
				configMap, err := pkg.GetConfigMap(configMapName, namespace)
				return (configMap != nil) && (err == nil)
			}, shortWaitTimeout, shortPollingInterval).Should(BeTrue())
		})
	})
})<|MERGE_RESOLUTION|>--- conflicted
+++ resolved
@@ -24,17 +24,12 @@
 	configMapName        = "logging-stdout-hello-helidon-deployment-deployment"
 )
 
-var kubeConfig = os.Getenv("KUBECONFIG")
-
-<<<<<<< HEAD
-var t = framework.NewTestFramework("helidonworkload")
-var clusterDump = pkg.NewClusterDumpWrapper()
-=======
 var (
+	kubeConfig         = os.Getenv("KUBECONFIG")
 	t                  = framework.NewTestFramework("helidonworkload")
 	generatedNamespace = pkg.GenerateNamespace("hello-helidon-logging")
+	clusterDump        = pkg.NewClusterDumpWrapper()
 )
->>>>>>> 5df4ce38
 
 var _ = clusterDump.BeforeSuite(func() {
 	loggingtrait.DeployApplication(namespace, componentsPath, applicationPath, applicationPodName, t)
