--- conflicted
+++ resolved
@@ -31,11 +31,7 @@
 	kialiMetricsPort             = 9090
 )
 
-<<<<<<< HEAD
-// accessCheckConfig is the configuration used for the access check
-=======
 // accessCheckConfig is the configuration used for the NetworkPolicy access check
->>>>>>> ebd166b1
 type accessCheckConfig struct {
 	// pod label selector for pods sending network traffic
 	fromSelector metav1.LabelSelector
@@ -300,11 +296,8 @@
 				pkg.Log(pkg.Info, "Test kiali ingress rules")
 				err := testAccessPodsOptional(metav1.LabelSelector{MatchLabels: map[string]string{"app": "verrazzano-authproxy"}}, "verrazzano-system", metav1.LabelSelector{MatchLabels: map[string]string{"app": "kiali"}}, "verrazzano-system", 20001, true)
 				Expect(err).To(BeNil(), fmt.Sprintf("FAIL: Test Kiali network ingress from verrazzano-authproxy failed: reason = %s", err))
-<<<<<<< HEAD
-=======
 				err = testAccessPodsOptional(metav1.LabelSelector{MatchLabels: map[string]string{"app": "system-prometheus"}}, "verrazzano-system", metav1.LabelSelector{MatchLabels: map[string]string{"app": "kiali"}}, "verrazzano-system", envoyStatsMetricsPort, true)
 				Expect(err).To(BeNil(), fmt.Sprintf("FAIL: Test Kiali network ingress from prometheus failed: reason = %s", err))
->>>>>>> ebd166b1
 				err = testAccessPodsOptional(metav1.LabelSelector{MatchLabels: map[string]string{"app": "system-prometheus"}}, "verrazzano-system", metav1.LabelSelector{MatchLabels: map[string]string{"app": "kiali"}}, "verrazzano-system", kialiMetricsPort, true)
 				Expect(err).To(BeNil(), fmt.Sprintf("FAIL: Test Kiali network ingress from prometheus failed: reason = %s", err))
 				err = testAccessPodsOptional(metav1.LabelSelector{MatchLabels: map[string]string{"app": "istiod"}}, "istio-system", metav1.LabelSelector{MatchLabels: map[string]string{"app": "kiali"}}, "verrazzano-system", envoyStatsMetricsPort, true)
