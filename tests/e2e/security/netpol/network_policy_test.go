--- conflicted
+++ resolved
@@ -197,27 +197,17 @@
 				if ok, _ := pkg.IsVerrazzanoMinVersion("1.5.0", kubeconfigPath); ok {
 					label = "tier"
 				}
-<<<<<<< HEAD
-				err := testAccess(metav1.LabelSelector{MatchLabels: map[string]string{kubernetesAppLabel: "prometheus"}}, vzconst.PrometheusOperatorNamespace, metav1.LabelSelector{MatchLabels: map[string]string{label: "mysql"}}, "keycloak", envoyStatsMetricsPort, true)
-				Expect(err).To(BeNil(), fmt.Sprintf("FAIL: Test mysql ingress rules failed: reason = %s", err))
-				err = testAccess(metav1.LabelSelector{MatchLabels: map[string]string{"name": "mysql-operator"}}, vzconst.MySQLOperatorNamespace, metav1.LabelSelector{MatchLabels: map[string]string{label: "mysql"}}, "keycloak", mysqlPort, true)
-=======
 				err := testAccess(metav1.LabelSelector{MatchLabels: map[string]string{kubernetesAppLabel: "prometheus"}}, vzconst.PrometheusOperatorNamespace, metav1.LabelSelector{MatchLabels: map[string]string{label: "mysql"}}, "keycloak", envoyStatsMetricsPort, false, true)
 				Expect(err).To(BeNil(), fmt.Sprintf("FAIL: Test mysql ingress rules failed: reason = %s", err))
 				err = testAccess(metav1.LabelSelector{MatchLabels: map[string]string{"name": "mysql-operator"}}, vzconst.MySQLOperatorNamespace, metav1.LabelSelector{MatchLabels: map[string]string{label: "mysql"}}, "keycloak", mysqlPort, false, true)
->>>>>>> 9fbf8853
 				Expect(err).To(BeNil(), fmt.Sprintf("FAIL: Test mysql ingress rules failed: reason = %s", err))
 			},
 			func() {
 				t.Logs.Info("Test verrazzano-platform-operator ingress rules")
-<<<<<<< HEAD
 			},
 			func() {
 				t.Logs.Info("Test verrazzano-platform-operator ingress rules")
-				err := testAccess(metav1.LabelSelector{MatchLabels: map[string]string{"app": nodeExporter}}, vzconst.PrometheusOperatorNamespace, metav1.LabelSelector{MatchLabels: map[string]string{"app": "verrazzano-platform-operator"}}, "verrazzano-install", 9443, true)
-=======
 				err := testAccess(metav1.LabelSelector{MatchLabels: map[string]string{"app": nodeExporter}}, vzconst.PrometheusOperatorNamespace, metav1.LabelSelector{MatchLabels: map[string]string{"app": "verrazzano-platform-operator"}}, "verrazzano-install", 9443, false, true)
->>>>>>> 9fbf8853
 				Expect(err).To(BeNil(), fmt.Sprintf("FAIL: Test verrazzano-platform-operator ingress rules failed: reason = %s", err))
 			},
 			func() {
