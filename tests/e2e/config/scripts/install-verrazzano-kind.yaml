--- conflicted
+++ resolved
@@ -29,15 +29,6 @@
       enabled: true
     prometheusNodeExporter:
       enabled: true
-<<<<<<< HEAD
-    jaegerOperator:
-      enabled: true
-    istio:
-      enabled: true
-      istioInstallArgs:
-        - name: "meshConfig.enableTracing"
-          value: "true"
-=======
     elasticsearch:
       enabled: true
       policies:
@@ -51,4 +42,10 @@
         minIndexAge: "7d"
         rollover:
           minIndexAge: "1d"
->>>>>>> 96b29dce
+    jaegerOperator:
+      enabled: true
+    istio:
+      enabled: true
+      istioInstallArgs:
+        - name: "meshConfig.enableTracing"
+          value: "true"