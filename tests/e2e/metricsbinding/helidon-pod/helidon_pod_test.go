--- conflicted
+++ resolved
@@ -22,15 +22,11 @@
 	promConfigJobName    = "_hello-helidon-pod_v1_Pod"
 )
 
-<<<<<<< HEAD
-var t = framework.NewTestFramework("podworkload")
-var clusterDump = pkg.NewClusterDumpWrapper()
-=======
 var (
 	t                  = framework.NewTestFramework("podworkload")
 	generatedNamespace = pkg.GenerateNamespace("hello-helidon-namespace")
+	clusterDump        = pkg.NewClusterDumpWrapper()
 )
->>>>>>> 5df4ce38
 
 var _ = clusterDump.BeforeSuite(func() {
 	start := time.Now()
