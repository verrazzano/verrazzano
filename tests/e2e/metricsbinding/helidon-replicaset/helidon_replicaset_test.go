--- conflicted
+++ resolved
@@ -22,15 +22,11 @@
 	promConfigJobName    = "_hello-helidon-replicaset_apps_v1_ReplicaSet"
 )
 
-<<<<<<< HEAD
-var t = framework.NewTestFramework("replicasetworkload")
-var clusterDump = pkg.NewClusterDumpWrapper()
-=======
 var (
 	t                  = framework.NewTestFramework("replicasetworkload")
 	generatedNamespace = pkg.GenerateNamespace("hello-helidon-namespace")
+	clusterDump        = pkg.NewClusterDumpWrapper()
 )
->>>>>>> 5df4ce38
 
 var _ = clusterDump.BeforeSuite(func() {
 	start := time.Now()
