// Copyright (c) 2023, Oracle and/or its affiliates.
// Licensed under the Universal Permissive License v 1.0 as shown at https://oss.oracle.com/licenses/upl.
package opensearch

<<<<<<< HEAD
import (
	. "github.com/onsi/ginkgo/v2"
	vmov1 "github.com/verrazzano/verrazzano-monitoring-operator/pkg/apis/vmcontroller/v1"
	"github.com/verrazzano/verrazzano/platform-operator/constants"
	"github.com/verrazzano/verrazzano/tests/e2e/pkg/update"
)

var _ = t.Describe("Update Plugins", Label("f:platform-plugin.update"), func() {

	// GIVEN a VZ custom resource in dev profile,
	// WHEN opensearch plugin is updated with wrong value
	// THEN master pods gets in failure state.
	// In last opensearch plugin is disabled
	// Then all pods are back to normal state
	t.It("opensearch update plugin", func() {
		m := OpenSearchPlugins{Enabled: true, InstanceList: "abc"}
		update.UpdateCRWithPlugins(m, pollingInterval, waitTimeout)
		update.ValidatePods(string(vmov1.MasterRole), nodePoolLabel, constants.VerrazzanoLoggingNamespace, 0, false)
		m = OpenSearchPlugins{Enabled: false, InstanceList: "analysis-stempel"}
		update.UpdateCRWithPlugins(m, pollingInterval, waitTimeout)
	})
})
=======
//var _ = t.Describe("Update Plugins", Label("f:platform-plugin.update"), func() {
//
// GIVEN a VZ custom resource in dev profile,
// WHEN opensearch plugin is updated with wrong value
// THEN master pods gets in failure state.
// In last opensearch plugin is disabled
// Then all pods are back to normal state
//t.It("opensearch update plugin", func() {
//	m := OpenSearchPlugins{Enabled: true, InstanceList: "abc"}
//	update.UpdateCRWithPlugins(m, pollingInterval, waitTimeout)
//	update.ValidatePods(string(vmov1.MasterRole), NodeGroupLabel, constants.VerrazzanoSystemNamespace, 0, false)
//	m = OpenSearchPlugins{Enabled: false, InstanceList: "analysis-stempel"}
//	update.UpdateCRWithPlugins(m, pollingInterval, waitTimeout)
//})
//})
>>>>>>> 61734e41
<|MERGE_RESOLUTION|>--- conflicted
+++ resolved
@@ -2,30 +2,6 @@
 // Licensed under the Universal Permissive License v 1.0 as shown at https://oss.oracle.com/licenses/upl.
 package opensearch
 
-<<<<<<< HEAD
-import (
-	. "github.com/onsi/ginkgo/v2"
-	vmov1 "github.com/verrazzano/verrazzano-monitoring-operator/pkg/apis/vmcontroller/v1"
-	"github.com/verrazzano/verrazzano/platform-operator/constants"
-	"github.com/verrazzano/verrazzano/tests/e2e/pkg/update"
-)
-
-var _ = t.Describe("Update Plugins", Label("f:platform-plugin.update"), func() {
-
-	// GIVEN a VZ custom resource in dev profile,
-	// WHEN opensearch plugin is updated with wrong value
-	// THEN master pods gets in failure state.
-	// In last opensearch plugin is disabled
-	// Then all pods are back to normal state
-	t.It("opensearch update plugin", func() {
-		m := OpenSearchPlugins{Enabled: true, InstanceList: "abc"}
-		update.UpdateCRWithPlugins(m, pollingInterval, waitTimeout)
-		update.ValidatePods(string(vmov1.MasterRole), nodePoolLabel, constants.VerrazzanoLoggingNamespace, 0, false)
-		m = OpenSearchPlugins{Enabled: false, InstanceList: "analysis-stempel"}
-		update.UpdateCRWithPlugins(m, pollingInterval, waitTimeout)
-	})
-})
-=======
 //var _ = t.Describe("Update Plugins", Label("f:platform-plugin.update"), func() {
 //
 // GIVEN a VZ custom resource in dev profile,
@@ -40,5 +16,4 @@
 //	m = OpenSearchPlugins{Enabled: false, InstanceList: "analysis-stempel"}
 //	update.UpdateCRWithPlugins(m, pollingInterval, waitTimeout)
 //})
-//})
->>>>>>> 61734e41
+//})