// Copyright (c) 2022, Oracle and/or its affiliates.
// Licensed under the Universal Permissive License v 1.0 as shown at https://oss.oracle.com/licenses/upl.

package fluentdextes

import (
	"fmt"
	"time"

	. "github.com/onsi/ginkgo/v2"
	"github.com/onsi/gomega"
	"github.com/verrazzano/verrazzano/pkg/constants"
	mcconst "github.com/verrazzano/verrazzano/pkg/mcconstants"
	vzapi "github.com/verrazzano/verrazzano/platform-operator/apis/verrazzano/v1alpha1"
	poconst "github.com/verrazzano/verrazzano/platform-operator/constants"
	"github.com/verrazzano/verrazzano/tests/e2e/multicluster"
	"github.com/verrazzano/verrazzano/tests/e2e/pkg"
	"github.com/verrazzano/verrazzano/tests/e2e/pkg/test/framework"
	"github.com/verrazzano/verrazzano/tests/e2e/pkg/update"
	"github.com/verrazzano/verrazzano/tests/e2e/update/fluentd"
	corev1 "k8s.io/api/core/v1"
)

var (
	t                = framework.NewTestFramework("update fluentd external opensearch")
	extOpensearchURL string
	extOpensearchSec string
	adminCluster     *multicluster.Cluster
	managedClusters  []*multicluster.Cluster
	orignalFluentd   *vzapi.FluentdComponent
	waitTimeout      = 10 * time.Minute
	pollingInterval  = 5 * time.Second
)

var beforeSuite = t.BeforeSuiteFunc(func() {
	cr := update.GetCR()
	orignalFluentd = cr.Spec.Components.Fluentd
	if orignalFluentd != nil { //External Collector is enabled
		extOpensearchURL = orignalFluentd.ElasticsearchURL
		extOpensearchSec = orignalFluentd.ElasticsearchSecret
	}
	adminCluster = multicluster.AdminCluster()
	managedClusters = multicluster.ManagedClusters()
})

<<<<<<< HEAD
var _ = BeforeSuite(beforeSuite)

var afterSuite = t.AfterSuiteFunc(func() {
	if extOpensearchURL != "" && extOpensearchURL != pkg.VmiOSURL && extOpensearchSec != "" {
=======
var _ = t.AfterSuite(func() {
	if extOpensearchURL != "" && extOpensearchURL != pkg.VmiESURL && extOpensearchSec != "" {
>>>>>>> 4ed691dc
		start := time.Now()
		gomega.Eventually(func() bool {
			return fluentd.ValidateDaemonset(extOpensearchURL, extOpensearchSec, "")
		}, waitTimeout, pollingInterval).Should(gomega.BeTrue(), fmt.Sprintf("DaemonSet %s is not ready for %v", extOpensearchURL, time.Since(start)))
	}
})

var _ = AfterSuite(afterSuite)

var _ = t.Describe("Update Fluentd", Label("f:platform-lcm.update"), func() {
	t.Describe("Update to default Opensearch", Label("f:platform-lcm.fluentd-default-opensearch"), func() {
		t.It("default Opensearch", func() {
			if orignalFluentd != nil { //External Collector is enabled
				m := &fluentd.FluentdModifier{Component: vzapi.FluentdComponent{}}

				start := time.Now()
				fluentd.ValidateUpdate(m, "")

				gomega.Eventually(func() bool {
					return fluentd.ValidateDaemonset(pkg.VmiESURL, pkg.VmiESInternalSecret, "")
				}, waitTimeout, pollingInterval).Should(gomega.BeTrue(), fmt.Sprintf("DaemonSet %s is not ready for %v", pkg.VmiESURL, time.Since(start)))
			}
		})
	})
	t.Describe("multicluster verify", Label("f:platform-lcm.multicluster-verify"), func() {
		t.It("default ca-bundle", func() {
			verifyCaSync("")
		})
	})
	t.Describe("Update to external Opensearch", Label("f:platform-lcm.fluentd-external-opensearch"), func() {
		t.It("external Opensearch", func() {
			pkg.Log(pkg.Info, fmt.Sprintf("Update fluentd to use %v and %v", extOpensearchURL, extOpensearchSec))
			if orignalFluentd != nil { //External Collector is enabled
				m := &fluentd.FluentdModifier{Component: *orignalFluentd}
				update.RetryUpdate(m, adminCluster.KubeConfigPath, false, pollingInterval, waitTimeout)

				start := time.Now()
				gomega.Eventually(func() bool {
					return fluentd.ValidateDaemonset(extOpensearchURL, extOpensearchSec, "")
				}, waitTimeout, pollingInterval).Should(gomega.BeTrue(), fmt.Sprintf("DaemonSet %s is not ready for %v", extOpensearchURL, time.Since(start)))
				verifyCaSync(extOpensearchSec)
			}
		})
	})
})

func verifyCaSync(esSec string) {
	extEsCa := ""
	if esSec != "" && esSec != pkg.VmiESInternalSecret {
		bytes, _ := adminCluster.GetSecretData(poconst.VerrazzanoInstallNamespace, esSec, mcconst.FluentdESCaBundleKey)
		if len(bytes) > 0 {
			extEsCa = string(bytes)
		}
	}
	for _, managedCluster := range managedClusters {
		reg := getRegistration(managedCluster)
		if reg != nil {
			gomega.Eventually(func() bool {
				return verifyCaBundles(reg, managedCluster, esSec, extEsCa)
			}, waitTimeout, pollingInterval).Should(gomega.BeTrue(), fmt.Sprintf("CA bundle in %s is not synced", esSec))
		}
	}
}

func getRegistration(managedCluster *multicluster.Cluster) *corev1.Secret {
	reg, _ := adminCluster.GetRegistration(managedCluster.Name)
	if reg == nil {
		adminCluster.Register(managedCluster)
		gomega.Eventually(func() bool {
			reg, _ := adminCluster.GetRegistration(managedCluster.Name)
			return reg != nil
		}, waitTimeout, pollingInterval).Should(gomega.BeTrue(), fmt.Sprintf("%s is not registered", managedCluster.Name))
		reg, _ = adminCluster.GetRegistration(managedCluster.Name)
	}
	return reg
}

func verifyCaBundles(reg *corev1.Secret, managedCluster *multicluster.Cluster, esSec, extEsCa string) bool {
	admEsCa, regEsCa := caBundles(reg)
	mngEsCa := ""
	if extEsCa == "" {
		extEsCa = admEsCa
	}
	bytes, _ := managedCluster.
		GetSecretData(constants.VerrazzanoSystemNamespace, "verrazzano-cluster-registration", mcconst.ESCaBundleKey)
	pkg.Log(pkg.Info, fmt.Sprintf("Opensearch ca-bundle synced to registration:%v managed-cluster:%v", extEsCa == regEsCa, extEsCa == mngEsCa))
	if len(bytes) == 0 {
		//if the managed-cluster is NOT registered, verify only the ca in registration
		if extEsCa != regEsCa {
			pkg.Log(pkg.Info, fmt.Sprintf("Opensearch ca-bundle in %s is not synced to %v registration", esSec, managedCluster.Name))
			return false
		}
		return extEsCa == regEsCa
	}
	mngEsCa = string(bytes)
	if extEsCa != mngEsCa {
		pkg.Log(pkg.Info, fmt.Sprintf("ManagedCluster %v verrazzano-cluster-registration is not synced", managedCluster.Name))
		return false
	}
	return extEsCa == mngEsCa
}

func caBundles(reg *corev1.Secret) (string, string) {
	admEsCa, regEsCa := "", ""
	for k, v := range reg.Data {
		if k == mcconst.ESCaBundleKey {
			regEsCa = string(v)
		}
		if k == mcconst.AdminCaBundleKey {
			admEsCa = string(v)
		}
	}
	return admEsCa, regEsCa
}<|MERGE_RESOLUTION|>--- conflicted
+++ resolved
@@ -43,15 +43,10 @@
 	managedClusters = multicluster.ManagedClusters()
 })
 
-<<<<<<< HEAD
 var _ = BeforeSuite(beforeSuite)
 
 var afterSuite = t.AfterSuiteFunc(func() {
-	if extOpensearchURL != "" && extOpensearchURL != pkg.VmiOSURL && extOpensearchSec != "" {
-=======
-var _ = t.AfterSuite(func() {
 	if extOpensearchURL != "" && extOpensearchURL != pkg.VmiESURL && extOpensearchSec != "" {
->>>>>>> 4ed691dc
 		start := time.Now()
 		gomega.Eventually(func() bool {
 			return fluentd.ValidateDaemonset(extOpensearchURL, extOpensearchSec, "")
