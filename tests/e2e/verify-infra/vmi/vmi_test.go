// Copyright (c) 2020, 2022, Oracle and/or its affiliates.
// Licensed under the Universal Permissive License v 1.0 as shown at https://oss.oracle.com/licenses/upl.

package vmi_test

import (
	"context"
	"encoding/json"
	"fmt"
	"io"
	"net/http"
	"strings"
	"time"

	"github.com/Jeffail/gabs/v2"
	"github.com/hashicorp/go-retryablehttp"
	. "github.com/onsi/ginkgo/v2"
	. "github.com/onsi/gomega"
	"github.com/verrazzano/verrazzano/pkg/k8sutil"
	"github.com/verrazzano/verrazzano/platform-operator/apis/verrazzano/v1alpha1"
	"github.com/verrazzano/verrazzano/platform-operator/constants"
	"github.com/verrazzano/verrazzano/tests/e2e/pkg"
	"github.com/verrazzano/verrazzano/tests/e2e/pkg/test/framework"
	"github.com/verrazzano/verrazzano/tests/e2e/pkg/vmi"
	corev1 "k8s.io/api/core/v1"
	apiextv1 "k8s.io/apiextensions-apiserver/pkg/apis/apiextensions/v1"
	v1 "k8s.io/apimachinery/pkg/apis/meta/v1"
)

const (
	verrazzanoNamespace = "verrazzano-system"
	esMasterPrefix      = "elasticsearch-master-vmi-system-es-master"
	esMaster0           = esMasterPrefix + "-0"
	esMaster1           = esMasterPrefix + "-1"
	esMaster2           = esMasterPrefix + "-2"
	esData              = "vmi-system-es-data"
	esData1             = esData + "-1"
	esData2             = esData + "-2"
)

var t = framework.NewTestFramework("vmi")

func vmiIngressURLs() (map[string]string, error) {
	clientset, err := k8sutil.GetKubernetesClientset()
	if err != nil {
		return nil, err
	}
	ingressList, err := clientset.NetworkingV1().Ingresses(verrazzanoNamespace).List(context.TODO(), v1.ListOptions{})
	if err != nil {
		return nil, err
	}

	ingressURLs := make(map[string]string)

	for _, ingress := range ingressList.Items {
		var ingressRules = ingress.Spec.Rules
		if len(ingressRules) != 1 {
			return nil, fmt.Errorf("expected ingress %s in namespace %s to have 1 ingress rule, but had %v",
				ingress.Name, ingress.Namespace, ingressRules)
		}
		ingressURLs[ingress.Name] = fmt.Sprintf("https://%s/", ingressRules[0].Host)
	}
	return ingressURLs, nil
}

func verrazzanoMonitoringInstanceCRD() (*apiextv1.CustomResourceDefinition, error) {
	client, err := pkg.APIExtensionsClientSet()
	if err != nil {
		return nil, err
	}
	crd, err := client.CustomResourceDefinitions().Get(context.TODO(), "verrazzanomonitoringinstances.verrazzano.io", v1.GetOptions{})
	if err != nil {
		return nil, err
	}
	return crd, nil
}

func verrazzanoInstallerCRD() (*apiextv1.CustomResourceDefinition, error) {
	client, err := pkg.APIExtensionsClientSet()
	if err != nil {
		return nil, err
	}
	crd, err := client.CustomResourceDefinitions().Get(context.TODO(), "verrazzanos.install.verrazzano.io", v1.GetOptions{})
	if err != nil {
		return nil, err
	}
	return crd, nil
}

var (
	httpClient             *retryablehttp.Client
	creds                  *pkg.UsernamePassword
	vmiCRD                 *apiextv1.CustomResourceDefinition
	vzCRD                  *apiextv1.CustomResourceDefinition
	ingressURLs            map[string]string
	volumeClaims           map[string]*corev1.PersistentVolumeClaim
	elastic                *vmi.Elastic
	waitTimeout            = 10 * time.Minute
	pollingInterval        = 5 * time.Second
	elasticWaitTimeout     = 2 * time.Minute
	elasticPollingInterval = 5 * time.Second

	vzMonitoringVolumeClaims map[string]*corev1.PersistentVolumeClaim
)

var _ = t.BeforeSuite(func() {
	var err error
	httpClient = pkg.EventuallyVerrazzanoRetryableHTTPClient()
<<<<<<< HEAD
	kubeconfigPath, err := k8sutil.GetKubeConfigLocation()
	if err != nil {
		Fail(fmt.Sprintf("Failed to get default kubeconfig path: %s", err.Error()))
	}
	isMinVersion150, err = pkg.IsVerrazzanoMinVersionEventually("1.5.0", kubeconfigPath)
	if err != nil {
		Fail(err.Error())
	}
=======
>>>>>>> 42697a3f

	Eventually(func() (*apiextv1.CustomResourceDefinition, error) {
		vzCRD, err = verrazzanoInstallerCRD()
		return vzCRD, err
	}, waitTimeout, pollingInterval).ShouldNot(BeNil())

	Eventually(func() (map[string]string, error) {
		ingressURLs, err = vmiIngressURLs()
		return ingressURLs, err
	}, waitTimeout, pollingInterval).ShouldNot(BeEmpty())

	Eventually(func() (map[string]*corev1.PersistentVolumeClaim, error) {
		volumeClaims, err = pkg.GetPersistentVolumeClaims(verrazzanoNamespace)
		return volumeClaims, err
	}, waitTimeout, pollingInterval).ShouldNot(BeNil())

	Eventually(func() (map[string]*corev1.PersistentVolumeClaim, error) {
		vzMonitoringVolumeClaims, err = pkg.GetPersistentVolumeClaims(constants.VerrazzanoMonitoringNamespace)
		return volumeClaims, err
	}, waitTimeout, pollingInterval).ShouldNot(BeNil())

	Eventually(func() (*apiextv1.CustomResourceDefinition, error) {
		vmiCRD, err = verrazzanoMonitoringInstanceCRD()
		return vmiCRD, err
	}, waitTimeout, pollingInterval).ShouldNot(BeNil())

	creds = pkg.EventuallyGetSystemVMICredentials()
	elastic = vmi.GetElastic("system")
})

var _ = t.AfterEach(func() {})

var _ = t.Describe("VMI", Label("f:infra-lcm"), func() {
	kubeconfig, err := k8sutil.GetKubeConfigLocation()
	if err != nil {
		Fail(fmt.Sprintf("Failed to get default kubeconfig path: %s", err.Error()))
	}
	isManagedClusterProfile := pkg.IsManagedClusterProfile()
	if isManagedClusterProfile {
		t.It("Elasticsearch should NOT be present", func() {
			// Verify ES not present
			Eventually(func() (bool, error) {
				return pkg.PodsNotRunning(verrazzanoNamespace, []string{"vmi-system-es"})
			}, waitTimeout, pollingInterval).Should(BeTrue())
			Expect(elasticTLSSecret()).To(BeTrue())
			Expect(elastic.CheckIngress()).To(BeFalse())
			Expect(ingressURLs).NotTo(HaveKey("vmi-system-es-ingest"), fmt.Sprintf("Ingress %s not found", "vmi-system-grafana"))

			// Verify Kibana not present
			Eventually(func() (bool, error) {
				return pkg.PodsNotRunning(verrazzanoNamespace, []string{"vmi-system-kibana"})
			}, waitTimeout, pollingInterval).Should(BeTrue())
			Expect(ingressURLs).NotTo(HaveKey("vmi-system-kibana"), fmt.Sprintf("Ingress %s not found", "vmi-system-grafana"))

			// Verify Grafana not present
			Eventually(func() (bool, error) {
				return pkg.PodsNotRunning(verrazzanoNamespace, []string{"vmi-system-grafana"})
			}, waitTimeout, pollingInterval).Should(BeTrue())
			Expect(ingressURLs).NotTo(HaveKey("vmi-system-grafana"), fmt.Sprintf("Ingress %s not found", "vmi-system-grafana"))
		})
	} else {
		t.It("Elasticsearch endpoint should be accessible", Label("f:mesh.ingress"), func() {
			elasticPodsRunning := func() bool {
				result, err := pkg.PodsRunning(verrazzanoNamespace, []string{"vmi-system-es-master"})
				if err != nil {
					AbortSuite(fmt.Sprintf("Pod %v is not running in the namespace: %v, error: %v", "vmi-system-es-master", verrazzanoNamespace, err))
				}
				return result
			}
			Eventually(elasticPodsRunning, waitTimeout, pollingInterval).Should(BeTrue(), "pods did not all show up")
			Eventually(elasticTLSSecret, elasticWaitTimeout, elasticPollingInterval).Should(BeTrue(), "tls-secret did not show up")
			// Eventually(elasticCertificate, elasticWaitTimeout, elasticPollingInterval).Should(BeTrue(), "certificate did not show up")
			Eventually(elasticIngress, elasticWaitTimeout, elasticPollingInterval).Should(BeTrue(), "ingress did not show up")
			Expect(ingressURLs).To(HaveKey("vmi-system-es-ingest"), "Ingress vmi-system-es-ingest not found")
			assertOidcIngressByName("vmi-system-es-ingest")
			Eventually(elasticConnected, elasticWaitTimeout, elasticPollingInterval).Should(BeTrue(), "never connected")
			Eventually(elasticIndicesCreated, elasticWaitTimeout, elasticPollingInterval).Should(BeTrue(), "indices never created")
		})

		t.It("Elasticsearch verrazzano-system Index should be accessible", Label("f:observability.logging.es"),
			func() {
				indexName, err := pkg.GetOpenSearchSystemIndex(verrazzanoNamespace)
				Expect(err).To(BeNil())
				pkg.Concurrently(
					func() {
						Eventually(func() bool {
							return pkg.FindLog(indexName,
								[]pkg.Match{
									{Key: "kubernetes.container_name", Value: "verrazzano-monitoring-operator"},
									{Key: "cluster_name", Value: constants.MCLocalCluster}},
								[]pkg.Match{})
						}, waitTimeout, pollingInterval).Should(BeTrue(), "Expected to find a verrazzano-monitoring-operator log record")
					},
					func() {
						Eventually(func() bool {
							return pkg.FindLog(indexName,
								[]pkg.Match{
									{Key: "kubernetes.container_name", Value: "verrazzano-application-operator"},
									{Key: "cluster_name", Value: constants.MCLocalCluster}},
								[]pkg.Match{})
						}, waitTimeout, pollingInterval).Should(BeTrue(), "Expected to find a verrazzano-application-operator log record")
					},
				)
			})

		t.It("Elasticsearch health should be green", func() {
			Eventually(elasticHealth, elasticWaitTimeout, elasticPollingInterval).Should(BeTrue(), "cluster health status not green")
			Eventually(elasticIndicesHealth, elasticWaitTimeout, elasticPollingInterval).Should(BeTrue(), "indices health status not green")
		})

		t.It("Elasticsearch systemd journal Index should be accessible", Label("f:observability.logging.es"),
			func() {
				indexName, err := pkg.GetOpenSearchSystemIndex("systemd-journal")
				Expect(err).To(BeNil())
				Eventually(func() bool {
					return pkg.FindAnyLog(indexName,
						[]pkg.Match{
							{Key: "tag", Value: "systemd"},
							{Key: "TRANSPORT", Value: "journal"},
							{Key: "cluster_name", Value: constants.MCLocalCluster}},
						[]pkg.Match{})
				}, waitTimeout, pollingInterval).Should(BeTrue(), "Expected to find a systemd log record")
			})

		t.It("Kibana endpoint should be accessible", Label("f:mesh.ingress",
			"f:observability.logging.kibana"), func() {
			kibanaPodsRunning := func() bool {
				result, err := pkg.PodsRunning(verrazzanoNamespace, []string{"vmi-system-kibana"})
				if err != nil {
					AbortSuite(fmt.Sprintf("Pod %v is not running in the namespace: %v, error: %v", "vmi-system-kibana", verrazzanoNamespace, err))
				}
				return result
			}
			Eventually(kibanaPodsRunning, waitTimeout, pollingInterval).Should(BeTrue(), "kibana pods did not all show up")
			Expect(ingressURLs).To(HaveKey("vmi-system-kibana"), "Ingress vmi-system-kibana not found")
			assertOidcIngressByName("vmi-system-kibana")
		})

		t.It("Prometheus helm override for replicas is in effect", Label("f:observability.monitoring.prom"), func() {
			const stsName = "prometheus-prometheus-operator-kube-p-prometheus"

			expectedReplicas, err := getExpectedPrometheusReplicaCount(kubeconfig)
			Expect(err).ToNot(HaveOccurred())

			// expect Prometheus statefulset to be configured for the expected number of replicas
			sts, err := pkg.GetStatefulSet(constants.VerrazzanoMonitoringNamespace, stsName)
			Expect(err).ToNot(HaveOccurred())
			Expect(sts.Spec.Replicas).ToNot(BeNil())
			Expect(*sts.Spec.Replicas).To(Equal(expectedReplicas))

			// expect the replicas to be ready
			Eventually(func() (int32, error) {
				sts, err := pkg.GetStatefulSet(constants.VerrazzanoMonitoringNamespace, stsName)
				if err != nil {
					return 0, err
				}
				return sts.Status.ReadyReplicas, nil
			}, waitTimeout, pollingInterval).Should(Equal(expectedReplicas),
				fmt.Sprintf("Statefulset %s in namespace %s does not have the expected number of ready replicas", stsName, constants.VerrazzanoMonitoringNamespace))
		})

		t.It("Prometheus endpoint should be accessible", Label("f:mesh.ingress",
			"f:observability.monitoring.prom"), func() {
			assertOidcIngressByName("vmi-system-prometheus")
		})

		t.It("Grafana endpoint should be accessible", Label("f:mesh.ingress",
			"f:observability.monitoring.graf"), func() {
			Expect(ingressURLs).To(HaveKey("vmi-system-grafana"), "Ingress vmi-system-grafana not found")
			assertOidcIngressByName("vmi-system-grafana")
		})

		t.It("Default dashboard should be installed in System Grafana for shared VMI",
			Label("f:observability.monitoring.graf"), func() {
				pkg.Concurrently(
					func() { assertDashboard("Host%20Metrics") },
					func() { assertDashboard("WebLogic%20Server%20Dashboard") },
					func() { assertDashboard("Coherence%20Elastic%20Data%20Summary%20Dashboard") },
					func() { assertDashboard("Coherence%20Persistence%20Summary%20Dashboard") },
					func() { assertDashboard("Coherence%20Cache%20Details%20Dashboard") },
					func() { assertDashboard("Coherence%20Members%20Summary%20Dashboard") },
					func() { assertDashboard("Coherence%20Kubernetes%20Summary%20Dashboard") },
					func() { assertDashboard("Coherence%20Dashboard%20Main") },
					func() { assertDashboard("Coherence%20Caches%20Summary%20Dashboard") },
					func() { assertDashboard("Coherence%20Service%20Details%20Dashboard") },
					func() { assertDashboard("Coherence%20Proxy%20Servers%20Summary%20Dashboard") },
					func() { assertDashboard("Coherence%20Federation%20Details%20Dashboard") },
					func() { assertDashboard("Coherence%20Federation%20Summary%20Dashboard") },
					func() { assertDashboard("Coherence%20Services%20Summary%20Dashboard") },
					func() { assertDashboard("Coherence%20HTTP%20Servers%20Summary%20Dashboard") },
					func() { assertDashboard("Coherence%20Proxy%20Server%20Detail%20Dashboard") },
					func() { assertDashboard("Coherence%20Alerts%20Dashboard") },
					func() { assertDashboard("Coherence%20Member%20Details%20Dashboard") },
					func() { assertDashboard("Coherence%20Machines%20Summary%20Dashboard") },
				)
			})

		t.ItMinimumVersion("Grafana should have the verrazzano user with admin privileges", "1.3.0", kubeconfig, func() {
			vz, err := pkg.GetVerrazzanoInstallResourceInCluster(kubeconfig)
			if err != nil {
				t.Logs.Errorf("Error getting Verrazzano resource: %v", err)
				Fail(err.Error())
			}
			if vz.Spec.Version != "" {
				t.Logs.Info("Skipping test because Verrazzano has been upgraded %s")
			} else {
				Eventually(assertAdminRole, waitTimeout, pollingInterval).Should(BeTrue())
			}
		})
	}

	t.It("Verify the instance info endpoint URLs", Label("f:mesh.ingress"), func() {
		if !isManagedClusterProfile {
			assertInstanceInfoURLs()
		}
	})

	size := "50Gi"
	// If there are persistence overrides at the global level, that will cause persistent
	// volumes to be created for the VMI components that use them (ES, Kibana, and Prometheus)
	// At some point we may need to check for individual VMI overrides.
	kubeconfigPath, _ := k8sutil.GetKubeConfigLocation()
	override, _ := pkg.GetEffectiveVMIPersistenceOverride(kubeconfigPath)
	if override != nil {
		size = override.Spec.Resources.Requests.Storage().String()
	}

	minVer14, err := pkg.IsVerrazzanoMinVersionEventually("1.4.0", kubeconfig)
	Expect(err).ToNot(HaveOccurred())

	expectedPromReplicas, err := getExpectedPrometheusReplicaCount(kubeconfig)
	Expect(err).ToNot(HaveOccurred())

	if pkg.IsDevProfile() {
		t.It("Check persistent volumes for dev profile", func() {
			if override != nil {
				if minVer14 {
					Expect(len(volumeClaims)).To(Equal(2))
					assertPersistentVolume("vmi-system-grafana", size)
					assertPersistentVolume(esMaster0, size)

					Expect(len(vzMonitoringVolumeClaims)).To(Equal(int(expectedPromReplicas)))
					assertPrometheusVolume(size)
				} else {
					Expect(len(volumeClaims)).To(Equal(3))
					assertPersistentVolume("vmi-system-prometheus", size)
					assertPersistentVolume("vmi-system-grafana", size)
					assertPersistentVolume(esMaster0, size)
				}
			} else {
				Expect(len(volumeClaims)).To(Equal(0))
			}
		})
	} else if isManagedClusterProfile {
		t.It("Check persistent volumes for managed cluster profile", func() {
			if minVer14 {
				Expect(len(volumeClaims)).To(Equal(0))
				Expect(len(vzMonitoringVolumeClaims)).To(Equal(int(expectedPromReplicas)))
				assertPrometheusVolume(size)
			} else {
				Expect(len(volumeClaims)).To(Equal(1))
				assertPersistentVolume("vmi-system-prometheus", size)
			}
		})
	} else if pkg.IsProdProfile() {
		t.It("Check persistent volumes for prod cluster profile", func() {
			if minVer14 {
				Expect(len(volumeClaims)).To(Equal(7))
				Expect(len(vzMonitoringVolumeClaims)).To(Equal(int(expectedPromReplicas)))
				assertPrometheusVolume(size)
			} else {
				Expect(len(volumeClaims)).To(Equal(8))
				assertPersistentVolume("vmi-system-prometheus", size)
			}
			assertPersistentVolume("vmi-system-grafana", size)
			assertPersistentVolume(esMaster0, size)
			assertPersistentVolume(esMaster1, size)
			assertPersistentVolume(esMaster2, size)
			assertPersistentVolume(esData, size)
			assertPersistentVolume(esData1, size)
			assertPersistentVolume(esData2, size)
		})
	}
})

func assertPersistentVolume(key string, size string) {
	Expect(volumeClaims).To(HaveKey(key))
	pvc := volumeClaims[key]
	Expect(pvc.Spec.Resources.Requests.Storage().String()).To(Equal(size))
}

func assertPrometheusVolume(size string) {
	// Prometheus Operator generates the name for the PVC so look for a PVC name that contains "prometheus"
	for key, pvc := range vzMonitoringVolumeClaims {
		if strings.Contains(key, "prometheus") {
			Expect(pvc.Spec.Resources.Requests.Storage().String()).To(Equal(size))
			return
		}
	}
	Fail("Expected to find Prometheus persistent volume claim")
}

func assertOidcIngressByName(key string) {
	Expect(ingressURLs).To(HaveKey(key), fmt.Sprintf("Ingress %s not found", key))
	url := ingressURLs[key]
	assertOidcIngress(url)
}

func assertOidcIngress(url string) {
	unauthHTTPClient := pkg.EventuallyVerrazzanoRetryableHTTPClient()
	pkg.Concurrently(
		func() {
			Eventually(func() bool {
				return pkg.AssertOauthURLAccessibleAndUnauthorized(unauthHTTPClient, url)
			}, waitTimeout, pollingInterval).Should(BeTrue())
		},
		func() {
			Eventually(func() bool {
				return pkg.AssertURLAccessibleAndAuthorized(httpClient, url, creds)
			}, waitTimeout, pollingInterval).Should(BeTrue())
		},
		func() {
			Eventually(func() bool {
				return pkg.AssertBearerAuthorized(httpClient, url)
			}, waitTimeout, pollingInterval).Should(BeTrue())
		},
	)
}

func elasticIndicesCreated() bool {
	b, _ := ContainElements(".kibana_1").Match(elastic.ListIndices())
	return b
}

func elasticConnected() bool {
	return elastic.Connect()
}

func elasticHealth() bool {
	kubeconfigPath, err := k8sutil.GetKubeConfigLocation()
	if err != nil {
		t.Logs.Errorf("Failed to get default kubeconfig path: %s", err.Error())
		return false
	}
	return elastic.CheckHealth(kubeconfigPath)
}

func elasticIndicesHealth() bool {
	kubeconfigPath, err := k8sutil.GetKubeConfigLocation()
	if err != nil {
		t.Logs.Errorf("Failed to get default kubeconfig path: %s", err.Error())
		return false
	}
	return elastic.CheckIndicesHealth(kubeconfigPath)
}

func elasticTLSSecret() bool {
	return elastic.CheckTLSSecret()
}

func elasticIngress() bool {
	return elastic.CheckIngress()
}

func assertDashboard(url string) {
	searchURL := fmt.Sprintf("%sapi/search?query=%s", ingressURLs["vmi-system-grafana"], url)
	fmt.Println("Grafana URL in browseGrafanaDashboard ", searchURL)

	searchDashboard := func() bool {
		vmiHTTPClient := pkg.EventuallyVerrazzanoRetryableHTTPClient()
		vmiHTTPClient.HTTPClient.CheckRedirect = func(req *http.Request, via []*http.Request) error {
			return http.ErrUseLastResponse
		}

		req, err := retryablehttp.NewRequest("GET", searchURL, nil)
		if err != nil {
			t.Logs.Errorf("Error creating HTTP request: %v", err)
			return false
		}
		req.SetBasicAuth(creds.Username, creds.Password)
		resp, err := vmiHTTPClient.Do(req)
		if err != nil {
			t.Logs.Errorf("Error making HTTP request: %v", err)
			return false
		}
		if resp.StatusCode != http.StatusOK {
			t.Logs.Errorf("Unexpected HTTP status code: %d", resp.StatusCode)
			return false
		}
		// assert that there is a single item in response
		defer resp.Body.Close()
		bodyBytes, err := io.ReadAll(resp.Body)
		if err != nil {
			t.Logs.Errorf("Unable to read body from response: %v", err)
			return false
		}
		var response []map[string]interface{}
		if err := json.Unmarshal(bodyBytes, &response); err != nil {
			t.Logs.Errorf("Error unmarshaling response body: %v", err)
			return false
		}
		if len(response) != 1 {
			t.Logs.Errorf("Unexpected response length: %d", len(response))
			return false
		}
		return true
	}
	Eventually(searchDashboard, waitTimeout, pollingInterval).Should(BeTrue())
}

func assertAdminRole() bool {
	searchURL := fmt.Sprintf("%sapi/users", ingressURLs["vmi-system-grafana"])
	vmiHTTPClient := pkg.EventuallyVerrazzanoRetryableHTTPClient()
	vmiHTTPClient.HTTPClient.CheckRedirect = func(req *http.Request, via []*http.Request) error {
		return http.ErrUseLastResponse
	}

	req, err := retryablehttp.NewRequest("GET", searchURL, nil)
	if err != nil {
		t.Logs.Errorf("Error creating HTTP request: %v", err)
		return false
	}
	req.SetBasicAuth(creds.Username, creds.Password)
	resp, err := vmiHTTPClient.Do(req)
	if err != nil {
		t.Logs.Errorf("Error making HTTP request: %v", err)
		return false
	}
	if resp.StatusCode != http.StatusOK {
		t.Logs.Errorf("Unexpected HTTP status code: %d", resp.StatusCode)
		return false
	}
	// assert that there is a single item in response
	defer resp.Body.Close()
	bodyBytes, err := io.ReadAll(resp.Body)
	if err != nil {
		t.Logs.Errorf("Unable to read body from response: %v", err)
		return false
	}
	var response []map[string]interface{}
	if err := json.Unmarshal(bodyBytes, &response); err != nil {
		t.Logs.Errorf("Error unmarshaling response body: %v", err)
		return false
	}
	if len(response) != 1 {
		t.Logs.Errorf("Unexpected response length: %d", len(response))
		return false
	}
	t.Logs.Infof("Grafana users: %s", response)
	return response[0]["login"] == "verrazzano" && response[0]["isAdmin"] == true
}

func assertInstanceInfoURLs() {
	kubeconfigPath, err := k8sutil.GetKubeConfigLocation()
	Expect(err).To(BeNil())
	cr, err := pkg.GetVerrazzanoInstallResourceInCluster(kubeconfigPath)
	Expect(err).To(BeNil())
	instanceInfo := cr.Status.VerrazzanoInstance
	switch cr.Spec.Profile {
	case v1alpha1.ManagedCluster:
		Expect(instanceInfo.GrafanaURL).To(BeNil())
		Expect(instanceInfo.ElasticURL).To(BeNil())
		Expect(instanceInfo.KibanaURL).To(BeNil())
	default:
		Expect(instanceInfo.GrafanaURL).NotTo(BeNil())
		Expect(instanceInfo.ElasticURL).NotTo(BeNil())
		Expect(instanceInfo.KibanaURL).NotTo(BeNil())
		if instanceInfo.ElasticURL != nil {
			assertOidcIngress(*instanceInfo.ElasticURL)
		}
		if instanceInfo.KibanaURL != nil {
			assertOidcIngress(*instanceInfo.KibanaURL)
		}
		if instanceInfo.GrafanaURL != nil {
			assertOidcIngress(*instanceInfo.GrafanaURL)
		}
	}
	Expect(instanceInfo.PrometheusURL).NotTo(BeNil())
	if instanceInfo.PrometheusURL != nil {
		assertOidcIngress(*instanceInfo.PrometheusURL)
	}
}

// getExpectedPrometheusReplicaCount returns the Prometheus replicas in the values overrides from the
// Prometheus Operator component in the Verrazzano CR. If there is no override for replicas then the
// default replica count of 1 is returned.
func getExpectedPrometheusReplicaCount(kubeconfig string) (int32, error) {
	vz, err := pkg.GetVerrazzanoInstallResourceInCluster(kubeconfig)
	if err != nil {
		return 0, err
	}
	var expectedReplicas int32 = 1
	if vz.Spec.Components.PrometheusOperator == nil {
		return expectedReplicas, nil
	}

	for _, override := range vz.Spec.Components.PrometheusOperator.InstallOverrides.ValueOverrides {
		if override.Values != nil {
			jsonString, err := gabs.ParseJSON(override.Values.Raw)
			if err != nil {
				return 0, err
			}
			if container := jsonString.Path("prometheus.prometheusSpec.replicas"); container != nil {
				if val, ok := container.Data().(float64); ok {
					expectedReplicas = int32(val)
					t.Logs.Infof("Found Prometheus replicas override in Verrazzano CR, replica count is: %d", expectedReplicas)
					break
				}
			}
		}
	}

	return expectedReplicas, nil
}<|MERGE_RESOLUTION|>--- conflicted
+++ resolved
@@ -106,17 +106,6 @@
 var _ = t.BeforeSuite(func() {
 	var err error
 	httpClient = pkg.EventuallyVerrazzanoRetryableHTTPClient()
-<<<<<<< HEAD
-	kubeconfigPath, err := k8sutil.GetKubeConfigLocation()
-	if err != nil {
-		Fail(fmt.Sprintf("Failed to get default kubeconfig path: %s", err.Error()))
-	}
-	isMinVersion150, err = pkg.IsVerrazzanoMinVersionEventually("1.5.0", kubeconfigPath)
-	if err != nil {
-		Fail(err.Error())
-	}
-=======
->>>>>>> 42697a3f
 
 	Eventually(func() (*apiextv1.CustomResourceDefinition, error) {
 		vzCRD, err = verrazzanoInstallerCRD()
