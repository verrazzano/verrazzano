// Copyright (c) 2021, 2022, Oracle and/or its affiliates.
// Licensed under the Universal Permissive License v 1.0 as shown at https://oss.oracle.com/licenses/upl.

package mchelidon

import (
	"fmt"
	"os"
	"strconv"
	"time"

	"github.com/verrazzano/verrazzano/pkg/test/framework"
	"github.com/verrazzano/verrazzano/pkg/test/framework/metrics"

	. "github.com/onsi/ginkgo/v2"
	. "github.com/onsi/gomega"
	"github.com/verrazzano/verrazzano/tests/e2e/multicluster/examples"
	"github.com/verrazzano/verrazzano/tests/e2e/pkg"
)

const (
	longPollingInterval  = 20 * time.Second
	longWaitTimeout      = 20 * time.Minute
	pollingInterval      = 5 * time.Second
	waitTimeout          = 5 * time.Minute
	consistentlyDuration = 1 * time.Minute
	sourceDir            = "hello-helidon"
	testNamespace        = "hello-helidon"
	testProjectName      = "hello-helidon"
	testApp              = "hello-helidon"
)

var clusterName = os.Getenv("MANAGED_CLUSTER_NAME")
var adminKubeconfig = os.Getenv("ADMIN_KUBECONFIG")
var managedKubeconfig = os.Getenv("MANAGED_KUBECONFIG")

// failed indicates whether any of the tests has failed
var failed = false
var beforeSuitePassed = false
var t = framework.NewTestFramework("mchelidon")

var _ = t.AfterEach(func() {
	// set failed to true if any of the tests has failed
	failed = failed || CurrentSpecReport().Failed()
})

// set the kubeconfig to use the admin cluster kubeconfig and deploy the example resources
var _ = t.BeforeSuite(func() {
	if !skipDeploy {
		// deploy the VerrazzanoProject
		start := time.Now()
		Eventually(func() error {
			return examples.DeployHelloHelidonProject(adminKubeconfig, sourceDir)
		}, waitTimeout, pollingInterval).ShouldNot(HaveOccurred())

		// wait for the namespace to be created on the cluster before deploying app
		Eventually(func() bool {
			return examples.HelidonNamespaceExists(adminKubeconfig, sourceDir)
		}, waitTimeout, pollingInterval).Should(BeTrue())

		Eventually(func() error {
			return examples.DeployHelloHelidonApp(adminKubeconfig, sourceDir)
		}, waitTimeout, pollingInterval).ShouldNot(HaveOccurred())
		metrics.Emit(t.Metrics.With("deployment_elapsed_time", time.Since(start).Milliseconds()))
	}
	beforeSuitePassed = true
})

var _ = t.Describe("In Multi-cluster, verify hello-helidon", Label("f:multicluster.mc-app-lcm"), func() {
	if !skipVerify {
		t.Context("Admin Cluster", func() {
			// GIVEN an admin cluster and at least one managed cluster
			// WHEN the example application has been deployed to the admin cluster
			// THEN expect that the multi-cluster resources have been created on the admin cluster
			t.It("Has multi cluster resources", func() {
				Eventually(func() bool {
					return examples.VerifyMCResources(adminKubeconfig, true, false, testNamespace)
				}, waitTimeout, pollingInterval).Should(BeTrue())
			})
			// GIVEN an admin cluster
			// WHEN the multi-cluster example application has been created on admin cluster but not placed there
			// THEN expect that the app is not deployed to the admin cluster consistently for some length of time
			t.It("Does not have application placed", func() {
				Consistently(func() bool {
					result, err := examples.VerifyHelloHelidonInCluster(adminKubeconfig, true, false, testProjectName, testNamespace)
					if err != nil {
						AbortSuite(fmt.Sprintf("One or more pods are not running in the namespace: %v, error: %v", testNamespace, err))
					}
					return result
				}, consistentlyDuration, pollingInterval).Should(BeTrue())
			})
		})

		t.Context("Managed Cluster", func() {
			// GIVEN an admin cluster and at least one managed cluster
			// WHEN the example application has been deployed to the admin cluster
			// THEN expect that the multi-cluster resources have been created on the managed cluster
			t.It("Has multi cluster resources", func() {
				Eventually(func() bool {
					return examples.VerifyMCResources(managedKubeconfig, false, true, testNamespace)
				}, waitTimeout, pollingInterval).Should(BeTrue())
			})
			// GIVEN an admin cluster and at least one managed cluster
			// WHEN the multi-cluster example application has been created on admin cluster and placed in managed cluster
			// THEN expect that the app is deployed to the managed cluster
			t.It("Has application placed", func() {
				Eventually(func() bool {
					result, err := examples.VerifyHelloHelidonInCluster(managedKubeconfig, false, true, testProjectName, testNamespace)
					if err != nil {
						AbortSuite(fmt.Sprintf("One or more pods are not running in the namespace: %v, error: %v", testNamespace, err))
					}
					return result
				}, waitTimeout, pollingInterval).Should(BeTrue())
			})
		})

		t.Context("Remaining Managed Clusters", func() {
			clusterCountStr := os.Getenv("CLUSTER_COUNT")
			if clusterCountStr == "" {
				// skip tests
				return
			}
			clusterCount, err := strconv.Atoi(clusterCountStr)
			if err != nil {
				// skip tests
				return
			}

			kubeconfigDir := os.Getenv("KUBECONFIG_DIR")
			for i := 3; i <= clusterCount; i++ {
				kubeconfig := kubeconfigDir + "/" + fmt.Sprintf("%d", i) + "/kube_config"
				t.It("Does not have multi cluster resources", func() {
					Eventually(func() bool {
						return examples.VerifyMCResources(kubeconfig, false, false, testNamespace)
					}, waitTimeout, pollingInterval).Should(BeTrue())
				})
				t.It("Does not have application placed", func() {
					Eventually(func() bool {
						result, err := examples.VerifyHelloHelidonInCluster(kubeconfig, false, false, testProjectName, testNamespace)
						if err != nil {
							AbortSuite(fmt.Sprintf("One or more pods are not running in the namespace: %v, error: %v", testNamespace, err))
						}
						return result
					}, waitTimeout, pollingInterval).Should(BeTrue())
				})
			}
		})

<<<<<<< HEAD
		t.Context("for Logging", Label("f:observability.logging.es"), func() {
			indexName := "verrazzano-namespace-hello-helidon"

			// GIVEN an admin cluster and at least one managed cluster
			// WHEN the example application has been deployed to the admin cluster
			// THEN expect the Elasticsearch index for the app exists on the admin cluster Elasticsearch
			t.It("Verify Elasticsearch index exists on admin cluster", func() {
				Eventually(func() bool {
					return pkg.LogIndexFoundInCluster(indexName, adminKubeconfig)
				}, longWaitTimeout, longPollingInterval).Should(BeTrue(), "Expected to find log index for hello helidon")
			})

			// GIVEN an admin cluster and at least one managed cluster
			// WHEN the example application has been deployed to the admin cluster
			// THEN expect recent Elasticsearch logs for the app exist on the admin cluster Elasticsearch
			t.It("Verify recent Elasticsearch log record exists on admin cluster", func() {
				Eventually(func() bool {
					return pkg.LogRecordFoundInCluster(indexName, time.Now().Add(-24*time.Hour), map[string]string{
						"kubernetes.labels.app_oam_dev\\/component": "hello-helidon-component",
						"kubernetes.labels.app_oam_dev\\/name":      "hello-helidon-appconf",
						"kubernetes.container_name":                 "hello-helidon-container",
					}, adminKubeconfig)
				}, longWaitTimeout, longPollingInterval).Should(BeTrue(), "Expected to find a recent log record")
			})
=======
	t.Context("for Logging", Label("f:observability.logging.es"), func() {
		indexName, err := pkg.GetOpenSearchAppIndexWithKC(testNamespace, adminKubeconfig)
		Expect(err).To(BeNil())
		// GIVEN an admin cluster and at least one managed cluster
		// WHEN the example application has been deployed to the admin cluster
		// THEN expect the Elasticsearch index for the app exists on the admin cluster Elasticsearch
		t.It("Verify Elasticsearch index exists on admin cluster", func() {
			Eventually(func() bool {
				return pkg.LogIndexFoundInCluster(indexName, adminKubeconfig)
			}, longWaitTimeout, longPollingInterval).Should(BeTrue(), "Expected to find log index for hello helidon")
>>>>>>> 15cfccf4
		})

		// GIVEN an admin cluster and at least one managed cluster
		// WHEN the example application has been deployed to the admin cluster
		// THEN expect Prometheus metrics for the app to exist in Prometheus on the admin cluster
		t.Context("for Prometheus Metrics", Label("f:observability.monitoring.prom"), func() {

			t.It("Verify base_jvm_uptime_seconds metrics exist for managed cluster", func() {
				clusterNameMetricsLabel, _ := pkg.GetClusterNameMetricLabel(adminKubeconfig)
				Eventually(func() bool {
					m := make(map[string]string)
					m["app"] = testApp
					m[clusterNameMetricsLabel] = clusterName
					return pkg.MetricsExistInCluster("base_jvm_uptime_seconds", m, adminKubeconfig)
				}, longWaitTimeout, longPollingInterval).Should(BeTrue(), "Expected to find base_jvm_uptime_seconds metric")
			})

			t.It("Verify DNE base_jvm_uptime_seconds metrics does not exist for managed cluster", func() {
				clusterNameMetricsLabel, _ := pkg.GetClusterNameMetricLabel(adminKubeconfig)
				Eventually(func() bool {
					m := make(map[string]string)
					m["cluster"] = testNamespace
					m[clusterNameMetricsLabel] = "DNE"
					return pkg.MetricsExistInCluster("base_jvm_uptime_seconds", m, adminKubeconfig)
				}, longWaitTimeout, longPollingInterval).Should(BeFalse(), "Not expected to find base_jvm_uptime_seconds metric")
			})

			t.It("Verify vendor_requests_count_total metrics exist for managed cluster", func() {
				clusterNameMetricsLabel, _ := pkg.GetClusterNameMetricLabel(adminKubeconfig)
				Eventually(func() bool {
					m := make(map[string]string)
					m["app"] = testApp
					m[clusterNameMetricsLabel] = clusterName
					return pkg.MetricsExistInCluster("vendor_requests_count_total", m, adminKubeconfig)
				}, longWaitTimeout, longPollingInterval).Should(BeTrue(), "Expected to find vendor_requests_count_total metric")
			})

			t.It("Verify container_cpu_cfs_periods_total metrics exist for managed cluster", func() {
				clusterNameMetricsLabel, _ := pkg.GetClusterNameMetricLabel(adminKubeconfig)
				Eventually(func() bool {
					m := make(map[string]string)
					m["namespace"] = testNamespace
					m[clusterNameMetricsLabel] = clusterName
					return pkg.MetricsExistInCluster("container_cpu_cfs_periods_total", m, adminKubeconfig)
				}, longWaitTimeout, longPollingInterval).Should(BeTrue(), "Expected to find container_cpu_cfs_periods_total metric")
			})
		})

		t.Context("Change Placement of app to Admin Cluster", func() {
			t.It("Apply patch to change placement to admin cluster", func() {
				Eventually(func() error {
					return examples.ChangePlacementToAdminCluster(adminKubeconfig)
				}, waitTimeout, pollingInterval).ShouldNot(HaveOccurred())
			})

			t.It("MC Resources should be removed from managed cluster", func() {
				Eventually(func() bool {
					// app should not be placed in the managed cluster
					return examples.VerifyMCResources(managedKubeconfig, false, false, testNamespace)
				}, waitTimeout, pollingInterval).Should(BeTrue())
			})

			t.It("App should be removed from managed cluster", func() {
				Eventually(func() bool {
					// app should not be placed in the managed cluster
					result, err := examples.VerifyHelloHelidonInCluster(managedKubeconfig, false, false, testProjectName, testNamespace)
					if err != nil {
						AbortSuite(fmt.Sprintf("One or more pods are not running in the namespace: %v, error: %v", testNamespace, err))
					}
					return result
				}, waitTimeout, pollingInterval).Should(BeTrue())
			})

			It("App should be placed in admin cluster", func() {
				Eventually(func() bool {
					// app should be placed in the admin cluster
					result, err := examples.VerifyHelloHelidonInCluster(adminKubeconfig, true, true, testProjectName, testProjectName)
					if err != nil {
						AbortSuite(fmt.Sprintf("One or more pods are not running in the namespace: %v, error: %v", testNamespace, err))
					}
					return result
				}, waitTimeout, pollingInterval).Should(BeTrue())
			})
		})

		// Ensure that if we change placement again, back to the original managed cluster, everything functions
		// as expected. This is needed because the change of placement to admin cluster and the change of placement to
		// a managed cluster are different, and we want to ensure we test the case where the destination cluster is
		// each of the 2 types - admin and managed
		t.Context("Return the app to Managed Cluster", func() {
			t.It("Apply patch to change placement back to managed cluster", func() {
				Eventually(func() error {
					return examples.ChangePlacementToManagedCluster(adminKubeconfig)
				}, waitTimeout, pollingInterval).ShouldNot(HaveOccurred())
			})

			// GIVEN an admin cluster
			// WHEN the multi-cluster example application has changed placement from admin back to managed cluster
			// THEN expect that the app is not deployed to the admin cluster
			t.It("Admin cluster does not have application placed", func() {
				Eventually(func() bool {
					result, err := examples.VerifyHelloHelidonInCluster(adminKubeconfig, true, false, testProjectName, testNamespace)
					if err != nil {
						AbortSuite(fmt.Sprintf("One or more pods are not running in the namespace: %v, error: %v", testNamespace, err))
					}
					return result
				}, waitTimeout, pollingInterval).Should(BeTrue())
			})

			// GIVEN a managed cluster
			// WHEN the multi-cluster example application has changed placement to this managed cluster
			// THEN expect that the app is now deployed to the cluster
			t.It("Managed cluster again has application placed", func() {
				Eventually(func() bool {
					result, err := examples.VerifyHelloHelidonInCluster(managedKubeconfig, false, true, testProjectName, testNamespace)
					if err != nil {
						AbortSuite(fmt.Sprintf("One or more pods are not running in the namespace: %v, error: %v", testNamespace, err))
					}
					return result
				}, waitTimeout, pollingInterval).Should(BeTrue())
			})
		})
	} else{
		t.Context("Skipped Verifications", Label("f:skip.verify"), func() {
			t.It("Skip Verifications", func() {
				// this function is empty
				// execution of beforesuite must have atleast 1 context specifications
				// skipped verifications of example app
			})
		})
	}
	if !skipUndeploy {
		t.Context("Delete resources", func() {
			t.It("Delete resources on admin cluster", func() {
				Eventually(func() error {
					return cleanUp(adminKubeconfig)
				}, waitTimeout, pollingInterval).ShouldNot(HaveOccurred())
			})

			t.It("Verify deletion on admin cluster", func() {
				Eventually(func() bool {
					return examples.VerifyHelloHelidonDeletedAdminCluster(adminKubeconfig, false, testNamespace, testProjectName)
				}, waitTimeout, pollingInterval).Should(BeTrue())
			})

			t.It("Verify automatic deletion on managed cluster", func() {
				Eventually(func() bool {
					return examples.VerifyHelloHelidonDeletedInManagedCluster(managedKubeconfig, testNamespace, testProjectName)
				}, waitTimeout, pollingInterval).Should(BeTrue())
			})

			t.It("Delete test namespace on managed cluster", func() {
				Eventually(func() error {
					return pkg.DeleteNamespaceInCluster(examples.TestNamespace, managedKubeconfig)
				}, waitTimeout, pollingInterval).ShouldNot(HaveOccurred())
			})

			t.It("Delete test namespace on admin cluster", func() {
				Eventually(func() error {
					return pkg.DeleteNamespaceInCluster(examples.TestNamespace, adminKubeconfig)
				}, waitTimeout, pollingInterval).ShouldNot(HaveOccurred())
			})
		})
	} else {
		t.Context("Skipped Deletion", Label("f:skip.undeploy"), func() {
			t.It("Skip Deletion", func() {
				// this function is empty
				// execution of beforesuite must have atleast 1 context specifications
				// skipped undeployment of example app
			})
		})
	}
})

var _ = t.AfterSuite(func() {
	if failed || !beforeSuitePassed {
		pkg.ExecuteClusterDumpWithEnvVarConfig()
	}
})

func cleanUp(kubeconfigPath string) error {
	start := time.Now()
	if err := pkg.DeleteResourceFromFileInCluster(fmt.Sprintf("examples/multicluster/%s/mc-hello-helidon-app.yaml", sourceDir), kubeconfigPath); err != nil {
		return fmt.Errorf("failed to delete multi-cluster hello-helidon application resource: %v", err)
	}

	if err := pkg.DeleteResourceFromFileInCluster(fmt.Sprintf("examples/multicluster/%s/hello-helidon-comp.yaml", sourceDir), kubeconfigPath); err != nil {
		return fmt.Errorf("failed to delete multi-cluster hello-helidon component resources: %v", err)
	}

	if err := pkg.DeleteResourceFromFileInCluster(fmt.Sprintf("examples/multicluster/%s/verrazzano-project.yaml", sourceDir), kubeconfigPath); err != nil {
		return fmt.Errorf("failed to delete hello-helidon project resource: %v", err)
	}
	metrics.Emit(t.Metrics.With("undeployment_elapsed_time", time.Since(start).Milliseconds()))
	return nil
}<|MERGE_RESOLUTION|>--- conflicted
+++ resolved
@@ -146,10 +146,9 @@
 			}
 		})
 
-<<<<<<< HEAD
 		t.Context("for Logging", Label("f:observability.logging.es"), func() {
-			indexName := "verrazzano-namespace-hello-helidon"
-
+			indexName, err := pkg.GetOpenSearchAppIndexWithKC(testNamespace, adminKubeconfig)
+			Expect(err).To(BeNil())
 			// GIVEN an admin cluster and at least one managed cluster
 			// WHEN the example application has been deployed to the admin cluster
 			// THEN expect the Elasticsearch index for the app exists on the admin cluster Elasticsearch
@@ -158,31 +157,6 @@
 					return pkg.LogIndexFoundInCluster(indexName, adminKubeconfig)
 				}, longWaitTimeout, longPollingInterval).Should(BeTrue(), "Expected to find log index for hello helidon")
 			})
-
-			// GIVEN an admin cluster and at least one managed cluster
-			// WHEN the example application has been deployed to the admin cluster
-			// THEN expect recent Elasticsearch logs for the app exist on the admin cluster Elasticsearch
-			t.It("Verify recent Elasticsearch log record exists on admin cluster", func() {
-				Eventually(func() bool {
-					return pkg.LogRecordFoundInCluster(indexName, time.Now().Add(-24*time.Hour), map[string]string{
-						"kubernetes.labels.app_oam_dev\\/component": "hello-helidon-component",
-						"kubernetes.labels.app_oam_dev\\/name":      "hello-helidon-appconf",
-						"kubernetes.container_name":                 "hello-helidon-container",
-					}, adminKubeconfig)
-				}, longWaitTimeout, longPollingInterval).Should(BeTrue(), "Expected to find a recent log record")
-			})
-=======
-	t.Context("for Logging", Label("f:observability.logging.es"), func() {
-		indexName, err := pkg.GetOpenSearchAppIndexWithKC(testNamespace, adminKubeconfig)
-		Expect(err).To(BeNil())
-		// GIVEN an admin cluster and at least one managed cluster
-		// WHEN the example application has been deployed to the admin cluster
-		// THEN expect the Elasticsearch index for the app exists on the admin cluster Elasticsearch
-		t.It("Verify Elasticsearch index exists on admin cluster", func() {
-			Eventually(func() bool {
-				return pkg.LogIndexFoundInCluster(indexName, adminKubeconfig)
-			}, longWaitTimeout, longPollingInterval).Should(BeTrue(), "Expected to find log index for hello helidon")
->>>>>>> 15cfccf4
 		})
 
 		// GIVEN an admin cluster and at least one managed cluster
