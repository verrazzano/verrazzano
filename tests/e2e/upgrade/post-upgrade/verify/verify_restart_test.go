--- conflicted
+++ resolved
@@ -183,15 +183,7 @@
 						t.Logs.Infof("Skipping disabled component %s", componentName)
 						return true
 					}
-<<<<<<< HEAD
-
-=======
-					isVersionAbove1_4_0, err := pkg.IsVerrazzanoMinVersion("1.4.0", kubeconfigPath)
-					if err != nil {
-						pkg.Log(pkg.Error, fmt.Sprintf("failed to find the verrazzano version: %v", err))
-						return false
-					}
->>>>>>> d9490625
+
 					if deploymentName == "mysql" && isVersionAbove1_4_0 {
 						// skip mysql for version greater than 1.4.0
 						return true
@@ -285,15 +277,7 @@
 						t.Logs.Infof("Skipping disabled component %s", componentName)
 						return true
 					}
-<<<<<<< HEAD
-
-=======
-					isVersionAbove1_4_0, err := pkg.IsVerrazzanoMinVersion("1.4.0", kubeconfigPath)
-					if err != nil {
-						pkg.Log(pkg.Error, fmt.Sprintf("failed to find the verrazzano version: %v", err))
-						return false
-					}
->>>>>>> d9490625
+
 					if stsName == "mysql" && !isVersionAbove1_4_0 {
 						// skip mysql for version less than 1.4.0
 						return true
