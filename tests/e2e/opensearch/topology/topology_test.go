--- conflicted
+++ resolved
@@ -6,10 +6,7 @@
 import (
 	"context"
 	"fmt"
-<<<<<<< HEAD
-=======
 	"strings"
->>>>>>> 68730e4e
 	"time"
 
 	. "github.com/onsi/gomega"
@@ -23,10 +20,7 @@
 	apierrors "k8s.io/apimachinery/pkg/api/errors"
 	metav1 "k8s.io/apimachinery/pkg/apis/meta/v1"
 	"k8s.io/client-go/kubernetes"
-<<<<<<< HEAD
-=======
 	"k8s.io/client-go/rest"
->>>>>>> 68730e4e
 )
 
 const (
