// Copyright (c) 2022, 2023, Oracle and/or its affiliates.
// Licensed under the Universal Permissive License v 1.0 as shown at https://oss.oracle.com/licenses/upl.

package weblogic

import (
	"fmt"
	"net/http"
	"time"

	. "github.com/onsi/ginkgo/v2"
	. "github.com/onsi/gomega"
	"github.com/verrazzano/verrazzano/pkg/k8s/resource"
	"github.com/verrazzano/verrazzano/pkg/k8sutil"
	"github.com/verrazzano/verrazzano/tests/e2e/pkg"
	dump "github.com/verrazzano/verrazzano/tests/e2e/pkg/test/clusterdump"
	"github.com/verrazzano/verrazzano/tests/e2e/pkg/test/framework"
	"github.com/verrazzano/verrazzano/tests/e2e/pkg/test/framework/metrics"
	v1 "k8s.io/api/core/v1"
	"k8s.io/apimachinery/pkg/api/errors"
)

const (
	shortWaitTimeout         = 10 * time.Minute
	shortPollingInterval     = 10 * time.Second
	longPollingInterval      = 20 * time.Second
	imagePullWaitTimeout     = 40 * time.Minute
	imagePullPollingInterval = 30 * time.Second

	appConfiguration  = "tests/testdata/test-applications/weblogic/hello-weblogic/hello-wls-app.yaml"
	compConfiguration = "tests/testdata/test-applications/weblogic/hello-weblogic/hello-wls-comp.yaml"

	appURL         = "hello/weblogic/greetings/message"
	welcomeMessage = "Hello WebLogic"

	wlsUser        = "weblogic"
	wlDomain       = "hellodomain"
	wlsAdminServer = "hellodomain-adminserver"
	trait          = "hello-domain-trait"

	helloDomainRepoCreds     = "hellodomain-repo-credentials"
	helloDomainWeblogicCreds = "hellodomain-weblogic-credentials"
)

var (
	t                  = framework.NewTestFramework("weblogicworkload")
	generatedNamespace = pkg.GenerateNamespace("hello-wls")
	expectedPods       = []string{wlsAdminServer}
	host               = ""
	metricsTest        pkg.MetricsTest
)

var beforeSuite = t.BeforeSuiteFunc(func() {
	if !skipDeploy {
		start := time.Now()
		deployWebLogicApp(namespace)
		metrics.Emit(t.Metrics.With("deployment_elapsed_time", time.Since(start).Milliseconds()))

		t.Logs.Info("Container image pull check")
		Eventually(func() bool {
			return pkg.ContainerImagePullWait(namespace, expectedPods)
		}, imagePullWaitTimeout, imagePullPollingInterval).Should(BeTrue())
	}

	t.Logs.Info("WebLogic Application: check expected admin server pod is running")
	Eventually(func() bool {
		result, err := pkg.PodsRunning(namespace, expectedPods)
		if err != nil {
			AbortSuite(fmt.Sprintf("WebLogic admin server pod is not running in the namespace: %v, error: %v", namespace, err))
		}
		return result
	}, shortWaitTimeout, longPollingInterval).Should(BeTrue(), "Failed to deploy the WebLogic Application: Admin server pod is not ready")

	t.Logs.Info("WebLogic Application: check expected VirtualService is ready")
	Eventually(func() bool {
		result, err := pkg.DoesVirtualServiceExist(namespace, trait)
		if err != nil {
			AbortSuite(fmt.Sprintf("WebLogic VirtualService %s is not running in the namespace: %v, error: %v", trait, namespace, err))
		}
		return result
	}, shortWaitTimeout, longPollingInterval).Should(BeTrue(), "Failed to deploy the WebLogic Application: VirtualService is not ready")

	t.Logs.Info("WebLogic Application: check expected Secrets exist")
	Eventually(func() bool {
		result, err := pkg.DoesSecretExist(namespace, helloDomainWeblogicCreds)
		if err != nil {
			AbortSuite(fmt.Sprintf("WebLogic Secret %s does not exist in the namespace: %v, error: %v", helloDomainWeblogicCreds, namespace, err))
		}
		return result
	}, shortWaitTimeout, longPollingInterval).Should(BeTrue(), "Failed to deploy the WebLogic Application: Secret does not exist")

	Eventually(func() bool {
		result, err := pkg.DoesSecretExist(namespace, helloDomainRepoCreds)
		if err != nil {
			AbortSuite(fmt.Sprintf("WebLogic Secret %s does not exist in the namespace: %v, error: %v", helloDomainRepoCreds, namespace, err))
		}
		return result
	}, shortWaitTimeout, longPollingInterval).Should(BeTrue(), "Failed to deploy the WebLogic Application: Secret does not exist")

	var err error
	// Get the host from the Istio gateway resource.
	start := time.Now()
	t.Logs.Info("WebLogic Application: check expected Gateway is ready")
	Eventually(func() (string, error) {
		host, err = k8sutil.GetHostnameFromGateway(namespace, "")
		return host, err
	}, shortWaitTimeout, shortPollingInterval).Should(Not(BeEmpty()), "Failed to deploy the WebLogic Application: Gateway is not ready")
	metrics.Emit(t.Metrics.With("get_host_name_elapsed_time", time.Since(start).Milliseconds()))

	kubeconfigPath, err := k8sutil.GetKubeConfigLocation()
	metricsTest, err = pkg.NewMetricsTest(kubeconfigPath, map[string]string{})
	if err != nil {
		AbortSuite(fmt.Sprintf("Failed to create the Metrics test object: %v", err))
	}

	beforeSuitePassed = true
})

var _ = BeforeSuite(beforeSuite)

var failed = false
var beforeSuitePassed = false
var _ = t.AfterEach(func() {
	failed = failed || CurrentSpecReport().Failed()
})

var afterSuite = t.AfterSuiteFunc(func() {
	if failed || !beforeSuitePassed {
		dump.CaptureContainerLogs(namespace, wlsAdminServer, "weblogic-server", "/scratch/logs/hello-domain")
		dump.ExecuteBugReport(namespace)
	}
	if !skipUndeploy {
		undeployWebLogicApp()
	}
})

var _ = AfterSuite(afterSuite)

func deployWebLogicApp(namespace string) {
	t.Logs.Info("Deploy WebLogic application")
	wlsPass := pkg.GetRequiredEnvVarOrFail("WEBLOGIC_PSW")
	regServ := pkg.GetRequiredEnvVarOrFail("OCR_REPO")
	regUser := pkg.GetRequiredEnvVarOrFail("OCR_CREDS_USR")
	regPass := pkg.GetRequiredEnvVarOrFail("OCR_CREDS_PSW")

	t.Logs.Info("Create namespace")
	Eventually(func() (*v1.Namespace, error) {
		nsLabels := map[string]string{
			"verrazzano-managed": "true",
			"istio-injection":    istioInjection}
		return pkg.CreateNamespace(namespace, nsLabels)
	}, shortWaitTimeout, shortPollingInterval).ShouldNot(BeNil())

	t.Logs.Info("Create docker-registry secret to enable pulling image from the registry")
	Eventually(func() (*v1.Secret, error) {
		return pkg.CreateDockerSecret(namespace, helloDomainRepoCreds, regServ, regUser, regPass)
	}, shortWaitTimeout, shortPollingInterval).ShouldNot(BeNil())

	t.Logs.Info("Create secret for the WebLogic domain")
	Eventually(func() (*v1.Secret, error) {
		return pkg.CreateCredentialsSecret(namespace, helloDomainWeblogicCreds, wlsUser, wlsPass, nil)
	}, shortWaitTimeout, shortPollingInterval).ShouldNot(BeNil())

	// Note: creating the app config first to verify that default metrics traits are created properly if the app config exists before the components
	t.Logs.Info("Create application resources")
	Eventually(func() error {
		file, err := pkg.FindTestDataFile(appConfiguration)
		if err != nil {
			return err
		}
		return resource.CreateOrUpdateResourceFromFileInGeneratedNamespace(file, namespace)
	}, shortWaitTimeout, shortPollingInterval).ShouldNot(HaveOccurred())

	t.Logs.Info("Create component resources")
	Eventually(func() error {
		file, err := pkg.FindTestDataFile(compConfiguration)
		if err != nil {
			return err
		}
		return resource.CreateOrUpdateResourceFromFileInGeneratedNamespace(file, namespace)
	}, shortWaitTimeout, shortPollingInterval, "Failed to create component resources for WebLogic application").ShouldNot(HaveOccurred())
}

func undeployWebLogicApp() {
	t.Logs.Info("Undeploy WebLogic application")
	t.Logs.Info("Delete application")
	start := time.Now()
	Eventually(func() error {
		file, err := pkg.FindTestDataFile(appConfiguration)
		if err != nil {
			return err
		}
		return resource.DeleteResourceFromFileInGeneratedNamespace(file, namespace)
	}, shortWaitTimeout, shortPollingInterval).ShouldNot(HaveOccurred())

	t.Logs.Info("Delete component")
	Eventually(func() error {
		file, err := pkg.FindTestDataFile(compConfiguration)
		if err != nil {
			return err
		}
		return resource.DeleteResourceFromFileInGeneratedNamespace(file, namespace)
	}, shortWaitTimeout, shortPollingInterval).ShouldNot(HaveOccurred())

	t.Logs.Info("Wait for pod to terminate")
	Eventually(func() bool {
		podsTerminated, _ := pkg.PodsNotRunning(namespace, expectedPods)
		return podsTerminated
	}, shortWaitTimeout, shortPollingInterval).Should(BeTrue())

	t.Logs.Info("Delete namespace")
	Eventually(func() error {
		return pkg.DeleteNamespace(namespace)
	}, shortWaitTimeout, shortPollingInterval).ShouldNot(HaveOccurred())

	t.Logs.Info("Wait for namespace finalizer to be removed")
	Eventually(func() bool {
		return pkg.CheckNamespaceFinalizerRemoved(namespace)
	}, shortWaitTimeout, shortPollingInterval).Should(BeTrue())

	t.Logs.Info("Wait for namespace deletion")
	Eventually(func() bool {
		_, err := pkg.GetNamespace(namespace)
		return err != nil && errors.IsNotFound(err)
	}, shortWaitTimeout, shortPollingInterval).Should(BeTrue())

	metrics.Emit(t.Metrics.With("undeployment_elapsed_time", time.Since(start).Milliseconds()))
}

var _ = t.Describe("Validate deployment of VerrazzanoWebLogicWorkload", Label("f:app-lcm.oam", "f:app-lcm.weblogic-workload"), func() {

	t.Context("Ingress", Label("f:mesh.ingress"), FlakeAttempts(8), func() {
		// Verify the application endpoint is working.
		// GIVEN the sample WebLogic app is deployed
		// WHEN the application endpoint is accessed
		// THEN the expected returned page should contain an expected value.
		t.It("Verify application endpoint is working", func() {
			Eventually(func() (*pkg.HTTPResponse, error) {
				url := fmt.Sprintf("https://%s/%s", host, appURL)
				return pkg.GetWebPage(url, host)
			}, shortWaitTimeout, shortPollingInterval).Should(And(pkg.HasStatus(http.StatusOK), pkg.BodyEquals(welcomeMessage)))
		})
	})

	t.Context("Metrics", Label("f:observability.monitoring.prom"), FlakeAttempts(5), func() {
		kubeconfigPath, err := k8sutil.GetKubeConfigLocation()
		if err != nil {
			Expect(err).To(BeNil(), fmt.Sprintf("Failed to get default kubeconfig path: %s", err.Error()))
		}
		ok, _ := pkg.IsVerrazzanoMinVersion("1.4.0", kubeconfigPath)
		// Verify application Prometheus scraped targets
		// GIVEN the sample WebLogic app is deployed
		// WHEN the application configuration uses a default metrics trait
<<<<<<< HEAD
		// THEN confirm that all the scrape targets are healthy
		t.It("Verify all scrape targets are healthy for the application", func() {
			Eventually(func() (bool, error) {
				var componentNames = []string{"hello-domain"}
				return pkg.ScrapeTargetsHealthy(pkg.GetScrapePools(namespace, "hello-appconf", componentNames, ok))
			}, shortWaitTimeout, shortPollingInterval).Should(BeTrue())
=======
		// THEN confirm that metrics are being collected
		t.It("Retrieve application Prometheus scraped metrics", func() {
			pkg.Concurrently(
				func() {
					Eventually(func() bool {
						return metricsTest.MetricsExist("wls_jvm_process_cpu_load", map[string]string{"weblogic_domainName": wlDomain})
					}, shortWaitTimeout, longPollingInterval).Should(BeTrue())
				},
				func() {
					Eventually(func() bool {
						return metricsTest.MetricsExist("wls_scrape_mbeans_count_total", map[string]string{"weblogic_domainName": wlDomain})
					}, shortWaitTimeout, longPollingInterval).Should(BeTrue())
				},
				func() {
					Eventually(func() bool {
						return metricsTest.MetricsExist("wls_server_state_val", map[string]string{"weblogic_domainName": wlDomain})
					}, shortWaitTimeout, longPollingInterval).Should(BeTrue())
				},
			)
>>>>>>> 87599ebd
		})

		// Verify Istio Prometheus scraped metrics
		// GIVEN the sample WebLogic app is deployed
		// WHEN the application configuration is deployed
		// THEN confirm that Istio metrics are being collected
		if istioInjection == "enabled" {
			t.It("Retrieve Istio Prometheus scraped metrics", func() {
				pkg.Concurrently(
					func() {
						Eventually(func() bool {
							return metricsTest.MetricsExist("istio_tcp_received_bytes_total", map[string]string{"destination_canonical_service": "hello-domain"})
						}, shortWaitTimeout, shortPollingInterval).Should(BeTrue())
					},
					func() {
						Eventually(func() bool {
							return metricsTest.MetricsExist("envoy_cluster_http2_pending_send_bytes", map[string]string{"pod_name": wlsAdminServer})
						}, shortWaitTimeout, longPollingInterval).Should(BeTrue())
					},
				)
			})
		}
	})

	t.Context("WebLogic logging", Label("f:observability.logging.es"), func() {
		var indexName string
		var err error
		Eventually(func() error {
			indexName, err = pkg.GetOpenSearchAppIndex(namespace)
			return err
		}, shortWaitTimeout, shortPollingInterval).Should(BeNil(), "Expected to get OpenSearch App Index")

		// GIVEN a WebLogic application with logging enabled
		// WHEN the Opensearch index is retrieved
		// THEN verify that it is found
		t.It("Verify Opensearch index exists", func() {
			Eventually(func() bool {
				return pkg.LogIndexFound(indexName)
			}, shortWaitTimeout, shortPollingInterval).Should(BeTrue(), "Expected to find log index "+indexName)
		})
		pkg.Concurrently(
			// GIVEN a WebLogic application with logging enabled
			// WHEN the log records are retrieved from the Opensearch index
			// THEN verify that a recent log record of hellodomain-adminserver stdout is found
			func() {
				t.It("Verify recent hellodomain-adminserver log record exists", func() {
					Eventually(func() bool {
						return pkg.LogRecordFound(indexName, time.Now().Add(-24*time.Hour), map[string]string{
							"kubernetes.labels.weblogic_domainUID":  wlDomain,
							"kubernetes.labels.weblogic_serverName": "AdminServer",
							"kubernetes.pod_name":                   wlsAdminServer,
							"kubernetes.container_name":             "weblogic-server",
						})
					}, shortWaitTimeout, shortPollingInterval).Should(BeTrue(), "Expected to find a recent log record")
				})
			},

			// GIVEN a WebLogic application with logging enabled
			// WHEN the log records are retrieved from the Opensearch index
			// THEN verify that a recent log record of hellodomain-adminserver log file is found
			func() {
				t.It("Verify recent hellodomain-adminserver log record exists", func() {
					Eventually(func() bool {
						return pkg.LogRecordFound(indexName, time.Now().Add(-24*time.Hour), map[string]string{
							"kubernetes.labels.weblogic_domainUID":  wlDomain,
							"kubernetes.labels.weblogic_serverName": "AdminServer",
							"kubernetes.pod_name":                   wlsAdminServer,
							"kubernetes.container_name":             "fluentd-stdout-sidecar",
						})
					}, shortWaitTimeout, shortPollingInterval).Should(BeTrue(), "Expected to find a recent log record")
				})
			},
			// GIVEN a WebLogic application with logging enabled
			// WHEN the log records are retrieved from the Opensearch index
			// THEN verify that a recent pattern-matched log record of hellodomain-adminserver stdout is found
			func() {
				t.It("Verify recent pattern-matched AdminServer log record exists", func() {
					Eventually(func() bool {
						return pkg.FindLog(indexName,
							[]pkg.Match{
								{Key: "kubernetes.container_name.keyword", Value: "fluentd-stdout-sidecar"},
								{Key: "subSystem.keyword", Value: "WorkManager"},
								{Key: "serverName.keyword", Value: wlsAdminServer},
								{Key: "serverName2.keyword", Value: "AdminServer"},
								{Key: "message", Value: "standby threads"}},
							[]pkg.Match{})
					}, shortWaitTimeout, longPollingInterval).Should(BeTrue(), "Expected to find a recent log record")
				})
			},
			// GIVEN a WebLogic application with logging enabled
			// WHEN the log records are retrieved from the Opensearch index
			// THEN verify that a recent pattern-matched log record of hellodomain-adminserver stdout is found
			func() {
				t.It("Verify recent pattern-matched AdminServer log record exists", func() {
					Eventually(func() bool {
						return pkg.FindLog(indexName,
							[]pkg.Match{
								{Key: "kubernetes.container_name.keyword", Value: "fluentd-stdout-sidecar"},
								{Key: "subSystem", Value: "WorkManager"},
								{Key: "serverName", Value: wlsAdminServer},
								{Key: "serverName2", Value: "AdminServer"},
								{Key: "message", Value: "Self-tuning"}},
							[]pkg.Match{})
					}, shortWaitTimeout, longPollingInterval).Should(BeTrue(), "Expected to find a recent log record")
				})
			},
		)
	})
})<|MERGE_RESOLUTION|>--- conflicted
+++ resolved
@@ -251,34 +251,12 @@
 		// Verify application Prometheus scraped targets
 		// GIVEN the sample WebLogic app is deployed
 		// WHEN the application configuration uses a default metrics trait
-<<<<<<< HEAD
 		// THEN confirm that all the scrape targets are healthy
 		t.It("Verify all scrape targets are healthy for the application", func() {
 			Eventually(func() (bool, error) {
 				var componentNames = []string{"hello-domain"}
 				return pkg.ScrapeTargetsHealthy(pkg.GetScrapePools(namespace, "hello-appconf", componentNames, ok))
 			}, shortWaitTimeout, shortPollingInterval).Should(BeTrue())
-=======
-		// THEN confirm that metrics are being collected
-		t.It("Retrieve application Prometheus scraped metrics", func() {
-			pkg.Concurrently(
-				func() {
-					Eventually(func() bool {
-						return metricsTest.MetricsExist("wls_jvm_process_cpu_load", map[string]string{"weblogic_domainName": wlDomain})
-					}, shortWaitTimeout, longPollingInterval).Should(BeTrue())
-				},
-				func() {
-					Eventually(func() bool {
-						return metricsTest.MetricsExist("wls_scrape_mbeans_count_total", map[string]string{"weblogic_domainName": wlDomain})
-					}, shortWaitTimeout, longPollingInterval).Should(BeTrue())
-				},
-				func() {
-					Eventually(func() bool {
-						return metricsTest.MetricsExist("wls_server_state_val", map[string]string{"weblogic_domainName": wlDomain})
-					}, shortWaitTimeout, longPollingInterval).Should(BeTrue())
-				},
-			)
->>>>>>> 87599ebd
 		})
 
 		// Verify Istio Prometheus scraped metrics
