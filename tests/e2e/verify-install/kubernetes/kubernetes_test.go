// Copyright (c) 2020, 2021, Oracle and/or its affiliates.
// Licensed under the Universal Permissive License v 1.0 as shown at https://oss.oracle.com/licenses/upl.

package kubernetes_test

import (
	"time"

	"github.com/onsi/ginkgo"
	ginkgoExt "github.com/onsi/ginkgo/extensions/table"
	"github.com/onsi/gomega"
	"github.com/verrazzano/verrazzano/tests/e2e/pkg"
	v1 "k8s.io/api/core/v1"
)

var waitTimeout = 15 * time.Minute
var pollingInterval = 30 * time.Second
var expectedPodsCattleSystem = []string{
	"rancher"}

var expectedPodsKeycloak = []string{
	"mysql",
	"keycloak"}

var expectedPodsCertManager = []string{
	"cert-manager"}

var expectedPodsIngressNginx = []string{
	"ingress-controller-ingress-nginx-controller",
	"ingress-controller-ingress-nginx-defaultbackend"}

var expectedNonVMIPodsVerrazzanoSystem = []string{
	"verrazzano-monitoring-operator",
	"verrazzano-operator",
}

// comment out while debugging so it does not break master
//"vmi-system-prometheus",
//"vmi-system-prometheus-gw"}

var _ = ginkgo.Describe("Kubernetes Cluster",
	func() {
<<<<<<< HEAD
		var isManagedClusterProfile = pkg.IsManagedClusterProfile()
=======
		isManagedClusterProfile := pkg.IsManagedClusterProfile()
		isProdProfile := pkg.IsProdProfile()

>>>>>>> 4604dff8
		ginkgo.It("has the expected number of nodes",
			func() {
				nodes := pkg.ListNodes()
				gomega.Expect(len(nodes.Items)).To(gomega.BeNumerically(">=", 1))

				// dump out node data to file
				logData := ""
				for i := range nodes.Items {
					logData = logData + nodes.Items[i].ObjectMeta.Name + "\n"
				}
			})

		ginkgo.It("has the expected namespaces",
			func() {
				namespaces := pkg.ListNamespaces()
				if isManagedClusterProfile {
					gomega.Expect(nsListContains(namespaces.Items, "cattle-global-data")).To(gomega.BeFalse())
					gomega.Expect(nsListContains(namespaces.Items, "cattle-global-nt")).To(gomega.BeFalse())
					gomega.Expect(nsListContains(namespaces.Items, "cattle-system")).To(gomega.BeFalse())
				} else {
					gomega.Expect(nsListContains(namespaces.Items, "cattle-global-data")).To(gomega.BeTrue())
					gomega.Expect(nsListContains(namespaces.Items, "cattle-global-nt")).To(gomega.BeTrue())
					gomega.Expect(nsListContains(namespaces.Items, "cattle-system")).To(gomega.BeTrue())
					gomega.Expect(nsListContains(namespaces.Items, "local")).To(gomega.BeTrue())
				}
				gomega.Expect(nsListContains(namespaces.Items, "istio-system")).To(gomega.Equal(true))
				gomega.Expect(nsListContains(namespaces.Items, "gitlab")).To(gomega.Equal(false))
				gomega.Expect(nsListContains(namespaces.Items, "keycloak")).To(gomega.Equal(true))
				gomega.Expect(nsListContains(namespaces.Items, "verrazzano-system")).To(gomega.Equal(true))
				gomega.Expect(nsListContains(namespaces.Items, "verrazzano-mc")).To(gomega.Equal(true))
				gomega.Expect(nsListContains(namespaces.Items, "cert-manager")).To(gomega.Equal(true))
				gomega.Expect(nsListContains(namespaces.Items, "ingress-nginx")).To(gomega.Equal(true))

				// dump out namespace data to file
				logData := ""
				for i := range namespaces.Items {
					logData = logData + namespaces.Items[i].Name + "\n"
				}
			})

		ginkgoExt.DescribeTable("deployed Verrazzano components",
			func(name string, expected bool) {
				gomega.Expect(vzComponentPresent(name, "verrazzano-system")).To(gomega.Equal(expected))
			},
			ginkgoExt.Entry("includes verrazzano-operator", "verrazzano-operator", true),
			ginkgoExt.Entry("does not include verrazzano-web", "verrazzano-web", false),
			ginkgoExt.Entry("includes verrazzano-console", "verrazzano-console", !isManagedClusterProfile),
			ginkgoExt.Entry("does not include verrazzano-ldap", "verrazzano-ldap", false),
			ginkgoExt.Entry("does not include verrazzano-cluster-operator", "verrazzano-cluster-operator", false),
			ginkgoExt.Entry("includes verrazzano-monitoring-operator", "verrazzano-monitoring-operator", true),
		)

		ginkgoExt.DescribeTable("deployed cert-manager components",
			func(name string, expected bool) {
				gomega.Expect(vzComponentPresent(name, "cert-manager")).To(gomega.Equal(expected))
			},
			ginkgoExt.Entry("includes cert-manager", "cert-manager", true),
			ginkgoExt.Entry("does not include cert-manager-cainjector", "cert-manager-cainjector", false),
		)

		ginkgoExt.DescribeTable("deployed ingress components",
			func(name string, expected bool) {
				gomega.Expect(vzComponentPresent(name, "ingress-nginx")).To(gomega.Equal(expected))
			},
			ginkgoExt.Entry("includes ingress-controller-ingress-nginx-controller", "ingress-controller-ingress-nginx-controller", true),
		)

		ginkgoExt.DescribeTable("deployed keycloak components",
			func(name string, expected bool) {
				gomega.Expect(vzComponentPresent(name, "keycloak")).To(gomega.Equal(expected))
			},
			ginkgoExt.Entry("includes ssoproxycontroller", "ssoproxycontroller", false),
		)

		if isManagedClusterProfile {
			ginkgoExt.DescribeTable("rancher components are not deployed",
				func(name string, expected bool) {
					gomega.Expect(vzComponentPresent(name, "cattle-system")).To(gomega.BeFalse())
				},
				ginkgoExt.Entry("includes rancher", "rancher", false),
				ginkgoExt.Entry("includes rancher-agent", "cattle-node-agent", false),
				ginkgoExt.Entry("includes rancher-agent", "cattle-cluster-agent", false),
			)
		} else {
			ginkgoExt.DescribeTable("deployed rancher components",
				func(name string, expected bool) {
					gomega.Expect(vzComponentPresent(name, "cattle-system")).To(gomega.Equal(expected))
				},
				ginkgoExt.Entry("includes rancher", "rancher", true),
				ginkgoExt.Entry("includes rancher-agent", "cattle-node-agent", true),
				ginkgoExt.Entry("includes rancher-agent", "cattle-cluster-agent", true),
			)
		}

<<<<<<< HEAD
		isProdProfile := pkg.IsProdProfile()
=======
>>>>>>> 4604dff8
		ginkgoExt.DescribeTable("deployed VMI components",
			func(name string, expected bool) {
				gomega.Expect(vzComponentPresent(name, "verrazzano-system")).To(gomega.Equal(expected))
			},
			ginkgoExt.Entry("includes prometheus", "vmi-system-prometheus", true),
			ginkgoExt.Entry("includes prometheus-gw", "vmi-system-prometheus-gw", true),
			ginkgoExt.Entry("includes es-ingest", "vmi-system-es-ingest", isProdProfile),
			ginkgoExt.Entry("includes es-data", "vmi-system-es-data", isProdProfile),
			ginkgoExt.Entry("includes es-master", "vmi-system-es-master", !isManagedClusterProfile),
			ginkgoExt.Entry("includes es-kibana", "vmi-system-kibana", !isManagedClusterProfile),
			ginkgoExt.Entry("includes es-grafana", "vmi-system-grafana", !isManagedClusterProfile),
			ginkgoExt.Entry("includes verrazzano-console", "verrazzano-console", !isManagedClusterProfile),
		)

		ginkgo.It("Expected pods are running",
			func() {
				pkg.Concurrently(
					func() {
						// The test above asserts the namespace cattle-system doesn't exist for managed-cluster profile,
						// so the following check is not enabled for that profile.
						if !isManagedClusterProfile {
							gomega.Eventually(pkg.PodsRunning("cattle-system", expectedPodsCattleSystem), waitTimeout, pollingInterval).
								Should(gomega.BeTrue())
						}
					},
					func() {
						gomega.Eventually(pkg.PodsRunning("keycloak", expectedPodsKeycloak), waitTimeout, pollingInterval).
							Should(gomega.BeTrue())
					},
					func() {
						gomega.Eventually(pkg.PodsRunning("cert-manager", expectedPodsCertManager), waitTimeout, pollingInterval).
							Should(gomega.BeTrue())
					},
					func() {
						gomega.Eventually(pkg.PodsRunning("ingress-nginx", expectedPodsIngressNginx), waitTimeout, pollingInterval).
							Should(gomega.BeTrue())
					},
					func() {
						gomega.Eventually(pkg.PodsRunning("verrazzano-system", expectedNonVMIPodsVerrazzanoSystem), waitTimeout, pollingInterval).
							Should(gomega.BeTrue())
					},
				)
			})
	})

func nsListContains(list []v1.Namespace, target string) bool {
	for i := range list {
		if list[i].Name == target {
			return true
		}
	}
	return false
}

func vzComponentPresent(name string, namespace string) bool {
	return pkg.DoesPodExist(namespace, name)
}<|MERGE_RESOLUTION|>--- conflicted
+++ resolved
@@ -40,13 +40,9 @@
 
 var _ = ginkgo.Describe("Kubernetes Cluster",
 	func() {
-<<<<<<< HEAD
-		var isManagedClusterProfile = pkg.IsManagedClusterProfile()
-=======
 		isManagedClusterProfile := pkg.IsManagedClusterProfile()
 		isProdProfile := pkg.IsProdProfile()
 
->>>>>>> 4604dff8
 		ginkgo.It("has the expected number of nodes",
 			func() {
 				nodes := pkg.ListNodes()
@@ -141,10 +137,6 @@
 			)
 		}
 
-<<<<<<< HEAD
-		isProdProfile := pkg.IsProdProfile()
-=======
->>>>>>> 4604dff8
 		ginkgoExt.DescribeTable("deployed VMI components",
 			func(name string, expected bool) {
 				gomega.Expect(vzComponentPresent(name, "verrazzano-system")).To(gomega.Equal(expected))
