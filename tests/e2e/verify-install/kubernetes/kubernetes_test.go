--- conflicted
+++ resolved
@@ -118,22 +118,12 @@
 			ginkgoExt.Entry("includes ssoproxycontroller", "ssoproxycontroller", false),
 		)
 
-<<<<<<< HEAD
-		ginkgoExt.DescribeTable("deployed rancher components",
-			func(name string, expected bool) {
-				gomega.Expect(vzComponentPresent(name, "cattle-system")).To(gomega.Equal(expected))
-			},
-			ginkgoExt.Entry("includes rancher", "rancher", true),
-		)
-=======
 		if isManagedClusterProfile {
 			ginkgoExt.DescribeTable("rancher components are not deployed",
 				func(name string, expected bool) {
 					gomega.Expect(vzComponentPresent(name, "cattle-system")).To(gomega.BeFalse())
 				},
 				ginkgoExt.Entry("includes rancher", "rancher", false),
-				ginkgoExt.Entry("includes rancher-agent", "cattle-node-agent", false),
-				ginkgoExt.Entry("includes rancher-agent", "cattle-cluster-agent", false),
 			)
 		} else {
 			ginkgoExt.DescribeTable("deployed rancher components",
@@ -141,11 +131,8 @@
 					gomega.Expect(vzComponentPresent(name, "cattle-system")).To(gomega.Equal(expected))
 				},
 				ginkgoExt.Entry("includes rancher", "rancher", true),
-				ginkgoExt.Entry("includes rancher-agent", "cattle-node-agent", true),
-				ginkgoExt.Entry("includes rancher-agent", "cattle-cluster-agent", true),
 			)
 		}
->>>>>>> 49e25969
 
 		ginkgoExt.DescribeTable("deployed VMI components",
 			func(name string, expected bool) {
