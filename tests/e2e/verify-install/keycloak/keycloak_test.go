--- conflicted
+++ resolved
@@ -124,12 +124,7 @@
 		Fail(fmt.Sprintf("Failed to get default kubeconfig path: %s", err.Error()))
 	}
 	isKeycloakEnabled = pkg.IsKeycloakEnabled(kubeconfigPath)
-<<<<<<< HEAD
 	isMinVersion140, err = pkg.IsVerrazzanoMinVersionEventually("1.4.0", kubeconfigPath)
-	isMinVersion150, err = pkg.IsVerrazzanoMinVersionEventually("1.5.0", kubeconfigPath)
-=======
-	isMinVersion140, err = pkg.IsVerrazzanoMinVersion("1.4.0", kubeconfigPath)
->>>>>>> 42697a3f
 	if err != nil {
 		Fail(err.Error())
 	}
