// Copyright (c) 2021, 2022, Oracle and/or its affiliates.
// Licensed under the Universal Permissive License v 1.0 as shown at https://oss.oracle.com/licenses/upl.

package keycloak

import (
	"encoding/json"
	"fmt"
	"os/exec"
	"path"
	"strings"
	"time"

	. "github.com/onsi/ginkgo/v2"
	. "github.com/onsi/gomega"
	"github.com/verrazzano/verrazzano/pkg/k8sutil"
	"github.com/verrazzano/verrazzano/tests/e2e/pkg"
	"github.com/verrazzano/verrazzano/tests/e2e/pkg/test/framework"
	corev1 "k8s.io/api/core/v1"
	"k8s.io/apimachinery/pkg/api/errors"
)

const (
	waitTimeout       = 10 * time.Minute
	pollingInterval   = 30 * time.Second
	keycloakNamespace = "keycloak"
	vzUser            = "verrazzano"
	vzSysRealm        = "verrazzano-system"
	realmMgmt         = "realm-management"
	viewUsersRole     = "view-users"
	osdURI            = "opensearchdashboards.vmi.system."
	osURI             = "opensearch.vmi.system."
	grafanaURI        = "grafana.vmi.system."
	prometheusURI     = "prometheus.vmi.system."
	kialiURI          = "kiali.vmi.system."
	verrazzanoURI     = "verrazzano."
	rancherURI        = "rancher."
)

// KeycloakClients represents an array of clients currently configured in Keycloak
type KeycloakClients []struct {
	ID       string `json:"id"`
	ClientID string `json:"clientId"`
}

// keycloakRoles represents an array of role names configured in Keycloak
type keycloakRoles []struct {
	Name string `json:"name"`
}

type Client struct {
	ID                        string   `json:"id"`
	ClientID                  string   `json:"clientId"`
	SurrogateAuthRequired     bool     `json:"surrogateAuthRequired"`
	Enabled                   bool     `json:"enabled"`
	AlwaysDisplayInConsole    bool     `json:"alwaysDisplayInConsole"`
	ClientAuthenticatorType   string   `json:"clientAuthenticatorType"`
	RedirectUris              []string `json:"redirectUris"`
	WebOrigins                []string `json:"webOrigins"`
	NotBefore                 int      `json:"notBefore"`
	BearerOnly                bool     `json:"bearerOnly"`
	ConsentRequired           bool     `json:"consentRequired"`
	StandardFlowEnabled       bool     `json:"standardFlowEnabled"`
	ImplicitFlowEnabled       bool     `json:"implicitFlowEnabled"`
	DirectAccessGrantsEnabled bool     `json:"directAccessGrantsEnabled"`
	ServiceAccountsEnabled    bool     `json:"serviceAccountsEnabled"`
	PublicClient              bool     `json:"publicClient"`
	FrontchannelLogout        bool     `json:"frontchannelLogout"`
	Protocol                  string   `json:"protocol"`
	Attributes                struct {
		SamlAssertionSignature                string `json:"saml.assertion.signature"`
		SamlForcePostBinding                  string `json:"saml.force.post.binding"`
		SamlMultivaluedRoles                  string `json:"saml.multivalued.roles"`
		SamlEncrypt                           string `json:"saml.encrypt"`
		SamlServerSignature                   string `json:"saml.server.signature"`
		SamlServerSignatureKeyinfoExt         string `json:"saml.server.signature.keyinfo.ext"`
		ExcludeSessionStateFromAuthResponse   string `json:"exclude.session.state.from.auth.response"`
		SamlForceNameIDFormat                 string `json:"saml_force_name_id_format"`
		SamlClientSignature                   string `json:"saml.client.signature"`
		TLSClientCertificateBoundAccessTokens string `json:"tls.client.certificate.bound.access.tokens"`
		SamlAuthnstatement                    string `json:"saml.authnstatement"`
		DisplayOnConsentScreen                string `json:"display.on.consent.screen"`
		PkceCodeChallengeMethod               string `json:"pkce.code.challenge.method"`
		SamlOnetimeuseCondition               string `json:"saml.onetimeuse.condition"`
	} `json:"attributes"`
	AuthenticationFlowBindingOverrides struct {
	} `json:"authenticationFlowBindingOverrides"`
	FullScopeAllowed          bool `json:"fullScopeAllowed"`
	NodeReRegistrationTimeout int  `json:"nodeReRegistrationTimeout"`
	ProtocolMappers           []struct {
		ID              string `json:"id"`
		Name            string `json:"name"`
		Protocol        string `json:"protocol"`
		ProtocolMapper  string `json:"protocolMapper"`
		ConsentRequired bool   `json:"consentRequired"`
		Config          struct {
			Multivalued        string `json:"multivalued"`
			UserinfoTokenClaim string `json:"userinfo.token.claim"`
			UserAttribute      string `json:"user.attribute"`
			IDTokenClaim       string `json:"id.token.claim"`
			AccessTokenClaim   string `json:"access.token.claim"`
			ClaimName          string `json:"claim.name"`
			JSONTypeLabel      string `json:"jsonType.label"`
		} `json:"config,omitempty"`
	} `json:"protocolMappers"`
	DefaultClientScopes  []string `json:"defaultClientScopes"`
	OptionalClientScopes []string `json:"optionalClientScopes"`
	Access               struct {
		View      bool `json:"view"`
		Configure bool `json:"configure"`
		Manage    bool `json:"manage"`
	} `json:"access"`
}

var volumeClaims map[string]*corev1.PersistentVolumeClaim

var t = framework.NewTestFramework("keycloak")

var isMinVersion140 bool
var isMinVersion150 bool
var isKeycloakEnabled bool

var _ = t.BeforeSuite(func() {
	Eventually(func() (map[string]*corev1.PersistentVolumeClaim, error) {
		var err error
		volumeClaims, err = pkg.GetPersistentVolumeClaims(keycloakNamespace)
		return volumeClaims, err
	}, waitTimeout, pollingInterval).ShouldNot(BeNil())

	kubeconfigPath, err := k8sutil.GetKubeConfigLocation()
	if err != nil {
		Fail(fmt.Sprintf("Failed to get default kubeconfig path: %s", err.Error()))
	}
	isKeycloakEnabled = pkg.IsKeycloakEnabled(kubeconfigPath)
<<<<<<< HEAD
	isMinVersion140, err = pkg.IsVerrazzanoMinVersionEventually("1.4.0", kubeconfigPath)
=======
	isMinVersion140, err = pkg.IsVerrazzanoMinVersion("1.4.0", kubeconfigPath)
	isMinVersion150, err = pkg.IsVerrazzanoMinVersion("1.5.0", kubeconfigPath)
>>>>>>> da2c9b84
	if err != nil {
		Fail(err.Error())
	}
})

var _ = t.AfterEach(func() {})

var _ = t.Describe("Test Keycloak configuration.", Label("f:platform-lcm.install"), func() {
	var _ = t.Context("Verify", func() {
		isManagedClusterProfile := pkg.IsManagedClusterProfile()
		t.It("master realm password policy", func() {
			if !isManagedClusterProfile {
				// GIVEN the password policy setup for the master realm during installation
				// WHEN valid and invalid password changes are attempted
				// THEN verify valid passwords are accepted and invalid passwords are rejected.
				Eventually(verifyKeycloakMasterRealmPasswordPolicyIsCorrect, waitTimeout, pollingInterval).Should(BeTrue())
			}
		})
		t.It("verrazzano-system realm password policy", func() {
			if !isManagedClusterProfile {
				// GIVEN the password policy setup for the verrazzano-system realm during installation
				// WHEN valid and invalid password changes are attempted
				// THEN verify valid passwords are accepted and invalid passwords are rejected.
				Eventually(verifyKeycloakVerrazzanoRealmPasswordPolicyIsCorrect, waitTimeout, pollingInterval).Should(BeTrue())
			}
		})
	})
})

var _ = t.Describe("Verify", Label("f:platform-lcm.install"), func() {
	var _ = t.Context("MySQL Persistent Volumes in namespace keycloak based on", func() {
		kubeconfigPath, _ := k8sutil.GetKubeConfigLocation()

		size := "8Gi" // based on values set in platform-operator/thirdparty/charts/mysql
		if ok, _ := pkg.IsVerrazzanoMinVersionEventually("1.5.0", kubeconfigPath); ok {
			size = "2Gi"
		}
		override, _ := pkg.GetEffectiveKeyCloakPersistenceOverride(kubeconfigPath)
		if override != nil {
			size = override.Spec.Resources.Requests.Storage().String()
		}

		claimName := "mysql"
		if ok, _ := pkg.IsVerrazzanoMinVersionEventually("1.5.0", kubeconfigPath); ok {
			claimName = "datadir-mysql-0"
		}

		if pkg.IsDevProfile() {
			expectedKeyCloakPVCs := 0
			is15, _ := pkg.IsVerrazzanoMinVersionEventually("1.5.0", kubeconfigPath)
			if is15 {
				expectedKeyCloakPVCs = 1
			}
			if override != nil {
				expectedKeyCloakPVCs = 1
			}
			t.It("Dev install profile", func() {
				// There is no Persistent Volume for MySQL in a dev install
				Expect(len(volumeClaims)).To(Equal(expectedKeyCloakPVCs))
				if expectedKeyCloakPVCs > 0 {
					assertPersistentVolume(claimName, size)
				}
			})
		} else if pkg.IsManagedClusterProfile() {
			t.It("Managed Cluster install profile and verify namespace keycloak doesn't exist", func() {
				// There is no keycloak namespace in a managed cluster install
				Eventually(func() bool {
					_, err := pkg.GetNamespace(keycloakNamespace)
					return err != nil && errors.IsNotFound(err)
				}, waitTimeout, pollingInterval).Should(BeTrue())
			})
		} else if pkg.IsProdProfile() {
			t.It("Prod install profile", func() {
				// Expect the number of claims to be equal to the number of MySQL replicas
				mysqlStatefulSet, err := pkg.GetStatefulSet("keycloak", "mysql")
				Expect(err).ShouldNot(HaveOccurred(), "Unexpected error obtaining MySQL statefulset")
				expectedClaims := int(mysqlStatefulSet.Status.Replicas)
				Expect(len(volumeClaims)).To(Equal(expectedClaims))
				assertPersistentVolume(claimName, size)
			})
		}
	})
})

var _ = t.Describe("Verify Keycloak", Label("f:platform-lcm.install"), func() {
	var _ = t.Context("redirect and weborigins URIs", func() {
		pkg.MinVersionSpec("Verify redirect and weborigins URIs", "1.1.0",
			func() {
				isManagedClusterProfile := pkg.IsManagedClusterProfile()
				if !isManagedClusterProfile {
					// GIVEN installation/upgrade of Keycloak has happened
					// THEN verify that the correct redirect and weborigins URIs are created for verrazzano
					Eventually(verifyKeycloakClientURIs, waitTimeout, pollingInterval).Should(BeTrue())
				}
			})
	})
})

var _ = t.Describe("Verify client role", Label("f:platform-lcm.install"), func() {
	t.It("Verify clients role for verrazzano user", func() {
		isManagedClusterProfile := pkg.IsManagedClusterProfile()
		// verrazzano user has the view-user role, starting from v1.4.0
		if isKeycloakEnabled && isMinVersion140 && !isManagedClusterProfile {
			Eventually(func() bool {
				return verifyUserClientRole(vzUser, viewUsersRole)
			}, waitTimeout, pollingInterval).Should(BeTrue())
		} else {
			t.Logs.Info("Skipping client role verification")
		}
	})
})

func verifyKeycloakVerrazzanoRealmPasswordPolicyIsCorrect() bool {
	return verifyKeycloakRealmPasswordPolicyIsCorrect("verrazzano-system")
}

func verifyKeycloakMasterRealmPasswordPolicyIsCorrect() bool {
	return verifyKeycloakRealmPasswordPolicyIsCorrect("master")
}

func verifyKeycloakRealmPasswordPolicyIsCorrect(realm string) bool {
	kc, err := pkg.NewKeycloakAdminRESTClient()
	if err != nil {
		t.Logs.Error(fmt.Printf("Failed to create Keycloak REST client: %v\n", err))
		return false
	}

	var realmData map[string]interface{}
	realmData, err = kc.GetRealm(realm)
	if err != nil {
		t.Logs.Error(fmt.Printf("Failed to get realm %s\n", realm))
		return false
	}
	if realmData["passwordPolicy"] == nil {
		t.Logs.Error(fmt.Printf("Failed to find password policy for realm: %s\n", realm))
		return false
	}
	policy := realmData["passwordPolicy"].(string)
	if len(policy) == 0 || !strings.Contains(policy, "length") {
		t.Logs.Error(fmt.Printf("Failed to find password policy for realm: %s\n", realm))
		return false
	}

	salt := time.Now().Format("20060102150405.000000000")
	userName := fmt.Sprintf("test-user-%s", salt)
	firstName := fmt.Sprintf("test-first-%s", salt)
	lastName := fmt.Sprintf("test-last-%s", salt)
	validPassword := fmt.Sprintf("test-password-12-!@-AB-%s", salt)
	userURL, err := kc.CreateUser(realm, userName, firstName, lastName, validPassword)
	if err != nil {
		t.Logs.Error(fmt.Printf("Failed to create user %s/%s: %v\n", realm, userName, err))
		return false
	}
	userID := path.Base(userURL)
	defer func() {
		err = kc.DeleteUser(realm, userID)
		if err != nil {
			t.Logs.Info(fmt.Printf("Failed to delete user %s/%s: %v\n", realm, userID, err))
		}
	}()
	err = kc.SetPassword(realm, userID, "invalid")
	if err == nil {
		t.Logs.Error(fmt.Printf("Should not have been able to set password for %s/%s\n", realm, userID))
		return false
	}
	newValidPassword := fmt.Sprintf("test-new-password-12-!@-AB-%s", salt)
	err = kc.SetPassword(realm, userID, newValidPassword)
	if err != nil {
		t.Logs.Error(fmt.Printf("Failed to set password for %s/%s: %v\n", realm, userID, err))
		return false
	}
	return true
}

func verifyKeycloakClientURIs() bool {
	var keycloakClients KeycloakClients

	// Login to Keycloak
	if !loginKeycloak() {
		return false
	}

	// Get the Client ID JSON array
	cmd := exec.Command("kubectl", "exec", "keycloak-0", "-n", "keycloak", "-c", "keycloak", "--", "/opt/jboss/keycloak/bin/kcadm.sh", "get", "clients", "-r", "verrazzano-system", "--fields", "id,clientId")
	out, err := cmd.Output()
	if err != nil {
		t.Logs.Error(fmt.Printf("Error retrieving ID for client ID, zero length: %s\n", err))
		return false
	}

	if len(string(out)) == 0 {
		t.Logs.Error(fmt.Print("Error retrieving Clients JSON from Keycloak, zero length, zero length\n"))
		return false
	}

	err = json.Unmarshal([]byte(out), &keycloakClients)
	if err != nil {
		t.Logs.Error(fmt.Sprintf("error unmarshalling keycloak client json %v", err.Error()))
		return false
	}

	// Verify Num URIs per product endpoint
	kubeconfigPath, err := k8sutil.GetKubeConfigLocation()
	if err != nil {
		t.Logs.Error(fmt.Printf("Error retrieving Kubeconfig Path: %s\n", err))
		return false
	}
	env, err := pkg.GetEnvName(kubeconfigPath)
	if err != nil {
		t.Logs.Error(fmt.Printf("Error retrieving Verrazzano Env: %s\n", err))
		return false
	}

	keycloakClient, err := getKeycloakClientByClientID(keycloakClients, "verrazzano-pkce")
	if err != nil {
		t.Logs.Error(fmt.Printf("Error retrieving Verrazzano pkce client: %s\n", err))
		return false
	}

	if !verifyVerrazzanoPKCEClientURIs(keycloakClient, env) {
		return false
	}

	if isMinVersion140 {
		keycloakClient, err = getKeycloakClientByClientID(keycloakClients, "rancher")
		if err != nil {
			t.Logs.Error(fmt.Printf("Error retrieving Verrazzano rancher client: %s\n", err))
			return false
		}

		if !verifyRancherClientURIs(keycloakClient, env) {
			return false
		}
	}

	return true
}

func assertPersistentVolume(key string, size string) {
	Expect(volumeClaims).To(HaveKey(key))
	pvc := volumeClaims[key]
	Expect(pvc.Spec.Resources.Requests.Storage().String()).To(Equal(size))
}

func verifyURIs(uriArray []string, name string, numToFind int) bool {
	ctr := 0
	for _, uri := range uriArray {
		if strings.Contains(uri, name) {
			ctr++
		}
	}
	return ctr == numToFind
}

func getKeycloakClientByClientID(keycloakClients KeycloakClients, clientID string) (*Client, error) {
	// Extract the id associated with ClientID
	var keycloakClient Client
	var id = ""
	for _, client := range keycloakClients {
		if client.ClientID == clientID {
			id = client.ID
			t.Logs.Info(fmt.Printf("Keycloak Clients ID found = %s\n", id))
		}
	}
	if id == "" {
		err := fmt.Errorf("error retrieving ID for Keycloak user, zero length")
		t.Logs.Error(err.Error())
		return nil, err
	}

	// Get the client Info
	client := "clients/" + id
	cmd := exec.Command("kubectl", "exec", "keycloak-0", "-n", "keycloak", "-c", "keycloak", "--", "/opt/jboss/keycloak/bin/kcadm.sh", "get", client, "-r", "verrazzano-system")
	out, err := cmd.Output()
	if err != nil {
		err := fmt.Errorf("error retrieving clientID json: %s", err)
		t.Logs.Error(err.Error())
		return nil, err
	}

	if len(string(out)) == 0 {
		err := fmt.Errorf("error retrieving client json from keycloak, zero length")
		t.Logs.Error(err.Error())
		return nil, err
	}

	err = json.Unmarshal([]byte(out), &keycloakClient)
	if err != nil {
		err := fmt.Errorf("error unmarshalling keycloak client %s", err.Error())
		t.Logs.Error(err.Error())
		return nil, err
	}

	return &keycloakClient, nil
}

func verifyVerrazzanoPKCEClientURIs(keycloakClient *Client, env string) bool {
	// Verify Correct number of RedirectURIs
	// 13 redirect Uris for new installation
	// 17 redirect Uris for upgrade from older versions. The urls are deprecated ingress hosts.
	if isMinVersion150 {
		if !(len(keycloakClient.RedirectUris) == 17 || len(keycloakClient.RedirectUris) == 13) {
			t.Logs.Error(fmt.Printf("Incorrect Number of Redirect URIs returned for client %+v\n", keycloakClient.RedirectUris))
			return false
		}
	} else if !isMinVersion150 && len(keycloakClient.RedirectUris) != 13 {
		t.Logs.Error(fmt.Printf("Incorrect Number of Redirect URIs returned for client %+v\n", keycloakClient.RedirectUris))
		return false
	}

	// Verify Correct number of WebOrigins
	if isMinVersion150 {
		if !(len(keycloakClient.WebOrigins) == 9 || len(keycloakClient.WebOrigins) == 7) {
			t.Logs.Error(fmt.Printf("Incorrect Number of WebOrigins returned for client %+v\n", keycloakClient.WebOrigins))
			return false
		}
	} else if !isMinVersion150 && len(keycloakClient.WebOrigins) != 7 {
		t.Logs.Error(fmt.Printf("Incorrect Number of WebOrigins returned for client %+v\n", keycloakClient.WebOrigins))
		return false
	}

	// Kiali
	if !verifyURIs(keycloakClient.RedirectUris, kialiURI+env, 2) {
		t.Logs.Error(fmt.Printf("Expected 2 Kiali redirect URIs. Found %+v\n", keycloakClient.RedirectUris))
		return false
	}

	if !verifyURIs(keycloakClient.WebOrigins, kialiURI+env, 1) {
		t.Logs.Error(fmt.Printf("Expected 1 Kiali weborigin URIs. Found %+v\n", keycloakClient.RedirectUris))
		return false
	}

	// Prometheus
	if !verifyURIs(keycloakClient.RedirectUris, prometheusURI+env, 2) {
		t.Logs.Error(fmt.Printf("Expected 2 Prometheus redirect URIs. Found %+v\n", keycloakClient.RedirectUris))
		return false
	}

	if !verifyURIs(keycloakClient.WebOrigins, prometheusURI+env, 1) {
		t.Logs.Error(fmt.Printf("Expected 1 Prometheus weborigin URIs. Found %+v\n", keycloakClient.RedirectUris))
		return false
	}

	// Grafana
	if !verifyURIs(keycloakClient.RedirectUris, grafanaURI+env, 2) {
		t.Logs.Error(fmt.Printf("Expected 2 Grafana redirect URIs. Found %+v\n", keycloakClient.RedirectUris))
		return false
	}

	if !verifyURIs(keycloakClient.WebOrigins, grafanaURI+env, 1) {
		t.Logs.Error(fmt.Printf("Expected 1 Grafana weborigin URIs. Found %+v\n", keycloakClient.RedirectUris))
		return false
	}

	// Opensearch
	if !verifyURIs(keycloakClient.RedirectUris, osURI+env, 2) {
		t.Logs.Error(fmt.Printf("Expected 2 Opensearch redirect URIs. Found %+v\n", keycloakClient.RedirectUris))
		return false
	}

	if !verifyURIs(keycloakClient.WebOrigins, osURI+env, 1) {
		t.Logs.Error(fmt.Printf("Expected 1 Opensearch weborigin URIs. Found %+v\n", keycloakClient.RedirectUris))
		return false
	}

	// Opensearchdashboards
	if !(isMinVersion150 && verifyURIs(keycloakClient.RedirectUris, osdURI+env, 2)) {
		t.Logs.Error(fmt.Printf("Expected 2 Opensearchdashboards redirect URIs. Found %+v\n", keycloakClient.RedirectUris))
		return false
	}

	if !verifyURIs(keycloakClient.WebOrigins, osdURI+env, 1) {
		t.Logs.Error(fmt.Printf("Expected 1 Opensearchdashboards weborigin URIs. Found %+v\n", keycloakClient.RedirectUris))
		return false
	}

	// Verrazzano
	if !verifyURIs(keycloakClient.RedirectUris, verrazzanoURI+env, 2) {
		t.Logs.Error(fmt.Printf("Expected 2 Verrazzano redirect URIs. Found %+v\n", keycloakClient.RedirectUris))
		return false
	}

	if !verifyURIs(keycloakClient.WebOrigins, verrazzanoURI+env, 1) {
		t.Logs.Error(fmt.Printf("Expected 1 Verrazzano weborigin URIs. Found %+v\n", keycloakClient.RedirectUris))
		return false
	}

	return true
}

func verifyRancherClientURIs(keycloakClient *Client, env string) bool {
	// Verify Correct number of RedirectURIs
	if len(keycloakClient.RedirectUris) != 1 {
		t.Logs.Error(fmt.Printf("Incorrect Number of Redirect URIs returned for client %+v\n", keycloakClient.RedirectUris))
		return false
	}

	// Verify Correct number of WebOrigins
	if len(keycloakClient.WebOrigins) != 1 {
		t.Logs.Error(fmt.Printf("Incorrect Number of WebOrigins returned for client %+v\n", keycloakClient.WebOrigins))
		return false
	}

	// Verify rancher redirectUI
	if !verifyURIs(keycloakClient.RedirectUris, rancherURI+env, 1) {
		t.Logs.Error(fmt.Printf("Expected 1 Rancher redirect URIs. Found %+v\n", keycloakClient.RedirectUris))
		return false
	}
	// Verify rancher web origin
	if !verifyURIs(keycloakClient.WebOrigins, rancherURI+env, 1) {
		t.Logs.Error(fmt.Printf("Expected 1 Rancher weborigin URIs. Found %+v\n", keycloakClient.RedirectUris))
		return false
	}

	return true
}

// loginKeycloak logs into master realm, by calling kcadmin.sh config credentials
func loginKeycloak() bool {
	// Get the Keycloak admin password
	secret, err := pkg.GetSecret("keycloak", "keycloak-http")
	if err != nil {
		t.Logs.Error(fmt.Printf("Failed to get KeyCloak secret: %s\n", err))
		return false
	}
	pw := secret.Data["password"]
	keycloakpw := string(pw)
	if keycloakpw == "" {
		t.Logs.Error(fmt.Print("Invalid Keycloak password. Empty String returned"))
		return false
	}

	// Login to Keycloak
	cmd := exec.Command("kubectl", "exec", "keycloak-0", "-n", "keycloak", "-c", "keycloak", "--",
		"/opt/jboss/keycloak/bin/kcadm.sh", "config", "credentials", "--server", "http://localhost:8080/auth", "--realm", "master", "--user", "keycloakadmin", "--password", keycloakpw)
	_, err = cmd.Output()
	if err != nil {
		t.Logs.Error(fmt.Printf("Error logging into Keycloak: %s\n", err))
		return false
	}
	return true
}

// verifyUserClientRole verifies whether user has the specified client role
func verifyUserClientRole(user, userRole string) bool {
	var kcRoles keycloakRoles

	// Login to Keycloak
	if !loginKeycloak() {
		return false
	}

	// Get the roles for the user
	cmd := exec.Command("kubectl", "exec", "keycloak-0", "-n", "keycloak", "-c", "keycloak", "--", "/opt/jboss/keycloak/bin/kcadm.sh", "get-roles", "-r", vzSysRealm, "--uusername", user, "--cclientid", realmMgmt, "--effective", "--fields", "name")
	out, err := cmd.Output()
	if err != nil {
		t.Logs.Error(fmt.Printf("Error retrieving client role for the user %s: %s\n", vzUser, err.Error()))
		return false
	}

	if len(string(out)) == 0 {
		t.Logs.Error(fmt.Print("Client roles retrieved from Keycloak is of zero length\n"))
		return false
	}

	err = json.Unmarshal([]byte(out), &kcRoles)
	if err != nil {
		t.Logs.Error(fmt.Sprintf("Error unmarshalling Keycloak client role, received as JSON: %s\n", err.Error()))
		return false
	}

	for _, role := range kcRoles {
		if role.Name == userRole {
			t.Logs.Info(fmt.Printf("Client role %s found\n", userRole))
			return true
		}
	}
	return false
}<|MERGE_RESOLUTION|>--- conflicted
+++ resolved
@@ -132,12 +132,8 @@
 		Fail(fmt.Sprintf("Failed to get default kubeconfig path: %s", err.Error()))
 	}
 	isKeycloakEnabled = pkg.IsKeycloakEnabled(kubeconfigPath)
-<<<<<<< HEAD
 	isMinVersion140, err = pkg.IsVerrazzanoMinVersionEventually("1.4.0", kubeconfigPath)
-=======
-	isMinVersion140, err = pkg.IsVerrazzanoMinVersion("1.4.0", kubeconfigPath)
-	isMinVersion150, err = pkg.IsVerrazzanoMinVersion("1.5.0", kubeconfigPath)
->>>>>>> da2c9b84
+	isMinVersion150, err = pkg.IsVerrazzanoMinVersionEventually("1.5.0", kubeconfigPath)
 	if err != nil {
 		Fail(err.Error())
 	}
