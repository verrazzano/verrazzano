--- conflicted
+++ resolved
@@ -35,11 +35,8 @@
 	kialiURI          = "kiali.vmi.system."
 	verrazzanoURI     = "verrazzano."
 	rancherURI        = "rancher."
-<<<<<<< HEAD
 	kcAdminScript     = "/opt/keycloak/bin/kcadm.sh"
-=======
 	argocdURI         = "argocd."
->>>>>>> b9af9fb6
 )
 
 // KeycloakClients represents an array of clients currently configured in Keycloak
