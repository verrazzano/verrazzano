// Copyright (c) 2020, 2021, Oracle and/or its affiliates.
// Licensed under the Universal Permissive License v 1.0 as shown at https://oss.oracle.com/licenses/upl.

package verrazzano_test

import (
	"github.com/onsi/ginkgo"
	ginkgoExt "github.com/onsi/ginkgo/extensions/table"
	"github.com/onsi/gomega"
	"github.com/verrazzano/verrazzano/tests/e2e/pkg"
	rbacv1 "k8s.io/api/rbac/v1"
)

var _ = ginkgo.Describe("Verrazzano", func() {

<<<<<<< HEAD
	//	vzInstallReadRule := rbacv1.PolicyRule{
	//		Verbs:     []string{"get", "list", "watch"},
	//		APIGroups: []string{"install.verrazzano.io"},
	//		Resources: []string{"*", "*/status"},
	//	}
	//	vzInstallWriteRule := rbacv1.PolicyRule{
	//		Verbs:     []string{"create", "update", "patch", "delete", "deletecollection"},
	//		APIGroups: []string{"install.verrazzano.io"},
	//		Resources: []string{"*"},
	//	}
	vzInstallAllRule := rbacv1.PolicyRule{
		Verbs:     []string{"get", "list", "watch", "create", "update", "patch", "delete", "deletecollection"},
		APIGroups: []string{"install.verrazzano.io"},
=======
	vzInstallReadRule := rbacv1.PolicyRule{
		Verbs:     []string{"get", "list", "watch"},
		APIGroups: []string{"install.verrazzano.io"},
		Resources: []string{"*", "*/status"},
	}
	vzInstallWriteRule := rbacv1.PolicyRule{
		Verbs:     []string{"create", "update", "patch", "delete", "deletecollection"},
		APIGroups: []string{"install.verrazzano.io"},
		Resources: []string{"*"},
	}
	vzSystemReadRule := rbacv1.PolicyRule{
		Verbs:     []string{"get", "list", "watch"},
		APIGroups: []string{"clusters.verrazzano.io"},
		Resources: []string{"*", "*/status"},
	}
	vzSystemWriteRule := rbacv1.PolicyRule{
		Verbs:     []string{"create", "update", "patch", "delete", "deletecollection"},
		APIGroups: []string{"clusters.verrazzano.io"},
>>>>>>> 95b9d0b2
		Resources: []string{"*"},
	}
	vzAppReadRule := rbacv1.PolicyRule{
		Verbs:     []string{"get", "list", "watch"},
		APIGroups: []string{"verrazzano.io", "oam.verrazzano.io", "core.oam.dev"},
		Resources: []string{"*", "*/status"},
	}
	vzAppWriteRule := rbacv1.PolicyRule{
		Verbs:     []string{"create", "update", "patch", "delete", "deletecollection"},
		APIGroups: []string{"verrazzano.io", "oam.verrazzano.io", "core.oam.dev"},
		Resources: []string{"*"},
	}
	vzWebLogicReadRule := rbacv1.PolicyRule{
		Verbs:     []string{"get", "list", "watch"},
		APIGroups: []string{"weblogic.oracle"},
		Resources: []string{"domains", "domains/status"},
	}
	vzWebLogicWriteRule := rbacv1.PolicyRule{
		Verbs:     []string{"create", "update", "patch", "delete", "deletecollection"},
		APIGroups: []string{"weblogic.oracle"},
		Resources: []string{"domains"},
	}
	vzCoherenceReadRule := rbacv1.PolicyRule{
		Verbs:     []string{"get", "list", "watch"},
		APIGroups: []string{"coherence.oracle.com"},
		Resources: []string{"coherences", "coherences/status"},
	}
	vzCoherenceWriteRule := rbacv1.PolicyRule{
		Verbs:     []string{"create", "update", "patch", "delete", "deletecollection"},
		APIGroups: []string{"coherence.oracle.com"},
		Resources: []string{"coherences"},
	}
<<<<<<< HEAD
=======
	vzIstioReadRule := rbacv1.PolicyRule{
		Verbs:     []string{"get", "list", "watch"},
		APIGroups: []string{"config.istio.io", "networking.istio.io", "security.istio.io"},
		Resources: []string{"*", "*/status"},
	}
>>>>>>> 95b9d0b2

	ginkgoExt.DescribeTable("CRD for",
		func(name string) {
			gomega.Expect(pkg.DoesCRDExist(name)).To(gomega.BeTrue())
		},
		ginkgoExt.Entry("verrazzanos should exist in cluster", "verrazzanos.install.verrazzano.io"),
		ginkgoExt.Entry("verrazzanomanagedclusters should exist in cluster", "verrazzanomanagedclusters.clusters.verrazzano.io"),
	)

	ginkgoExt.DescribeTable("ClusterRole",
		func(name string) {
			gomega.Expect(pkg.DoesClusterRoleExist(name)).To(gomega.BeTrue())
		},
		ginkgoExt.Entry("verrazzano-admin should exist", "verrazzano-admin"),
		ginkgoExt.Entry("verrazzano-monitor should exist", "verrazzano-monitor"),
		ginkgoExt.Entry("verrazzano-project-admin should exist", "verrazzano-project-admin"),
		ginkgoExt.Entry("verrazzano-project-monitor should exist", "verrazzano-project-monitor"),
	)

	ginkgoExt.DescribeTable("ClusterRoleBinding",
		func(name string) {
			gomega.Expect(pkg.DoesClusterRoleBindingExist(name)).To(gomega.BeTrue())
		},
		ginkgoExt.Entry("verrazzano-admin should exist", "verrazzano-admin"),
		ginkgoExt.Entry("verrazzano-monitor should exist", "verrazzano-monitor"),
	)

	ginkgo.Describe("ClusterRole verrazzano-admin", func() {
		cr := pkg.GetClusterRole("verrazzano-admin")
		rules := cr.Rules

		ginkgo.It("has correct number of rules", func() {
<<<<<<< HEAD
			gomega.Expect(len(rules)).To(gomega.Equal(7),
				"there should be seven rules")
=======
			gomega.Expect(len(rules)).To(gomega.Equal(11),
				"there should be eleven rules")
>>>>>>> 95b9d0b2
		})

		ginkgoExt.DescribeTable("PolicyRule",
			func(ruleSlice []rbacv1.PolicyRule, rule rbacv1.PolicyRule) {
				gomega.Expect(pkg.SliceContainsPolicyRule(ruleSlice, rule)).To(gomega.BeTrue())
			},
<<<<<<< HEAD
			//ginkgoExt.Entry("vzInstallReadRule should exist", rules, vzInstallReadRule),
			//ginkgoExt.Entry("vzInstallWriteRule should exist", rules, vzInstallWriteRule),
			ginkgoExt.Entry("vzInstallAllRule should exist", rules, vzInstallAllRule),
=======
			ginkgoExt.Entry("vzInstallReadRule should exist", rules, vzInstallReadRule),
			ginkgoExt.Entry("vzInstallWriteRule should exist", rules, vzInstallWriteRule),
			ginkgoExt.Entry("vzSystemReadRule should exist", rules, vzSystemReadRule),
			ginkgoExt.Entry("vzSystemWriteRule should exist", rules, vzSystemWriteRule),
>>>>>>> 95b9d0b2
			ginkgoExt.Entry("vzAppReadRule should exist", rules, vzAppReadRule),
			ginkgoExt.Entry("vzAppWriteRule should exist", rules, vzAppWriteRule),
			ginkgoExt.Entry("vzWebLogicReadRule should exist", rules, vzWebLogicReadRule),
			ginkgoExt.Entry("vzWebLogicWriteRule should exist", rules, vzWebLogicWriteRule),
			ginkgoExt.Entry("vzCoherenceReadRule should exist", rules, vzCoherenceReadRule),
<<<<<<< HEAD
			ginkgoExt.Entry("vzCoherenceWriteRule should exist", rules, vzCoherenceWriteRule),
=======
			ginkgoExt.Entry("vzCoherenceReadRule should exist", rules, vzCoherenceReadRule),
			ginkgoExt.Entry("vzIstioReadRule should exist", rules, vzIstioReadRule),
>>>>>>> 95b9d0b2
		)
	})

	ginkgo.Describe("ClusterRole verrazzano-monitor", func() {
		cr := pkg.GetClusterRole("verrazzano-monitor")
		rules := cr.Rules

		ginkgo.It("has correct number of rules", func() {
<<<<<<< HEAD
			gomega.Expect(len(rules)).To(gomega.Equal(3),
				"there should be three rules")
=======
			gomega.Expect(len(rules)).To(gomega.Equal(5),
				"there should be five rules")
>>>>>>> 95b9d0b2
		})

		ginkgoExt.DescribeTable("PolicyRule",
			func(ruleSlice []rbacv1.PolicyRule, rule rbacv1.PolicyRule) {
				gomega.Expect(pkg.SliceContainsPolicyRule(ruleSlice, rule)).To(gomega.BeTrue())
			},
<<<<<<< HEAD
			ginkgoExt.Entry("vzAppReadRule should exist", rules, vzAppReadRule),
			ginkgoExt.Entry("vzWebLogicReadRule should exist", rules, vzWebLogicReadRule),
			ginkgoExt.Entry("vzCoherenceReadRule should exist", rules, vzCoherenceReadRule),
=======
			ginkgoExt.Entry("vzSystemReadRule should exist", rules, vzSystemReadRule),
			ginkgoExt.Entry("vzAppReadRule should exist", rules, vzAppReadRule),
			ginkgoExt.Entry("vzWebLogicReadRule should exist", rules, vzWebLogicReadRule),
			ginkgoExt.Entry("vzCoherenceReadRule should exist", rules, vzCoherenceReadRule),
			ginkgoExt.Entry("vzIstioReadRule should exist", rules, vzIstioReadRule),
>>>>>>> 95b9d0b2
		)
	})

	ginkgo.Describe("ClusterRole verrazzano-project-admin", func() {
		cr := pkg.GetClusterRole("verrazzano-project-admin")
		rules := cr.Rules

		ginkgo.It("has correct number of rules", func() {
			gomega.Expect(len(rules)).To(gomega.Equal(6),
				"there should be six rules")
		})

		ginkgoExt.DescribeTable("PolicyRule",
			func(ruleSlice []rbacv1.PolicyRule, rule rbacv1.PolicyRule) {
				gomega.Expect(pkg.SliceContainsPolicyRule(ruleSlice, rule)).To(gomega.BeTrue())
			},
			ginkgoExt.Entry("vzAppReadRule should exist", rules, vzAppReadRule),
			ginkgoExt.Entry("vzAppWriteRule should exist", rules, vzAppWriteRule),
			ginkgoExt.Entry("vzWebLogicReadRule should exist", rules, vzWebLogicReadRule),
			ginkgoExt.Entry("vzWebLogicWriteRule should exist", rules, vzWebLogicWriteRule),
			ginkgoExt.Entry("vzCoherenceReadRule should exist", rules, vzCoherenceReadRule),
			ginkgoExt.Entry("vzCoherenceWriteRule should exist", rules, vzCoherenceWriteRule),
		)
	})

	ginkgo.Describe("ClusterRole verrazzano-project-monitor", func() {
		cr := pkg.GetClusterRole("verrazzano-project-monitor")
		rules := cr.Rules

		ginkgo.It("has correct number of rules", func() {
			gomega.Expect(len(rules)).To(gomega.Equal(3),
				"there should be three rules")
		})

		ginkgoExt.DescribeTable("PolicyRule",
			func(ruleSlice []rbacv1.PolicyRule, rule rbacv1.PolicyRule) {
				gomega.Expect(pkg.SliceContainsPolicyRule(ruleSlice, rule)).To(gomega.BeTrue())
			},
			ginkgoExt.Entry("vzAppReadRule should exist", rules, vzAppReadRule),
			ginkgoExt.Entry("vzWebLogicReadRule should exist", rules, vzWebLogicReadRule),
			ginkgoExt.Entry("vzCoherenceReadRule should exist", rules, vzCoherenceReadRule),
		)
	})

	ginkgo.Describe("ClusterRoleBinding verrazzano-admin", func() {
		ginkgo.It("has correct subjects and refs", func() {
			crb := pkg.GetClusterRoleBinding("verrazzano-admin")
			gomega.Expect(crb.RoleRef.APIGroup == "rbac.authorization.k8s.io").To(gomega.BeTrue(),
				"the roleRef.apiGroup should be rbac.authorization.k8s.io")
			gomega.Expect(crb.RoleRef.Name == "verrazzano-admin").To(gomega.BeTrue(),
				"the roleRef.name should be verrazzano-admin")
			gomega.Expect(crb.RoleRef.Kind == "ClusterRole").To(gomega.BeTrue(),
				"the roleRef.kind shoudl be ClusterRole")

			gomega.Expect(len(crb.Subjects) == 1).To(gomega.BeTrue(),
				"there should be one subject")
			s := crb.Subjects[0]
			gomega.Expect(s.APIGroup == "rbac.authorization.k8s.io").To(gomega.BeTrue(),
				"the subject's apiGroup should be rbac.authorization.k8s.io")
			gomega.Expect(s.Kind == "Group").To(gomega.BeTrue(),
				"the subject's kind should be Group")
			gomega.Expect(s.Name == "verrazzano-admins").To(gomega.BeTrue(),
				"the subject's name should be verrazzano-admins")
		})
	})

	ginkgo.Describe("ClusterRoleBinding verrazzano-admin-k8s", func() {
		ginkgo.It("has correct subjects and refs", func() {
			crb := pkg.GetClusterRoleBinding("verrazzano-admin-k8s")
			gomega.Expect(crb.RoleRef.APIGroup == "rbac.authorization.k8s.io").To(gomega.BeTrue(),
				"the roleRef.apiGroup should be rbac.authorization.k8s.io")
			gomega.Expect(crb.RoleRef.Name == "admin").To(gomega.BeTrue(),
				"the roleRef.name should be admin")
			gomega.Expect(crb.RoleRef.Kind == "ClusterRole").To(gomega.BeTrue(),
				"the roleRef.kind shoudl be ClusterRole")

			gomega.Expect(len(crb.Subjects) == 1).To(gomega.BeTrue(),
				"there should be one subject")
			s := crb.Subjects[0]
			gomega.Expect(s.APIGroup == "rbac.authorization.k8s.io").To(gomega.BeTrue(),
				"the subject's apiGroup should be rbac.authorization.k8s.io")
			gomega.Expect(s.Kind == "Group").To(gomega.BeTrue(),
				"the subject's kind should be Group")
			gomega.Expect(s.Name == "verrazzano-admins").To(gomega.BeTrue(),
				"the subject's name should be verrazzano-admins")
		})
	})

	ginkgo.Describe("ClusterRoleBinding verrazzano-monitor", func() {
		ginkgo.It("has correct subjects and refs", func() {
			crb := pkg.GetClusterRoleBinding("verrazzano-monitor")
			gomega.Expect(crb.RoleRef.APIGroup == "rbac.authorization.k8s.io").To(gomega.BeTrue(),
				"the roleRef.apiGroup should be rbac.authorization.k8s.io")
			gomega.Expect(crb.RoleRef.Name == "verrazzano-monitor").To(gomega.BeTrue(),
				"the roleRef.name should be verrazzano-monitor")
			gomega.Expect(crb.RoleRef.Kind == "ClusterRole").To(gomega.BeTrue(),
				"the roleRef.kind shoudl be ClusterRole")

			gomega.Expect(len(crb.Subjects) == 1).To(gomega.BeTrue(),
				"there should be one subject")
			s := crb.Subjects[0]
			gomega.Expect(s.APIGroup == "rbac.authorization.k8s.io").To(gomega.BeTrue(),
				"the subject's apiGroup should be rbac.authorization.k8s.io")
			gomega.Expect(s.Kind == "Group").To(gomega.BeTrue(),
				"the subject's kind should be Group")
			gomega.Expect(s.Name == "verrazzano-monitors").To(gomega.BeTrue(),
				"the subject's name should be verrazzano-monitors")
		})
	})

	ginkgo.Describe("ClusterRoleBinding verrazzano-monitor-k8s", func() {
		ginkgo.It("has correct subjects and refs", func() {
			crb := pkg.GetClusterRoleBinding("verrazzano-monitor-k8s")
			gomega.Expect(crb.RoleRef.APIGroup == "rbac.authorization.k8s.io").To(gomega.BeTrue(),
				"the roleRef.apiGroup should be rbac.authorization.k8s.io")
			gomega.Expect(crb.RoleRef.Name == "view").To(gomega.BeTrue(),
				"the roleRef.name should be view")
			gomega.Expect(crb.RoleRef.Kind == "ClusterRole").To(gomega.BeTrue(),
				"the roleRef.kind shoudl be ClusterRole")

			gomega.Expect(len(crb.Subjects) == 1).To(gomega.BeTrue(),
				"there should be one subject")
			s := crb.Subjects[0]
			gomega.Expect(s.APIGroup == "rbac.authorization.k8s.io").To(gomega.BeTrue(),
				"the subject's apiGroup should be rbac.authorization.k8s.io")
			gomega.Expect(s.Kind == "Group").To(gomega.BeTrue(),
				"the subject's kind should be Group")
			gomega.Expect(s.Name == "verrazzano-monitors").To(gomega.BeTrue(),
				"the subject's name should be verrazzano-monitors")
		})
	})

})<|MERGE_RESOLUTION|>--- conflicted
+++ resolved
@@ -13,21 +13,6 @@
 
 var _ = ginkgo.Describe("Verrazzano", func() {
 
-<<<<<<< HEAD
-	//	vzInstallReadRule := rbacv1.PolicyRule{
-	//		Verbs:     []string{"get", "list", "watch"},
-	//		APIGroups: []string{"install.verrazzano.io"},
-	//		Resources: []string{"*", "*/status"},
-	//	}
-	//	vzInstallWriteRule := rbacv1.PolicyRule{
-	//		Verbs:     []string{"create", "update", "patch", "delete", "deletecollection"},
-	//		APIGroups: []string{"install.verrazzano.io"},
-	//		Resources: []string{"*"},
-	//	}
-	vzInstallAllRule := rbacv1.PolicyRule{
-		Verbs:     []string{"get", "list", "watch", "create", "update", "patch", "delete", "deletecollection"},
-		APIGroups: []string{"install.verrazzano.io"},
-=======
 	vzInstallReadRule := rbacv1.PolicyRule{
 		Verbs:     []string{"get", "list", "watch"},
 		APIGroups: []string{"install.verrazzano.io"},
@@ -46,7 +31,6 @@
 	vzSystemWriteRule := rbacv1.PolicyRule{
 		Verbs:     []string{"create", "update", "patch", "delete", "deletecollection"},
 		APIGroups: []string{"clusters.verrazzano.io"},
->>>>>>> 95b9d0b2
 		Resources: []string{"*"},
 	}
 	vzAppReadRule := rbacv1.PolicyRule{
@@ -79,14 +63,11 @@
 		APIGroups: []string{"coherence.oracle.com"},
 		Resources: []string{"coherences"},
 	}
-<<<<<<< HEAD
-=======
 	vzIstioReadRule := rbacv1.PolicyRule{
 		Verbs:     []string{"get", "list", "watch"},
 		APIGroups: []string{"config.istio.io", "networking.istio.io", "security.istio.io"},
 		Resources: []string{"*", "*/status"},
 	}
->>>>>>> 95b9d0b2
 
 	ginkgoExt.DescribeTable("CRD for",
 		func(name string) {
@@ -119,40 +100,25 @@
 		rules := cr.Rules
 
 		ginkgo.It("has correct number of rules", func() {
-<<<<<<< HEAD
-			gomega.Expect(len(rules)).To(gomega.Equal(7),
-				"there should be seven rules")
-=======
 			gomega.Expect(len(rules)).To(gomega.Equal(11),
 				"there should be eleven rules")
->>>>>>> 95b9d0b2
-		})
-
-		ginkgoExt.DescribeTable("PolicyRule",
-			func(ruleSlice []rbacv1.PolicyRule, rule rbacv1.PolicyRule) {
-				gomega.Expect(pkg.SliceContainsPolicyRule(ruleSlice, rule)).To(gomega.BeTrue())
-			},
-<<<<<<< HEAD
-			//ginkgoExt.Entry("vzInstallReadRule should exist", rules, vzInstallReadRule),
-			//ginkgoExt.Entry("vzInstallWriteRule should exist", rules, vzInstallWriteRule),
-			ginkgoExt.Entry("vzInstallAllRule should exist", rules, vzInstallAllRule),
-=======
+		})
+
+		ginkgoExt.DescribeTable("PolicyRule",
+			func(ruleSlice []rbacv1.PolicyRule, rule rbacv1.PolicyRule) {
+				gomega.Expect(pkg.SliceContainsPolicyRule(ruleSlice, rule)).To(gomega.BeTrue())
+			},
 			ginkgoExt.Entry("vzInstallReadRule should exist", rules, vzInstallReadRule),
 			ginkgoExt.Entry("vzInstallWriteRule should exist", rules, vzInstallWriteRule),
 			ginkgoExt.Entry("vzSystemReadRule should exist", rules, vzSystemReadRule),
 			ginkgoExt.Entry("vzSystemWriteRule should exist", rules, vzSystemWriteRule),
->>>>>>> 95b9d0b2
 			ginkgoExt.Entry("vzAppReadRule should exist", rules, vzAppReadRule),
 			ginkgoExt.Entry("vzAppWriteRule should exist", rules, vzAppWriteRule),
 			ginkgoExt.Entry("vzWebLogicReadRule should exist", rules, vzWebLogicReadRule),
 			ginkgoExt.Entry("vzWebLogicWriteRule should exist", rules, vzWebLogicWriteRule),
 			ginkgoExt.Entry("vzCoherenceReadRule should exist", rules, vzCoherenceReadRule),
-<<<<<<< HEAD
-			ginkgoExt.Entry("vzCoherenceWriteRule should exist", rules, vzCoherenceWriteRule),
-=======
 			ginkgoExt.Entry("vzCoherenceReadRule should exist", rules, vzCoherenceReadRule),
 			ginkgoExt.Entry("vzIstioReadRule should exist", rules, vzIstioReadRule),
->>>>>>> 95b9d0b2
 		)
 	})
 
@@ -161,62 +127,51 @@
 		rules := cr.Rules
 
 		ginkgo.It("has correct number of rules", func() {
-<<<<<<< HEAD
+			gomega.Expect(len(rules)).To(gomega.Equal(5),
+				"there should be five rules")
+		})
+
+		ginkgoExt.DescribeTable("PolicyRule",
+			func(ruleSlice []rbacv1.PolicyRule, rule rbacv1.PolicyRule) {
+				gomega.Expect(pkg.SliceContainsPolicyRule(ruleSlice, rule)).To(gomega.BeTrue())
+			},
+			ginkgoExt.Entry("vzSystemReadRule should exist", rules, vzSystemReadRule),
+			ginkgoExt.Entry("vzAppReadRule should exist", rules, vzAppReadRule),
+			ginkgoExt.Entry("vzWebLogicReadRule should exist", rules, vzWebLogicReadRule),
+			ginkgoExt.Entry("vzCoherenceReadRule should exist", rules, vzCoherenceReadRule),
+			ginkgoExt.Entry("vzIstioReadRule should exist", rules, vzIstioReadRule),
+		)
+	})
+
+	ginkgo.Describe("ClusterRole verrazzano-project-admin", func() {
+		cr := pkg.GetClusterRole("verrazzano-project-admin")
+		rules := cr.Rules
+
+		ginkgo.It("has correct number of rules", func() {
+			gomega.Expect(len(rules)).To(gomega.Equal(6),
+				"there should be six rules")
+		})
+
+		ginkgoExt.DescribeTable("PolicyRule",
+			func(ruleSlice []rbacv1.PolicyRule, rule rbacv1.PolicyRule) {
+				gomega.Expect(pkg.SliceContainsPolicyRule(ruleSlice, rule)).To(gomega.BeTrue())
+			},
+			ginkgoExt.Entry("vzAppReadRule should exist", rules, vzAppReadRule),
+			ginkgoExt.Entry("vzAppWriteRule should exist", rules, vzAppWriteRule),
+			ginkgoExt.Entry("vzWebLogicReadRule should exist", rules, vzWebLogicReadRule),
+			ginkgoExt.Entry("vzWebLogicWriteRule should exist", rules, vzWebLogicWriteRule),
+			ginkgoExt.Entry("vzCoherenceReadRule should exist", rules, vzCoherenceReadRule),
+			ginkgoExt.Entry("vzCoherenceWriteRule should exist", rules, vzCoherenceWriteRule),
+		)
+	})
+
+	ginkgo.Describe("ClusterRole verrazzano-project-monitor", func() {
+		cr := pkg.GetClusterRole("verrazzano-project-monitor")
+		rules := cr.Rules
+
+		ginkgo.It("has correct number of rules", func() {
 			gomega.Expect(len(rules)).To(gomega.Equal(3),
 				"there should be three rules")
-=======
-			gomega.Expect(len(rules)).To(gomega.Equal(5),
-				"there should be five rules")
->>>>>>> 95b9d0b2
-		})
-
-		ginkgoExt.DescribeTable("PolicyRule",
-			func(ruleSlice []rbacv1.PolicyRule, rule rbacv1.PolicyRule) {
-				gomega.Expect(pkg.SliceContainsPolicyRule(ruleSlice, rule)).To(gomega.BeTrue())
-			},
-<<<<<<< HEAD
-			ginkgoExt.Entry("vzAppReadRule should exist", rules, vzAppReadRule),
-			ginkgoExt.Entry("vzWebLogicReadRule should exist", rules, vzWebLogicReadRule),
-			ginkgoExt.Entry("vzCoherenceReadRule should exist", rules, vzCoherenceReadRule),
-=======
-			ginkgoExt.Entry("vzSystemReadRule should exist", rules, vzSystemReadRule),
-			ginkgoExt.Entry("vzAppReadRule should exist", rules, vzAppReadRule),
-			ginkgoExt.Entry("vzWebLogicReadRule should exist", rules, vzWebLogicReadRule),
-			ginkgoExt.Entry("vzCoherenceReadRule should exist", rules, vzCoherenceReadRule),
-			ginkgoExt.Entry("vzIstioReadRule should exist", rules, vzIstioReadRule),
->>>>>>> 95b9d0b2
-		)
-	})
-
-	ginkgo.Describe("ClusterRole verrazzano-project-admin", func() {
-		cr := pkg.GetClusterRole("verrazzano-project-admin")
-		rules := cr.Rules
-
-		ginkgo.It("has correct number of rules", func() {
-			gomega.Expect(len(rules)).To(gomega.Equal(6),
-				"there should be six rules")
-		})
-
-		ginkgoExt.DescribeTable("PolicyRule",
-			func(ruleSlice []rbacv1.PolicyRule, rule rbacv1.PolicyRule) {
-				gomega.Expect(pkg.SliceContainsPolicyRule(ruleSlice, rule)).To(gomega.BeTrue())
-			},
-			ginkgoExt.Entry("vzAppReadRule should exist", rules, vzAppReadRule),
-			ginkgoExt.Entry("vzAppWriteRule should exist", rules, vzAppWriteRule),
-			ginkgoExt.Entry("vzWebLogicReadRule should exist", rules, vzWebLogicReadRule),
-			ginkgoExt.Entry("vzWebLogicWriteRule should exist", rules, vzWebLogicWriteRule),
-			ginkgoExt.Entry("vzCoherenceReadRule should exist", rules, vzCoherenceReadRule),
-			ginkgoExt.Entry("vzCoherenceWriteRule should exist", rules, vzCoherenceWriteRule),
-		)
-	})
-
-	ginkgo.Describe("ClusterRole verrazzano-project-monitor", func() {
-		cr := pkg.GetClusterRole("verrazzano-project-monitor")
-		rules := cr.Rules
-
-		ginkgo.It("has correct number of rules", func() {
-			gomega.Expect(len(rules)).To(gomega.Equal(3),
-				"there should be three rules")
 		})
 
 		ginkgoExt.DescribeTable("PolicyRule",
