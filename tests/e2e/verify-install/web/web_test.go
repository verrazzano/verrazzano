--- conflicted
+++ resolved
@@ -192,10 +192,6 @@
 				Expect(err).ShouldNot(HaveOccurred())
 				body := []byte(`
 				0
-<<<<<<< HEAD
-
-=======
->>>>>>> 4f3a9eb7
 				POST /mal formed ZZZZ/9.7
 				Q: W`)
 				req, err := retryablehttp.NewRequest("POST", serverURL, body)
@@ -210,7 +206,6 @@
 			}
 		})
 
-<<<<<<< HEAD
 		It("should not allow state changing requests without valid origin header", func() {
 			if !isManagedClusterProfile && isTestSupported {
 				kubeconfigPath, err := k8sutil.GetKubeConfigLocation()
@@ -249,7 +244,5 @@
 			}
 		})
 
-=======
->>>>>>> 4f3a9eb7
 	})
 })