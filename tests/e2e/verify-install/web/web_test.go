// Copyright (c) 2020, 2021, Oracle and/or its affiliates.
// Licensed under the Universal Permissive License v 1.0 as shown at https://oss.oracle.com/licenses/upl.

package web_test

import (
	"context"
	"fmt"
	"time"

	"k8s.io/api/extensions/v1beta1"
	v1 "k8s.io/apimachinery/pkg/apis/meta/v1"

	"github.com/onsi/ginkgo"
	"github.com/onsi/gomega"
	"github.com/verrazzano/verrazzano/tests/e2e/pkg"
)

var _ = ginkgo.Describe("Verrazzano Web UI",
	func() {
<<<<<<< HEAD
		dnsSuffix, err := pkg.DNSSuffix()
		if err != nil {
			ginkgo.Fail(err.Error())
		}
		var serverUrl = "https://verrazzano." + pkg.EnvName + "." + dnsSuffix
=======
		ingress, _ := pkg.GetKubernetesClientset().ExtensionsV1beta1().Ingresses("verrazzano-system").Get(context.TODO(), "verrazzano-console-ingress", v1.GetOptions{})
		var ingressRules []v1beta1.IngressRule = ingress.Spec.Rules
		serverUrl := fmt.Sprintf("https://%s/", ingressRules[0].Host)

>>>>>>> 1a327694
		pkg.Log(pkg.Info, "The Web UI's URL is "+serverUrl)

		ginkgo.It("can be accessed", func() {
			rc, content := pkg.GetWebPageWithCABundle(serverUrl, "")
			gomega.Expect(rc).To(gomega.Equal(200))
			gomega.Expect(content).To(gomega.Not(gomega.BeEmpty()))
			gomega.Expect(content).To(gomega.Not(gomega.ContainSubstring("404")))
		})

		ginkgo.It("has the correct SSL certificate",
			func() {
				certs, err := pkg.GetCertificates(serverUrl)
				gomega.Expect(err).To(gomega.BeNil())
				// There will normally be several certs, but we only need to check the
				// first one -- might want to refactor the checks out into a pkg.IsCertValid()
				// function so we can use it from other test suites too??
				pkg.Log(pkg.Debug, "Issuer Common Name: "+certs[0].Issuer.CommonName)
				pkg.Log(pkg.Debug, "Subject Common Name: "+certs[0].Subject.CommonName)
				pkg.Log(pkg.Debug, "Not Before: "+certs[0].NotBefore.String())
				pkg.Log(pkg.Debug, "Not After: "+certs[0].NotAfter.String())
				gomega.Expect(time.Now().After(certs[0].NotBefore)).To(gomega.BeTrue())
				gomega.Expect(time.Now().Before(certs[0].NotAfter)).To(gomega.BeTrue())
			})
	})<|MERGE_RESOLUTION|>--- conflicted
+++ resolved
@@ -18,18 +18,10 @@
 
 var _ = ginkgo.Describe("Verrazzano Web UI",
 	func() {
-<<<<<<< HEAD
-		dnsSuffix, err := pkg.DNSSuffix()
-		if err != nil {
-			ginkgo.Fail(err.Error())
-		}
-		var serverUrl = "https://verrazzano." + pkg.EnvName + "." + dnsSuffix
-=======
 		ingress, _ := pkg.GetKubernetesClientset().ExtensionsV1beta1().Ingresses("verrazzano-system").Get(context.TODO(), "verrazzano-console-ingress", v1.GetOptions{})
 		var ingressRules []v1beta1.IngressRule = ingress.Spec.Rules
 		serverUrl := fmt.Sprintf("https://%s/", ingressRules[0].Host)
 
->>>>>>> 1a327694
 		pkg.Log(pkg.Info, "The Web UI's URL is "+serverUrl)
 
 		ginkgo.It("can be accessed", func() {
