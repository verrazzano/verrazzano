// Copyright (c) 2020, 2021, Oracle and/or its affiliates.
// Licensed under the Universal Permissive License v 1.0 as shown at https://oss.oracle.com/licenses/upl.

package web_test

import (
	"context"
	"crypto/x509"
	"fmt"
	"io/ioutil"
	"net/http"
	"strings"
	"time"

	"k8s.io/client-go/kubernetes"

	"github.com/hashicorp/go-retryablehttp"
	. "github.com/onsi/ginkgo"
	. "github.com/onsi/gomega"
	"github.com/verrazzano/verrazzano/pkg/k8sutil"
	"github.com/verrazzano/verrazzano/platform-operator/apis/verrazzano/v1alpha1"
	"github.com/verrazzano/verrazzano/tests/e2e/pkg"
	networkingv1 "k8s.io/api/networking/v1"
	v1 "k8s.io/apimachinery/pkg/apis/meta/v1"
)

const (
	waitTimeout     = 3 * time.Minute
	pollingInterval = 5 * time.Second
)

var serverURL string
var isManagedClusterProfile bool
var _ = BeforeSuite(func() {
	var ingress *networkingv1.Ingress
	var clientset *kubernetes.Clientset
	isManagedClusterProfile = pkg.IsManagedClusterProfile()
	if isManagedClusterProfile {
		return
	}

	Eventually(func() (*kubernetes.Clientset, error) {
		var err error
		clientset, err = k8sutil.GetKubernetesClientset()
		return clientset, err
	}, waitTimeout, pollingInterval).ShouldNot(BeNil())
	Eventually(func() (*networkingv1.Ingress, error) {
		var err error
		ingress, err = clientset.NetworkingV1().Ingresses("verrazzano-system").Get(context.TODO(), "verrazzano-ingress", v1.GetOptions{})
		return ingress, err
	}, waitTimeout, pollingInterval).ShouldNot(BeNil())

	Expect(len(ingress.Spec.Rules)).To(Equal(1))
	ingressRules := ingress.Spec.Rules
	serverURL = fmt.Sprintf("https://%s/", ingressRules[0].Host)
})

var _ = Describe("Verrazzano Web UI", func() {
	When("the console UI is configured", func() {
		It("can be accessed", func() {
			if !isManagedClusterProfile {
				Eventually(func() (*pkg.HTTPResponse, error) {
					return pkg.GetWebPage(serverURL, "")
				}, waitTimeout, pollingInterval).Should(And(pkg.HasStatus(http.StatusOK), pkg.BodyNotEmpty()))
			}
		})

		It("has the correct SSL certificate", func() {
			if !isManagedClusterProfile {
				var certs []*x509.Certificate
				Eventually(func() ([]*x509.Certificate, error) {
					var err error
					certs, err = pkg.GetCertificates(serverURL)
					return certs, err
				}, waitTimeout, pollingInterval).ShouldNot(BeNil())

				// There will normally be several certs, but we only need to check the
				// first one -- might want to refactor the checks out into a pkg.IsCertValid()
				// function so we can use it from other test suites too??
				pkg.Log(pkg.Debug, "Issuer Common Name: "+certs[0].Issuer.CommonName)
				pkg.Log(pkg.Debug, "Subject Common Name: "+certs[0].Subject.CommonName)
				pkg.Log(pkg.Debug, "Not Before: "+certs[0].NotBefore.String())
				pkg.Log(pkg.Debug, "Not After: "+certs[0].NotAfter.String())
				Expect(time.Now().After(certs[0].NotBefore)).To(BeTrue())
				Expect(time.Now().Before(certs[0].NotAfter)).To(BeTrue())
			}
		})

		It("should return no Server header", func() {
			if !isManagedClusterProfile {
				kubeconfigPath, err := k8sutil.GetKubeConfigLocation()
				Expect(err).ShouldNot(HaveOccurred())
				httpClient, err := pkg.GetVerrazzanoHTTPClient(kubeconfigPath)
				Expect(err).ShouldNot(HaveOccurred())
				req, err := retryablehttp.NewRequest("GET", serverURL, nil)
				Expect(err).ShouldNot(HaveOccurred())
				resp, err := httpClient.Do(req)
				Expect(err).ShouldNot(HaveOccurred())
				ioutil.ReadAll(resp.Body)
				resp.Body.Close()
				// HTTP Server headers should never be returned.
				for headerName, headerValues := range resp.Header {
					Expect(strings.ToLower(headerName)).ToNot(Equal("server"), fmt.Sprintf("Unexpected Server header %v", headerValues))
				}
			}
		})

		It("should not return CORS Access-Control-Allow-Origin header when no Origin header is provided", func() {
			if !isManagedClusterProfile {
				kubeconfigPath, err := k8sutil.GetKubeConfigLocation()
				Expect(err).ShouldNot(HaveOccurred())
				httpClient, err := pkg.GetVerrazzanoHTTPClient(kubeconfigPath)
				Expect(err).ShouldNot(HaveOccurred())
				req, err := retryablehttp.NewRequest("GET", serverURL, nil)
				Expect(err).ShouldNot(HaveOccurred())
				resp, err := httpClient.Do(req)
				Expect(err).ShouldNot(HaveOccurred())
				ioutil.ReadAll(resp.Body)
				resp.Body.Close()
				// HTTP Access-Control-Allow-Origin header should never be returned.
				for headerName, headerValues := range resp.Header {
					Expect(strings.ToLower(headerName)).ToNot(Equal("access-control-allow-origin"), fmt.Sprintf("Unexpected header %s:%v", headerName, headerValues))
				}
			}
		})

		It("should not return CORS Access-Control-Allow-Origin header when Origin: * is provided", func() {
			if !isManagedClusterProfile {
				kubeconfigPath, err := k8sutil.GetKubeConfigLocation()
				Expect(err).ShouldNot(HaveOccurred())
				httpClient, err := pkg.GetVerrazzanoHTTPClient(kubeconfigPath)
				Expect(err).ShouldNot(HaveOccurred())
				req, err := retryablehttp.NewRequest("GET", serverURL, nil)
				req.Header.Add("Origin", "*")
				Expect(err).ShouldNot(HaveOccurred())
				resp, err := httpClient.Do(req)
				Expect(err).ShouldNot(HaveOccurred())
				ioutil.ReadAll(resp.Body)
				resp.Body.Close()
				// HTTP Access-Control-Allow-Origin header should never be returned.
				for headerName, headerValues := range resp.Header {
					Expect(strings.ToLower(headerName)).ToNot(Equal("access-control-allow-origin"), fmt.Sprintf("Unexpected header %s:%v", headerName, headerValues))
				}
			}
		})

		It("should not return CORS Access-Control-Allow-Origin header when Origin: null is provided", func() {
			if !isManagedClusterProfile {
				kubeconfigPath, err := k8sutil.GetKubeConfigLocation()
				Expect(err).ShouldNot(HaveOccurred())
				httpClient, err := pkg.GetVerrazzanoHTTPClient(kubeconfigPath)
				Expect(err).ShouldNot(HaveOccurred())
				req, err := retryablehttp.NewRequest("GET", serverURL, nil)
				req.Header.Add("Origin", "null")
				Expect(err).ShouldNot(HaveOccurred())
				resp, err := httpClient.Do(req)
				Expect(err).ShouldNot(HaveOccurred())
				ioutil.ReadAll(resp.Body)
				resp.Body.Close()
				// HTTP Access-Control-Allow-Origin header should never be returned.
				for headerName, headerValues := range resp.Header {
					Expect(strings.ToLower(headerName)).ToNot(Equal("access-control-allow-origin"), fmt.Sprintf("Unexpected header %s:%v", headerName, headerValues))
				}
			}
		})

		It("can be logged out", func() {
			if !isManagedClusterProfile {
				kubeconfigPath, err := k8sutil.GetKubeConfigLocation()
				Expect(err).ShouldNot(HaveOccurred())
				vz, err := pkg.GetVerrazzanoInstallResourceInCluster(kubeconfigPath)
				Expect(err).ShouldNot(HaveOccurred())
				if v1alpha1.ValidateVersionHigherOrEqual(fmt.Sprintf("v%s", vz.Status.Version), "v1.0.1") {
					Eventually(func() (*pkg.HTTPResponse, error) {
						return pkg.GetWebPage(fmt.Sprintf("%s%s", serverURL, "_logout"), "")
					}, waitTimeout, pollingInterval).Should(And(pkg.HasStatus(http.StatusOK)))
				}
			}
		})

<<<<<<< HEAD
		It("should not allow state changing requests without valid origin header", func() {
=======
		It("should not allow malformed requests", func() {
>>>>>>> 6e7aacfc
			if !isManagedClusterProfile {
				kubeconfigPath, err := k8sutil.GetKubeConfigLocation()
				Expect(err).ShouldNot(HaveOccurred())
				httpClient, err := pkg.GetVerrazzanoHTTPClient(kubeconfigPath)
				Expect(err).ShouldNot(HaveOccurred())
<<<<<<< HEAD
				req, err := retryablehttp.NewRequest("POST", serverURL, nil)
				req.Header.Add("Origin", "https://invalid-origin")
				Expect(err).ShouldNot(HaveOccurred())
				resp, err := httpClient.Do(req)
				Expect(err).ShouldNot(HaveOccurred())
				ioutil.ReadAll(resp.Body)
				resp.Body.Close()
				Expect(resp.StatusCode).To(Equal(400))
			}
		})

		It("should allow non state changing requests without valid origin header but not populate Access-Control-Allow-Origin header", func() {
			if !isManagedClusterProfile {
				kubeconfigPath, err := k8sutil.GetKubeConfigLocation()
				Expect(err).ShouldNot(HaveOccurred())
				httpClient, err := pkg.GetVerrazzanoHTTPClient(kubeconfigPath)
				Expect(err).ShouldNot(HaveOccurred())
				req, err := retryablehttp.NewRequest("GET", serverURL, nil)
				req.Header.Add("Origin", "https://invalid-origin")
=======
				body := []byte(`
				0

				POST /mal formed ZZZZ/9.7
				Q: W`)
				req, err := retryablehttp.NewRequest("POST", serverURL, body)
				req.Header.Add("Content-Length", "36")
				req.Header.Add("Transfer-Encoding", "chunked")
>>>>>>> 6e7aacfc
				Expect(err).ShouldNot(HaveOccurred())
				resp, err := httpClient.Do(req)
				Expect(err).ShouldNot(HaveOccurred())
				ioutil.ReadAll(resp.Body)
				resp.Body.Close()
<<<<<<< HEAD
				Expect(resp.StatusCode).To(Equal(200))
				// HTTP Access-Control-Allow-Origin header should never be returned.
				for headerName, headerValues := range resp.Header {
					Expect(strings.ToLower(headerName)).ToNot(Equal("access-control-allow-origin"), fmt.Sprintf("Unexpected header %s:%v", headerName, headerValues))
				}
=======
				Expect(resp.StatusCode).To(Equal(400))
>>>>>>> 6e7aacfc
			}
		})
	})
})<|MERGE_RESOLUTION|>--- conflicted
+++ resolved
@@ -177,62 +177,67 @@
 				}
 			}
 		})
-
-<<<<<<< HEAD
-		It("should not allow state changing requests without valid origin header", func() {
-=======
-		It("should not allow malformed requests", func() {
->>>>>>> 6e7aacfc
-			if !isManagedClusterProfile {
-				kubeconfigPath, err := k8sutil.GetKubeConfigLocation()
-				Expect(err).ShouldNot(HaveOccurred())
-				httpClient, err := pkg.GetVerrazzanoHTTPClient(kubeconfigPath)
-				Expect(err).ShouldNot(HaveOccurred())
-<<<<<<< HEAD
-				req, err := retryablehttp.NewRequest("POST", serverURL, nil)
-				req.Header.Add("Origin", "https://invalid-origin")
-				Expect(err).ShouldNot(HaveOccurred())
-				resp, err := httpClient.Do(req)
-				Expect(err).ShouldNot(HaveOccurred())
-				ioutil.ReadAll(resp.Body)
-				resp.Body.Close()
-				Expect(resp.StatusCode).To(Equal(400))
-			}
-		})
-
-		It("should allow non state changing requests without valid origin header but not populate Access-Control-Allow-Origin header", func() {
-			if !isManagedClusterProfile {
-				kubeconfigPath, err := k8sutil.GetKubeConfigLocation()
-				Expect(err).ShouldNot(HaveOccurred())
-				httpClient, err := pkg.GetVerrazzanoHTTPClient(kubeconfigPath)
-				Expect(err).ShouldNot(HaveOccurred())
-				req, err := retryablehttp.NewRequest("GET", serverURL, nil)
-				req.Header.Add("Origin", "https://invalid-origin")
-=======
-				body := []byte(`
+    
+    It("should not allow malformed requests", func() {
+      if !isManagedClusterProfile {
+				kubeconfigPath, err := k8sutil.GetKubeConfigLocation()
+				Expect(err).ShouldNot(HaveOccurred())
+				httpClient, err := pkg.GetVerrazzanoHTTPClient(kubeconfigPath)
+				Expect(err).ShouldNot(HaveOccurred())
+        body := []byte(`
 				0
 
 				POST /mal formed ZZZZ/9.7
 				Q: W`)
 				req, err := retryablehttp.NewRequest("POST", serverURL, body)
+        Expect(err).ShouldNot(HaveOccurred())
 				req.Header.Add("Content-Length", "36")
 				req.Header.Add("Transfer-Encoding", "chunked")
->>>>>>> 6e7aacfc
-				Expect(err).ShouldNot(HaveOccurred())
-				resp, err := httpClient.Do(req)
-				Expect(err).ShouldNot(HaveOccurred())
-				ioutil.ReadAll(resp.Body)
-				resp.Body.Close()
-<<<<<<< HEAD
+        resp, err := httpClient.Do(req)
+				Expect(err).ShouldNot(HaveOccurred())
+				ioutil.ReadAll(resp.Body)
+				resp.Body.Close()
+				Expect(resp.StatusCode).To(Equal(400))
+      }
+    })
+    
+		It("should not allow state changing requests without valid origin header", func() {
+      if !isManagedClusterProfile {
+				kubeconfigPath, err := k8sutil.GetKubeConfigLocation()
+				Expect(err).ShouldNot(HaveOccurred())
+				httpClient, err := pkg.GetVerrazzanoHTTPClient(kubeconfigPath)
+				Expect(err).ShouldNot(HaveOccurred())
+				req, err := retryablehttp.NewRequest("POST", serverURL, nil)
+        Expect(err).ShouldNot(HaveOccurred())
+        req.Header.Add("Origin", "https://invalid-origin")
+				resp, err := httpClient.Do(req)
+				Expect(err).ShouldNot(HaveOccurred())
+				ioutil.ReadAll(resp.Body)
+				resp.Body.Close()
+				Expect(resp.StatusCode).To(Equal(400))
+			}
+		})
+
+		It("should allow non state changing requests without valid origin header but not populate Access-Control-Allow-Origin header", func() {
+			if !isManagedClusterProfile {
+				kubeconfigPath, err := k8sutil.GetKubeConfigLocation()
+				Expect(err).ShouldNot(HaveOccurred())
+				httpClient, err := pkg.GetVerrazzanoHTTPClient(kubeconfigPath)
+				Expect(err).ShouldNot(HaveOccurred())
+				req, err := retryablehttp.NewRequest("GET", serverURL, nil)
+        Expect(err).ShouldNot(HaveOccurred())
+				req.Header.Add("Origin", "https://invalid-origin")
+				resp, err := httpClient.Do(req)
+				Expect(err).ShouldNot(HaveOccurred())
+				ioutil.ReadAll(resp.Body)
+				resp.Body.Close()
 				Expect(resp.StatusCode).To(Equal(200))
 				// HTTP Access-Control-Allow-Origin header should never be returned.
 				for headerName, headerValues := range resp.Header {
 					Expect(strings.ToLower(headerName)).ToNot(Equal("access-control-allow-origin"), fmt.Sprintf("Unexpected header %s:%v", headerName, headerValues))
 				}
-=======
-				Expect(resp.StatusCode).To(Equal(400))
->>>>>>> 6e7aacfc
-			}
-		})
+			}
+		})
+    
 	})
 })