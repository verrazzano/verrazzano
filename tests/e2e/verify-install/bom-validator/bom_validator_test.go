--- conflicted
+++ resolved
@@ -66,19 +66,11 @@
 // Mainly a workaround for Rancher additional images; Rancher does not always update to the latest version
 // in the BOM file, possible Rancher bug that we are pursuing with the Rancher team
 var knownImageIssues = map[string]knownIssues{
-<<<<<<< HEAD
-	"rancher-webhook": {alternateTags: []string{"v0.1.1", "v0.1.2", "v0.1.4"}, message: rancherWarningMessage},
-	"fleet-agent":     {alternateTags: []string{"v0.3.5"}, message: rancherWarningMessage},
-	"fleet":           {alternateTags: []string{"v0.3.5"}, message: rancherWarningMessage},
-	"gitjob":          {alternateTags: []string{"v0.1.15"}, message: rancherWarningMessage},
-	"shell":           {alternateTags: []string{"v0.1.6", "v0.1.16"}, message: rancherWarningMessage},
-=======
 	"rancher-webhook": {alternateTags: []string{"v0.1.1", "v0.1.2", "v0.1.4", "v0.2.6"}, message: rancherWarningMessage},
 	"fleet-agent":     {alternateTags: []string{"v0.3.5", "v0.3.10"}, message: rancherWarningMessage},
 	"fleet":           {alternateTags: []string{"v0.3.5", "v0.3.10"}, message: rancherWarningMessage},
 	"gitjob":          {alternateTags: []string{"v0.1.15", "v0.1.30"}, message: rancherWarningMessage},
-	"shell":           {alternateTags: []string{"v0.1.6"}, message: rancherWarningMessage},
->>>>>>> 5fab0ba1
+	"shell":           {alternateTags: []string{"v0.1.6", "v0.1.16"}, message: rancherWarningMessage},
 }
 
 // BOM validations validates the images of below allowed namespaces only
