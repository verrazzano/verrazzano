--- conflicted
+++ resolved
@@ -41,11 +41,6 @@
 		"weblogic-operator",
 	},
 	"verrazzano-monitoring": {
-<<<<<<< HEAD
-		"node-exporter",
-=======
-		"kube-state-metrics",
->>>>>>> 6ed692ef
 		"jaeger",
 	},
 	"verrazzano-backup": {
