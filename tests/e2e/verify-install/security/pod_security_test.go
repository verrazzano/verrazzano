// Copyright (c) 2023, Oracle and/or its affiliates.
// Licensed under the Universal Permissive License v 1.0 as shown at https://oss.oracle.com/licenses/upl.

package security

import (
	"context"
	"fmt"
	"strings"
	"time"

	. "github.com/onsi/ginkgo/v2"
	. "github.com/onsi/gomega"
	"github.com/verrazzano/verrazzano/pkg/k8sutil"
	"github.com/verrazzano/verrazzano/tests/e2e/pkg"
	"github.com/verrazzano/verrazzano/tests/e2e/pkg/test/framework"
	corev1 "k8s.io/api/core/v1"
	v1 "k8s.io/apimachinery/pkg/apis/meta/v1"
	"k8s.io/client-go/kubernetes"
)

var t = framework.NewTestFramework("security")

const (
	waitTimeout     = 3 * time.Minute
	pollingInterval = 5 * time.Second

	// Only allowed capability in restricted mode
	capNetBindService = "NET_BIND_SERVICE"
)

var skipPods = map[string][]string{
	"verrazzano-install": {
		"mysql",
	},
	"verrazzano-system": {
		"coherence-operator",
		"fluentd",
		"oam-kubernetes-runtime",
		"vmi-system",
		"weblogic-operator",
	},
<<<<<<< HEAD
	"verrazzano-monitoring": {
		"node-exporter",
		"alertmanager",
		"pushgateway",
		"kube-state-metrics",
		"prometheus-adapter",
		"jaeger",
=======
	"verrazzano-backup": {
		"restic",
>>>>>>> 3c06a942
	},
}

var skipContainers = []string{}
var skipInitContainers = []string{"istio-init"}

var (
	clientset *kubernetes.Clientset
)

var isMinVersion150 bool

var beforeSuite = t.BeforeSuiteFunc(func() {
	kubeconfigPath, err := k8sutil.GetKubeConfigLocation()
	if err != nil {
		Fail(fmt.Sprintf("Failed to get default kubeconfig path: %s", err.Error()))
	}
	isMinVersion150, err = pkg.IsVerrazzanoMinVersion("1.5.0", kubeconfigPath)
	if err != nil {
		Fail(fmt.Sprintf("Error checking Verrazzano version: %s", err.Error()))
	}
	Eventually(func() (*kubernetes.Clientset, error) {
		clientset, err = k8sutil.GetKubernetesClientset()
		return clientset, err
	}, waitTimeout, pollingInterval).ShouldNot(BeNil())
})

var _ = BeforeSuite(beforeSuite)

var _ = t.AfterEach(func() {})

var _ = t.Describe("Ensure pod security", Label("f:security.podsecurity"), func() {
	testFunc := func(ns string) {
		if !isMinVersion150 {
			t.Logs.Infof("Skipping test, minimum version requirement of v1.5.0 not met")
			return
		}
		var podList *corev1.PodList
		Eventually(func() (*corev1.PodList, error) {
			var err error
			podList, err = clientset.CoreV1().Pods(ns).List(context.TODO(), v1.ListOptions{})
			return podList, err
		}, waitTimeout, pollingInterval).ShouldNot(BeNil())

		t.Logs.Debugf("Podlist length: %v", len(podList.Items))

		var errors []error
		pods := podList.Items
		for _, pod := range pods {
			t.Logs.Debugf("Checking pod %s/%s", ns, pod.Name)
			if shouldSkipPod(pod.Name, ns) {
				continue
			}
			errors = append(errors, expectPodSecurityForNamespace(pod)...)
		}
		Expect(errors).To(BeEmpty())
	}
	t.DescribeTable("Check pod security in system namespaces", testFunc,
		Entry("Checking pod security in verrazzano-install", "verrazzano-install"),
		Entry("Checking pod security in verrazzano-system", "verrazzano-system"),
<<<<<<< HEAD
		Entry("Checking pod security in verrazzano-monitoring", "verrazzano-monitoring"),
=======
		Entry("Checking pod security in verrazzano-backup", "verrazzano-backup"),
>>>>>>> 3c06a942
	)
})

func expectPodSecurityForNamespace(pod corev1.Pod) []error {
	var errors []error
	// ensure hostpath is not set
	for _, vol := range pod.Spec.Volumes {
		if vol.HostPath != nil {
			errors = append(errors, fmt.Errorf("Pod Security not configured for pod %s, HostPath is set, HostPath = %s  Type = %s",
				pod.Name, vol.HostPath.Path, *vol.HostPath.Type))
		}
	}

	// ensure pod SecurityContext set correctly
	if errs := ensurePodSecurityContext(pod.Spec.SecurityContext, pod.Name); len(errs) > 0 {
		errors = append(errors, errs...)
	}

	// ensure container SecurityContext set correctly
	for _, container := range pod.Spec.Containers {
		if shouldSkipContainer(container.Name, skipContainers) {
			continue
		}
		if errs := ensureContainerSecurityContext(container.SecurityContext, pod.Name, container.Name); len(errs) > 0 {
			errors = append(errors, errs...)
		}
	}

	// ensure init container SecurityContext set correctly
	for _, initContainer := range pod.Spec.InitContainers {
		if shouldSkipContainer(initContainer.Name, skipInitContainers) {
			continue
		}
		if errs := ensureContainerSecurityContext(initContainer.SecurityContext, pod.Name, initContainer.Name); len(errs) > 0 {
			errors = append(errors, errs...)
		}
	}
	return errors
}

func ensurePodSecurityContext(sc *corev1.PodSecurityContext, podName string) []error {
	if sc == nil {
		return []error{fmt.Errorf("PodSecurityContext is nil for pod %s", podName)}
	}
	var errors []error
	if sc.RunAsUser != nil && *sc.RunAsUser == 0 {
		errors = append(errors, fmt.Errorf("PodSecurityContext not configured correctly for pod %s, RunAsUser is 0", podName))
	}
	if sc.RunAsGroup != nil && *sc.RunAsGroup == 0 {
		errors = append(errors, fmt.Errorf("PodSecurityContext not configured correctly for pod %s, RunAsGroup is 0", podName))
	}
	if sc.RunAsNonRoot != nil && !*sc.RunAsNonRoot {
		errors = append(errors, fmt.Errorf("PodSecurityContext not configured correctly for pod %s, RunAsNonRoot != true", podName))
	}
	if sc.SeccompProfile == nil {
		errors = append(errors, fmt.Errorf("PodSecurityContext not configured correctly for pod %s, Missing seccompProfile", podName))
	}
	return errors
}

func ensureContainerSecurityContext(sc *corev1.SecurityContext, podName, containerName string) []error {
	if sc == nil {
		return []error{fmt.Errorf("SecurityContext is nil for pod %s, container %s", podName, containerName)}
	}
	var errors []error
	if sc.RunAsUser != nil && *sc.RunAsUser == 0 {
		errors = append(errors, fmt.Errorf("SecurityContext not configured correctly for pod %s, container %s,  RunAsUser is 0", podName, containerName))
	}
	if sc.RunAsGroup != nil && *sc.RunAsGroup == 0 {
		errors = append(errors, fmt.Errorf("SecurityContext not configured correctly for pod %s, container %s, RunAsGroup is 0", podName, containerName))
	}
	if sc.RunAsNonRoot != nil && !*sc.RunAsNonRoot {
		errors = append(errors, fmt.Errorf("SecurityContext not configured correctly for pod %s, container %s, RunAsNonRoot != true", podName, containerName))
	}
	if sc.Privileged == nil || *sc.Privileged {
		errors = append(errors, fmt.Errorf("SecurityContext not configured correctly for pod %s, container %s, Privileged != false", podName, containerName))
	}
	if sc.AllowPrivilegeEscalation == nil || *sc.AllowPrivilegeEscalation {
		errors = append(errors, fmt.Errorf("SecurityContext not configured correctly for pod %s, container %s, AllowPrivilegeEscalation != false", podName, containerName))
	}
	if sc.Capabilities == nil {
		errors = append(errors, fmt.Errorf("SecurityContext not configured correctly for pod %s, container %s, Capabilities is nil", podName, containerName))
	}
	dropCapabilityFound := false
	for _, c := range sc.Capabilities.Drop {
		if string(c) == "ALL" {
			dropCapabilityFound = true
		}
	}
	if !dropCapabilityFound {
		errors = append(errors, fmt.Errorf("SecurityContext not configured correctly for pod %s, container %s, Missing `Drop -ALL` capabilities", podName, containerName))
	}
	if len(sc.Capabilities.Add) > 0 {
		if len(sc.Capabilities.Add) > 1 || sc.Capabilities.Add[0] != capNetBindService {
			errors = append(errors, fmt.Errorf("only %s capability allowed, found unexpected capabilities added to container %s in pod %s: %v", capNetBindService, containerName, podName, sc.Capabilities.Add))
		}
	}
	return errors
}

func shouldSkipPod(podName, ns string) bool {
	for _, pod := range skipPods[ns] {
		if strings.Contains(podName, pod) {
			return true
		}
	}
	return false
}

func shouldSkipContainer(containerName string, skip []string) bool {
	for _, c := range skip {
		if strings.Contains(containerName, c) {
			return true
		}
	}
	return false
}<|MERGE_RESOLUTION|>--- conflicted
+++ resolved
@@ -40,7 +40,6 @@
 		"vmi-system",
 		"weblogic-operator",
 	},
-<<<<<<< HEAD
 	"verrazzano-monitoring": {
 		"node-exporter",
 		"alertmanager",
@@ -48,10 +47,9 @@
 		"kube-state-metrics",
 		"prometheus-adapter",
 		"jaeger",
-=======
+	},
 	"verrazzano-backup": {
 		"restic",
->>>>>>> 3c06a942
 	},
 }
 
@@ -112,11 +110,8 @@
 	t.DescribeTable("Check pod security in system namespaces", testFunc,
 		Entry("Checking pod security in verrazzano-install", "verrazzano-install"),
 		Entry("Checking pod security in verrazzano-system", "verrazzano-system"),
-<<<<<<< HEAD
 		Entry("Checking pod security in verrazzano-monitoring", "verrazzano-monitoring"),
-=======
 		Entry("Checking pod security in verrazzano-backup", "verrazzano-backup"),
->>>>>>> 3c06a942
 	)
 })
 
