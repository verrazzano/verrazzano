--- conflicted
+++ resolved
@@ -140,11 +140,8 @@
 		Entry("Checking pod security in verrazzano-backup", "verrazzano-backup"),
 		Entry("Checking pod security in ingress-nginx", "ingress-nginx"),
 		Entry("Checking pod security in mysql-operator", "mysql-operator"),
-<<<<<<< HEAD
 		Entry("Checking pod security in cert-manager", "cert-manager"),
-=======
 		Entry("Checking pod security in keycloak", "keycloak"),
->>>>>>> 6304bc62
 	)
 })
 
