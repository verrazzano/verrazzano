--- conflicted
+++ resolved
@@ -64,7 +64,6 @@
 	if !skipVerify {
 		Eventually(helloHelidonPodsRunning, longWaitTimeout, longPollingInterval).Should(BeTrue())
 	}
-<<<<<<< HEAD
 	kubeconfigPath, err := k8sutil.GetKubeConfigLocation()
 	if err != nil {
 		Fail(fmt.Sprintf("Failed to get default kubeconfig path: %s", err.Error()))
@@ -73,7 +72,6 @@
 	if err != nil {
 		Fail(err.Error())
 	}
-=======
 
 	kubeconfig, err := k8sutil.GetKubeConfigLocation()
 	if err != nil {
@@ -84,7 +82,6 @@
 		AbortSuite(fmt.Sprintf("Failed to create the Metrics test object: %v", err))
 	}
 
->>>>>>> 87599ebd
 	beforeSuitePassed = true
 })
 
@@ -373,27 +370,4 @@
 		}
 	}
 	return true
-<<<<<<< HEAD
-=======
-}
-
-func appMetricsExists() bool {
-	return metricsTest.MetricsExist("base_jvm_uptime_seconds", map[string]string{"app": "hello-helidon-svc-application"})
-}
-
-func appComponentMetricsExists() bool {
-	return metricsTest.MetricsExist("vendor_requests_count_total", map[string]string{"app_oam_dev_name": "hello-helidon-svc-application"})
-}
-
-func appConfigMetricsExists() bool {
-	return metricsTest.MetricsExist("vendor_requests_count_total", map[string]string{"app_oam_dev_component": "hello-helidon-deploy-component"})
-}
-
-func nodeExporterProcsRunning() bool {
-	return metricsTest.MetricsExist("node_procs_running", map[string]string{"job": nodeExporterJobName})
-}
-
-func nodeExporterDiskIoNow() bool {
-	return metricsTest.MetricsExist("node_disk_io_now", map[string]string{"job": nodeExporterJobName})
->>>>>>> 87599ebd
 }