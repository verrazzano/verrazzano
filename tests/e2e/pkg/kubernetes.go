--- conflicted
+++ resolved
@@ -1086,23 +1086,6 @@
 	return vp != nil && len(vp.Name) > 0, nil
 }
 
-<<<<<<< HEAD
-// UpdateConfigMap updates the config map
-func UpdateConfigMap(configMap *corev1.ConfigMap) error {
-	// Get the Kubernetes clientset
-	clientset, err := k8sutil.GetKubernetesClientset()
-	if err != nil {
-		return err
-	}
-
-	cmi := clientset.CoreV1().ConfigMaps(configMap.GetNamespace())
-	_, err = cmi.Update(context.TODO(), configMap, metav1.UpdateOptions{})
-	if err != nil {
-		Log(Error, fmt.Sprintf("Failed to update Config Map %s from namespace %s: %v ", configMap.GetName(), configMap.GetNamespace(), err))
-		return err
-	}
-	return nil
-=======
 // ContainerHasExpectedArgs returns true if each of the arguments matches a substring of one of the arguments found in the deployment
 func ContainerHasExpectedArgs(namespace string, deploymentName string, containerName string, arguments []string) (bool, error) {
 	deployment, err := GetDeployment(namespace, deploymentName)
@@ -1116,5 +1099,21 @@
 		}
 	}
 	return false, nil
->>>>>>> 0ea08e40
+}
+
+// UpdateConfigMap updates the config map
+func UpdateConfigMap(configMap *corev1.ConfigMap) error {
+	// Get the Kubernetes clientset
+	clientset, err := k8sutil.GetKubernetesClientset()
+	if err != nil {
+		return err
+	}
+
+	cmi := clientset.CoreV1().ConfigMaps(configMap.GetNamespace())
+	_, err = cmi.Update(context.TODO(), configMap, metav1.UpdateOptions{})
+	if err != nil {
+		Log(Error, fmt.Sprintf("Failed to update Config Map %s from namespace %s: %v ", configMap.GetName(), configMap.GetNamespace(), err))
+		return err
+	}
+	return nil
 }