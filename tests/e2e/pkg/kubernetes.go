--- conflicted
+++ resolved
@@ -463,7 +463,6 @@
 	return *vz.Spec.Components.WebLogicOperator.Enabled
 }
 
-<<<<<<< HEAD
 // IsOpenSearchEnabled returns true if the OpenSearch component is not set, or the value of its Enabled field otherwise
 func IsOpenSearchEnabled(kubeconfigPath string) bool {
 	vz, err := GetVerrazzanoInstallResourceInCluster(kubeconfigPath)
@@ -475,7 +474,8 @@
 		return *vz.Spec.Components.Elasticsearch.Enabled
 	}
 	return true
-=======
+}
+
 // IsPrometheusAdapterEnabled returns false if the Prometheus Adapter component is not set, or the value of its Enabled field otherwise
 func IsPrometheusAdapterEnabled(kubeconfigPath string) bool {
 	vz, err := GetVerrazzanoInstallResourceInCluster(kubeconfigPath)
@@ -526,7 +526,6 @@
 		return false
 	}
 	return *vz.Spec.Components.PrometheusPushgateway.Enabled
->>>>>>> 5a0f8962
 }
 
 // APIExtensionsClientSet returns a Kubernetes ClientSet for this cluster.
