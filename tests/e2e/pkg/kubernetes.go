// Copyright (c) 2020, 2023, Oracle and/or its affiliates.
// Licensed under the Universal Permissive License v 1.0 as shown at https://oss.oracle.com/licenses/upl.

package pkg

import (
	"bytes"
	"context"
	"errors"
	"fmt"
	"net/http"
	"os"
	"strings"
	"time"

	certmanagerv1 "github.com/cert-manager/cert-manager/pkg/apis/certmanager/v1"
	"github.com/google/uuid"
	"github.com/onsi/gomega"
	vaoClient "github.com/verrazzano/verrazzano/application-operator/clientset/versioned"
	vcoClient "github.com/verrazzano/verrazzano/cluster-operator/clientset/versioned"
	"github.com/verrazzano/verrazzano/pkg/k8s/verrazzano"
	"github.com/verrazzano/verrazzano/pkg/k8sutil"
	"github.com/verrazzano/verrazzano/pkg/semver"
	"github.com/verrazzano/verrazzano/platform-operator/apis/verrazzano/v1alpha1"
	"github.com/verrazzano/verrazzano/platform-operator/apis/verrazzano/v1beta1"
	vpoClient "github.com/verrazzano/verrazzano/platform-operator/clientset/versioned"
	istionetv1beta1 "istio.io/client-go/pkg/apis/networking/v1beta1"
	appsv1 "k8s.io/api/apps/v1"
	v1 "k8s.io/api/authorization/v1"
	corev1 "k8s.io/api/core/v1"
	netv1 "k8s.io/api/networking/v1"
	rbacv1 "k8s.io/api/rbac/v1"
	apiext "k8s.io/apiextensions-apiserver/pkg/apis/apiextensions/v1"
	apiextv1 "k8s.io/apiextensions-apiserver/pkg/client/clientset/clientset/typed/apiextensions/v1"
	k8serrors "k8s.io/apimachinery/pkg/api/errors"
	metav1 "k8s.io/apimachinery/pkg/apis/meta/v1"
	"k8s.io/apimachinery/pkg/labels"
	"k8s.io/apimachinery/pkg/runtime"
	"k8s.io/apimachinery/pkg/types"
	"k8s.io/apimachinery/pkg/util/wait"
	"k8s.io/client-go/dynamic"
	"k8s.io/client-go/kubernetes"
	"k8s.io/client-go/kubernetes/scheme"
	restclient "k8s.io/client-go/rest"
	"k8s.io/client-go/tools/clientcmd"
	clientcmdapi "k8s.io/client-go/tools/clientcmd/api"
	"k8s.io/client-go/tools/remotecommand"
	"sigs.k8s.io/controller-runtime/pkg/client"
)

const (
	dockerconfigjsonTemplate string = "{\"auths\":{\"%v\":{\"username\":\"%v\",\"password\":\"%v\",\"auth\":\"%v\"}}}"
	verrazzanoErrorTemplate         = "Error Verrazzano Resource: %v"
)

// DoesCRDExist returns whether a CRD with the given name exists for the cluster
func DoesCRDExist(crdName string) (bool, error) {
	crds, err := ListCRDs()
	if err != nil {
		return false, err
	}

	for i := range crds.Items {
		if strings.Compare(crds.Items[i].ObjectMeta.Name, crdName) == 0 {
			return true, nil
		}
	}

	return false, nil
}

// DoesNamespaceExist returns whether a namespace with the given name exists for the cluster set in the environment
func DoesNamespaceExist(name string) (bool, error) {
	kubeconfigPath, err := k8sutil.GetKubeConfigLocation()
	if err != nil {
		Log(Error, fmt.Sprintf("Failed getting kubeconfig: %v", err))
		return false, err
	}

	return DoesNamespaceExistInCluster(name, kubeconfigPath)
}

// DoesNamespaceExistInCluster returns whether a namespace with the given name exists in the specified cluster
func DoesNamespaceExistInCluster(name string, kubeconfigPath string) (bool, error) {
	// Get the Kubernetes clientset
	clientset, err := GetKubernetesClientsetForCluster(kubeconfigPath)
	if err != nil {
		return false, err
	}

	namespace, err := clientset.CoreV1().Namespaces().Get(context.TODO(), name, metav1.GetOptions{})
	if err != nil && !k8serrors.IsNotFound(err) {
		Log(Error, fmt.Sprintf("Failed to get namespace %s: %v", name, err))
		return false, err
	}

	return namespace != nil && len(namespace.Name) > 0, nil
}

// ListCRDs returns the list of CRDs in a cluster
func ListCRDs() (*apiext.CustomResourceDefinitionList, error) {
	// use the current context in the kubeconfig
	config, err := k8sutil.GetKubeConfig()
	if err != nil {
		return nil, err
	}
	apixClient, err := apiextv1.NewForConfig(config)
	if err != nil {
		Log(Error, "Could not get apix client")
		return nil, err
	}

	crds, err := apixClient.CustomResourceDefinitions().List(context.TODO(), metav1.ListOptions{})
	if err != nil {
		Log(Error, fmt.Sprintf("Failed to list CRDS: %v", err))
		return nil, err
	}

	return crds, nil
}

// ListNamespaces returns a namespace list for the given list options
func ListNamespaces(opts metav1.ListOptions) (*corev1.NamespaceList, error) {
	client, err := k8sutil.GetKubernetesClientset()
	if err != nil {
		return nil, err
	}
	return client.CoreV1().Namespaces().List(context.TODO(), opts)
}

// ListPods returns a pod list for the given namespace and list options
func ListPods(namespace string, opts metav1.ListOptions) (*corev1.PodList, error) {
	client, err := k8sutil.GetKubernetesClientset()
	if err != nil {
		return nil, err
	}
	return client.CoreV1().Pods(namespace).List(context.TODO(), opts)
}

// ListDeployments returns the list of deployments in a given namespace for the cluster
func ListDeployments(namespace string) (*appsv1.DeploymentList, error) {
	// Get the Kubernetes clientset
	clientset, err := k8sutil.GetKubernetesClientset()
	if err != nil {
		return nil, err
	}

	deployments, err := clientset.AppsV1().Deployments(namespace).List(context.TODO(), metav1.ListOptions{})
	if err != nil {
		Log(Error, fmt.Sprintf("Failed to list deployments in namespace %s: %v", namespace, err))
		return nil, err
	}
	return deployments, nil
}

// ListStatefulSets returns the list of StatefulSets in a given namespace for the cluster
func ListStatefulSets(namespace string) (*appsv1.StatefulSetList, error) {
	// Get the Kubernetes clientset
	clientset, err := k8sutil.GetKubernetesClientset()
	if err != nil {
		return nil, err
	}

	statefulsets, err := clientset.AppsV1().StatefulSets(namespace).List(context.TODO(), metav1.ListOptions{})
	if err != nil {
		Log(Error, fmt.Sprintf("Failed to list StatefulSets in namespace %s: %v", namespace, err))
		return nil, err
	}
	return statefulsets, nil
}

// GetReplicaCounts Builds a map of pod counts for a list of deployments
// expectedDeployments - a list of namespaced names for deployments to look for
// optsBuilder - a callback func to build the right set of options to select pods for the deployment
func GetReplicaCounts(expectedDeployments []types.NamespacedName, optsBuilder func(name types.NamespacedName) (metav1.ListOptions, error)) (map[string]uint32, error) {
	podCountsMap := map[string]uint32{}
	for _, deployment := range expectedDeployments {
		listOpts, err := optsBuilder(deployment)
		if err != nil {
			return map[string]uint32{}, err
		}
		podList, err := ListPods(deployment.Namespace, listOpts)
		if err != nil {
			return map[string]uint32{}, err
		}
		podCountsMap[deployment.String()] = uint32(len(podList.Items))
	}
	return podCountsMap, nil
}

// DoesDeploymentExist returns whether a deployment with the given name and namespace exists for the cluster
func DoesDeploymentExist(namespace string, name string) (bool, error) {
	deployments, err := ListDeployments(namespace)
	if err != nil {
		Log(Error, fmt.Sprintf("Failed listing deployments in cluster for namespace %s: %v", namespace, err))
		return false, err
	}
	for i := range deployments.Items {
		if strings.HasPrefix(deployments.Items[i].Name, name) {
			return true, nil
		}
	}
	return false, nil
}

// GetDeployment returns a deployment with the given name and namespace
func GetDeployment(namespace string, deploymentName string) (*appsv1.Deployment, error) {
	// Get the Kubernetes clientset
	clientSet, err := k8sutil.GetKubernetesClientset()
	if err != nil {
		return nil, err
	}
	deployment, err := clientSet.AppsV1().Deployments(namespace).Get(context.TODO(), deploymentName, metav1.GetOptions{})
	if err != nil {
		if !k8serrors.IsNotFound(err) {
			Log(Error, fmt.Sprintf("Failed to get Deployment %s from namespace %s: %v ", deploymentName, namespace, err))
		}
		return nil, err
	}
	return deployment, nil
}

// DoesStatefulSetExist returns whether a StatefulSet with the given name and namespace exists for the cluster
func DoesStatefulSetExist(namespace string, name string) (bool, error) {
	statefulsets, err := ListStatefulSets(namespace)
	if err != nil {
		Log(Error, fmt.Sprintf("Failed to list StatefulSets from namespace %s: %v", namespace, err))
		return false, err
	}
	for i := range statefulsets.Items {
		if strings.HasPrefix(statefulsets.Items[i].Name, name) {
			return true, nil
		}
	}
	return false, nil
}

// GetStatefulSet returns a StatefulSet with the given name and namespace
func GetStatefulSet(namespace string, stsName string) (*appsv1.StatefulSet, error) {
	// Get the Kubernetes clientset
	clientSet, err := k8sutil.GetKubernetesClientset()
	if err != nil {
		return nil, err
	}
	sts, err := clientSet.AppsV1().StatefulSets(namespace).Get(context.TODO(), stsName, metav1.GetOptions{})
	if err != nil {
		if !k8serrors.IsNotFound(err) {
			Log(Error, fmt.Sprintf("Failed to get StatefulSet %s from namespace %s: %v ", stsName, namespace, err))
		}
		return nil, err
	}
	return sts, nil
}

// GetDaemonSet returns a GetDaemonSet with the given name and namespace
func GetDaemonSet(namespace string, daemonSetName string) (*appsv1.DaemonSet, error) {
	// Get the Kubernetes clientset
	clientSet, err := k8sutil.GetKubernetesClientset()
	if err != nil {
		return nil, err
	}
	daemonset, err := clientSet.AppsV1().DaemonSets(namespace).Get(context.TODO(), daemonSetName, metav1.GetOptions{})
	if err != nil {
		if !k8serrors.IsNotFound(err) {
			Log(Error, fmt.Sprintf("Failed to get DaemonSet %s from namespace %s: %v ", daemonSetName, namespace, err))
		}
		return nil, err
	}
	return daemonset, nil
}

// GetService returns a Service with the given name and namespace
func GetService(namespace string, serviceName string) (*corev1.Service, error) {
	// Get the Kubernetes clientset
	clientSet, err := k8sutil.GetKubernetesClientset()
	if err != nil {
		return nil, err
	}
	svc, err := clientSet.CoreV1().Services(namespace).Get(context.TODO(), serviceName, metav1.GetOptions{})
	if err != nil {
		if !k8serrors.IsNotFound(err) {
			Log(Error, fmt.Sprintf("Failed to get Service %s from namespace %s: %v ", serviceName, namespace, err))
		}
		return nil, err
	}
	return svc, nil
}

// DoesServiceExist returns whether a Service with the given name and namespace exists for the cluster
func DoesServiceExist(namespace string, name string) (bool, error) {
	_, err := GetService(namespace, name)
	if err != nil {
		return false, err
	}
	return true, nil
}

// GetIngressList returns a list of ingresses in the given namespace
func GetIngressList(namespace string) (*netv1.IngressList, error) {
	// Get the Kubernetes clientset
	clientSet, err := k8sutil.GetKubernetesClientset()
	if err != nil {
		return nil, err
	}
	ingressList, err := clientSet.NetworkingV1().Ingresses(namespace).List(context.TODO(), metav1.ListOptions{})
	if err != nil {
		if !k8serrors.IsNotFound(err) {
			Log(Error, fmt.Sprintf("Failed to get Ingresses in namespace %s: %v ", namespace, err))
		}
		return nil, err
	}
	return ingressList, nil
}

// GetIngress returns the ingress given a namespace and ingress name
func GetIngress(namespace string, ingressName string) (*netv1.Ingress, error) {
	// Get the Kubernetes clientset
	clientSet, err := k8sutil.GetKubernetesClientset()
	if err != nil {
		return nil, err
	}
	ingress, err := clientSet.NetworkingV1().Ingresses(namespace).Get(context.TODO(), ingressName, metav1.GetOptions{})
	if err != nil {
		if !k8serrors.IsNotFound(err) {
			Log(Error, fmt.Sprintf("Failed to get Ingress %s in namespace %s: %v ", ingressName, namespace, err))
		}
		return nil, err
	}
	return ingress, nil
}

// DoesVirtualServiceExist returns whether a VirtualService with the given name and namespace exists for the cluster
func DoesVirtualServiceExist(namespace string, name string) (bool, error) {
	services, err := GetVirtualServiceList(namespace)
	if err != nil {
		Log(Error, fmt.Sprintf("Failed to list VirtualServices from namespace %s: %v", namespace, err))
		return false, err
	}

	// Verify that the virtual services contain the expected environment name
	for _, virtualService := range services.Items {
		service := virtualService.Name
		if strings.Contains(service, name) {
			return true, nil
		}
	}
	return false, nil
}

// GetVirtualServiceList returns a list of virtual services in the given namespace
func GetVirtualServiceList(namespace string) (*istionetv1beta1.VirtualServiceList, error) {
	// Get the Istio clientset
	clientSet, err := k8sutil.GetIstioClientset()
	if err != nil {
		return nil, err
	}
	VirtualServiceList, err := clientSet.NetworkingV1beta1().VirtualServices(namespace).List(context.TODO(), metav1.ListOptions{})
	if err != nil {
		if !k8serrors.IsNotFound(err) {
			Log(Error, fmt.Sprintf("Failed to get Gateways in namespace %s: %v ", namespace, err))
		}
		return nil, err
	}
	return VirtualServiceList, nil
}

// DoesSecretExist returns whether a Secret with the given name and namespace exists for the cluster
func DoesSecretExist(namespace string, name string) (bool, error) {
	secrets, err := ListSecrets(namespace)
	if err != nil {
		Log(Error, fmt.Sprintf("Failed to list Secrets from namespace %s: %v", namespace, err))
		return false, err
	}
	for i := range secrets.Items {
		if strings.HasPrefix(secrets.Items[i].Name, name) {
			return true, nil
		}
	}
	return false, nil
}

// GetCertificateList returns a list of certificates in the given namespace
func GetCertificateList(namespace string) (*certmanagerv1.CertificateList, error) {
	// Get the Cert-manager clientset
	clientSet, err := k8sutil.GetCertManagerClienset()
	if err != nil {
		return nil, err
	}
	certificateList, err := clientSet.Certificates(namespace).List(context.TODO(), metav1.ListOptions{})
	if err != nil {
		if !k8serrors.IsNotFound(err) {
			Log(Error, fmt.Sprintf("Failed to get Certificates in namespace %s: %v ", namespace, err))
		}
		return nil, err
	}
	return certificateList, nil
}

// GetIssuerList returns a list of cluster issuers
func GetIssuerList(namespace string) (*certmanagerv1.IssuerList, error) {
	// Get the Cert-manager clientset
	clientSet, err := k8sutil.GetCertManagerClienset()
	if err != nil {
		return nil, err
	}
	issuerList, err := clientSet.Issuers(namespace).List(context.TODO(), metav1.ListOptions{})
	if err != nil {
		if !k8serrors.IsNotFound(err) {
			Log(Error, fmt.Sprintf("Failed to get Issuers in namespace %s: %v ", namespace, err))
		}
		return nil, err
	}
	return issuerList, nil
}

// ListNodes returns the list of nodes for the cluster
func ListNodes() (*corev1.NodeList, error) {
	// Get the Kubernetes clientset
	clientset, err := k8sutil.GetKubernetesClientset()
	if err != nil {
		return nil, err
	}

	nodes, err := clientset.CoreV1().Nodes().List(context.TODO(), metav1.ListOptions{})
	if err != nil {
		Log(Error, fmt.Sprintf("Failed to list nodes: %v", err))
		return nil, err
	}
	return nodes, nil
}

// GetNodeCount returns the number of nodes for the cluster
func GetNodeCount() (uint32, error) {
	nodes, err := ListNodes()
	if err != nil {
		return 0, err
	}
	if len(nodes.Items) < 1 {
		return 0, fmt.Errorf("can not find node in the cluster")
	}
	return uint32(len(nodes.Items)), nil
}

// GetSchedulableNodeCount returns the number of schedulabe nodes in the cluster
func GetSchedulableNodeCount() (uint32, error) {
	nodes, err := ListNodes()
	if err != nil {
		return 0, err
	}
	nodeCount := 0
	for _, node := range nodes.Items {
		if NodeIsSchedulable(node) {
			nodeCount++
		}
	}
	if nodeCount < 1 {
		return 0, fmt.Errorf("can not find node in the cluster")
	}
	return uint32(nodeCount), nil
}

// NodeIsSchedulable returns false if a node has the control-plane/master taint and is unschedulable, true otherwise
func NodeIsSchedulable(node corev1.Node) bool {
	for _, taint := range node.Spec.Taints {
		switch taint.Key {
		case "node-role.kubernetes.io/control-plane":
		case "node-role.kubernetes.io/master":
			if taint.Effect == corev1.TaintEffectNoSchedule {
				return false
			}
		}
	}
	return true
}

// GetPodsFromSelector returns a collection of pods for the given namespace and selector
func GetPodsFromSelector(selector *metav1.LabelSelector, namespace string) ([]corev1.Pod, error) {
	var pods *corev1.PodList
	var err error
	if selector == nil {
		pods, err = ListPods(namespace, metav1.ListOptions{})
	} else {
		var labelMap map[string]string
		labelMap, err = metav1.LabelSelectorAsMap(selector)
		if err == nil {
			pods, err = ListPods(namespace, metav1.ListOptions{LabelSelector: labels.SelectorFromSet(labelMap).String()})
		}
	}
	if err != nil {
		return nil, err
	}
	return pods.Items, nil
}

// ListPodsInCluster returns the list of pods in a given namespace for the cluster
func ListPodsInCluster(namespace string, clientset *kubernetes.Clientset) (*corev1.PodList, error) {
	return clientset.CoreV1().Pods(namespace).List(context.TODO(), metav1.ListOptions{})
}

// ListPodsWithLabelsInCluster returns the list of pods in a given namespace that matches a specific label for the cluster
func ListPodsWithLabelsInCluster(namespace, labels string, clientset *kubernetes.Clientset) (*corev1.PodList, error) {
	return clientset.CoreV1().Pods(namespace).List(context.TODO(), metav1.ListOptions{LabelSelector: labels})
}

// DoesPodExist returns whether a pod with the given name and namespace exists for the cluster
func DoesPodExist(namespace string, name string) (bool, error) {
	clientset, err := k8sutil.GetKubernetesClientset()
	if err != nil {
		return false, err
	}
	pods, err := ListPodsInCluster(namespace, clientset)
	if err != nil {
		Log(Error, fmt.Sprintf("Failed listing pods in cluster for namespace: %s: %v", namespace, err))
		return false, err
	}
	for i := range pods.Items {
		if strings.HasPrefix(pods.Items[i].Name, name) {
			return true, nil
		}
	}
	return false, nil
}

// GetKubernetesClientsetForCluster returns the Kubernetes clientset for the cluster whose
// kubeconfig path is specified
func GetKubernetesClientsetForCluster(kubeconfigPath string) (*kubernetes.Clientset, error) {
	// use the current context in the kubeconfig
	config, err := k8sutil.GetKubeConfigGivenPath(kubeconfigPath)
	if err != nil {
		return nil, err
	}
	return createClientset(config)
}

// createClientset Creates Kubernetes Clientset for a given kubeconfig
func createClientset(config *restclient.Config) (*kubernetes.Clientset, error) {
	return kubernetes.NewForConfig(config)
}

// GetClusterOperatorClientset returns the Kubernetes clientset for the Verrazzano Cluster Operator
// for a given kubeconfig
func GetClusterOperatorClientset(kubeconfigPath string) (*vcoClient.Clientset, error) {
	config, err := k8sutil.GetKubeConfigGivenPath(kubeconfigPath)
	if err != nil {
		return nil, err
	}
	return vcoClient.NewForConfig(config)
}

// GetVerrazzanoClientset returns the Kubernetes clientset for the Verrazzano CRD
func GetVerrazzanoClientset() (*vpoClient.Clientset, error) {
	config, err := k8sutil.GetKubeConfig()
	if err != nil {
		return nil, err
	}
	return vpoClient.NewForConfig(config)
}

// GetVerrazzanoProjectClientsetInCluster returns the Kubernetes clientset for the VerrazzanoProject
func GetVerrazzanoProjectClientsetInCluster(kubeconfigPath string) (*vaoClient.Clientset, error) {
	config, err := k8sutil.GetKubeConfigGivenPath(kubeconfigPath)
	if err != nil {
		return nil, err
	}
	return vaoClient.NewForConfig(config)
}

// GetVerrazzanoApplicationOperatorClientSet returns the Kubernetes clientset for the Verrazzano Application Operator
func GetVerrazzanoApplicationOperatorClientSet() (*vaoClient.Clientset, error) {
	config, err := k8sutil.GetKubeConfig()
	if err != nil {
		return nil, err
	}
	return vaoClient.NewForConfig(config)
}

// GetDynamicClient returns a dynamic client needed to access Unstructured data
func GetDynamicClient() (dynamic.Interface, error) {
	config, err := k8sutil.GetKubeConfig()
	if err != nil {
		return nil, err
	}
	return dynamic.NewForConfig(config)
}

// GetDynamicClientInCluster returns a dynamic client needed to access Unstructured data
func GetDynamicClientInCluster(kubeconfigPath string) (dynamic.Interface, error) {
	return k8sutil.GetDynamicClientInCluster(kubeconfigPath)
}

// GetV1Beta1ControllerRuntimeClient, given a kubeconfig,
// returns a controller runtime client with verrazzano v1beta1 as part of its scheme.
func GetV1Beta1ControllerRuntimeClient(config *restclient.Config) (client.Client, error) {
	scheme := runtime.NewScheme()
	if err := v1beta1.AddToScheme(scheme); err != nil {
		return nil, err
	}
	options := client.Options{
		Scheme: scheme,
		// The default SuppressWarnings=false will override whatever WarningHandler was used by the config.
		// Set this to true to use whatever WarningHandler was passed into this function.
		Opts: client.WarningHandlerOptions{SuppressWarnings: true},
	}
	vzClient, err := client.New(config, options)
	if err != nil {
		return nil, err
	}
	return vzClient, nil
}

// GetVerrazzanoInstallResourceInCluster returns the installed Verrazzano CR in the given cluster
// (there should only be 1 per cluster)
func GetVerrazzanoInstallResourceInCluster(kubeconfigPath string) (*v1alpha1.Verrazzano, error) {
	config, err := k8sutil.GetKubeConfigGivenPath(kubeconfigPath)
	if err != nil {
		return nil, err
	}
	vzClient, err := GetV1Beta1ControllerRuntimeClient(config)
	if err != nil {
		return nil, err
	}
	vzList, err := verrazzano.ListV1Alpha1(context.TODO(), vzClient)

	if err != nil {
		return nil, fmt.Errorf("error listing out Verrazzano instances: %v", err)
	}
	numVzs := len(vzList.Items)
	if numVzs == 0 {
		return nil, fmt.Errorf("did not find installed Verrazzano instance")
	}
	vz := vzList.Items[0]
	return &vz, nil
}

// GetVerrazzanoInstallResourceInClusterV1beta1 returns the installed Verrazzano CR in the given cluster
// (there should only be 1 per cluster)
func GetVerrazzanoInstallResourceInClusterV1beta1(kubeconfigPath string) (*v1beta1.Verrazzano, error) {
	config, err := k8sutil.GetKubeConfigGivenPath(kubeconfigPath)
	if err != nil {
		return nil, err
	}
	client, err := vpoClient.NewForConfig(config)
	if err != nil {
		return nil, err
	}
	vzClient := client.VerrazzanoV1beta1().Verrazzanos("")
	vzList, err := vzClient.List(context.TODO(), metav1.ListOptions{})

	if err != nil {
		return nil, fmt.Errorf("error listing out v1beta1 Verrazzano instances: %v", err)
	}
	numVzs := len(vzList.Items)
	if numVzs == 0 {
		return nil, fmt.Errorf("did not find installed Verrazzano instance")
	}
	vz := vzList.Items[0]
	return &vz, nil
}

// IsDevProfile returns true if the deployed resource is a 'dev' profile
func IsDevProfile() bool {
	kubeconfigPath, err := k8sutil.GetKubeConfigLocation()
	if err != nil {
		Log(Error, fmt.Sprintf("Error getting kubeconfig: %v", err))
		return false
	}

	vz, err := GetVerrazzanoInstallResourceInClusterV1beta1(kubeconfigPath)
	if err != nil {
		return false
	}
	if vz.Spec.Profile == v1beta1.Dev {
		return true
	}
	return false
}

// GetVerrazzano returns the installed Verrazzano
func GetVerrazzano() (*v1alpha1.Verrazzano, error) {
	kubeconfigPath, err := k8sutil.GetKubeConfigLocation()
	if err != nil {
		Log(Error, fmt.Sprintf("Error getting kubeconfig: %v", err))
		return nil, err
	}
	cr, err := GetVerrazzanoInstallResourceInCluster(kubeconfigPath)
	if err != nil {
		return nil, err
	}
	return cr, nil
}

// GetVerrazzanoV1beta1 returns the installed Verrazzano using v1beta1 API client
func GetVerrazzanoV1beta1() (*v1beta1.Verrazzano, error) {
	kubeconfigPath, err := k8sutil.GetKubeConfigLocation()
	if err != nil {
		Log(Error, fmt.Sprintf("Error getting kubeconfig: %v", err))
		return nil, err
	}
	cr, err := GetVerrazzanoInstallResourceInClusterV1beta1(kubeconfigPath)
	if err != nil {
		return nil, err
	}
	return cr, nil
}

// GetVerrazzanoVersion returns the Verrazzano Version
func GetVerrazzanoVersion(kubeconfigPath string) (string, error) {
	vz, err := GetVerrazzanoInstallResourceInClusterV1beta1(kubeconfigPath)
	if err != nil {
		return "", err
	}
	vzVer := vz.Spec.Version
	if vzVer == "" {
		vzVer = vz.Status.Version
	}
	return vzVer, nil
}

// IsVerrazzanoMinVersion returns true if the installed Verrazzano version >= minVersion
func IsVerrazzanoMinVersion(minVersion string, kubeconfigPath string) (bool, error) {
	vzVersion, err := GetVerrazzanoVersion(kubeconfigPath)
	if err != nil {
		return false, err
	}
	if len(vzVersion) == 0 {
		return false, nil
	}
	return IsMinVersion(vzVersion, minVersion)
}

// IsMinVersion returns true if the given version >= minVersion
func IsMinVersion(vzVersion, minVersion string) (bool, error) {
	vzSemver, err := semver.NewSemVersion(vzVersion)
	if err != nil {
		return false, err
	}
	minSemver, err := semver.NewSemVersion(minVersion)
	if err != nil {
		return false, err
	}
	return !vzSemver.IsLessThan(minSemver), nil
}

// IsProdProfile returns true if the deployed resource is a 'prod' profile
func IsProdProfile() bool {
	kubeconfigPath, err := k8sutil.GetKubeConfigLocation()
	if err != nil {
		Log(Error, fmt.Sprintf("Error getting kubeconfig: %v", err))
		return false
	}

	vz, err := GetVerrazzanoInstallResourceInClusterV1beta1(kubeconfigPath)
	if err != nil {
		return false
	}
	if vz.Spec.Profile == v1beta1.Prod || vz.Spec.Profile == "" {
		return true
	}
	return false
}

// IsManagedClusterProfile returns true if the deployed resource is a 'managed-cluster' profile
func IsManagedClusterProfile() bool {
	kubeconfigPath, err := k8sutil.GetKubeConfigLocation()
	if err != nil {
		Log(Error, fmt.Sprintf("Error getting kubeconfig: %v", err))
		return false
	}

	vz, err := GetVerrazzanoInstallResourceInClusterV1beta1(kubeconfigPath)
	if err != nil {
		Log(Error, fmt.Sprintf("Error getting vz install resource: %v", err))
		return false
	}
	if vz.Spec.Profile == v1beta1.ManagedCluster {
		return true
	}
	return false
}

// GetACMEEnvironment returns true if
func GetACMEEnvironment(kubeconfigPath string) (string, error) {
	vz, err := GetVerrazzanoInstallResourceInClusterV1beta1(kubeconfigPath)
	if err != nil {
		return "", err
	}

	// first check if letsEncrypt configured in clusterIssuer component
	clusterIssuer := vz.Spec.Components.ClusterIssuer
	if clusterIssuer != nil && clusterIssuer.LetsEncrypt != nil {
		Log(Info, fmt.Sprintf("Let's Encrypt env is %s", clusterIssuer.LetsEncrypt.Environment))
		return clusterIssuer.LetsEncrypt.Environment, nil
	}

	// then check if letsEncrypt configured in cert-manager certificate field
	certManager := vz.Spec.Components.CertManager
	if certManager != nil && strings.ToLower(string(certManager.Certificate.Acme.Provider)) == strings.ToLower(string(v1beta1.LetsEncrypt)) {
		return certManager.Certificate.Acme.Environment, nil
	}
	return "", nil
}

// IsCoherenceOperatorEnabled returns true if the COH operator component is not set, or the value of its Enabled field otherwise
func IsCoherenceOperatorEnabled(kubeconfigPath string) bool {
	vz, err := GetVerrazzanoInstallResourceInClusterV1beta1(kubeconfigPath)
	if err != nil {
		Log(Error, fmt.Sprintf("Error getting kubeconfig: %v", err))
		return true
	}
	if vz.Spec.Components.CoherenceOperator == nil || vz.Spec.Components.CoherenceOperator.Enabled == nil {
		return true
	}
	return *vz.Spec.Components.CoherenceOperator.Enabled
}

// IsCertManagerEnabled returns true if the Cert Manager component is not set, or the value of its Enabled field otherwise
func IsCertManagerEnabled(kubeconfigPath string) bool {
	vz, err := GetVerrazzanoInstallResourceInClusterV1beta1(kubeconfigPath)
	if err != nil {
		Log(Error, fmt.Sprintf("Error getting kubeconfig: %v", err))
		return true
	}
	if vz.Spec.Components.CertManager == nil || vz.Spec.Components.CertManager.Enabled == nil {
		return true
	}
	return *vz.Spec.Components.CertManager.Enabled
}

// IsOCIDNSEnabled returns true if OCI DNS is enabled in the configuration
func IsOCIDNSEnabled(kubeconfigPath string) bool {
	vz, err := GetVerrazzanoInstallResourceInClusterV1beta1(kubeconfigPath)
	if err != nil {
		Log(Error, fmt.Sprintf("Error getting kubeconfig: %v", err))
		return true
	}
	if vz.Spec.Components.DNS == nil || vz.Spec.Components.DNS.OCI == nil {
		return false
	}
	return true
}

func IsCAIssuerConfig(certConfig v1beta1.Certificate) (isCAConfig bool, err error) {
	// Check if Ca or Acme is empty
	caNotEmpty := certConfig.CA != v1beta1.CA{}
	acmeNotEmpty := certConfig.Acme != v1beta1.Acme{}
	if caNotEmpty && acmeNotEmpty {
		return false, errors.New("certificate object Acme and CA cannot be simultaneously populated")
	} else if !caNotEmpty && !acmeNotEmpty {
		return false, errors.New("Either Acme or CA certificate authorities must be configured")
	}
	return caNotEmpty, nil
}

// IsOCIDNSWebhookEnabled returns true if the Cert Manager component is not set, or the value of its Enabled field otherwise
func IsOCIDNSWebhookEnabled(kubeconfigPath string) bool {
	if !IsCertManagerEnabled(kubeconfigPath) || !IsOCIDNSEnabled(kubeconfigPath) {
		return false
	}
	vz, err := GetVerrazzanoInstallResourceInClusterV1beta1(kubeconfigPath)
	if err != nil {
		Log(Error, fmt.Sprintf("Error getting kubeconfig: %v", err))
		return true
	}
	certManager := vz.Spec.Components.CertManager
	if certManager != nil {
		isCAConfig, _ := IsCAIssuerConfig(certManager.Certificate)
		return !isCAConfig
	}
	// CM is not defined, so the OCI DNS webhook won't be deployed
	return false
}

// IsWebLogicOperatorEnabled returns true if the WKO operator component is not set, or the value of its Enabled field otherwise
func IsWebLogicOperatorEnabled(kubeconfigPath string) bool {
	vz, err := GetVerrazzanoInstallResourceInClusterV1beta1(kubeconfigPath)
	if err != nil {
		Log(Error, fmt.Sprintf(verrazzanoErrorTemplate, err))
		return true
	}
	if vz.Spec.Components.WebLogicOperator == nil || vz.Spec.Components.WebLogicOperator.Enabled == nil {
		return true
	}
	return *vz.Spec.Components.WebLogicOperator.Enabled
}

// IsOpenSearchEnabled returns true if the OpenSearch component is not set, or the value of its Enabled field otherwise
func IsOpenSearchEnabled(kubeconfigPath string) (bool, error) {
	vz, err := GetVerrazzanoInstallResourceInClusterV1beta1(kubeconfigPath)
	if err != nil {
		Log(Error, fmt.Sprintf("Error Verrazzano Resource: %v", err))
		return false, err
	}
	if vz != nil && vz.Spec.Components.OpenSearch != nil && vz.Spec.Components.OpenSearch.Enabled != nil {
		return *vz.Spec.Components.OpenSearch.Enabled, nil
	}
	return false, nil
}

// IsPrometheusAdapterEnabled returns false if the Prometheus Adapter component is not set, or the value of its Enabled field otherwise
func IsPrometheusAdapterEnabled(kubeconfigPath string) bool {
	vz, err := GetVerrazzanoInstallResourceInClusterV1beta1(kubeconfigPath)
	if err != nil {
		Log(Error, fmt.Sprintf(verrazzanoErrorTemplate, err))
		return false
	}
	if vz.Spec.Components.PrometheusAdapter == nil || vz.Spec.Components.PrometheusAdapter.Enabled == nil {
		return false
	}
	return *vz.Spec.Components.PrometheusAdapter.Enabled
}

// IsPrometheusOperatorEnabled returns false if the Prometheus Operator component is not set, or the value of its Enabled field otherwise
func IsPrometheusOperatorEnabled(kubeconfigPath string) bool {
	vz, err := GetVerrazzanoInstallResourceInClusterV1beta1(kubeconfigPath)
	if err != nil {
		Log(Error, fmt.Sprintf(verrazzanoErrorTemplate, err))
		return true
	}
	if vz.Spec.Components.PrometheusOperator == nil || vz.Spec.Components.PrometheusOperator.Enabled == nil {
		return vz.Spec.Profile != v1beta1.None
	}
	return *vz.Spec.Components.PrometheusOperator.Enabled
}

// IsPrometheusEnabled returns true if the Prometheus component is not set and the Prometheus Operator is enabled, or the value of its Enabled field otherwise
func IsPrometheusEnabled(kubeconfigPath string) bool {
	vz, err := GetVerrazzanoInstallResourceInClusterV1beta1(kubeconfigPath)
	if err != nil {
		Log(Error, fmt.Sprintf(verrazzanoErrorTemplate, err))
		return false
	}
	if vz.Spec.Components.Prometheus == nil || vz.Spec.Components.Prometheus.Enabled == nil {
		return vz.Spec.Profile != v1beta1.None
	}
	return *vz.Spec.Components.Prometheus.Enabled
}

// IsIngressEnabled returns false if the IngressNGINX component is not set and the IngressNGINX is enabled, or the value of its Enabled field otherwise
func IsIngressEnabled(kubeconfigPath string) bool {
	vz, err := GetVerrazzanoInstallResourceInClusterV1beta1(kubeconfigPath)
	if err != nil {
		Log(Error, fmt.Sprintf(verrazzanoErrorTemplate, err))
		return false
	}
	if vz.Spec.Components.IngressNGINX == nil || vz.Spec.Components.IngressNGINX.Enabled == nil {
		return false
	}
	return *vz.Spec.Components.IngressNGINX.Enabled
}

// IsKubeStateMetricsEnabled returns false if the Kube State Metrics component is not set, or the value of its Enabled field otherwise
func IsKubeStateMetricsEnabled(kubeconfigPath string) bool {
	vz, err := GetVerrazzanoInstallResourceInClusterV1beta1(kubeconfigPath)
	if err != nil {
		Log(Error, fmt.Sprintf(verrazzanoErrorTemplate, err))
		return false
	}
	if vz.Spec.Components.KubeStateMetrics == nil || vz.Spec.Components.KubeStateMetrics.Enabled == nil {
		return vz.Spec.Profile != v1beta1.None
	}
	return *vz.Spec.Components.KubeStateMetrics.Enabled
}

// IsPrometheusPushgatewayEnabled returns false if the Prometheus Pushgateway component is not set, or the value of its Enabled field otherwise
func IsPrometheusPushgatewayEnabled(kubeconfigPath string) bool {
	vz, err := GetVerrazzanoInstallResourceInClusterV1beta1(kubeconfigPath)
	if err != nil {
		Log(Error, fmt.Sprintf(verrazzanoErrorTemplate, err))
		return false
	}
	if vz.Spec.Components.PrometheusPushgateway == nil || vz.Spec.Components.PrometheusPushgateway.Enabled == nil {
		return false
	}
	return *vz.Spec.Components.PrometheusPushgateway.Enabled
}

// IsPrometheusNodeExporterEnabled returns false if the Prometheus Node Exporter component is not set, or the value of its Enabled field otherwise
func IsPrometheusNodeExporterEnabled(kubeconfigPath string) bool {
	vz, err := GetVerrazzanoInstallResourceInClusterV1beta1(kubeconfigPath)
	if err != nil {
		Log(Error, fmt.Sprintf("Error Verrazzano Resource: %v", err))
		return false
	}
	if vz.Spec.Components.PrometheusNodeExporter == nil || vz.Spec.Components.PrometheusNodeExporter.Enabled == nil {
		return IsPrometheusEnabled(kubeconfigPath)
	}
	return *vz.Spec.Components.PrometheusNodeExporter.Enabled
}

// IsOpenSearchDashboardsEnabled returns true if the OpenSearchDashboards component is not set, or the value of its Enabled field otherwise
func IsOpenSearchDashboardsEnabled(kubeconfigPath string) bool {
	vz, err := GetVerrazzanoInstallResourceInClusterV1beta1(kubeconfigPath)
	if err != nil {
		Log(Error, fmt.Sprintf(verrazzanoErrorTemplate, err))
		return true
	}
	if vz != nil && vz.Spec.Components.OpenSearchDashboards != nil && vz.Spec.Components.OpenSearchDashboards.Enabled != nil {
		return *vz.Spec.Components.OpenSearchDashboards.Enabled
	}
	return true
}

// IsJaegerOperatorEnabled returns false if the Jaeger Operator component is not set, or the value of its Enabled field otherwise
func IsJaegerOperatorEnabled(kubeconfigPath string) bool {
	vz, err := GetVerrazzanoInstallResourceInClusterV1beta1(kubeconfigPath)
	if err != nil {
		Log(Error, fmt.Sprintf("Error Verrazzano Resource: %v", err))
		return false
	}
	if vz == nil || vz.Spec.Components.JaegerOperator == nil || vz.Spec.Components.JaegerOperator.Enabled == nil {
		return false
	}
	return *vz.Spec.Components.JaegerOperator.Enabled
}

// IsGrafanaEnabled returns false if the Grafana component is not set, or the value of its Enabled field otherwise
func IsGrafanaEnabled(kubeconfigPath string) bool {
	vz, err := GetVerrazzanoInstallResourceInClusterV1beta1(kubeconfigPath)
	if err != nil {
		Log(Error, fmt.Sprintf("Error Verrazzano Resource: %v", err))
		return false
	}
	if vz.Spec.Components.Grafana == nil || vz.Spec.Components.Grafana.Enabled == nil {
		// Grafana component is enabled by default
		return true
	}
	return *vz.Spec.Components.Grafana.Enabled
}

// IsKeycloakEnabled returns false if the Keycloak component is not set, or the value of its Enabled field otherwise
func IsKeycloakEnabled(kubeconfigPath string) bool {
	vz, err := GetVerrazzanoInstallResourceInClusterV1beta1(kubeconfigPath)
	if err != nil {
		Log(Error, fmt.Sprintf("Error Verrazzano Resource: %v", err))
		return false
	}
	if vz.Spec.Components.Keycloak == nil || vz.Spec.Components.Keycloak.Enabled == nil {
		// Keycloak component is enabled by default
		return true
	}
	return *vz.Spec.Components.Keycloak.Enabled
}

// IsMySQLOperatorEnabled returns false if the MySQLOperator component is not set, or the value of its Enabled field otherwise
func IsMySQLOperatorEnabled(kubeconfigPath string) bool {
	vz, err := GetVerrazzanoInstallResourceInClusterV1beta1(kubeconfigPath)
	if err != nil {
		Log(Error, fmt.Sprintf("Error Verrazzano Resource: %v", err))
		return false
	}
	if vz.Spec.Components.MySQLOperator == nil || vz.Spec.Components.MySQLOperator.Enabled == nil {
		// MySQLOperator component is enabled by default
		return true
	}
	return *vz.Spec.Components.MySQLOperator.Enabled
}

// IsVeleroEnabled returns false if the Velero component is not set, or the value of its Enabled field otherwise
func IsVeleroEnabled(kubeconfigPath string) bool {
	vz, err := GetVerrazzanoInstallResourceInClusterV1beta1(kubeconfigPath)
	if err != nil {
		Log(Error, fmt.Sprintf("Error Verrazzano Resource: %v", err))
		return false
	}
	if vz.Spec.Components.Velero == nil || vz.Spec.Components.Velero.Enabled == nil {
		return false
	}
	return *vz.Spec.Components.Velero.Enabled
}

// IsRancherEnabled returns false if the Rancher component is not set, or the value of its Enabled field otherwise
func IsRancherEnabled(kubeconfigPath string) bool {
	vz, err := GetVerrazzanoInstallResourceInClusterV1beta1(kubeconfigPath)
	if err != nil {
		Log(Error, fmt.Sprintf("Error Verrazzano Resource: %v", err))
		return false
	}
	if vz.Spec.Components.Rancher == nil || vz.Spec.Components.Rancher.Enabled == nil {
		// Rancher component is enabled by default
		return true
	}
	return *vz.Spec.Components.Rancher.Enabled
}

// IsRancherBackupEnabled returns false if the Rancher Backup component is not set, or the value of its Enabled field otherwise
func IsRancherBackupEnabled(kubeconfigPath string) bool {
	vz, err := GetVerrazzanoInstallResourceInClusterV1beta1(kubeconfigPath)
	if err != nil {
		Log(Error, fmt.Sprintf("Error Verrazzano Resource: %v", err))
		return false
	}
	if vz.Spec.Components.RancherBackup == nil || vz.Spec.Components.RancherBackup.Enabled == nil {
		return false
	}
	return *vz.Spec.Components.RancherBackup.Enabled
}

// IsClusterAPIEnabled returns true if the ClusterAPI component is not set, or the value of its Enabled field otherwise
func IsClusterAPIEnabled(kubeconfigPath string) bool {
	vz, err := GetVerrazzanoInstallResourceInClusterV1beta1(kubeconfigPath)
	if err != nil {
		Log(Error, fmt.Sprintf("Error Verrazzano Resource: %v", err))
		return false
	}
	return vz.Spec.Components.ClusterAPI == nil || vz.Spec.Components.ClusterAPI.Enabled == nil || *vz.Spec.Components.ClusterAPI.Enabled
}

// IsArgoCDEnabled returns false if the Argocd component is not set, or the value of its Enabled field otherwise
func IsArgoCDEnabled(kubeconfigPath string) bool {
	vz, err := GetVerrazzanoInstallResourceInClusterV1beta1(kubeconfigPath)
	if err != nil {
		Log(Error, fmt.Sprintf("Error Verrazzano Resource: %v", err))
		return false
	}
	if vz.Spec.Components.ArgoCD == nil || vz.Spec.Components.ArgoCD.Enabled == nil {
		return false
	}
	return *vz.Spec.Components.ArgoCD.Enabled
}

// IsClusterAgentEnabled returns true if the Cluster Agent component is not set, or the value of its Enabled field otherwise
func IsClusterAgentEnabled(kubeconfigPath string) bool {
	vz, err := GetVerrazzanoInstallResourceInClusterV1beta1(kubeconfigPath)
	if err != nil {
		Log(Error, fmt.Sprintf("Error getting kubeconfig: %v", err))
		return true
	}
	if vz.Spec.Components.ClusterAgent == nil || vz.Spec.Components.ClusterAgent.Enabled == nil {
		return true
	}
	return *vz.Spec.Components.ClusterAgent.Enabled
}

// IsIstioEnabled returns true if the Istio component is not set, or the value of its Enabled field otherwise
func IsIstioEnabled(kubeconfigPath string) bool {
	vz, err := GetVerrazzanoInstallResourceInClusterV1beta1(kubeconfigPath)
	if err != nil {
		Log(Error, fmt.Sprintf("Error getting kubeconfig: %v", err))
		return true
	}
	return vz.Spec.Components.Istio == nil || vz.Spec.Components.Istio.Enabled == nil || *vz.Spec.Components.Istio.Enabled
}

// APIExtensionsClientSet returns a Kubernetes ClientSet for this cluster.
func APIExtensionsClientSet() (*apiextv1.ApiextensionsV1Client, error) {
	config, err := k8sutil.GetKubeConfig()
	if err != nil {
		return nil, err
	}
	// create the clientset
	return apiextv1.NewForConfig(config)
}

// ListServices returns the list of services in a given namespace for the cluster
func ListServices(namespace string) (*corev1.ServiceList, error) {
	// Get the Kubernetes clientset
	clientset, err := k8sutil.GetKubernetesClientset()
	if err != nil {
		return nil, err
	}

	services, err := clientset.CoreV1().Services(namespace).List(context.TODO(), metav1.ListOptions{})
	if err != nil {
		Log(Error, fmt.Sprintf("Failed to list services in namespace %s: %v", namespace, err))
		return nil, err
	}
	return services, nil
}

// GetNamespace returns a namespace
func GetNamespace(name string) (*corev1.Namespace, error) {
	// Get the Kubernetes clientset
	clientset, err := k8sutil.GetKubernetesClientset()
	if err != nil {
		return nil, err
	}
	return GetNamespaceWithClientSet(name, clientset)
}

// GetNamespaceWithClientSet returns a namespace for the given Clientset
func GetNamespaceWithClientSet(name string, clientset *kubernetes.Clientset) (*corev1.Namespace, error) {
	return clientset.CoreV1().Namespaces().Get(context.TODO(), name, metav1.GetOptions{})
}

// GenerateNamespace takes a string and combines that with a UUID to generate a namespace
func GenerateNamespace(name string) string {
	return name + "-" + uuid.NewString()[:7]
}

// GetEffectiveKeyCloakPersistenceOverride returns the effective PVC override for Keycloak, if it exists
func GetEffectiveKeyCloakPersistenceOverride(kubeconfigPath string) (*v1beta1.VolumeClaimSpecTemplate, error) {
	verrazzano, err := GetVerrazzanoInstallResourceInClusterV1beta1(kubeconfigPath)
	if err != nil {
		return nil, err
	}

	mysqlVolSource := verrazzano.Spec.DefaultVolumeSource
	if verrazzano.Spec.Components.Keycloak != nil {
		mysqlVolSource = verrazzano.Spec.Components.Keycloak.MySQL.VolumeSource
	}
	if mysqlVolSource == nil || mysqlVolSource.EmptyDir != nil {
		// no override specified, or its an EmptyDir override
		return nil, nil
	}
	for _, template := range verrazzano.Spec.VolumeClaimSpecTemplates {
		if template.Name == mysqlVolSource.PersistentVolumeClaim.ClaimName {
			return &template, nil
		}
	}
	return nil, fmt.Errorf("did not find matching PVC template for %s", mysqlVolSource.PersistentVolumeClaim.ClaimName)
}

// GetEffectiveVMIPersistenceOverride returns the effective PVC override for the VMI components, if it exists
func GetEffectiveVMIPersistenceOverride(kubeconfigPath string) (*v1beta1.VolumeClaimSpecTemplate, error) {
	verrazzano, err := GetVerrazzanoInstallResourceInClusterV1beta1(kubeconfigPath)
	if err != nil {
		return nil, err
	}

	volumeOverride := verrazzano.Spec.DefaultVolumeSource
	if volumeOverride == nil || volumeOverride.EmptyDir != nil {
		// no override specified, or its an EmptyDir override
		return nil, nil
	}
	for _, template := range verrazzano.Spec.VolumeClaimSpecTemplates {
		if template.Name == volumeOverride.PersistentVolumeClaim.ClaimName {
			return &template, nil
		}
	}
	return nil, fmt.Errorf("did not find matching PVC template for %s", volumeOverride.PersistentVolumeClaim.ClaimName)
}

// GetNamespaceInCluster returns a namespace in the cluster whose kubeconfigPath is specified
func GetNamespaceInCluster(name string, kubeconfigPath string) (*corev1.Namespace, error) {
	// Get the Kubernetes clientset
	clientset, err := GetKubernetesClientsetForCluster(kubeconfigPath)
	if err != nil {
		return nil, err
	}

	return clientset.CoreV1().Namespaces().Get(context.TODO(), name, metav1.GetOptions{})
}

// CreateNamespace creates a namespace
func CreateNamespace(name string, labels map[string]string) (*corev1.Namespace, error) {
	return CreateNamespaceWithAnnotations(name, labels, nil)
}

// CreateOrUpdateNamespace creates or updates a namespace
func CreateOrUpdateNamespace(name string, labels map[string]string, annotations map[string]string) (*corev1.Namespace, error) {
	// Get the Kubernetes clientset
	clientset, err := k8sutil.GetKubernetesClientset()
	if err != nil {
		return nil, err
	}
	var ns *corev1.Namespace
	if ns, err = clientset.CoreV1().Namespaces().Get(context.TODO(), name, metav1.GetOptions{}); err != nil {
		if !k8serrors.IsNotFound(err) {
			return nil, err
		}
		return clientset.CoreV1().Namespaces().Create(context.TODO(),
			&corev1.Namespace{
				ObjectMeta: metav1.ObjectMeta{
					Name:        name,
					Labels:      labels,
					Annotations: annotations,
				},
			}, metav1.CreateOptions{})
	}
	ns.Labels = mergeMaps(ns.Labels, labels)
	ns.Annotations = mergeMaps(ns.Annotations, annotations)
	return clientset.CoreV1().Namespaces().Update(context.TODO(), ns, metav1.UpdateOptions{})
}

func mergeMaps(m1 map[string]string, m2 map[string]string) map[string]string {
	result := m1
	if result == nil {
		result = map[string]string{}
	}
	// merge keys from m2 into m1, overwriting existing keys of m1.
	for k, v := range m2 {
		result[k] = v
	}
	return result
}

func CreateNamespaceWithAnnotations(name string, labels map[string]string, annotations map[string]string) (*corev1.Namespace, error) {
	// Get the Kubernetes clientset
	clientset, err := k8sutil.GetKubernetesClientset()
	if err != nil {
		return nil, err
	}
	return CreateNamespaceWithClientSet(name, labels, clientset, annotations)
}

// CreateNamespaceWithClientSet creates a namespace using the given Clientset
func CreateNamespaceWithClientSet(name string, labels map[string]string, clientset *kubernetes.Clientset, annotations map[string]string) (*corev1.Namespace, error) {
	if len(os.Getenv(k8sutil.EnvVarTestKubeConfig)) > 0 {
		existingNamespace, err := GetNamespaceWithClientSet(name, clientset)
		if err != nil {
			Log(Error, fmt.Sprintf("CreateNamespace %s, error while getting existing namespace: %v", name, err))
			return nil, err
		}

		if existingNamespace != nil && existingNamespace.Name == name {
			return existingNamespace, nil
		}
		return nil, fmt.Errorf("CreateNamespace %s, test is running with custom service account and namespace must be pre-created", name)
	}
	namespace := &corev1.Namespace{
		ObjectMeta: metav1.ObjectMeta{
			Name:        name,
			Labels:      labels,
			Annotations: annotations,
		},
	}
	ns, err := clientset.CoreV1().Namespaces().Create(context.TODO(), namespace, metav1.CreateOptions{})
	if err != nil {
		Log(Error, fmt.Sprintf("CreateNamespace %s error: %v", name, err))
		return nil, err
	}
	return ns, nil
}

func RemoveNamespaceFinalizers(namespace *corev1.Namespace) error {
	clientset, err := k8sutil.GetKubernetesClientset()
	if err != nil {
		return err
	}
	namespace.ObjectMeta.Finalizers = nil
	_, err = clientset.CoreV1().Namespaces().Update(context.TODO(), namespace, metav1.UpdateOptions{})
	return err
}

// DeleteNamespace deletes a namespace in the cluster specified in the environment
func DeleteNamespace(name string) error {
	if len(os.Getenv(k8sutil.EnvVarTestKubeConfig)) > 0 {
		Log(Info, fmt.Sprintf("DeleteNamespace %s, test is running with custom service account and therefore namespace won't be deleted by the test", name))
		return nil
	}

	kubeconfigPath, err := k8sutil.GetKubeConfigLocation()
	if err != nil {
		Log(Error, fmt.Sprintf("Error getting kubeconfig: %v", err))
		return err
	}

	return DeleteNamespaceInCluster(name, kubeconfigPath)
}

func DeleteNamespaceInCluster(name string, kubeconfigPath string) error {
	// Get the Kubernetes clientset
	clientset, err := GetKubernetesClientsetForCluster(kubeconfigPath)
	if err != nil {
		return err
	}
	return DeleteNamespaceWithClientSet(name, clientset)
}

// DeleteNamespaceWithClientSet deletes the namespace using the given Clientset
func DeleteNamespaceWithClientSet(name string, clientset *kubernetes.Clientset) error {
	err := clientset.CoreV1().Namespaces().Delete(context.TODO(), name, metav1.DeleteOptions{})
	if err != nil {
		Log(Error, fmt.Sprintf("Failed to delete namespace %s: %v", name, err))
	}
	return err
}

// DoesClusterRoleExist returns whether a cluster role with the given name exists in the cluster
func DoesClusterRoleExist(name string) (bool, error) {
	// Get the Kubernetes clientset
	clientset, err := k8sutil.GetKubernetesClientset()
	if err != nil {
		return false, err
	}

	clusterrole, err := clientset.RbacV1().ClusterRoles().Get(context.TODO(), name, metav1.GetOptions{})
	if err != nil && !k8serrors.IsNotFound(err) {
		Log(Error, fmt.Sprintf("Failed to get cluster role %s: %v", name, err))
		return false, err
	}

	return clusterrole != nil, nil
}

// GetClusterRole returns the cluster role with the given name
func GetClusterRole(name string) (*rbacv1.ClusterRole, error) {
	// Get the Kubernetes clientset
	clientset, err := k8sutil.GetKubernetesClientset()
	if err != nil {
		return nil, err
	}

	clusterrole, err := clientset.RbacV1().ClusterRoles().Get(context.TODO(), name, metav1.GetOptions{})
	if err != nil {
		if !k8serrors.IsNotFound(err) {
			Log(Error, fmt.Sprintf("Failed to get cluster role %s: %v", name, err))
		}
		return nil, err
	}

	return clusterrole, nil
}

// DoesServiceAccountExist returns whether a service account with the given name and namespace exists in the cluster
func DoesServiceAccountExist(namespace, name string) (bool, error) {
	sa, err := GetServiceAccount(namespace, name)
	if err != nil {
		return false, err
	}
	return sa != nil, nil
}

// DoesClusterRoleBindingExist returns whether a cluster role with the given name exists in the cluster
func DoesClusterRoleBindingExist(name string) (bool, error) {
	// Get the Kubernetes clientset
	clientset, err := k8sutil.GetKubernetesClientset()
	if err != nil {
		return false, err
	}

	clusterrolebinding, err := clientset.RbacV1().ClusterRoleBindings().Get(context.TODO(), name, metav1.GetOptions{})
	if err != nil && !k8serrors.IsNotFound(err) {
		Log(Error, fmt.Sprintf("Failed to get cluster role binding %s: %v", name, err))
		return false, err
	}

	return clusterrolebinding != nil && len(clusterrolebinding.Name) > 0, nil
}

// GetClusterRoleBinding returns the cluster role with the given name
func GetClusterRoleBinding(name string) (*rbacv1.ClusterRoleBinding, error) {
	// Get the Kubernetes clientset
	clientset, err := k8sutil.GetKubernetesClientset()
	if err != nil {
		return nil, err
	}

	crb, err := clientset.RbacV1().ClusterRoleBindings().Get(context.TODO(), name, metav1.GetOptions{})
	if err != nil {
		if !k8serrors.IsNotFound(err) {
			Log(Error, fmt.Sprintf("Failed to get cluster role binding %s: %v", name, err))
		}
		return nil, err
	}

	return crb, err
}

// ListClusterRoleBindings returns the list of cluster role bindings for the cluster
func ListClusterRoleBindings() (*rbacv1.ClusterRoleBindingList, error) {
	// Get the Kubernetes clientset
	clientset, err := k8sutil.GetKubernetesClientset()
	if err != nil {
		return nil, err
	}

	bindings, err := clientset.RbacV1().ClusterRoleBindings().List(context.TODO(), metav1.ListOptions{})
	if err != nil {
		Log(Error, fmt.Sprintf("Failed to get cluster role bindings: %v", err))
		return nil, err
	}

	return bindings, err
}

// DoesRoleBindingContainSubject returns true if the RoleBinding exists and it contains the
// specified subject
func DoesRoleBindingContainSubject(namespace, name, subjectKind, subjectName string) (bool, error) {
	clientset, err := k8sutil.GetKubernetesClientset()
	if err != nil {
		return false, err
	}

	rb, err := clientset.RbacV1().RoleBindings(namespace).Get(context.TODO(), name, metav1.GetOptions{})
	if err != nil {
		if !k8serrors.IsNotFound(err) {
			Log(Error, fmt.Sprintf("Failed to get RoleBinding %s in namespace %s: %v", name, namespace, err))
			return false, err
		}
		return false, nil
	}

	for _, s := range rb.Subjects {
		if s.Kind == subjectKind && s.Name == subjectName {
			return true, nil
		}
	}
	return false, nil
}

func CreateRoleBinding(userOCID string, namespace string, rolebindingname string, clusterrolename string) error {

	subject1 := rbacv1.Subject{
		Kind:      "User",
		APIGroup:  "rbac.authorization.k8s.io",
		Name:      userOCID,
		Namespace: "",
	}
	subjects := []rbacv1.Subject{0: subject1}

	rb := rbacv1.RoleBinding{
		TypeMeta: metav1.TypeMeta{
			Kind:       "RoleBinding",
			APIVersion: "rbac.authorization.k8s.io/v1",
		},
		ObjectMeta: metav1.ObjectMeta{
			Name: rolebindingname,
		},
		Subjects: subjects,
		RoleRef: rbacv1.RoleRef{
			APIGroup: "rbac.authorization.k8s.io",
			Kind:     "ClusterRole",
			Name:     clusterrolename,
		},
	}

	// Get the Kubernetes clientset
	clientset, err := k8sutil.GetKubernetesClientset()
	if err != nil {
		return err
	}

	_, err = clientset.RbacV1().RoleBindings(namespace).Create(context.TODO(), &rb, metav1.CreateOptions{})
	if err != nil {
		Log(Info, fmt.Sprintf("Failed to create role binding: %v", err))
	}

	return err
}

// DoesRoleBindingExist returns whether a cluster role with the given name exists in the cluster
func DoesRoleBindingExist(name string, namespace string) (bool, error) {
	// Get the Kubernetes clientset
	clientset, err := k8sutil.GetKubernetesClientset()
	if err != nil {
		return false, err
	}

	rolebinding, err := clientset.RbacV1().RoleBindings(namespace).Get(context.TODO(), name, metav1.GetOptions{})
	if err != nil {
		Log(Info, fmt.Sprintf("Failed to verify role binding %s in namespace %s: %v", name, namespace, err))
		return false, err
	}

	return rolebinding != nil, nil
}

// Execute executes the given command on the pod and container identified by the given names and returns the
// resulting stdout and stderr
func Execute(podName, containerName, namespace string, command []string) (string, string, error) {
	clientset, err := k8sutil.GetKubernetesClientset()
	if err != nil {
		return "", "", err
	}
	request := clientset.CoreV1().RESTClient().Post().Resource("pods").Name(podName).
		Namespace(namespace).SubResource("exec")
	request.VersionedParams(
		&corev1.PodExecOptions{
			Command:   command,
			Container: containerName,
			Stdin:     false,
			Stdout:    true,
			Stderr:    true,
			TTY:       false,
		},
		scheme.ParameterCodec,
	)
	client, err := k8sutil.GetKubeConfig()
	if err != nil {
		return "", "", err
	}
	executor, err := remotecommand.NewSPDYExecutor(client, "POST", request.URL())
	if err != nil {
		return "", "", err
	}
	var stdout, stderr bytes.Buffer
	err = executor.Stream(remotecommand.StreamOptions{Stdout: &stdout, Stderr: &stderr})

	return strings.TrimSpace(stdout.String()), strings.TrimSpace(stderr.String()), err
}

// GetConfigMap returns the config map for the passed in ConfigMap Name and Namespace
func GetConfigMap(configMapName string, namespace string) (*corev1.ConfigMap, error) {
	// Get the Kubernetes clientset
	clientset, err := k8sutil.GetKubernetesClientset()
	if err != nil {
		return nil, err
	}
	cmi := clientset.CoreV1().ConfigMaps(namespace)
	configMap, err := cmi.Get(context.TODO(), configMapName, metav1.GetOptions{})
	if err != nil {
		if !k8serrors.IsNotFound(err) {
			Log(Error, fmt.Sprintf("Failed to get Config Map %s from namespace %s: %v ", configMapName, namespace, err))
		}
		return nil, err
	}
	return configMap, nil
}

/*
The following code adds http headers to the kubernetes client invocations.  This is done to emulate the functionality of
kubectl auth can-i ...

WrapTransport is configured to point to the function
WrapTransport will be invoked for custom HTTP behavior after the underlying transport is initialized
(either the transport created from TLSClientConfig, Transport, or http.DefaultTransport).
The config may layer other RoundTrippers on top of the returned RoundTripper.

WrapperFunc wraps an http.RoundTripper when a new transport is created for a client, allowing per connection behavior to be injected.

RoundTripper is an interface representing the ability to execute a single HTTP transaction, obtaining the Response for a given Request.
*/
// headerAdder is an http.RoundTripper that adds additional headers to the request
type headerAdder struct {
	headers map[string][]string

	rt http.RoundTripper
}

func (h *headerAdder) RoundTrip(req *http.Request) (*http.Response, error) {
	for k, vv := range h.headers {
		for _, v := range vv {
			req.Header.Add(k, v)
		}
	}
	return h.rt.RoundTrip(req)
}

func CanI(userOCID string, namespace string, verb string, resource string) (bool, string, error) {
	return CanIForAPIGroup(userOCID, namespace, verb, resource, "")
}

func CanIForAPIGroup(userOCID string, namespace string, verb string, resource string, group string) (bool, string, error) {
	return CanIForAPIGroupForServiceAccountOrUser(userOCID, namespace, verb, resource, group, false, "")
}

func CanIForAPIGroupForServiceAccountOrUser(saOrUserOCID string, namespace string, verb string, resource string, group string, isServiceAccount bool, saNamespace string) (bool, string, error) {
	canI := &v1.SelfSubjectAccessReview{
		TypeMeta: metav1.TypeMeta{
			Kind:       "SelfSubjectAccessReview",
			APIVersion: "authorization.k8s.io/v1",
		},
		Spec: v1.SelfSubjectAccessReviewSpec{
			ResourceAttributes: &v1.ResourceAttributes{
				Namespace:   namespace,
				Verb:        verb,
				Group:       group,
				Version:     "",
				Resource:    resource,
				Subresource: "",
				Name:        "",
			},
		},
	}

	config, err := k8sutil.GetKubeConfig()
	if err != nil {
		return false, "", err
	}

	wt := config.WrapTransport // Config might already have a transport wrapper
	if isServiceAccount {
		token, err := GetTokenForServiceAccount(saOrUserOCID, saNamespace)
		if err != nil {
			return false, "", err
		}

		kubeconfigPath, err := k8sutil.GetKubeConfigLocation()
		if err != nil {
			Log(Error, fmt.Sprintf("Error getting kubeconfig, error: %v", err))
			return false, "", err
		}

		clientConfig := clientcmd.NewNonInteractiveDeferredLoadingClientConfig(
			&clientcmd.ClientConfigLoadingRules{ExplicitPath: kubeconfigPath},
			&clientcmd.ConfigOverrides{ClusterInfo: clientcmdapi.Cluster{Server: ""}})
		rawConfig, err := clientConfig.RawConfig()
		if err != nil {
			return false, "", fmt.Errorf("could not get rawconfig: %v", err)
		}

		rawConfig.AuthInfos["sa-token"] = &clientcmdapi.AuthInfo{Token: string(token)}
		cluster := ""
		if len(rawConfig.Clusters) > 0 {
			for k, v := range rawConfig.Clusters {
				if v != nil {
					cluster = k
					break
				}
			}
		}

		rawConfig.Contexts["sa-context"] = &clientcmdapi.Context{Cluster: cluster, AuthInfo: "sa-token"}
		rawConfig.CurrentContext = "sa-context"
		config, err = clientcmd.NewNonInteractiveClientConfig(rawConfig, "sa-context", &clientcmd.ConfigOverrides{ClusterInfo: clientcmdapi.Cluster{Server: ""}}, clientConfig.ConfigAccess()).ClientConfig()
		if err != nil {
			return false, "", err
		}

	} else {
		config.WrapTransport = func(rt http.RoundTripper) http.RoundTripper {
			if wt != nil {
				rt = wt(rt)
			}
			header := &headerAdder{
				rt:      rt,
				headers: map[string][]string{"Impersonate-User": {saOrUserOCID}},
			}
			return header
		}
	}

	clientset, err := kubernetes.NewForConfig(config)
	if err != nil {
		return false, "", err
	}

	auth, err := clientset.AuthorizationV1().SelfSubjectAccessReviews().Create(context.TODO(), canI, metav1.CreateOptions{})
	if err != nil {
		Log(Error, fmt.Sprintf("Failed to check perms: %v", err))
		return false, "", err
	}

	return auth.Status.Allowed, auth.Status.Reason, nil
}

// GetTokenForServiceAccount returns the token associated with service account
func GetTokenForServiceAccount(sa string, namespace string) ([]byte, error) {
	// In k8s 1.24 and later, secret is not created for service account. Create a service account token secret and get
	// the token from the same.
	secretName := sa + "-token"
	if err := createServiceAccountTokenSecret(sa, namespace); err != nil {
		msg := fmt.Sprintf("failed to create a service account token secret %s in namespace %s: %v", secretName,
			namespace, err)
		Log(Error, msg)
		return nil, errors.New(msg)
	}

	clientset, err := k8sutil.GetKubernetesClientset()
	if err != nil {
		return nil, err
	}
	secret, err := clientset.CoreV1().Secrets(namespace).Get(context.TODO(), secretName, metav1.GetOptions{})
	if err != nil {
		msg := fmt.Sprintf("failed to get secret %s for service account %s in namespace %s: %v", secretName, sa, namespace, err)
		Log(Error, msg)
		return nil, errors.New(msg)
	}
	// API token secret is populated asynchronously. As a work-around, wait for up to 10 seconds for the secret to be
	// populated.
	// https://github.com/kubernetes/kubernetes/pull/108309/files#diff-9037e55a81aefc2c9dc448fa4329772381d50ed1f270575be0ff48e0a949e12eR475
	err = wait.Poll(time.Second, 10*time.Second, func() (bool, error) {
		if len(secret.Data["token"]) != 0 {
			return true, nil
		}
		secret, err = clientset.CoreV1().Secrets(namespace).Get(context.TODO(), secretName, metav1.GetOptions{})
		if err != nil {
			return false, fmt.Errorf("failed to get secret %s for service account %s in namespace %s: %v", secretName,
				sa, namespace, err)
		}
		return false, nil
	})
	if err != nil {
		msg := fmt.Sprintf("unable to find token in secret %s for service account %s in namespace %s: %v", secretName, sa, namespace, err)
		Log(Error, msg)
		return nil, errors.New(msg)
	}
	return secret.Data["token"], nil
}

func GetServiceAccount(namespace, name string) (*corev1.ServiceAccount, error) {
	clientset, err := k8sutil.GetKubernetesClientset()
	if err != nil {
		return nil, err
	}
	sa, err := clientset.CoreV1().ServiceAccounts(namespace).Get(context.TODO(), name, metav1.GetOptions{})
	if err != nil {
		if !k8serrors.IsNotFound(err) {
			Log(Error, fmt.Sprintf("Failed to get service account %s in namespace %s: %v", name, namespace, err))
		}
		return nil, err
	}
	return sa, nil
}

func GetPersistentVolumeClaims(namespace string) (map[string]*corev1.PersistentVolumeClaim, error) {
	clientset, err := k8sutil.GetKubernetesClientset()
	if err != nil {
		return nil, err
	}
	pvcs, err := clientset.CoreV1().PersistentVolumeClaims(namespace).List(context.TODO(), metav1.ListOptions{})
	if err != nil {
		return nil, err
	}

	volumeClaims := make(map[string]*corev1.PersistentVolumeClaim)

	for i, pvc := range pvcs.Items {
		volumeClaims[pvc.Name] = &pvcs.Items[i]
	}
	return volumeClaims, nil
}

func GetPersistentVolumes() (map[string]*corev1.PersistentVolume, error) {
	clientset, err := k8sutil.GetKubernetesClientset()
	if err != nil {
		return nil, err
	}
	pvList, err := clientset.CoreV1().PersistentVolumes().List(context.TODO(), metav1.ListOptions{})
	if err != nil {
		return nil, err
	}

	pvs := make(map[string]*corev1.PersistentVolume)

	for i, pvc := range pvList.Items {
		pvs[pvc.Name] = &pvList.Items[i]
	}
	return pvs, nil
}

// DoesVerrazzanoProjectExistInCluster returns whether a VerrazzanoProject with the given name exists in the specified cluster
func DoesVerrazzanoProjectExistInCluster(name string, kubeconfigPath string) (bool, error) {
	// Get the clientset
	clientset, err := GetVerrazzanoProjectClientsetInCluster(kubeconfigPath)
	if err != nil {
		return false, err
	}

	vp, err := clientset.ClustersV1alpha1().VerrazzanoProjects("verrazzano-mc").Get(context.TODO(), name, metav1.GetOptions{})
	if err != nil && !k8serrors.IsNotFound(err) {
		Log(Error, fmt.Sprintf("Failed to get VerrazzanoProject %s: %v", name, err))
		return false, err
	}

	return vp != nil && len(vp.Name) > 0, nil
}

// ContainerHasExpectedArgs returns true if each of the arguments matches a substring of one of the arguments found in the deployment
func ContainerHasExpectedArgs(namespace string, deploymentName string, containerName string, arguments []string) (bool, error) {
	deployment, err := GetDeployment(namespace, deploymentName)
	if err != nil {
		Log(Error, fmt.Sprintf("Deployment %v is not found in the namespace: %v, error: %v", deploymentName, namespace, err))
		return false, nil
	}
	for _, container := range deployment.Spec.Template.Spec.Containers {
		if container.Name == containerName {
			return SlicesContainSubsetSubstring(arguments, container.Args), nil
		}
	}
	return false, nil
}

// UpdateConfigMap updates the config map
func UpdateConfigMap(configMap *corev1.ConfigMap) error {
	// Get the Kubernetes clientset
	clientset, err := k8sutil.GetKubernetesClientset()
	if err != nil {
		return err
	}

	cmi := clientset.CoreV1().ConfigMaps(configMap.GetNamespace())
	_, err = cmi.Update(context.TODO(), configMap, metav1.UpdateOptions{})
	if err != nil {
		Log(Error, fmt.Sprintf("Failed to update Config Map %s from namespace %s: %v ", configMap.GetName(), configMap.GetNamespace(), err))
		return err
	}
	return nil
}

// GetContainerEnv returns an array of environment variables in the specified container for the specified deployment
func GetContainerEnv(namespace string, deploymentName string, containerName string) ([]corev1.EnvVar, error) {
	deployment, err := GetDeployment(namespace, deploymentName)
	if err != nil {
		return nil, fmt.Errorf("deployment %s not found in the namespace: %s, error: %v", deploymentName, namespace, err)
	}
	for _, container := range deployment.Spec.Template.Spec.Containers {
		if container.Name == containerName {
			return container.Env, nil
		}
	}
	return nil, fmt.Errorf("container %s not found in the namespace: %s", containerName, namespace)
}

func GetDeploymentLabelSelector(namespace, deploymentName string) (*metav1.LabelSelector, error) {
	deployment, err := GetDeployment(namespace, deploymentName)
	if err != nil {
		Log(Error, fmt.Sprintf("Deployment %v not found in the namespace: %v, error: %v", deploymentName, namespace, err))
		return nil, fmt.Errorf("deployment %s not found in the namespace: %s, error: %v", deploymentName, namespace, err)
	}
	return deployment.Spec.Selector, err
}

// GetContainerImage returns the image used by the specified container for the specified deployment
func GetContainerImage(namespace string, deploymentName string, containerName string) (string, error) {
	deployment, err := GetDeployment(namespace, deploymentName)
	if err != nil {
		Log(Error, fmt.Sprintf("Deployment %v not found in the namespace: %v, error: %v", deploymentName, namespace, err))
		return "", nil
	}
	for _, container := range deployment.Spec.Template.Spec.Containers {
		if container.Name == containerName {
			return container.Image, nil
		}
	}
	return "", fmt.Errorf("container %v not found in the namespace: %v", containerName, namespace)
}

// WaitForVZCondition waits till the VZ CR reaches the given condition
func WaitForVZCondition(conditionType v1beta1.ConditionType, pollingInterval, timeout time.Duration) {
	gomega.Eventually(func() bool {
		cr, err := GetVerrazzanoV1beta1()
		if err != nil {
			Log(Error, err.Error())
			return false
		}
		for _, condition := range cr.Status.Conditions {
			Log(Info, fmt.Sprintf("Evaluating condition: [%s - %s]", condition.Type, condition.Status))
			if condition.Type == conditionType && condition.Status == corev1.ConditionTrue {
				return true
			}
		}
		return false
	}).WithPolling(pollingInterval).WithTimeout(timeout).Should(gomega.BeTrue())
}

// DeleteConfigMap to delete the ConfigMap with the given name and namespace
func DeleteConfigMap(namespace string, name string) error {
	clientset, err := k8sutil.GetKubernetesClientset()
	if err != nil {
		return err
	}
	return clientset.CoreV1().ConfigMaps(namespace).Delete(context.TODO(), name, metav1.DeleteOptions{})
}

// CreateConfigMap creates the ConfigMap
func CreateConfigMap(configMap *corev1.ConfigMap) error {
	clientset, err := k8sutil.GetKubernetesClientset()
	if err != nil {
		return err
	}
	_, err = clientset.CoreV1().ConfigMaps(configMap.Namespace).Create(context.TODO(), configMap, metav1.CreateOptions{})
	if err != nil {
		return err
	}
	return nil
}

func createServiceAccountTokenSecret(serviceAccount string, namespace string) error {
	var secret corev1.Secret
	secret.Name = serviceAccount + "-token"
	secret.Namespace = namespace
	secret.Type = corev1.SecretTypeServiceAccountToken
	secret.Annotations = map[string]string{
		corev1.ServiceAccountNameKey: serviceAccount,
	}
	clientset, err := k8sutil.GetKubernetesClientset()
	if err != nil {
		return err
	}
	_, err = clientset.CoreV1().Secrets(namespace).Create(context.TODO(), &secret, metav1.CreateOptions{})
	if err != nil && !k8serrors.IsAlreadyExists(err) {
		return err
	}
	return nil
}

func VzReadyV1beta1() (bool, error) {
	cr, err := GetVerrazzanoV1beta1()
	if err != nil {
		return false, err
	}
	if cr.Status.State == v1beta1.VzStateReady {
		return true, nil
	}
	return false, fmt.Errorf("CR in state %s, not Ready yet", cr.Status.State)
}

<<<<<<< HEAD
// IsDexEnabled returns true if the Dex component is enabled, false otherwise
func IsDexEnabled(kubeconfigPath string) bool {
	vz, err := GetVerrazzanoInstallResourceInClusterV1beta1(kubeconfigPath)
	if err != nil {
		Log(Error, fmt.Sprintf("Error Verrazzano Resource: %v", err))
		return false
	}
	if vz.Spec.Components.Dex == nil || vz.Spec.Components.Dex.Enabled == nil {
		return false
	}
	return *vz.Spec.Components.Dex.Enabled
=======
func ValidateDeploymentContainerImage(namespace, deploymentName, containerName, version string) (bool, error) {
	// Get the deployment
	deployment, err := GetDeployment(namespace, deploymentName)
	if err != nil {
		return false, fmt.Errorf("deployment %s not found in the namespace: %s, error: %v", deploymentName, namespace, err)
	}

	for _, container := range deployment.Spec.Template.Spec.Containers {
		if containerName == container.Name {
			split := strings.Split(container.Image, ":")
			if !strings.HasPrefix(split[len(split)-1], version) {
				errStr := fmt.Sprintf("namespace %v deployment %v container %v image %v does not contain correct image version %v",
					namespace, deploymentName, containerName, container.Name, version)
				Log(Error, errStr)
			}
			break
		}
	}
	return true, nil
>>>>>>> f66ca409
}<|MERGE_RESOLUTION|>--- conflicted
+++ resolved
@@ -1977,7 +1977,6 @@
 	return false, fmt.Errorf("CR in state %s, not Ready yet", cr.Status.State)
 }
 
-<<<<<<< HEAD
 // IsDexEnabled returns true if the Dex component is enabled, false otherwise
 func IsDexEnabled(kubeconfigPath string) bool {
 	vz, err := GetVerrazzanoInstallResourceInClusterV1beta1(kubeconfigPath)
@@ -1989,7 +1988,8 @@
 		return false
 	}
 	return *vz.Spec.Components.Dex.Enabled
-=======
+}
+
 func ValidateDeploymentContainerImage(namespace, deploymentName, containerName, version string) (bool, error) {
 	// Get the deployment
 	deployment, err := GetDeployment(namespace, deploymentName)
@@ -2009,5 +2009,4 @@
 		}
 	}
 	return true, nil
->>>>>>> f66ca409
 }