--- conflicted
+++ resolved
@@ -154,24 +154,18 @@
 	return deployments, nil
 }
 
-<<<<<<< HEAD
-// ListCronJobsMatchingLabels returns the list of cronjobs in a given namespace matching the given labels for the cluster
+// ListCronJobs returns the list of cronjobs in a given namespace
 func ListCronJobs(namespace string) (*batchv1.CronJobList, error) {
 	return ListCronJobsMatchingLabels(namespace, nil)
 }
 
 // ListCronJobsMatchingLabels returns the list of cronjobs in a given namespace matching the given labels for the cluster
 func ListCronJobsMatchingLabels(namespace string, matchLabels map[string]string) (*batchv1.CronJobList, error) {
-=======
-// ListStatefulSets returns the list of StatefulSets in a given namespace for the cluster
-func ListStatefulSets(namespace string) (*appsv1.StatefulSetList, error) {
->>>>>>> f986d4b5
-	// Get the Kubernetes clientset
-	clientset, err := k8sutil.GetKubernetesClientset()
-	if err != nil {
-		return nil, err
-	}
-<<<<<<< HEAD
+	// Get the Kubernetes clientset
+	clientset, err := k8sutil.GetKubernetesClientset()
+	if err != nil {
+		return nil, err
+	}
 	listOptions := metav1.ListOptions{}
 	if matchLabels != nil {
 		var selector labels.Selector
@@ -184,19 +178,25 @@
 	}
 	cronjobs, err := clientset.BatchV1().CronJobs(namespace).List(context.TODO(), listOptions)
 	if err != nil {
-		Log(Error, fmt.Sprintf("Failed to list deployments in namespace %s: %v", namespace, err))
+		Log(Error, fmt.Sprintf("Failed to list cronjobs in namespace %s: %v", namespace, err))
 		return nil, err
 	}
 	return cronjobs, nil
-=======
-
+}
+
+// ListStatefulSets returns the list of StatefulSets in a given namespace for the cluster
+func ListStatefulSets(namespace string) (*appsv1.StatefulSetList, error) {
+	// Get the Kubernetes clientset
+	clientset, err := k8sutil.GetKubernetesClientset()
+	if err != nil {
+		return nil, err
+	}
 	statefulsets, err := clientset.AppsV1().StatefulSets(namespace).List(context.TODO(), metav1.ListOptions{})
 	if err != nil {
 		Log(Error, fmt.Sprintf("Failed to list StatefulSets in namespace %s: %v", namespace, err))
 		return nil, err
 	}
 	return statefulsets, nil
->>>>>>> f986d4b5
 }
 
 // GetReplicaCounts Builds a map of pod counts for a list of deployments
