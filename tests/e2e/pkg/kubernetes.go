--- conflicted
+++ resolved
@@ -456,23 +456,6 @@
 func DoesServiceAccountExist(namespace, name string) bool {
 	sa := GetServiceAccount(namespace, name)
 	return sa != nil
-<<<<<<< HEAD
-}
-
-//GetServiceAccount returns a service account with the given name and namespace
-func GetServiceAccount(namespace, name string) *corev1.ServiceAccount {
-	clientset := GetKubernetesClientset()
-
-	sa, err := clientset.CoreV1().ServiceAccounts(namespace).Get(context.TODO(), name, metav1.GetOptions{})
-
-	if err != nil {
-		ginkgo.Fail(fmt.Sprintf("Failed to get service account %s in namespace %s with error: %v", name, namespace, err))
-	}
-
-	return sa
-
-=======
->>>>>>> f4cd0116
 }
 
 // DoesClusterRoleBindingExist returns whether a cluster role with the given name exists in the cluster
@@ -740,9 +723,7 @@
 		ginkgo.Fail(fmt.Sprintf("No token present in secret %s for service account %s in namespace %s with error: %v", secretName, sa, namespace, err))
 	}
 
-<<<<<<< HEAD
 	return token
-=======
 }
 
 func GetServiceAccount(namespace, name string) *corev1.ServiceAccount {
@@ -752,5 +733,4 @@
 		ginkgo.Fail(fmt.Sprintf("Failed to get service account %s in namespace %s with error: %v", name, namespace, err))
 	}
 	return sa
->>>>>>> f4cd0116
 }