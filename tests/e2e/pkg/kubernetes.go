--- conflicted
+++ resolved
@@ -356,13 +356,8 @@
 	return cr, nil
 }
 
-<<<<<<< HEAD
-// getVerrazzanoVersionForKubeConfig returns the Verrazzano Version for a given kubeconfigPath
-func getVerrazzanoVersionForKubeConfig(kubeconfigPath string) (string, error) {
-=======
 // GetVerrazzanoVersion returns the Verrazzano Version
 func GetVerrazzanoVersion(kubeconfigPath string) (string, error) {
->>>>>>> 16aa93a0
 	vz, err := GetVerrazzanoInstallResourceInCluster(kubeconfigPath)
 	if err != nil {
 		return "", err
@@ -375,23 +370,8 @@
 }
 
 // IsVerrazzanoMinVersion returns true if the Verrazzano version >= minVersion
-<<<<<<< HEAD
-func IsVerrazzanoMinVersion(minVersion string) (bool, error) {
-	kubeconfigPath, err := k8sutil.GetKubeConfigLocation()
-	if err != nil {
-		Log(Error, fmt.Sprintf("Error getting kubeconfig: %v", err))
-		return false, err
-	}
-	return IsVerrazzanoMinVersionForKubeConfig(kubeconfigPath, minVersion)
-}
-
-// IsVerrazzanoMinVersion returns true if the Verrazzano version >= minVersion for a given kubeconfigPath
-func IsVerrazzanoMinVersionForKubeConfig(kubeconfigPath string, minVersion string) (bool, error) {
-	vzVersion, err := getVerrazzanoVersionForKubeConfig(kubeconfigPath)
-=======
 func IsVerrazzanoMinVersion(minVersion string, kubeconfigPath string) (bool, error) {
 	vzVersion, err := GetVerrazzanoVersion(kubeconfigPath)
->>>>>>> 16aa93a0
 	if err != nil {
 		return false, err
 	}
