--- conflicted
+++ resolved
@@ -74,22 +74,20 @@
 		pkg.Log(pkg.Error, fmt.Sprintf("Error getting Elasticsearch URL: %v", err))
 		return nil, err
 	}
-<<<<<<< HEAD
-	password, err := pkg.GetVerrazzanoPasswordInCluster(kubeconfigPath)
-	if err != nil {
-		return false
-	}
-	body, err := e.retryGet(esURL, pkg.Username, password, kubeconfigPath)
-=======
 
 	esURL = esURL + path
-	return e.retryGet(esURL, pkg.Username, pkg.GetVerrazzanoPasswordInCluster(kubeConfigPath), kubeConfigPath)
+
+	password, err := pkg.GetVerrazzanoPasswordInCluster(kubeConfigPath)
+	if err != nil {
+		return nil, err
+	}
+
+	return e.retryGet(esURL, pkg.Username, password, kubeConfigPath)
 }
 
 // Connect checks if the elasticsearch cluster can be connected
 func (e *Elastic) Connect() bool {
 	body, err := e.getResponseBody("/")
->>>>>>> df543653
 	if err != nil {
 		return false
 	}
@@ -151,20 +149,7 @@
 func (e *Elastic) getIndices() map[string]interface{} {
 	body, err := e.getResponseBody("/_all")
 	if err != nil {
-<<<<<<< HEAD
-		return nil
-	}
-	esURL = esURL + "/_all"
-	password, err := pkg.GetVerrazzanoPasswordInCluster(kubeconfigPath)
-	if err != nil {
-		return nil
-	}
-	body, err := e.retryGet(esURL, pkg.Username, password, kubeconfigPath)
-	if err != nil {
-		pkg.Log(pkg.Info, fmt.Sprintf("Error ListIndices %v error: %v", esURL, err))
-=======
 		pkg.Log(pkg.Info, fmt.Sprintf("Error ListIndices error: %v", err))
->>>>>>> df543653
 		return nil
 	}
 	var indices map[string]interface{}
