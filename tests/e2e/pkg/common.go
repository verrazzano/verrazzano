// Copyright (c) 2020, 2021, Oracle and/or its affiliates.
// Licensed under the Universal Permissive License v 1.0 as shown at https://oss.oracle.com/licenses/upl.

package pkg

import (
	"context"
	"crypto/x509"
	"fmt"
	"io/ioutil"
	"net/http"
	neturl "net/url"
	"os"
	"reflect"
	"strconv"
	"strings"
	"sync"
	"time"

	"github.com/hashicorp/go-retryablehttp"
	"github.com/onsi/ginkgo"
	"github.com/verrazzano/verrazzano/pkg/k8sutil"
	v1 "k8s.io/api/core/v1"
	rbacv1 "k8s.io/api/rbac/v1"
)

const (
	// NumRetries - maximum number of retries
	NumRetries = 7

	// RetryWaitMin - minimum retry wait
	RetryWaitMin = 1 * time.Second

	// RetryWaitMax - maximum retry wait
	RetryWaitMax = 30 * time.Second
)

// UsernamePassword - Username and Password credentials
type UsernamePassword struct {
	Username string
	Password string
}

<<<<<<< HEAD
// GetVerrazzanoPassword returns the password credential for the verrazzano secret
func GetVerrazzanoPassword() (string, error) {
	secret, err := GetSecret("verrazzano-system", "verrazzano")
	if err != nil {
		return "", err
	}
	return string(secret.Data["password"]), nil
=======
// GetVerrazzanoPassword returns the password credential for the Verrazzano secret
func GetVerrazzanoPassword() string {
	secret, _ := GetSecret("verrazzano-system", "verrazzano")
	return string(secret.Data["password"])
>>>>>>> e4b6e04b
}

// GetVerrazzanoPasswordInCluster returns the password credential for the verrazzano secret in the "verrazzano-system" namespace for the given cluster
func GetVerrazzanoPasswordInCluster(kubeconfigPath string) (string, error) {
	secret, err := GetSecretInCluster("verrazzano-system", "verrazzano", kubeconfigPath)
	if err != nil {
<<<<<<< HEAD
		Log(Error, fmt.Sprintf("Failed to get verrazzano secret: %v", err))
		return "", err
=======
		Log(Error, fmt.Sprintf("Failed to get Verrazzano secret: %v", err))
		return ""
>>>>>>> e4b6e04b
	}
	return string(secret.Data["password"]), nil
}

// Concurrently executes the given assertions in parallel and waits for them all to complete
func Concurrently(assertions ...func()) {
	number := len(assertions)
	var wg sync.WaitGroup
	wg.Add(number)
	for _, assertion := range assertions {
		go assert(&wg, assertion)
	}
	wg.Wait()
}

func assert(wg *sync.WaitGroup, assertion func()) {
	defer wg.Done()
	defer ginkgo.GinkgoRecover()
	assertion()
}

// AssertURLAccessibleAndAuthorized - Assert that a URL is accessible using the provided credentials
func AssertURLAccessibleAndAuthorized(client *retryablehttp.Client, url string, credentials *UsernamePassword) bool {
	req, err := retryablehttp.NewRequest("GET", url, nil)
	if err != nil {
		Log(Error, fmt.Sprintf("AssertURLAccessibleAndAuthorized: URL=%v, Unexpected error=%v", url, err))
		return false
	}
	req.SetBasicAuth(credentials.Username, credentials.Password)
	resp, err := client.Do(req)
	if err != nil {
		Log(Error, fmt.Sprintf("AssertURLAccessibleAndAuthorized: URL=%v, Unexpected error=%v", url, err))
		return false
	}
	ioutil.ReadAll(resp.Body)
	resp.Body.Close()
	if resp.StatusCode != http.StatusOK {
		Log(Error, fmt.Sprintf("AssertURLAccessibleAndAuthorized: URL=%v, Unexpected status code=%v", url, resp.StatusCode))
		return false
	}
	// HTTP Server headers should never be returned.
	for headerName, headerValues := range resp.Header {
		if strings.EqualFold(headerName, "Server") {
			Log(Error, fmt.Sprintf("AssertURLAccessibleAndAuthorized: URL=%v, Unexpected Server header=%v", url, headerValues))
			return false
		}
	}
	return true
}

// PodsRunning is identical to PodsRunningInCluster, except that it uses the cluster specified in the environment
func PodsRunning(namespace string, namePrefixes []string) bool {
	kubeconfigPath, err := k8sutil.GetKubeConfigLocation()
	if err != nil {
		Log(Error, fmt.Sprintf("Error getting kubeconfig, error: %v", err))
		return false
	}

	return PodsRunningInCluster(namespace, namePrefixes, kubeconfigPath)
}

// PodsRunning checks if all the pods identified by namePrefixes are ready and running in the given cluster
func PodsRunningInCluster(namespace string, namePrefixes []string, kubeconfigPath string) bool {
	clientset, err := GetKubernetesClientsetForCluster(kubeconfigPath)
	if err != nil {
		Log(Error, fmt.Sprintf("Error getting clientset for cluster, error: %v", err))
		return false
	}
	pods, err := ListPodsInCluster(namespace, clientset)
	if err != nil {
		Log(Error, fmt.Sprintf("Error listing pods in cluster for namespace: %s, error: %v", namespace, err))
		return false
	}
	missing := notRunning(pods.Items, namePrefixes...)
	if len(missing) > 0 {
		Log(Info, fmt.Sprintf("Pods %v were NOT running in %v", missing, namespace))
		for _, pod := range pods.Items {
			if isReadyAndRunning(pod) {
				Log(Debug, fmt.Sprintf("Pod %s ready", pod.Name))
			} else {
				Log(Info, fmt.Sprintf("Pod %s NOT ready: %v", pod.Name, formatContainerStatuses(pod.Status.ContainerStatuses)))
			}
		}
	}
	return len(missing) == 0
}

func formatContainerStatuses(containerStatuses []v1.ContainerStatus) string {
	output := ""
	for _, cs := range containerStatuses {
		output += fmt.Sprintf("Container name:%s ready:%s. ", cs.Name, strconv.FormatBool(cs.Ready))
	}
	return output
}

// PodsNotRunning returns true if all pods in namePrefixes are not running
func PodsNotRunning(namespace string, namePrefixes []string) (bool, error) {
	clientset, err := k8sutil.GetKubernetesClientset()
	if err != nil {
		Log(Error, fmt.Sprintf("Error getting clientset, error: %v", err))
		return false, err
	}
	allPods, err := ListPodsInCluster(namespace, clientset)
	if err != nil {
		Log(Error, fmt.Sprintf("Error listing pods in cluster for namespace: %s, error: %v", namespace, err))
		return false, err
	}
	terminatedPods := notRunning(allPods.Items, namePrefixes...)
	if len(terminatedPods) != len(namePrefixes) {
		runningPods := areRunning(allPods.Items, namePrefixes...)
		Log(Info, fmt.Sprintf("Pods %v were RUNNING in %v", runningPods, namespace))
		return false, nil
	}
	Log(Info, fmt.Sprintf("ALL pods %v were TERMINATED in %v", terminatedPods, namespace))
	return true, nil
}

// notRunning finds the pods not running
func notRunning(pods []v1.Pod, podNames ...string) []string {
	var notRunning []string
	for _, name := range podNames {
		running := isPodRunning(pods, name)
		if !running {
			notRunning = append(notRunning, name)
		}
	}
	return notRunning
}

// areRunning finds the pods that are running
func areRunning(pods []v1.Pod, podNames ...string) []string {
	var runningPods []string
	for _, name := range podNames {
		running := isPodRunning(pods, name)
		if running {
			runningPods = append(runningPods, name)
		}
	}
	return runningPods
}

// isPodRunning checks if the pod(s) with the name-prefix does exist and is running
func isPodRunning(pods []v1.Pod, namePrefix string) bool {
	running := false
	for i := range pods {
		if strings.HasPrefix(pods[i].Name, namePrefix) {
			running = isReadyAndRunning(pods[i])
			if !running {
				status := "status:"
				if len(pods[i].Status.ContainerStatuses) > 0 {
					for _, cs := range pods[i].Status.ContainerStatuses {
						//if cs.State.Waiting.Reason is CrashLoopBackOff, no need to retry
						if cs.State.Waiting != nil {
							status = fmt.Sprintf("%v %v", status, cs.State.Waiting.Reason)
						}
						if cs.State.Terminated != nil {
							status = fmt.Sprintf("%v %v", status, cs.State.Terminated.Reason)
						}
						if cs.LastTerminationState.Terminated != nil {
							status = fmt.Sprintf("%v %v", status, cs.LastTerminationState.Terminated.Reason)
						}
					}
				} else {
					status = fmt.Sprintf("%v %v", status, "unknown")
				}
				Log(Info, fmt.Sprintf("Pod %v was NOT running: %v", pods[i].Name, status))
				return false
			}
		}
	}
	return running
}

// isReadyAndRunning checks if the pod is ready and running
func isReadyAndRunning(pod v1.Pod) bool {
	if pod.Status.Phase == v1.PodRunning {
		for _, c := range pod.Status.ContainerStatuses {
			if !c.Ready {
				Log(Info, fmt.Sprintf("Pod %v container %v ready: %v", pod.Name, c.Name, c.Ready))
				return false
			}
		}
		return true
	}
	if pod.Status.Reason == "Evicted" && len(pod.Status.ContainerStatuses) == 0 {
		Log(Info, fmt.Sprintf("Pod %v was Evicted", pod.Name))
		return true //ignore this evicted pod
	}
	return false
}

// GetRetryPolicy returns the standard retry policy
func GetRetryPolicy() func(ctx context.Context, resp *http.Response, err error) (bool, error) {
	return func(ctx context.Context, resp *http.Response, err error) (bool, error) {
		if err != nil {
			if v, ok := err.(*neturl.Error); ok {
				//DefaultRetryPolicy does not retry "x509: certificate signed by unknown authority" which may happen on wildcard DNS (e.g. nip.io) when starting
				if _, ok := v.Err.(x509.UnknownAuthorityError); ok {
					return HasWildcardDNS(v.URL), v
				}
			}
		}
		if resp != nil {
			status := resp.StatusCode
			if status == http.StatusNotFound {
				return true, nil
			}
		}
		return retryablehttp.DefaultRetryPolicy(ctx, resp, err)
	}
}

func PodsHaveAnnotation(namespace string, annotation string) bool {
	clientset, err := k8sutil.GetKubernetesClientset()
	if err != nil {
		Log(Error, fmt.Sprintf("Error getting clientset, error: %v", err))
		return false
	}
	pods, err := ListPodsInCluster(namespace, clientset)
	if err != nil {
		Log(Error, fmt.Sprintf("Error listing pods in cluster for namespace: %s, error: %v", namespace, err))
		return false
	}
	for _, pod := range pods.Items {
		_, hasAnnotation := pod.Annotations[annotation]
		if !hasAnnotation && !strings.Contains(pod.Name, "vmi-system-kiali") {
			return false
		}
	}
	return true
}

func CheckPodsForIstioImage(namespace string) bool {
	clientset, err := k8sutil.GetKubernetesClientset()
	if err != nil {
		Log(Error, fmt.Sprintf("Error getting clientset, error: %v", err))
		return false
	}
	pods, err := ListPodsInCluster(namespace, clientset)
	if err != nil {
		Log(Error, fmt.Sprintf("Error listing pods in cluster for namespace: %s, error: %v", namespace, err))
		return false
	}
	for _, pod := range pods.Items {
		_, ok := pod.Labels["istio.io/rev"]
		if ok {
			containers := pod.Spec.Containers
			found := false
			for _, container := range containers {
				if strings.Contains(container.Image, "proxyv2:1.10") {
					found = true
					break
				}

			}
			if !found {
				Log(Error, fmt.Sprintf("No istio proxy image found in pod %s", pod.Name))
				return false
			}
		}

	}
	return true
}

// SliceContainsString checks if the input slice (an array of strings)
// contains an entry which matches the string s
func SliceContainsString(slice []string, s string) bool {
	for _, str := range slice {
		if str == s {
			return true
		}
	}
	return false
}

// GetRequiredEnvVarOrFail returns the values of the provided environment variable name or fails.
func GetRequiredEnvVarOrFail(name string) string {
	value, found := os.LookupEnv(name)
	if !found {
		ginkgo.Fail(fmt.Sprintf("Environment variable '%s' required.", name))
	}
	return value
}

// SlicesContainSameStrings compares two slices and returns true if they contain the same strings in any order
func SlicesContainSameStrings(strings1, strings2 []string) bool {
	if len(strings1) != len(strings2) {
		return false
	}
	if len(strings1) == 0 {
		return true
	}
	// count how many times each string occurs in case there are duplicates
	m1 := map[string]int32{}
	for _, s := range strings1 {
		m1[s]++
	}
	m2 := map[string]int32{}
	for _, s := range strings2 {
		m2[s]++
	}
	return reflect.DeepEqual(m1, m2)
}

// PolicyRulesEqual compares two RBAC PolicyRules for semantic equality
func PolicyRulesEqual(rule1, rule2 rbacv1.PolicyRule) bool {
	if SlicesContainSameStrings(rule1.Verbs, rule2.Verbs) &&
		SlicesContainSameStrings(rule1.APIGroups, rule2.APIGroups) &&
		SlicesContainSameStrings(rule1.Resources, rule2.Resources) &&
		SlicesContainSameStrings(rule1.ResourceNames, rule2.ResourceNames) &&
		SlicesContainSameStrings(rule1.NonResourceURLs, rule2.NonResourceURLs) {
		return true
	}
	return false
}

// SliceContainsPolicyRule determines if a given rule is in a slice of rules
func SliceContainsPolicyRule(ruleSlice []rbacv1.PolicyRule, rule rbacv1.PolicyRule) bool {
	for _, r := range ruleSlice {
		if PolicyRulesEqual(rule, r) {
			return true
		}
	}
	return false
}<|MERGE_RESOLUTION|>--- conflicted
+++ resolved
@@ -41,33 +41,21 @@
 	Password string
 }
 
-<<<<<<< HEAD
-// GetVerrazzanoPassword returns the password credential for the verrazzano secret
+// GetVerrazzanoPassword returns the password credential for the Verrazzano secret
 func GetVerrazzanoPassword() (string, error) {
 	secret, err := GetSecret("verrazzano-system", "verrazzano")
 	if err != nil {
 		return "", err
 	}
 	return string(secret.Data["password"]), nil
-=======
-// GetVerrazzanoPassword returns the password credential for the Verrazzano secret
-func GetVerrazzanoPassword() string {
-	secret, _ := GetSecret("verrazzano-system", "verrazzano")
-	return string(secret.Data["password"])
->>>>>>> e4b6e04b
-}
-
-// GetVerrazzanoPasswordInCluster returns the password credential for the verrazzano secret in the "verrazzano-system" namespace for the given cluster
+}
+
+// GetVerrazzanoPasswordInCluster returns the password credential for the Verrazzano secret in the "verrazzano-system" namespace for the given cluster
 func GetVerrazzanoPasswordInCluster(kubeconfigPath string) (string, error) {
 	secret, err := GetSecretInCluster("verrazzano-system", "verrazzano", kubeconfigPath)
 	if err != nil {
-<<<<<<< HEAD
-		Log(Error, fmt.Sprintf("Failed to get verrazzano secret: %v", err))
+		Log(Error, fmt.Sprintf("Failed to get Verrazzano secret: %v", err))
 		return "", err
-=======
-		Log(Error, fmt.Sprintf("Failed to get Verrazzano secret: %v", err))
-		return ""
->>>>>>> e4b6e04b
 	}
 	return string(secret.Data["password"]), nil
 }
