// Copyright (c) 2020, 2021, Oracle and/or its affiliates.
// Licensed under the Universal Permissive License v 1.0 as shown at https://oss.oracle.com/licenses/upl.

package pkg

import (
	"context"
	"encoding/json"
	"fmt"
	"net/http"
	"os"
	"strings"
	"sync"
	"time"

	"github.com/hashicorp/go-retryablehttp"
	"github.com/onsi/ginkgo"
	v1 "k8s.io/api/core/v1"
)

// UsernamePassword - Username and Password credentials
type UsernamePassword struct {
	Username string
	Password string
}

// GetVerrazzanoPassword returns the password credential for the verrazzano secret
func GetVerrazzanoPassword() string {
	secret, _ := GetSecret("verrazzano-system", "verrazzano")
	return string(secret.Data["password"])
}

// Concurrently executes the given assertions in parallel and waits for them all to complete
func Concurrently(assertions ...func()) {
	number := len(assertions)
	var wg sync.WaitGroup
	wg.Add(number)
	for _, assertion := range assertions {
		go assert(&wg, assertion)
	}
	wg.Wait()
}

func assert(wg *sync.WaitGroup, assertion func()) {
	defer wg.Done()
	defer ginkgo.GinkgoRecover()
	assertion()
}

// AssertURLAccessibleAndAuthorized - Assert that a URL is accessible using the provided credentials
<<<<<<< HEAD
func AssertURLAccessibleAndAuthorized(client *retryablehttp.Client, url string, credentials *UsernamePassword, expectedHTTPStatuses []int) {
=======
func AssertURLAccessibleAndAuthorized(client *retryablehttp.Client, url string, credentials *UsernamePassword) bool {
>>>>>>> b24802f6
	req, err := retryablehttp.NewRequest("GET", url, nil)
	req.SetBasicAuth(credentials.Username, credentials.Password)
	resp, err := client.Do(req)
	if err != nil {
		return false
	}
	resp.Body.Close()
<<<<<<< HEAD
	gomega.Expect(expectedHTTPStatuses).Should(gomega.ContainElement(resp.StatusCode), "GET %s", url)
=======
	Log(Info, fmt.Sprintf("AssertURLAccessibleAndAuthorized %v Response:%v Error:%v", url, resp.StatusCode, err))
	return resp.StatusCode == http.StatusOK
>>>>>>> b24802f6
}

//PodsRunning checks if all the pods identified by namePrefixes are ready and running
func PodsRunning(namespace string, namePrefixes []string) bool {
	pods := ListPods(namespace)
	missing := notRunning(pods.Items, namePrefixes...)
	if len(missing) > 0 {
		Log(Info, fmt.Sprintf("Pods %v were NOT running in %v", missing, namespace))
		for _, pod := range pods.Items {
			if isReadyAndRunning(pod) {
				Log(Debug, fmt.Sprintf("Pod %s ready", pod.Name))
			} else {
				Log(Info, fmt.Sprintf("Pod %s NOT ready: %v", pod.Name, pod.Status.ContainerStatuses))
			}
		}
	}
	return len(missing) == 0
}

//PodsNotRunning waits for all the pods in namePrefixes to be terminated
func PodsNotRunning(namespace string, namePrefixes []string) bool {
	allPods := ListPods(namespace)
	terminatedPods := notRunning(allPods.Items, namePrefixes...)
	var i int = 0
	for len(terminatedPods) != len(namePrefixes) {
		Log(Info, fmt.Sprintf("Pods %v were TERMINATED in %v", terminatedPods, namespace))
		time.Sleep(15 * time.Second)
		pods := ListPods(namespace)
		terminatedPods = notRunning(pods.Items, namePrefixes...)
		i++
		if i > 10 {
			break
		}
	}
	if len(terminatedPods) != len(namePrefixes) {
		runningPods := areRunning(allPods.Items, namePrefixes...)
		Log(Info, fmt.Sprintf("Pods %v were RUNNING in %v", runningPods, namespace))
		return false
	}
	Log(Info, fmt.Sprintf("ALL pods %v were TERMINATED in %v", terminatedPods, namespace))
	return true
}

// notRunning finds the pods not running
func notRunning(pods []v1.Pod, podNames ...string) []string {
	var notRunning []string
	for _, name := range podNames {
		running := isPodRunning(pods, name)
		if !running {
			notRunning = append(notRunning, name)
		}
	}
	return notRunning
}

// areRunning finds the pods that are running
func areRunning(pods []v1.Pod, podNames ...string) []string {
	var runningPods []string
	for _, name := range podNames {
		running := isPodRunning(pods, name)
		if running {
			runningPods = append(runningPods, name)
		}
	}
	return runningPods
}

// isPodRunning checks if the pod(s) with the name-prefix does exist and is running
func isPodRunning(pods []v1.Pod, namePrefix string) bool {
	running := false
	for i := range pods {
		if strings.HasPrefix(pods[i].Name, namePrefix) {
			running = isReadyAndRunning(pods[i])
			if !running {
				status := "status:"
				if len(pods[i].Status.ContainerStatuses) > 0 {
					for _, cs := range pods[i].Status.ContainerStatuses {
						//if cs.State.Waiting.Reason is CrashLoopBackOff, no need to retry
						if cs.State.Waiting != nil {
							status = fmt.Sprintf("%v %v", status, cs.State.Waiting.Reason)
						}
						if cs.State.Terminated != nil {
							status = fmt.Sprintf("%v %v", status, cs.State.Terminated.Reason)
						}
						if cs.LastTerminationState.Terminated != nil {
							status = fmt.Sprintf("%v %v", status, cs.LastTerminationState.Terminated.Reason)
						}
					}
				}
				Log(Info, fmt.Sprintf("Pod %v was NOT running: %v", pods[i].Name, status))
				return false
			}
		}
	}
	return running
}

// isReadyAndRunning checks if the pod is ready and running
func isReadyAndRunning(pod v1.Pod) bool {
	if pod.Status.Phase == v1.PodRunning {
		for _, c := range pod.Status.ContainerStatuses {
			if !c.Ready {
				Log(Info, fmt.Sprintf("Pod %v container %v ready: %v", pod.Name, c.Name, c.Ready))
				return false
			}
		}
		return true
	}
	if pod.Status.Reason == "Evicted" && len(pod.Status.ContainerStatuses) == 0 {
		Log(Info, fmt.Sprintf("Pod %v was Evicted", pod.Name))
		return true //ignore this evicted pod
	}
	return false
}

func GetRetryPolicy(url string) func(ctx context.Context, resp *http.Response, err error) (bool, error) {
	return func(ctx context.Context, resp *http.Response, err error) (bool, error) {
		if resp != nil {
			status := resp.StatusCode
			if status == http.StatusNotFound {
				return true, nil
			}
		}
		return retryablehttp.DefaultRetryPolicy(ctx, resp, err)
	}
}

// findMetric parses a Prometheus response to find a specified metric value
func findMetric(metrics []interface{}, key, value string) bool {
	for _, metric := range metrics {
		if Jq(metric, "metric", key) == value {
			return true
		}
	}
	return false
}

// MetricsExist validates the availability of a specified metric
func MetricsExist(metricsName, key, value string) bool {
	metrics := JTq(QueryMetric(metricsName), "data", "result").([]interface{})
	if metrics != nil {
		return findMetric(metrics, key, value)
	} else {
		return false
	}
}

// JTq queries JSON text with a JSON path
func JTq(jtext string, path ...string) interface{} {
	var j map[string]interface{}
	json.Unmarshal([]byte(jtext), &j)
	return Jq(j, path...)
}

// Jq queries JSON nodes with a JSON path
func Jq(node interface{}, path ...string) interface{} {
	for _, p := range path {
		node = node.(map[string]interface{})[p]
	}
	return node
}

// GetRequiredEnvVarOrFail returns the values of the provided environment variable name or fails.
func GetRequiredEnvVarOrFail(name string) string {
	value, found := os.LookupEnv(name)
	if !found {
		ginkgo.Fail(fmt.Sprintf("Environment variable '%s' required.", name))
	}
	return value
}<|MERGE_RESOLUTION|>--- conflicted
+++ resolved
@@ -48,11 +48,7 @@
 }
 
 // AssertURLAccessibleAndAuthorized - Assert that a URL is accessible using the provided credentials
-<<<<<<< HEAD
-func AssertURLAccessibleAndAuthorized(client *retryablehttp.Client, url string, credentials *UsernamePassword, expectedHTTPStatuses []int) {
-=======
 func AssertURLAccessibleAndAuthorized(client *retryablehttp.Client, url string, credentials *UsernamePassword) bool {
->>>>>>> b24802f6
 	req, err := retryablehttp.NewRequest("GET", url, nil)
 	req.SetBasicAuth(credentials.Username, credentials.Password)
 	resp, err := client.Do(req)
@@ -60,12 +56,8 @@
 		return false
 	}
 	resp.Body.Close()
-<<<<<<< HEAD
-	gomega.Expect(expectedHTTPStatuses).Should(gomega.ContainElement(resp.StatusCode), "GET %s", url)
-=======
 	Log(Info, fmt.Sprintf("AssertURLAccessibleAndAuthorized %v Response:%v Error:%v", url, resp.StatusCode, err))
 	return resp.StatusCode == http.StatusOK
->>>>>>> b24802f6
 }
 
 //PodsRunning checks if all the pods identified by namePrefixes are ready and running
