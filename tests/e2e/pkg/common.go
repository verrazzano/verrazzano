// Copyright (c) 2020, 2022, Oracle and/or its affiliates.
// Licensed under the Universal Permissive License v 1.0 as shown at https://oss.oracle.com/licenses/upl.

package pkg

import (
	"context"
	"crypto/x509"
	"fmt"
	"io/ioutil"
	"net/http"
	neturl "net/url"
	"os"
	"reflect"
	"strconv"
	"strings"
	"sync"
	"time"

	retryablehttp "github.com/hashicorp/go-retryablehttp"
	"k8s.io/apimachinery/pkg/api/errors"
	metav1 "k8s.io/apimachinery/pkg/apis/meta/v1"
	"k8s.io/client-go/kubernetes"

	"github.com/onsi/ginkgo/v2"
	"github.com/verrazzano/verrazzano/pkg/k8sutil"
	v1 "k8s.io/api/core/v1"
	rbacv1 "k8s.io/api/rbac/v1"
)

const (
	// NumRetries - maximum number of retries
	NumRetries = 7

	// RetryWaitMin - minimum retry wait
	RetryWaitMin = 1 * time.Second

	// RetryWaitMax - maximum retry wait
	RetryWaitMax = 30 * time.Second
)

const (
	CrashLoopBackOff    = "CrashLoopBackOff"
	ImagePullBackOff    = "ImagePullBackOff"
	InitContainerPrefix = "Init"
)

// UsernamePassword - Username and Password credentials
type UsernamePassword struct {
	Username string
	Password string
}

// GetVerrazzanoPassword returns the password credential for the Verrazzano secret
func GetVerrazzanoPassword() (string, error) {
	secret, err := GetSecret("verrazzano-system", "verrazzano")
	if err != nil {
		return "", err
	}
	return string(secret.Data["password"]), nil
}

// GetVerrazzanoPasswordInCluster returns the password credential for the Verrazzano secret in the "verrazzano-system" namespace for the given cluster
func GetVerrazzanoPasswordInCluster(kubeconfigPath string) (string, error) {
	secret, err := GetSecretInCluster("verrazzano-system", "verrazzano", kubeconfigPath)
	if err != nil {
		Log(Error, fmt.Sprintf("Failed to get Verrazzano secret: %v", err))
		return "", err
	}
	return string(secret.Data["password"]), nil
}

// Concurrently executes the given assertions in parallel and waits for them all to complete
func Concurrently(assertions ...func()) {
	number := len(assertions)
	var wg sync.WaitGroup
	wg.Add(number)
	for _, assertion := range assertions {
		go assert(&wg, assertion)
	}
	wg.Wait()
}

func assert(wg *sync.WaitGroup, assertion func()) {
	defer wg.Done()
	defer ginkgo.GinkgoRecover()
	assertion()
}

// AssertURLAccessibleAndAuthorized - Assert that a URL is accessible using the provided credentials
func AssertURLAccessibleAndAuthorized(client *retryablehttp.Client, url string, credentials *UsernamePassword) bool {
	req, err := retryablehttp.NewRequest("GET", url, nil)
	if err != nil {
		Log(Error, fmt.Sprintf("AssertURLAccessibleAndAuthorized: URL=%v, Unexpected error=%v", url, err))
		return false
	}
	req.SetBasicAuth(credentials.Username, credentials.Password)
	resp, err := client.Do(req)
	if err != nil {
		Log(Error, fmt.Sprintf("AssertURLAccessibleAndAuthorized: URL=%v, Unexpected error=%v", url, err))
		return false
	}
	ioutil.ReadAll(resp.Body)
	resp.Body.Close()
	if resp.StatusCode != http.StatusOK {
		Log(Error, fmt.Sprintf("AssertURLAccessibleAndAuthorized: URL=%v, Unexpected status code=%v", url, resp.StatusCode))
		return false
	}
	// HTTP Server headers should never be returned.
	for headerName, headerValues := range resp.Header {
		if strings.EqualFold(headerName, "Server") {
			Log(Error, fmt.Sprintf("AssertURLAccessibleAndAuthorized: URL=%v, Unexpected Server header=%v", url, headerValues))
			return false
		}
	}
	return true
}

// PodsRunning is identical to PodsRunningInCluster, except that it uses the cluster specified in the environment
func PodsRunning(namespace string, namePrefixes []string) (bool, error) {
	kubeconfigPath, err := k8sutil.GetKubeConfigLocation()
	if err != nil {
		Log(Error, fmt.Sprintf("Error getting kubeconfig, error: %v", err))
		return false, fmt.Errorf("error getting kubeconfig, error: %v", err)
	}
	result, err := PodsRunningInCluster(namespace, namePrefixes, kubeconfigPath)
	return result, err
}

// PodsRunning checks if all the pods identified by namePrefixes are ready and running in the given cluster
func PodsRunningInCluster(namespace string, namePrefixes []string, kubeconfigPath string) (bool, error) {
	clientset, err := GetKubernetesClientsetForCluster(kubeconfigPath)
	if err != nil {
		Log(Error, fmt.Sprintf("Error getting clientset for cluster, error: %v", err))
		return false, fmt.Errorf("error getting clientset for cluster, error: %v", err)
	}
	pods, err := ListPodsInCluster(namespace, clientset)
	if err != nil {
		Log(Error, fmt.Sprintf("Error listing pods in cluster for namespace: %s, error: %v", namespace, err))
		return false, fmt.Errorf("error listing pods in cluster for namespace: %s, error: %v", namespace, err)
	}
	missing, err := notRunning(pods.Items, namePrefixes...)
	if err != nil {
		return false, err
	}

	if len(missing) > 0 {
		Log(Info, fmt.Sprintf("Pods %v were NOT running in %v", missing, namespace))
		for _, pod := range pods.Items {
			if isReadyAndRunning(pod) {
				Log(Debug, fmt.Sprintf("Pod %s ready", pod.Name))
			} else {
				Log(Info, fmt.Sprintf("Pod %s NOT ready: %v", pod.Name, formatContainerStatuses(pod.Status.ContainerStatuses)))
			}
		}
	}
	return len(missing) == 0, nil
}

func formatContainerStatuses(containerStatuses []v1.ContainerStatus) string {
	output := ""
	for _, cs := range containerStatuses {
		output += fmt.Sprintf("Container name:%s ready:%s. ", cs.Name, strconv.FormatBool(cs.Ready))
	}
	return output
}

// PodsNotRunning returns true if all pods in namePrefixes are not running
func PodsNotRunning(namespace string, namePrefixes []string) (bool, error) {
	clientset, err := k8sutil.GetKubernetesClientset()
	if err != nil {
		Log(Error, fmt.Sprintf("Error getting clientset, error: %v", err))
		return false, err
	}
	allPods, err := ListPodsInCluster(namespace, clientset)
	if err != nil {
		Log(Error, fmt.Sprintf("Error listing pods in cluster for namespace: %s, error: %v", namespace, err))
		return false, err
	}
	terminatedPods, _ := notRunning(allPods.Items, namePrefixes...)
	if len(terminatedPods) != len(namePrefixes) {
		runningPods := areRunning(allPods.Items, namePrefixes...)
		Log(Info, fmt.Sprintf("Pods %v were RUNNING in %v", runningPods, namespace))
		return false, nil
	}
	Log(Info, fmt.Sprintf("ALL pods %v were TERMINATED in %v", terminatedPods, namespace))
	return true, nil
}

// notRunning finds the pods not running
func notRunning(pods []v1.Pod, podNames ...string) ([]string, error) {
	var notRunning []string
	for _, name := range podNames {
		running, err := isPodRunning(pods, name)
		if err != nil {
			return notRunning, err
		}
		if !running {
			notRunning = append(notRunning, name)
		}
	}
	return notRunning, nil
}

// areRunning finds the pods that are running
func areRunning(pods []v1.Pod, podNames ...string) []string {
	var runningPods []string
	for _, name := range podNames {
		running, _ := isPodRunning(pods, name)
		if running {
			runningPods = append(runningPods, name)
		}
	}
	return runningPods
}

// isPodRunning checks if the pod(s) with the name-prefix does exist and is running
func isPodRunning(pods []v1.Pod, namePrefix string) (bool, error) {
	running := false
	for i := range pods {
		if strings.HasPrefix(pods[i].Name, namePrefix) {
			running = isReadyAndRunning(pods[i])
			if !running {
				status := "status:"
				// Check if init container status ImagePullBackOff and CrashLoopBackOff
				if len(pods[i].Status.InitContainerStatuses) > 0 {
					for _, ics := range pods[i].Status.InitContainerStatuses {
						if ics.State.Waiting != nil {
							// return an error if the reason is either CrashLoopBackOff or ImagePullBackOff
							if ics.State.Waiting.Reason == ImagePullBackOff || ics.State.Waiting.Reason == CrashLoopBackOff {
								return false, fmt.Errorf("pod %v is not running: %v", pods[i].Name,
									fmt.Sprintf("%v %v:%v", status, InitContainerPrefix, ics.State.Waiting.Reason))
							}
						}
					}
				}

				if len(pods[i].Status.ContainerStatuses) > 0 {
					for _, cs := range pods[i].Status.ContainerStatuses {
						if cs.State.Waiting != nil {
							status = fmt.Sprintf("%v %v", status, cs.State.Waiting.Reason)
							// return an error if the reason is either CrashLoopBackOff or ImagePullBackOff
							if cs.State.Waiting.Reason == ImagePullBackOff || cs.State.Waiting.Reason == CrashLoopBackOff {
								return false, fmt.Errorf("pod %v is not running: %v", pods[i].Name, status)
							}
						}
						if cs.State.Terminated != nil {
							status = fmt.Sprintf("%v %v", status, cs.State.Terminated.Reason)
						}
						if cs.LastTerminationState.Terminated != nil {
							status = fmt.Sprintf("%v %v", status, cs.LastTerminationState.Terminated.Reason)
						}
					}
				} else {
					status = fmt.Sprintf("%v %v", status, "unknown")
				}
				Log(Info, fmt.Sprintf("Pod %v was NOT running: %v", pods[i].Name, status))
				return false, nil
			}
		}
	}
	return running, nil
}

// isReadyAndRunning checks if the pod is ready and running
func isReadyAndRunning(pod v1.Pod) bool {
	if pod.Status.Phase == v1.PodRunning {
		for _, c := range pod.Status.ContainerStatuses {
			if !c.Ready {
				Log(Info, fmt.Sprintf("Pod %v container %v ready: %v", pod.Name, c.Name, c.Ready))
				return false
			}
		}
		return true
	}
	if pod.Status.Reason == "Evicted" && len(pod.Status.ContainerStatuses) == 0 {
		Log(Info, fmt.Sprintf("Pod %v was Evicted", pod.Name))
		return true // ignore this evicted pod
	}
	return false
}

// GetRetryPolicy returns the standard retry policy
func GetRetryPolicy() func(ctx context.Context, resp *http.Response, err error) (bool, error) {
	return func(ctx context.Context, resp *http.Response, err error) (bool, error) {
		if err != nil {
			if v, ok := err.(*neturl.Error); ok {
				// DefaultRetryPolicy does not retry "x509: certificate signed by unknown authority" which may happen on wildcard DNS (e.g. nip.io) when starting
				if _, ok := v.Err.(x509.UnknownAuthorityError); ok {
					return HasWildcardDNS(v.URL), v
				}
			}
		}
		if resp != nil {
			status := resp.StatusCode
			if status == http.StatusNotFound {
				return true, nil
			}
		}
		return retryablehttp.DefaultRetryPolicy(ctx, resp, err)
	}
}

// GetRequiredEnvVarOrFail returns the values of the provided environment variable name or fails.
func GetRequiredEnvVarOrFail(name string) string {
	value, found := os.LookupEnv(name)
	if !found {
		ginkgo.Fail(fmt.Sprintf("Environment variable '%s' required.", name))
	}
	return value
}

// SlicesContainSameStrings compares two slices and returns true if they contain the same strings in any order
func SlicesContainSameStrings(strings1, strings2 []string) bool {
	if len(strings1) != len(strings2) {
		return false
	}
	if len(strings1) == 0 {
		return true
	}
	// count how many times each string occurs in case there are duplicates
	m1 := map[string]int32{}
	for _, s := range strings1 {
		m1[s]++
	}
	m2 := map[string]int32{}
	for _, s := range strings2 {
		m2[s]++
	}
	return reflect.DeepEqual(m1, m2)
}

// SlicesContainSubsetSubstring returns true if the strings in the first slice are substrings of any string in the second slice
func SlicesContainSubsetSubstring(strings1, strings2 []string) bool {
	if len(strings1) == 0 {
		return true
	}
	for _, s1 := range strings1 {
		found := false
		for _, s2 := range strings2 {
			if strings.Contains(s2, s1) {
				found = true
				break
			}
		}
		if !found {
			return false
		}
	}
	return true
}

// PolicyRulesEqual compares two RBAC PolicyRules for semantic equality
func PolicyRulesEqual(rule1, rule2 rbacv1.PolicyRule) bool {
	if SlicesContainSameStrings(rule1.Verbs, rule2.Verbs) &&
		SlicesContainSameStrings(rule1.APIGroups, rule2.APIGroups) &&
		SlicesContainSameStrings(rule1.Resources, rule2.Resources) &&
		SlicesContainSameStrings(rule1.ResourceNames, rule2.ResourceNames) &&
		SlicesContainSameStrings(rule1.NonResourceURLs, rule2.NonResourceURLs) {
		return true
	}
	return false
}

// SliceContainsPolicyRule determines if a given rule is in a slice of rules
func SliceContainsPolicyRule(ruleSlice []rbacv1.PolicyRule, rule rbacv1.PolicyRule) bool {
	for _, r := range ruleSlice {
		if PolicyRulesEqual(rule, r) {
			return true
		}
	}
	return false
}

func ContainerImagePullWait(namespace string, namePrefixes []string) bool {
	kubeconfigPath, err := k8sutil.GetKubeConfigLocation()
	if err != nil {
		Log(Error, fmt.Sprintf("Error getting kubeconfig, error: %v", err))
		return false
	}
	return ContainerImagePullWaitInCluster(namespace, namePrefixes, kubeconfigPath)
}

func ContainerImagePullWaitInCluster(namespace string, namePrefixes []string, kubeconfigPath string) bool {
	clientset, err := GetKubernetesClientsetForCluster(kubeconfigPath)
	if err != nil {
		Log(Error, fmt.Sprintf("Error getting clientset for kubernetes cluster, error: %v", err))
		return false
	}

	pods, err := ListPodsInCluster(namespace, clientset)
	if err != nil {
		Log(Error, fmt.Sprintf("Error listing pods in cluster for namespace: %s, error: %v", namespace, err))
		return false
	}

	events, err := clientset.CoreV1().Events(namespace).List(context.TODO(), metav1.ListOptions{})
	if err != nil {
		Log(Error, fmt.Sprintf("Error listing events in cluster for namespace: %s, erroe: %v", namespace, err))
		return false
	}

	return CheckAllImagesPulled(pods, events, namePrefixes)
}

// CheckAllImagesPulled checks if all the images of the target pods have been pulled or not.
// The idea here is to periodically enumerate the containers from the target pods and watch the events related image pulls,
// such that we can make a smarter decision about pod deployment i.e. keep waiting if the process is slow, and stop waiting
// in case of unrecoverable failures.
func CheckAllImagesPulled(pods *v1.PodList, events *v1.EventList, namePrefixes []string) bool {

	allContainers := make(map[string][]interface{})
	imagesYetToBePulled := 0
	scheduledPods := make(map[string]bool)

	// For a given pod, store all the container names in a slice
	for _, pod := range pods.Items {
		for _, namePrefix := range namePrefixes {
			if strings.HasPrefix(pod.Name, namePrefix) {
				for _, initContainer := range pod.Spec.InitContainers {
					allContainers[pod.Name] = append(allContainers[pod.Name], initContainer.Name)
					imagesYetToBePulled++
				}
				for _, container := range pod.Spec.Containers {
					allContainers[pod.Name] = append(allContainers[pod.Name], container.Name)
					imagesYetToBePulled++
				}
				scheduledPods[namePrefix] = true
			}
		}
	}
	// If all the pods haven't been scheduled, retry
	if len(scheduledPods) != len(namePrefixes) {
		Log(Info, "All the pods haven't been scheduled yet, retrying")
		return false
	}
	// Keep waiting and retry if all the pods haven't been scheduled
	if len(allContainers) == 0 || imagesYetToBePulled == 0 {
		Log(Info, "All the pods haven't been scheduled yet, retrying")
		return false
	}

	// Drill down event data to check if the container image has been pulled
	for podName, containers := range allContainers {
		for _, container := range containers {
			for i := len(events.Items) - 1; i >= 0; i-- {
				event := events.Items[i]
				// used to match exact container name in event data
				containerRegex := "{" + container.(string) + "}"

				if event.InvolvedObject.Kind == "Pod" && event.InvolvedObject.Name == podName && len(event.InvolvedObject.FieldPath) > 0 && strings.Contains(event.InvolvedObject.FieldPath, containerRegex) {

					// Stop waiting in case of ImagePullBackoff and CrashLoopBackOff
					if event.Reason == "Failed" {
						Log(Info, fmt.Sprintf("Pod: %v container: %v status: %v ", podName, container, event.Reason))
						if strings.Contains(event.Message, ImagePullBackOff) || strings.Contains(event.Message, CrashLoopBackOff) {
							return true
						}
					}
					if event.Reason == "Pulled" {
						imagesYetToBePulled--
						Log(Info, fmt.Sprintf("Pod: %v container: %v status: %v ", podName, container, event.Reason))
						break
					}

				}
			}
		}
	}

	if imagesYetToBePulled != 0 {
		Log(Info, fmt.Sprintf("%d images yet to be pulled", imagesYetToBePulled))
	}
	return imagesYetToBePulled == 0
}

// CheckNamespaceFinalizerRemoved checks whether namespace finalizers are removed
func CheckNamespaceFinalizerRemoved(ns string) bool {
	namespace, err := GetNamespace(ns)
	if err != nil && errors.IsNotFound(err) {
		return true
	}

	if err != nil {
		Log(Info, fmt.Sprintf("Error in getting namespace %v", err))
	}
	return namespace.Finalizers == nil
}

// CheckNamespaceFinalizerRemoved checks whether namespace finalizers are removed, using the given Clientset
func CheckNSFinalizerRemoved(ns string, clientset *kubernetes.Clientset) bool {
	namespace, err := GetNamespaceWithClientSet(ns, clientset)
	if err != nil && errors.IsNotFound(err) {
		return true
	}

	if err != nil {
		Log(Info, fmt.Sprintf("Error in getting namespace %v", err))
	}
	return namespace.Finalizers == nil
}

<<<<<<< HEAD
func getKubeConfigPath(kubeconfigPath string) string {
	var err error
	if kubeconfigPath == "" {
		kubeconfigPath, err = k8sutil.GetKubeConfigLocation()
		if err != nil {
			Log(Error, fmt.Sprintf("Failed to get default kubeconfig path: %v", err))
		}
	}
	return kubeconfigPath
=======
// GetImagePrefix Gets the image prefix for container images (accounts for private registry)
func GetImagePrefix() string {
	imagePrefix := "ghcr.io"
	registry := os.Getenv("REGISTRY")
	privateRepo := os.Getenv("PRIVATE_REPO")
	if len(registry) > 0 {
		imagePrefix = registry
	}
	if len(privateRepo) > 0 {
		imagePrefix += "/" + privateRepo
	}
	return imagePrefix
>>>>>>> e1d93434
}<|MERGE_RESOLUTION|>--- conflicted
+++ resolved
@@ -500,7 +500,6 @@
 	return namespace.Finalizers == nil
 }
 
-<<<<<<< HEAD
 func getKubeConfigPath(kubeconfigPath string) string {
 	var err error
 	if kubeconfigPath == "" {
@@ -510,7 +509,8 @@
 		}
 	}
 	return kubeconfigPath
-=======
+}
+
 // GetImagePrefix Gets the image prefix for container images (accounts for private registry)
 func GetImagePrefix() string {
 	imagePrefix := "ghcr.io"
@@ -523,5 +523,4 @@
 		imagePrefix += "/" + privateRepo
 	}
 	return imagePrefix
->>>>>>> e1d93434
 }