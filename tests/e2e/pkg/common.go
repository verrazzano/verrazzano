--- conflicted
+++ resolved
@@ -841,20 +841,6 @@
 	return true, err
 }
 
-<<<<<<< HEAD
-// DoesNamespaceHasVerrazzanoLabel checks whether the namespace has the verrazzano.io/namespace label
-func DoesNamespaceHasVerrazzanoLabel(ns string) bool {
-	namespace, err := GetNamespace(ns)
-	if err != nil {
-		Log(Info, fmt.Sprintf("Error in getting namespace %v", err))
-		return false
-	}
-	if namespace.Labels[constants.LabelVerrazzanoNamespace] != ns {
-		Log(Error, fmt.Sprintf("Namespace %s has the incorrect value for for the label %s: %s", ns, constants.LabelVerrazzanoNamespace, namespace.Labels[constants.LabelVerrazzanoNamespace]))
-		return false
-	}
-	return true
-=======
 // Gets the number of nodes in the cluster specified by kubeconfigPath.
 // If an error occurs, returns 0 for the number of nodes.
 func GetNodeCountInCluster(kubeconfigPath string) (int, error) {
@@ -873,5 +859,18 @@
 		return 0, fmt.Errorf("can not find node in the cluster")
 	}
 	return len(nodes.Items), nil
->>>>>>> c9346f39
+}
+
+// DoesNamespaceHasVerrazzanoLabel checks whether the namespace has the verrazzano.io/namespace label
+func DoesNamespaceHasVerrazzanoLabel(ns string) bool {
+	namespace, err := GetNamespace(ns)
+	if err != nil {
+		Log(Info, fmt.Sprintf("Error in getting namespace %v", err))
+		return false
+	}
+	if namespace.Labels[constants.LabelVerrazzanoNamespace] != ns {
+		Log(Error, fmt.Sprintf("Namespace %s has the incorrect value for for the label %s: %s", ns, constants.LabelVerrazzanoNamespace, namespace.Labels[constants.LabelVerrazzanoNamespace]))
+		return false
+	}
+	return true
 }