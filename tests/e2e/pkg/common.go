// Copyright (c) 2020, 2021, Oracle and/or its affiliates.
// Licensed under the Universal Permissive License v 1.0 as shown at https://oss.oracle.com/licenses/upl.

package pkg

import (
	"context"
	"encoding/json"
	"fmt"
	"net/http"
	"os"
	"strings"
	"sync"

	"github.com/hashicorp/go-retryablehttp"
	"github.com/onsi/ginkgo"
	"github.com/onsi/gomega"
	v1 "k8s.io/api/core/v1"
)

// UsernamePassword - Username and Password credentials
type UsernamePassword struct {
	Username string
	Password string
}

// GetVerrazzanoPassword returns the password credential for the verrazzano secret
func GetVerrazzanoPassword() string {
	secret, _ := GetSecret("verrazzano-system", "verrazzano")
	return string(secret.Data["password"])
}

// Concurrently executes the given assertions in parallel and waits for them all to complete
func Concurrently(assertions ...func()) {
	number := len(assertions)
	var wg sync.WaitGroup
	wg.Add(number)
	for _, assertion := range assertions {
		go assert(&wg, assertion)
	}
	wg.Wait()
}

func assert(wg *sync.WaitGroup, assertion func()) {
	defer wg.Done()
	defer ginkgo.GinkgoRecover()
	assertion()
}

// AssertURLAccessibleAndAuthorized - Assert that a URL is accessible using the provided credentials
func AssertURLAccessibleAndAuthorized(client *retryablehttp.Client, url string, credentials *UsernamePassword) {
	req, err := retryablehttp.NewRequest("GET", url, nil)
	req.SetBasicAuth(credentials.Username, credentials.Password)
	resp, err := client.Do(req)
	gomega.Expect(err).NotTo(gomega.HaveOccurred(), "GET %s", url)
	resp.Body.Close()
	gomega.Expect(resp.StatusCode).To(gomega.Equal(http.StatusOK), "GET %s", url)
}

//PodsRunning checks if all the pods identified by namePrefixes are ready and running
func PodsRunning(namespace string, namePrefixes []string) bool {
	pods := ListPods(namespace)
	missing := notRunning(pods.Items, namePrefixes...)
	if len(missing) > 0 {
		Log(Info, fmt.Sprintf("Pods %v were NOT running in %v", missing, namespace))
		for _, pod := range pods.Items {
			if isReadyAndRunning(pod) {
				Log(Debug, fmt.Sprintf("Pod %s ready", pod.Name))
			} else {
				Log(Info, fmt.Sprintf("Pod %s NOT ready: %v", pod.Name, pod.Status.ContainerStatuses))
			}
		}
	}
	return len(missing) == 0
}

// notRunning finds the pods not running
func notRunning(pods []v1.Pod, podNames ...string) []string {
	var notRunning []string
	for _, name := range podNames {
		running := isPodRunning(pods, name)
		if !running {
			notRunning = append(notRunning, name)
		}
	}
	return notRunning
}

// isPodRunning checks if the pod(s) with the name-prefix does exist and is running
func isPodRunning(pods []v1.Pod, namePrefix string) bool {
	running := false
	for i := range pods {
		if strings.HasPrefix(pods[i].Name, namePrefix) {
			running = isReadyAndRunning(pods[i])
			if !running {
				status := "status:"
				if len(pods[i].Status.ContainerStatuses) > 0 {
					for _, cs := range pods[i].Status.ContainerStatuses {
						//if cs.State.Waiting.Reason is CrashLoopBackOff, no need to retry
						if cs.State.Waiting != nil {
							status = fmt.Sprintf("%v %v", status, cs.State.Waiting.Reason)
						}
						if cs.State.Terminated != nil {
							status = fmt.Sprintf("%v %v", status, cs.State.Terminated.Reason)
						}
						if cs.LastTerminationState.Terminated != nil {
							status = fmt.Sprintf("%v %v", status, cs.LastTerminationState.Terminated.Reason)
						}
					}
				}
				Log(Info, fmt.Sprintf("Pod %v was NOT running: %v", pods[i].Name, status))
				return false
			}
		}
	}
	return running
}

// isReadyAndRunning checks if the pod is ready and running
func isReadyAndRunning(pod v1.Pod) bool {
	if pod.Status.Phase == v1.PodRunning {
		for _, c := range pod.Status.ContainerStatuses {
			if !c.Ready {
				Log(Info, fmt.Sprintf("Pod %v container %v ready: %v", pod.Name, c.Name, c.Ready))
				return false
			}
		}
		return true
	}
	if pod.Status.Reason == "Evicted" && len(pod.Status.ContainerStatuses) == 0 {
		Log(Info, fmt.Sprintf("Pod %v was Evicted", pod.Name))
		return true //ignore this evicted pod
	}
	return false
}

func GetRetryPolicy(url string) func(ctx context.Context, resp *http.Response, err error) (bool, error) {
	return func(ctx context.Context, resp *http.Response, err error) (bool, error) {
		if resp != nil {
			status := resp.StatusCode
			if status == http.StatusNotFound {
				return true, nil
			}
		}
		return retryablehttp.DefaultRetryPolicy(ctx, resp, err)
	}
}

// findMetric parses a Prometheus response to find a specified metric value
func findMetric(metrics []interface{}, key, value string) bool {
	for _, metric := range metrics {
		if Jq(metric, "metric", key) == value {
			return true
		}
	}
	return false
}

// MetricsExist validates the availability of a specified metric
func MetricsExist(metricsName, key, value string) bool {
	metrics := JTq(QueryMetric(metricsName), "data", "result").([]interface{})
	if metrics != nil {
		return findMetric(metrics, key, value)
	} else {
		return false
	}
}

// JTq queries JSON text with a JSON path
func JTq(jtext string, path ...string) interface{} {
	var j map[string]interface{}
	json.Unmarshal([]byte(jtext), &j)
	return Jq(j, path...)
}

// Jq queries JSON nodes with a JSON path
func Jq(node interface{}, path ...string) interface{} {
	for _, p := range path {
		node = node.(map[string]interface{})[p]
	}
	return node
}

<<<<<<< HEAD
// SliceContainsString checks if the input slice (an array of strings)
// contains an entry which matches the string s
func SliceContainsString(slice []string, s string) bool {
	for _, str := range slice {
		if str == s {
			return true
		}
	}
	return false
=======
// GetRequiredEnvVarOrFail returns the values of the provided environment variable name or fails.
func GetRequiredEnvVarOrFail(name string) string {
	value, found := os.LookupEnv(name)
	if !found {
		ginkgo.Fail(fmt.Sprintf("Environment variable '%s' required.", name))
	}
	return value
>>>>>>> e5572170
}<|MERGE_RESOLUTION|>--- conflicted
+++ resolved
@@ -181,7 +181,6 @@
 	return node
 }
 
-<<<<<<< HEAD
 // SliceContainsString checks if the input slice (an array of strings)
 // contains an entry which matches the string s
 func SliceContainsString(slice []string, s string) bool {
@@ -191,7 +190,8 @@
 		}
 	}
 	return false
-=======
+}
+
 // GetRequiredEnvVarOrFail returns the values of the provided environment variable name or fails.
 func GetRequiredEnvVarOrFail(name string) string {
 	value, found := os.LookupEnv(name)
@@ -199,5 +199,4 @@
 		ginkgo.Fail(fmt.Sprintf("Environment variable '%s' required.", name))
 	}
 	return value
->>>>>>> e5572170
 }