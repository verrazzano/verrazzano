// Copyright (c) 2020, 2021, Oracle and/or its affiliates.
// Licensed under the Universal Permissive License v 1.0 as shown at https://oss.oracle.com/licenses/upl.

package pkg

import (
	"context"
	"encoding/json"
	"fmt"
	"net/http"
	"os"
	"reflect"
	"strings"
	"sync"
	"time"

	"github.com/hashicorp/go-retryablehttp"
	"github.com/onsi/ginkgo"
	v1 "k8s.io/api/core/v1"
<<<<<<< HEAD
	v1rbac "k8s.io/api/rbac/v1"
=======
	rbacv1 "k8s.io/api/rbac/v1"
>>>>>>> 95b9d0b2
)

const (
	// NumRetries - maximum number of retries
	NumRetries = 7

	// RetryWaitMin - minimum retry wait
	RetryWaitMin = 1 * time.Second

	// RetryWaitMax - maximum retry wait
	RetryWaitMax = 30 * time.Second
)

// UsernamePassword - Username and Password credentials
type UsernamePassword struct {
	Username string
	Password string
}

// GetVerrazzanoPassword returns the password credential for the verrazzano secret
func GetVerrazzanoPassword() string {
	secret, _ := GetSecret("verrazzano-system", "verrazzano")
	return string(secret.Data["password"])
}

// Concurrently executes the given assertions in parallel and waits for them all to complete
func Concurrently(assertions ...func()) {
	number := len(assertions)
	var wg sync.WaitGroup
	wg.Add(number)
	for _, assertion := range assertions {
		go assert(&wg, assertion)
	}
	wg.Wait()
}

func assert(wg *sync.WaitGroup, assertion func()) {
	defer wg.Done()
	defer ginkgo.GinkgoRecover()
	assertion()
}

// AssertURLAccessibleAndAuthorized - Assert that a URL is accessible using the provided credentials
func AssertURLAccessibleAndAuthorized(client *retryablehttp.Client, url string, credentials *UsernamePassword) bool {
	req, err := retryablehttp.NewRequest("GET", url, nil)
	if err != nil {
		return false
	}
	req.SetBasicAuth(credentials.Username, credentials.Password)
	resp, err := client.Do(req)
	if err != nil {
		return false
	}
	resp.Body.Close()
	Log(Info, fmt.Sprintf("AssertURLAccessibleAndAuthorized %v Response:%v Error:%v", url, resp.StatusCode, err))
	return resp.StatusCode == http.StatusOK
}

//PodsRunning checks if all the pods identified by namePrefixes are ready and running
func PodsRunning(namespace string, namePrefixes []string) bool {
	pods := ListPods(namespace)
	missing := notRunning(pods.Items, namePrefixes...)
	if len(missing) > 0 {
		Log(Info, fmt.Sprintf("Pods %v were NOT running in %v", missing, namespace))
		for _, pod := range pods.Items {
			if isReadyAndRunning(pod) {
				Log(Debug, fmt.Sprintf("Pod %s ready", pod.Name))
			} else {
				Log(Info, fmt.Sprintf("Pod %s NOT ready: %v", pod.Name, pod.Status.ContainerStatuses))
			}
		}
	}
	return len(missing) == 0
}

//PodsNotRunning waits for all the pods in namePrefixes to be terminated
func PodsNotRunning(namespace string, namePrefixes []string) bool {
	allPods := ListPods(namespace)
	terminatedPods := notRunning(allPods.Items, namePrefixes...)
	var i int = 0
	for len(terminatedPods) != len(namePrefixes) {
		Log(Info, fmt.Sprintf("Pods %v were TERMINATED in %v", terminatedPods, namespace))
		time.Sleep(15 * time.Second)
		pods := ListPods(namespace)
		terminatedPods = notRunning(pods.Items, namePrefixes...)
		i++
		if i > 10 {
			break
		}
	}
	if len(terminatedPods) != len(namePrefixes) {
		runningPods := areRunning(allPods.Items, namePrefixes...)
		Log(Info, fmt.Sprintf("Pods %v were RUNNING in %v", runningPods, namespace))
		return false
	}
	Log(Info, fmt.Sprintf("ALL pods %v were TERMINATED in %v", terminatedPods, namespace))
	return true
}

// notRunning finds the pods not running
func notRunning(pods []v1.Pod, podNames ...string) []string {
	var notRunning []string
	for _, name := range podNames {
		running := isPodRunning(pods, name)
		if !running {
			notRunning = append(notRunning, name)
		}
	}
	return notRunning
}

// areRunning finds the pods that are running
func areRunning(pods []v1.Pod, podNames ...string) []string {
	var runningPods []string
	for _, name := range podNames {
		running := isPodRunning(pods, name)
		if running {
			runningPods = append(runningPods, name)
		}
	}
	return runningPods
}

// isPodRunning checks if the pod(s) with the name-prefix does exist and is running
func isPodRunning(pods []v1.Pod, namePrefix string) bool {
	running := false
	for i := range pods {
		if strings.HasPrefix(pods[i].Name, namePrefix) {
			running = isReadyAndRunning(pods[i])
			if !running {
				status := "status:"
				if len(pods[i].Status.ContainerStatuses) > 0 {
					for _, cs := range pods[i].Status.ContainerStatuses {
						//if cs.State.Waiting.Reason is CrashLoopBackOff, no need to retry
						if cs.State.Waiting != nil {
							status = fmt.Sprintf("%v %v", status, cs.State.Waiting.Reason)
						}
						if cs.State.Terminated != nil {
							status = fmt.Sprintf("%v %v", status, cs.State.Terminated.Reason)
						}
						if cs.LastTerminationState.Terminated != nil {
							status = fmt.Sprintf("%v %v", status, cs.LastTerminationState.Terminated.Reason)
						}
					}
				}
				Log(Info, fmt.Sprintf("Pod %v was NOT running: %v", pods[i].Name, status))
				return false
			}
		}
	}
	return running
}

// isReadyAndRunning checks if the pod is ready and running
func isReadyAndRunning(pod v1.Pod) bool {
	if pod.Status.Phase == v1.PodRunning {
		for _, c := range pod.Status.ContainerStatuses {
			if !c.Ready {
				Log(Info, fmt.Sprintf("Pod %v container %v ready: %v", pod.Name, c.Name, c.Ready))
				return false
			}
		}
		return true
	}
	if pod.Status.Reason == "Evicted" && len(pod.Status.ContainerStatuses) == 0 {
		Log(Info, fmt.Sprintf("Pod %v was Evicted", pod.Name))
		return true //ignore this evicted pod
	}
	return false
}

// GetRetryPolicy returns the standard retry policy
func GetRetryPolicy(url string) func(ctx context.Context, resp *http.Response, err error) (bool, error) {
	return func(ctx context.Context, resp *http.Response, err error) (bool, error) {
		if resp != nil {
			status := resp.StatusCode
			if status == http.StatusNotFound {
				return true, nil
			}
		}
		return retryablehttp.DefaultRetryPolicy(ctx, resp, err)
	}
}

// findMetric parses a Prometheus response to find a specified metric value
func findMetric(metrics []interface{}, key, value string) bool {
	for _, metric := range metrics {
		if Jq(metric, "metric", key) == value {
			return true
		}
	}
	return false
}

// MetricsExist validates the availability of a specified metric
func MetricsExist(metricsName, key, value string) bool {
	metrics := JTq(QueryMetric(metricsName), "data", "result").([]interface{})
	if metrics != nil {
		return findMetric(metrics, key, value)
	}
	return false
}

// JTq queries JSON text with a JSON path
func JTq(jtext string, path ...string) interface{} {
	var j map[string]interface{}
	json.Unmarshal([]byte(jtext), &j)
	return Jq(j, path...)
}

// Jq queries JSON nodes with a JSON path
func Jq(node interface{}, path ...string) interface{} {
	for _, p := range path {
		node = node.(map[string]interface{})[p]
	}
	return node
}

// SliceContainsString checks if the input slice (an array of strings)
// contains an entry which matches the string s
func SliceContainsString(slice []string, s string) bool {
	for _, str := range slice {
		if str == s {
			return true
		}
	}
	return false
}

// GetRequiredEnvVarOrFail returns the values of the provided environment variable name or fails.
func GetRequiredEnvVarOrFail(name string) string {
	value, found := os.LookupEnv(name)
	if !found {
		ginkgo.Fail(fmt.Sprintf("Environment variable '%s' required.", name))
	}
	return value
}

// SlicesContainSameStrings compares two slices and returns true if they contain the same strings in any order
func SlicesContainSameStrings(strings1, strings2 []string) bool {
	if len(strings1) != len(strings2) {
		return false
	}
	if len(strings1) == 0 {
		return true
	}
	// count how many times each string occurs in case there are duplicates
	m1 := map[string]int32{}
	for _, s := range strings1 {
		m1[s]++
	}
	m2 := map[string]int32{}
	for _, s := range strings2 {
		m2[s]++
	}
	return reflect.DeepEqual(m1, m2)
}

// PolicyRulesEqual compares two RBAC PolicyRules for semantic equality
<<<<<<< HEAD
func PolicyRulesEqual(rule1, rule2 v1rbac.PolicyRule) bool {
=======
func PolicyRulesEqual(rule1, rule2 rbacv1.PolicyRule) bool {
>>>>>>> 95b9d0b2
	if SlicesContainSameStrings(rule1.Verbs, rule2.Verbs) &&
		SlicesContainSameStrings(rule1.APIGroups, rule2.APIGroups) &&
		SlicesContainSameStrings(rule1.Resources, rule2.Resources) &&
		SlicesContainSameStrings(rule1.ResourceNames, rule2.ResourceNames) &&
		SlicesContainSameStrings(rule1.NonResourceURLs, rule2.NonResourceURLs) {
		return true
	}
	return false
}

// SliceContainsPolicyRule determines if a given rule is in a slice of rules
<<<<<<< HEAD
func SliceContainsPolicyRule(ruleSlice []v1rbac.PolicyRule, rule v1rbac.PolicyRule) bool {
=======
func SliceContainsPolicyRule(ruleSlice []rbacv1.PolicyRule, rule rbacv1.PolicyRule) bool {
>>>>>>> 95b9d0b2
	for _, r := range ruleSlice {
		if PolicyRulesEqual(rule, r) {
			return true
		}
	}
	return false
}<|MERGE_RESOLUTION|>--- conflicted
+++ resolved
@@ -17,11 +17,7 @@
 	"github.com/hashicorp/go-retryablehttp"
 	"github.com/onsi/ginkgo"
 	v1 "k8s.io/api/core/v1"
-<<<<<<< HEAD
-	v1rbac "k8s.io/api/rbac/v1"
-=======
 	rbacv1 "k8s.io/api/rbac/v1"
->>>>>>> 95b9d0b2
 )
 
 const (
@@ -281,11 +277,7 @@
 }
 
 // PolicyRulesEqual compares two RBAC PolicyRules for semantic equality
-<<<<<<< HEAD
-func PolicyRulesEqual(rule1, rule2 v1rbac.PolicyRule) bool {
-=======
 func PolicyRulesEqual(rule1, rule2 rbacv1.PolicyRule) bool {
->>>>>>> 95b9d0b2
 	if SlicesContainSameStrings(rule1.Verbs, rule2.Verbs) &&
 		SlicesContainSameStrings(rule1.APIGroups, rule2.APIGroups) &&
 		SlicesContainSameStrings(rule1.Resources, rule2.Resources) &&
@@ -297,11 +289,7 @@
 }
 
 // SliceContainsPolicyRule determines if a given rule is in a slice of rules
-<<<<<<< HEAD
-func SliceContainsPolicyRule(ruleSlice []v1rbac.PolicyRule, rule v1rbac.PolicyRule) bool {
-=======
 func SliceContainsPolicyRule(ruleSlice []rbacv1.PolicyRule, rule rbacv1.PolicyRule) bool {
->>>>>>> 95b9d0b2
 	for _, r := range ruleSlice {
 		if PolicyRulesEqual(rule, r) {
 			return true
