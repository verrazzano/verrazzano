// Copyright (c) 2021, 2022, Oracle and/or its affiliates.
// Licensed under the Universal Permissive License v 1.0 as shown at https://oss.oracle.com/licenses/upl.

package pkg

import (
	"fmt"
	"os"
	"os/exec"
	"path/filepath"
	"strings"
	"time"

	"github.com/onsi/ginkgo/v2"
	"github.com/verrazzano/verrazzano/pkg/test"
)

//ClusterDumpWrapper creates cluster snapshots if the test fails (spec or aftersuite)
// A maximum of two cluster snapshots will be generated:
// - a snapshot if any spec in the suite fails
// - a snapshot if the aftersuite fails
type ClusterDumpWrapper struct {
	failed            bool
	beforeSuitePassed bool
	namespaces        []string
}

func NewClusterDumpWrapper(ns ...string) *ClusterDumpWrapper {
	clusterDump := ClusterDumpWrapper{namespaces: ns}
	return &clusterDump
}

func (c *ClusterDumpWrapper) BeforeSuite(body func()) bool {
	return ginkgo.BeforeSuite(func() {
		body()
		c.beforeSuitePassed = true
	})
}

//AfterEach wraps ginkgo.AfterEach
// usage: var _ = c.AfterEach(func() { ...after each logic... })
func (c *ClusterDumpWrapper) AfterEach(body func()) bool {
	return ginkgo.AfterEach(func() {
		c.failed = c.failed || ginkgo.CurrentSpecReport().Failed()
		body()
	})
}

//AfterSuite wraps ginkgo.AfterSuite
// usage: var _ = c.AfterSuite(func() { ...after suite logic... })
func (c *ClusterDumpWrapper) AfterSuite(body func()) bool {
	return ginkgo.AfterSuite(func() {
		if c.failed || !c.beforeSuitePassed {
<<<<<<< HEAD
			ExecuteBugReportWithDirectorySuffix(fmt.Sprintf("fail-%d", time.Now().Unix()), c.namespaces...)
=======
			ExecuteClusterDumpWithEnvVarSuffix(fmt.Sprintf("fail-%d", time.Now().Unix()))
			ExecuteBugReportWithEnvVarSuffix(fmt.Sprintf("fail-%d", time.Now().Unix()))
			ExecuteExtractBugReportWithEnvVarSuffix(fmt.Sprintf("fail-%d", time.Now().Unix()))
>>>>>>> 812b872e
		}

		// ginkgo.Fail and gomega matchers panic if they fail. Recover is used to capture the panic and
		// generate the cluster snapshot
		defer func() {
			if r := recover(); r != nil {
<<<<<<< HEAD
				ExecuteBugReportWithDirectorySuffix(fmt.Sprintf("aftersuite-%d", time.Now().Unix()), c.namespaces...)
=======
				ExecuteClusterDumpWithEnvVarSuffix(fmt.Sprintf("aftersuite-%d", time.Now().Unix()))
				ExecuteBugReportWithEnvVarSuffix(fmt.Sprintf("aftersuite-%d", time.Now().Unix()))
				ExecuteExtractBugReportWithEnvVarSuffix(fmt.Sprintf("aftersuite-%d", time.Now().Unix()))
>>>>>>> 812b872e
			}
		}()
		body()
	})
}

// ExecuteClusterDump executes the cluster dump tool.
// clusterDumpCommand - The fully qualified cluster dump executable.
// kubeconfig - The kube config file to use when executing the cluster dump tool.
// clusterDumpDirectory - The directory to store the cluster dump within.
func ExecuteClusterDump(clusterDumpCommand string, kubeconfig string, clusterDumpDirectory string) error {
	var cmd *exec.Cmd
	fmt.Printf("Execute cluster dump: KUBECONFIG=%s; %s -d %s\n", kubeconfig, clusterDumpCommand, clusterDumpDirectory)
	if clusterDumpCommand == "" {
		return nil
	}
	reportFile := fmt.Sprintf("%s/cluster-snapshot/analysis.report", clusterDumpDirectory)
	cmd = exec.Command(clusterDumpCommand, "-d", clusterDumpDirectory, "-r", reportFile)
	cmd.Env = append(os.Environ(), fmt.Sprintf("KUBECONFIG=%s", kubeconfig))
	cmd.Stdout = os.Stdout
	cmd.Stderr = os.Stderr
	if err := cmd.Start(); err != nil {
		return err
	}
	if err := cmd.Wait(); err != nil {
		return err
	}

	return nil
}


// executeBugReport executes the bug-report CLI to capture the cluster resources and analyze on the bug report
// vzCommand - The fully qualified bug report executable.
// kubeconfig - The kube config file to use when executing the bug-report CLI.
// bugReportDirectory - The directory to store the bug report within.
// ns - One or more additional namespaces, from where the resources need to be captured by the bug-report CLI
func executeBugReport(vzCommand string, kubeconfig string, bugReportDirectory string, ns ...string) error {
	fmt.Println("Bug report called with namespace(s) ", ns)
	var cmd *exec.Cmd
	if vzCommand == "" {
		return nil
	}

	filename := fmt.Sprintf("%s/%s", bugReportDirectory, "bug-report.tar.gz")
<<<<<<< HEAD
=======
	fmt.Printf("Starting bug report command: KUBECONFIG=%s; %s bug-report --report-file %s\n", kubeconfig, vzCommand, filename)
>>>>>>> 812b872e
	os.MkdirAll(bugReportDirectory, 0755)

	if len(ns) > 0 {
		includeNS := strings.Join(ns[:], ",")
		cmd = exec.Command(vzCommand, "bug-report", "--report-file", filename, "--include-namespaces", includeNS)
	} else {
		cmd = exec.Command(vzCommand, "bug-report", "--report-file", filename)
	}

	cmd.Env = append(os.Environ(), fmt.Sprintf("KUBECONFIG=%s", kubeconfig))
	cmd.Stdout = os.Stdout
	cmd.Stderr = os.Stderr

	if err := cmd.Start(); err != nil {
		fmt.Printf("Failed to start the command bug-report: %v \n", err)
		return err
	}
	if err := cmd.Wait(); err != nil {
		fmt.Printf("Failed waiting for the command bug-report: %v \n", err)
		return err
	}

	// Extract the bug-report and run vz-analyze
	err := analyzeBugReport(vzCommand, bugReportDirectory, "bug-report.tar.gz")
	if err != nil {
		return err
	}
	return nil
}

<<<<<<< HEAD
// ExecuteBugReportWithDirectorySuffix executes the bug-report CLI.
// directorySuffix - The suffix for the directory where the bug-report CLI needs to create the report file.
// ns - One or more additional namespaces, from where the resources need to be captured by the bug-report CLI
func ExecuteBugReportWithDirectorySuffix(directorySuffix string, ns ...string) error {
=======
//ExecuteExtractBugReport extracts bug-report tar file to directory
// bugReportDirectory - The directory to store the bug report within.
// kubeconfig - The kube config file to use when executing the cluster dump tool.
func ExecuteExtractBugReport(kubeconfig string, bugReportDirectory string) error {
	var cmd *exec.Cmd
	filename := fmt.Sprintf("%s/%s", bugReportDirectory, "bug-report.tar.gz")
	extractedBugReportDir := bugReportDirectory + "/bug-report"
	fmt.Printf("Starting bug report extract: KUBECONFIG=%s; tar -xvf %s -C %s", kubeconfig, filename, extractedBugReportDir)
	errExtractedBugReportDir := os.MkdirAll(extractedBugReportDir, 0755)
	if errExtractedBugReportDir != nil {
		return errExtractedBugReportDir
	}
	cmd = exec.Command("tar", "-xvf", filename, "-C", extractedBugReportDir)
	fmt.Printf("past the exec.Command \n")

	cmd.Env = append(os.Environ(), fmt.Sprintf("KUBECONFIG=%s", kubeconfig))
	cmd.Stdout = os.Stdout
	cmd.Stderr = os.Stderr

	fmt.Printf("About to call start \n")
	if err := cmd.Start(); err != nil {
		fmt.Printf("Failed to start command %v \n", err)
		return err
	}
	if err := cmd.Wait(); err != nil {
		fmt.Printf("Failed waiting for command %v \n", err)
		return err
	}
	fmt.Printf("command succeeded without error \n")
	return nil
}

func ExecuteClusterDumpWithEnvVarSuffix(directorySuffix string) error {
	kubeconfig := os.Getenv("DUMP_KUBECONFIG")
	clusterDumpDirectory := filepath.Join(os.Getenv("DUMP_DIRECTORY"), directorySuffix)
	clusterDumpCommand := os.Getenv("DUMP_COMMAND")
	return ExecuteClusterDump(clusterDumpCommand, kubeconfig, clusterDumpDirectory)
}

func ExecuteBugReportWithEnvVarSuffix(directorySuffix string) error {
>>>>>>> 812b872e
	kubeconfig := os.Getenv("DUMP_KUBECONFIG")
	bugReportDirectory := filepath.Join(os.Getenv("DUMP_DIRECTORY")+"/bug-report", directorySuffix)
	vzCommand := os.Getenv("VZ_COMMAND")
	return executeBugReport(vzCommand, kubeconfig, bugReportDirectory, ns...)
}

<<<<<<< HEAD
// ExecuteBugReport executes the cluster bug-report CLI using config from environment variables.
// DUMP_KUBECONFIG - The kube config file to use when executing the bug-report CLI.
// DUMP_DIRECTORY - The directory to store the cluster snapshot within.
// DUMP_COMMAND - The fully qualified cluster snapshot executable.
// ns - One or more additional namespaces, from where the resources need to be captured by the bug-report CLI
func ExecuteBugReport(ns ...string) error {
	err := ExecuteBugReportWithDirectorySuffix("", ns...)
	if err != nil {
		return err
=======
func ExecuteExtractBugReportWithEnvVarSuffix(directorySuffix string) error {
	kubeconfig := os.Getenv("DUMP_KUBECONFIG")
	bugReportDirectory := filepath.Join(os.Getenv("DUMP_DIRECTORY")+"/bug-report", directorySuffix)
	return ExecuteExtractBugReport(kubeconfig, bugReportDirectory)
}

// ExecuteClusterDumpWithEnvVarConfig executes the cluster dump tool using config from environment variables.
// DUMP_KUBECONFIG - The kube config file to use when executing the cluster dump tool.
// DUMP_DIRECTORY - The directory to store the cluster dump within.
// DUMP_COMMAND - The fully quallified cluster dump executable.
func ExecuteClusterDumpWithEnvVarConfig() error {
	err1 := ExecuteClusterDumpWithEnvVarSuffix("")
	err2 := ExecuteBugReportWithEnvVarSuffix("")
	err3 := ExecuteExtractBugReportWithEnvVarSuffix("")
	cumulativeError := ""
	if err1 != nil || err2 != nil || err3 != nil {
		if err1 != nil {
			cumulativeError += err1.Error() + ";"
		}
		if err2 != nil {
			cumulativeError += err2.Error() + ";"
		}
		if err3 != nil {
			cumulativeError += err3.Error() + ";"
		}
		return errors.New(cumulativeError)
>>>>>>> 812b872e
	}
	return nil
}

// CaptureContainerLogs executes a "kubectl cp" command to copy a container's log directories to a local path on disk for examination.
// This utilizes the cluster snapshot directory and KUBECONFIG settings do capture the logs to the same path as the cluster snapshot location;
// the container log directory is copied to DUMP_DIRECTORY/podName.
//
// namespace - The namespace of the target pod
// podName - The name of the pod
// containerName - The target container name within the pod
// containerLogsDir - The logs directory location within the container
//
// DUMP_KUBECONFIG - The kube config file to use when executing the bug-report CLI.
// DUMP_DIRECTORY - The directory to store the cluster snapshot within.
func CaptureContainerLogs(namespace string, podName string, containerName string, containerLogsDir string) {
	directory := os.Getenv(test.DumpDirectoryEnvVarName)
	kubeconfig := os.Getenv(test.DumpKubeconfigEnvVarName)

	containerPath := fmt.Sprintf("%s/%s:%s", namespace, podName, containerLogsDir)
	destDir := fmt.Sprintf("%s/%s/%s", directory, podName, containerName)

	cmd := exec.Command("kubectl", "cp", containerPath, "-c", containerName, destDir)
	Log(Info, fmt.Sprintf("kubectl command to capture %s logs: %s", podName, cmd.String()))
	cmd.Env = append(os.Environ(), fmt.Sprintf("KUBECONFIG=%s", kubeconfig))
	cmd.Stdout = os.Stdout
	cmd.Stderr = os.Stderr
	if err := cmd.Start(); err != nil {
		Log(Info, fmt.Sprintf("Error START kubectl %s end log copy, err: %s", podName, err))
	}
	if err := cmd.Wait(); err != nil {
		Log(Info, fmt.Sprintf("Error WAIT kubectl %s end log copy, err: %s", podName, err))
	}
}

// analyzeBugReport extracts the bug report and runs vz analyze by providing the extracted directory for flag --capture-dir
func analyzeBugReport(vzCommand, bugReportDirectory, bugReportFile string) error {
	cmd := exec.Command("tar", "-xf", bugReportFile)
	cmd.Dir = bugReportDirectory
	cmd.Stdout = os.Stdout
	cmd.Stderr = os.Stderr
	if err := cmd.Start(); err != nil {
		fmt.Printf("Failed to start the command to extract the bug report %v \n", err)
		return err
	}
	if err := cmd.Wait(); err != nil {
		fmt.Printf("Failed waiting for the command to extract the bug report %v \n", err)
		return err
	}

	// Safe to remove bugReportFile
	os.Remove(filepath.Join(bugReportDirectory, bugReportFile))
	reportFile := fmt.Sprintf("%s/cluster-snapshot/analysis.report", bugReportDirectory)
	cmd = exec.Command(vzCommand, "analyze", "--capture-dir", bugReportDirectory, "--report-format", "detailed", "--report-file", reportFile)
	fmt.Println(cmd.String())
	if err := cmd.Start(); err != nil {
		fmt.Printf("Failed to start the command analyze %v \n", err)
		return err
	}
	if err := cmd.Wait(); err != nil {
		fmt.Printf("Failed waiting for the command analyze %v \n", err)
		return err
	}
	return nil
}<|MERGE_RESOLUTION|>--- conflicted
+++ resolved
@@ -4,6 +4,7 @@
 package pkg
 
 import (
+	"errors"
 	"fmt"
 	"os"
 	"os/exec"
@@ -15,10 +16,17 @@
 	"github.com/verrazzano/verrazzano/pkg/test"
 )
 
+const (
+	AnalysisReport  = "analysis.report"
+	BugReport       = "bug-report.tar.gz"
+	BugReportDir    = "bug-report"
+	ClusterSnapshot = "cluster-snapshot"
+)
+
 //ClusterDumpWrapper creates cluster snapshots if the test fails (spec or aftersuite)
 // A maximum of two cluster snapshots will be generated:
-// - a snapshot if any spec in the suite fails
-// - a snapshot if the aftersuite fails
+// - snapshot if any spec in the suite fails
+// - snapshot if the aftersuite fails
 type ClusterDumpWrapper struct {
 	failed            bool
 	beforeSuitePassed bool
@@ -51,26 +59,16 @@
 func (c *ClusterDumpWrapper) AfterSuite(body func()) bool {
 	return ginkgo.AfterSuite(func() {
 		if c.failed || !c.beforeSuitePassed {
-<<<<<<< HEAD
-			ExecuteBugReportWithDirectorySuffix(fmt.Sprintf("fail-%d", time.Now().Unix()), c.namespaces...)
-=======
-			ExecuteClusterDumpWithEnvVarSuffix(fmt.Sprintf("fail-%d", time.Now().Unix()))
-			ExecuteBugReportWithEnvVarSuffix(fmt.Sprintf("fail-%d", time.Now().Unix()))
-			ExecuteExtractBugReportWithEnvVarSuffix(fmt.Sprintf("fail-%d", time.Now().Unix()))
->>>>>>> 812b872e
+			executeClusterDumpWithEnvVarSuffix(fmt.Sprintf("fail-%d", time.Now().Unix()))
+			executeBugReportWithDirectorySuffix(fmt.Sprintf("fail-%d", time.Now().Unix()), c.namespaces...)
 		}
 
 		// ginkgo.Fail and gomega matchers panic if they fail. Recover is used to capture the panic and
 		// generate the cluster snapshot
 		defer func() {
 			if r := recover(); r != nil {
-<<<<<<< HEAD
-				ExecuteBugReportWithDirectorySuffix(fmt.Sprintf("aftersuite-%d", time.Now().Unix()), c.namespaces...)
-=======
-				ExecuteClusterDumpWithEnvVarSuffix(fmt.Sprintf("aftersuite-%d", time.Now().Unix()))
-				ExecuteBugReportWithEnvVarSuffix(fmt.Sprintf("aftersuite-%d", time.Now().Unix()))
-				ExecuteExtractBugReportWithEnvVarSuffix(fmt.Sprintf("aftersuite-%d", time.Now().Unix()))
->>>>>>> 812b872e
+				executeClusterDumpWithEnvVarSuffix(fmt.Sprintf("aftersuite-%d", time.Now().Unix()))
+				executeBugReportWithDirectorySuffix(fmt.Sprintf("aftersuite-%d", time.Now().Unix()), c.namespaces...)
 			}
 		}()
 		body()
@@ -79,60 +77,53 @@
 
 // ExecuteClusterDump executes the cluster dump tool.
 // clusterDumpCommand - The fully qualified cluster dump executable.
-// kubeconfig - The kube config file to use when executing the cluster dump tool.
+// kubeConfig - The kube config file to use when executing the cluster dump tool.
 // clusterDumpDirectory - The directory to store the cluster dump within.
-func ExecuteClusterDump(clusterDumpCommand string, kubeconfig string, clusterDumpDirectory string) error {
+func ExecuteClusterDump(clusterDumpCommand string, kubeConfig string, clusterDumpDirectory string) error {
 	var cmd *exec.Cmd
-	fmt.Printf("Execute cluster dump: KUBECONFIG=%s; %s -d %s\n", kubeconfig, clusterDumpCommand, clusterDumpDirectory)
+	fmt.Printf("Execute cluster dump: KUBECONFIG=%s; %s -d %s\n", kubeConfig, clusterDumpCommand, clusterDumpDirectory)
 	if clusterDumpCommand == "" {
 		return nil
 	}
-	reportFile := fmt.Sprintf("%s/cluster-snapshot/analysis.report", clusterDumpDirectory)
+	reportFile := filepath.Join(clusterDumpDirectory, ClusterSnapshot, AnalysisReport)
 	cmd = exec.Command(clusterDumpCommand, "-d", clusterDumpDirectory, "-r", reportFile)
-	cmd.Env = append(os.Environ(), fmt.Sprintf("KUBECONFIG=%s", kubeconfig))
-	cmd.Stdout = os.Stdout
-	cmd.Stderr = os.Stderr
-	if err := cmd.Start(); err != nil {
-		return err
-	}
-	if err := cmd.Wait(); err != nil {
-		return err
-	}
-
-	return nil
-}
-
+	cmd.Env = append(os.Environ(), fmt.Sprintf("KUBECONFIG=%s", kubeConfig))
+	cmd.Stdout = os.Stdout
+	cmd.Stderr = os.Stderr
+	if err := cmd.Start(); err != nil {
+		return err
+	}
+	if err := cmd.Wait(); err != nil {
+		return err
+	}
+
+	return nil
+}
 
 // executeBugReport executes the bug-report CLI to capture the cluster resources and analyze on the bug report
 // vzCommand - The fully qualified bug report executable.
-// kubeconfig - The kube config file to use when executing the bug-report CLI.
+// kubeConfig - The kube config file to use when executing the bug-report CLI.
 // bugReportDirectory - The directory to store the bug report within.
 // ns - One or more additional namespaces, from where the resources need to be captured by the bug-report CLI
-func executeBugReport(vzCommand string, kubeconfig string, bugReportDirectory string, ns ...string) error {
-	fmt.Println("Bug report called with namespace(s) ", ns)
+func executeBugReport(vzCommand string, kubeConfig string, bugReportDirectory string, ns ...string) error {
 	var cmd *exec.Cmd
 	if vzCommand == "" {
 		return nil
 	}
 
-	filename := fmt.Sprintf("%s/%s", bugReportDirectory, "bug-report.tar.gz")
-<<<<<<< HEAD
-=======
-	fmt.Printf("Starting bug report command: KUBECONFIG=%s; %s bug-report --report-file %s\n", kubeconfig, vzCommand, filename)
->>>>>>> 812b872e
+	filename := filepath.Join(bugReportDirectory, BugReport)
 	os.MkdirAll(bugReportDirectory, 0755)
-
 	if len(ns) > 0 {
 		includeNS := strings.Join(ns[:], ",")
 		cmd = exec.Command(vzCommand, "bug-report", "--report-file", filename, "--include-namespaces", includeNS)
 	} else {
 		cmd = exec.Command(vzCommand, "bug-report", "--report-file", filename)
 	}
-
-	cmd.Env = append(os.Environ(), fmt.Sprintf("KUBECONFIG=%s", kubeconfig))
-	cmd.Stdout = os.Stdout
-	cmd.Stderr = os.Stderr
-
+	cmd.Env = append(os.Environ(), fmt.Sprintf("KUBECONFIG=%s", kubeConfig))
+	cmd.Stdout = os.Stdout
+	cmd.Stderr = os.Stderr
+
+	fmt.Printf("About to call start \n")
 	if err := cmd.Start(); err != nil {
 		fmt.Printf("Failed to start the command bug-report: %v \n", err)
 		return err
@@ -141,106 +132,88 @@
 		fmt.Printf("Failed waiting for the command bug-report: %v \n", err)
 		return err
 	}
-
+	fmt.Printf("command succeeded without error \n")
 	// Extract the bug-report and run vz-analyze
-	err := analyzeBugReport(vzCommand, bugReportDirectory, "bug-report.tar.gz")
+	err := analyzeBugReport(kubeConfig, vzCommand, BugReport, bugReportDirectory)
 	if err != nil {
 		return err
 	}
 	return nil
 }
 
-<<<<<<< HEAD
-// ExecuteBugReportWithDirectorySuffix executes the bug-report CLI.
-// directorySuffix - The suffix for the directory where the bug-report CLI needs to create the report file.
-// ns - One or more additional namespaces, from where the resources need to be captured by the bug-report CLI
-func ExecuteBugReportWithDirectorySuffix(directorySuffix string, ns ...string) error {
-=======
-//ExecuteExtractBugReport extracts bug-report tar file to directory
-// bugReportDirectory - The directory to store the bug report within.
-// kubeconfig - The kube config file to use when executing the cluster dump tool.
-func ExecuteExtractBugReport(kubeconfig string, bugReportDirectory string) error {
-	var cmd *exec.Cmd
-	filename := fmt.Sprintf("%s/%s", bugReportDirectory, "bug-report.tar.gz")
-	extractedBugReportDir := bugReportDirectory + "/bug-report"
-	fmt.Printf("Starting bug report extract: KUBECONFIG=%s; tar -xvf %s -C %s", kubeconfig, filename, extractedBugReportDir)
-	errExtractedBugReportDir := os.MkdirAll(extractedBugReportDir, 0755)
-	if errExtractedBugReportDir != nil {
-		return errExtractedBugReportDir
-	}
-	cmd = exec.Command("tar", "-xvf", filename, "-C", extractedBugReportDir)
-	fmt.Printf("past the exec.Command \n")
-
-	cmd.Env = append(os.Environ(), fmt.Sprintf("KUBECONFIG=%s", kubeconfig))
-	cmd.Stdout = os.Stdout
-	cmd.Stderr = os.Stderr
-
-	fmt.Printf("About to call start \n")
-	if err := cmd.Start(); err != nil {
-		fmt.Printf("Failed to start command %v \n", err)
-		return err
-	}
-	if err := cmd.Wait(); err != nil {
-		fmt.Printf("Failed waiting for command %v \n", err)
-		return err
-	}
-	fmt.Printf("command succeeded without error \n")
-	return nil
-}
-
-func ExecuteClusterDumpWithEnvVarSuffix(directorySuffix string) error {
+// analyzeBugReport extracts the bug report and runs vz analyze by providing the extracted directory for flag --capture-dir
+func analyzeBugReport(kubeConfig, vzCommand, bugReportFile, bugReportDirectory string) error {
+	extractedBugReportDir := filepath.Join(bugReportDirectory, BugReportDir)
+	err := os.MkdirAll(extractedBugReportDir, 0755)
+	if err != nil {
+		return err
+	}
+
+	cmd := exec.Command("tar", "-xf", bugReportFile, "-C", extractedBugReportDir)
+	cmd.Stdout = os.Stdout
+	cmd.Stderr = os.Stderr
+	cmd.Env = append(os.Environ(), fmt.Sprintf("KUBECONFIG=%s", kubeConfig))
+
+	if err := cmd.Start(); err != nil {
+		fmt.Printf("Failed to start the command to extract the bug report %v \n", err)
+		return err
+	}
+	if err := cmd.Wait(); err != nil {
+		fmt.Printf("Failed waiting for the command to extract the bug report %v \n", err)
+		return err
+	}
+
+	// Safe to remove bugReportFile
+	os.Remove(filepath.Join(bugReportDirectory, bugReportFile))
+	reportFile := fmt.Sprintf("%s/%s", extractedBugReportDir, AnalysisReport)
+	cmd = exec.Command(vzCommand, "analyze", "--capture-dir", extractedBugReportDir, "--report-format", "detailed", "--report-file", reportFile)
+	fmt.Println(cmd.String())
+	if err := cmd.Start(); err != nil {
+		fmt.Printf("Failed to start the command analyze %v \n", err)
+		return err
+	}
+	if err := cmd.Wait(); err != nil {
+		fmt.Printf("Failed waiting for the command analyze %v \n", err)
+		return err
+	}
+	return nil
+}
+
+func executeClusterDumpWithEnvVarSuffix(directorySuffix string) error {
 	kubeconfig := os.Getenv("DUMP_KUBECONFIG")
 	clusterDumpDirectory := filepath.Join(os.Getenv("DUMP_DIRECTORY"), directorySuffix)
 	clusterDumpCommand := os.Getenv("DUMP_COMMAND")
 	return ExecuteClusterDump(clusterDumpCommand, kubeconfig, clusterDumpDirectory)
 }
 
-func ExecuteBugReportWithEnvVarSuffix(directorySuffix string) error {
->>>>>>> 812b872e
+// executeBugReportWithDirectorySuffix executes the bug-report CLI.
+// directorySuffix - The suffix for the directory where the bug-report CLI needs to create the report file.
+// ns - One or more additional namespaces, from where the resources need to be captured by the bug-report CLI
+func executeBugReportWithDirectorySuffix(directorySuffix string, ns ...string) error {
 	kubeconfig := os.Getenv("DUMP_KUBECONFIG")
-	bugReportDirectory := filepath.Join(os.Getenv("DUMP_DIRECTORY")+"/bug-report", directorySuffix)
+	bugReportDirectory := filepath.Join(os.Getenv("DUMP_DIRECTORY"), BugReportDir, directorySuffix)
 	vzCommand := os.Getenv("VZ_COMMAND")
 	return executeBugReport(vzCommand, kubeconfig, bugReportDirectory, ns...)
 }
 
-<<<<<<< HEAD
 // ExecuteBugReport executes the cluster bug-report CLI using config from environment variables.
 // DUMP_KUBECONFIG - The kube config file to use when executing the bug-report CLI.
 // DUMP_DIRECTORY - The directory to store the cluster snapshot within.
 // DUMP_COMMAND - The fully qualified cluster snapshot executable.
-// ns - One or more additional namespaces, from where the resources need to be captured by the bug-report CLI
+// One or more additional namespaces specified using ns are set for the flag --include-namespaces
 func ExecuteBugReport(ns ...string) error {
-	err := ExecuteBugReportWithDirectorySuffix("", ns...)
-	if err != nil {
-		return err
-=======
-func ExecuteExtractBugReportWithEnvVarSuffix(directorySuffix string) error {
-	kubeconfig := os.Getenv("DUMP_KUBECONFIG")
-	bugReportDirectory := filepath.Join(os.Getenv("DUMP_DIRECTORY")+"/bug-report", directorySuffix)
-	return ExecuteExtractBugReport(kubeconfig, bugReportDirectory)
-}
-
-// ExecuteClusterDumpWithEnvVarConfig executes the cluster dump tool using config from environment variables.
-// DUMP_KUBECONFIG - The kube config file to use when executing the cluster dump tool.
-// DUMP_DIRECTORY - The directory to store the cluster dump within.
-// DUMP_COMMAND - The fully quallified cluster dump executable.
-func ExecuteClusterDumpWithEnvVarConfig() error {
-	err1 := ExecuteClusterDumpWithEnvVarSuffix("")
-	err2 := ExecuteBugReportWithEnvVarSuffix("")
-	err3 := ExecuteExtractBugReportWithEnvVarSuffix("")
+	// TODO: Capture full cluster snapshot based on an environment variable
+	err1 := executeClusterDumpWithEnvVarSuffix("")
+	err2 := executeBugReportWithDirectorySuffix("", ns...)
 	cumulativeError := ""
-	if err1 != nil || err2 != nil || err3 != nil {
+	if err1 != nil || err2 != nil {
 		if err1 != nil {
 			cumulativeError += err1.Error() + ";"
 		}
 		if err2 != nil {
 			cumulativeError += err2.Error() + ";"
 		}
-		if err3 != nil {
-			cumulativeError += err3.Error() + ";"
-		}
 		return errors.New(cumulativeError)
->>>>>>> 812b872e
 	}
 	return nil
 }
@@ -274,35 +247,4 @@
 	if err := cmd.Wait(); err != nil {
 		Log(Info, fmt.Sprintf("Error WAIT kubectl %s end log copy, err: %s", podName, err))
 	}
-}
-
-// analyzeBugReport extracts the bug report and runs vz analyze by providing the extracted directory for flag --capture-dir
-func analyzeBugReport(vzCommand, bugReportDirectory, bugReportFile string) error {
-	cmd := exec.Command("tar", "-xf", bugReportFile)
-	cmd.Dir = bugReportDirectory
-	cmd.Stdout = os.Stdout
-	cmd.Stderr = os.Stderr
-	if err := cmd.Start(); err != nil {
-		fmt.Printf("Failed to start the command to extract the bug report %v \n", err)
-		return err
-	}
-	if err := cmd.Wait(); err != nil {
-		fmt.Printf("Failed waiting for the command to extract the bug report %v \n", err)
-		return err
-	}
-
-	// Safe to remove bugReportFile
-	os.Remove(filepath.Join(bugReportDirectory, bugReportFile))
-	reportFile := fmt.Sprintf("%s/cluster-snapshot/analysis.report", bugReportDirectory)
-	cmd = exec.Command(vzCommand, "analyze", "--capture-dir", bugReportDirectory, "--report-format", "detailed", "--report-file", reportFile)
-	fmt.Println(cmd.String())
-	if err := cmd.Start(); err != nil {
-		fmt.Printf("Failed to start the command analyze %v \n", err)
-		return err
-	}
-	if err := cmd.Wait(); err != nil {
-		fmt.Printf("Failed waiting for the command analyze %v \n", err)
-		return err
-	}
-	return nil
 }