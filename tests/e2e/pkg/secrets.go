// Copyright (c) 2021, Oracle and/or its affiliates.
// Licensed under the Universal Permissive License v 1.0 as shown at https://oss.oracle.com/licenses/upl.

package pkg

import (
	"context"
	"encoding/base64"
	"fmt"
	"strings"

	corev1 "k8s.io/api/core/v1"
	metav1 "k8s.io/apimachinery/pkg/apis/meta/v1"
)

// ListSecrets returns the list of secrets in a given namespace for the cluster
func ListSecrets(namespace string) (*corev1.SecretList, error) {
	// Get the kubernetes clientset
	clientset, err := GetKubernetesClientset()
	if err != nil {
		Log(Error, fmt.Sprintf("Failed to get clientset with error: %v", err))
		return nil, err
	}

	secrets, err := clientset.CoreV1().Secrets(namespace).List(context.TODO(), metav1.ListOptions{})
	if err != nil {
		Log(Error, fmt.Sprintf("Failed to list secrets in namespace %s with error: %v", namespace, err))
		return nil, err
	}
	return secrets, nil
}

// GetSecret returns the a secret in a given namespace for the cluster specified in the environment
func GetSecret(namespace string, name string) (*corev1.Secret, error) {
	return GetSecretInCluster(namespace, name, GetKubeConfigPathFromEnv())
}

// GetSecretInCluster returns the secret in a given namespace for the given cluster
func GetSecretInCluster(namespace string, name string, kubeconfigPath string) (*corev1.Secret, error) {
	// Get the kubernetes clientset for the given cluster
<<<<<<< HEAD
	clientset, err := GetKubernetesClientsetForCluster(kubeconfigPath)
	if err != nil {
		return nil, err
	}
	return clientset.CoreV1().Secrets(namespace).Get(context.TODO(), name, metav1.GetOptions{})
=======
	clientset := GetKubernetesClientsetForCluster(kubeconfigPath)
	secret, err := clientset.CoreV1().Secrets(namespace).Get(context.TODO(), name, metav1.GetOptions{})
	if err != nil {
		Log(Info, fmt.Sprintf("GetSecretInCluster error: %s", err))
	}
	return secret, err
>>>>>>> ee2b9be4
}

// CreateCredentialsSecret creates opaque secret
func CreateCredentialsSecret(namespace string, name string, username string, pw string, labels map[string]string) (*corev1.Secret, error) {
	return CreateCredentialsSecretFromMap(namespace, name, map[string]string{
		"password": pw,
		"username": username,
	}, labels)
}

// CreateCredentialsSecretFromMap creates opaque secret from the given map of values
func CreateCredentialsSecretFromMap(namespace string, name string, values, labels map[string]string) (*corev1.Secret, error) {
	Log(Info, fmt.Sprintf("CreateCredentialsSecret %s in %s", name, namespace))
	// Get the kubernetes clientset
	clientset, err := GetKubernetesClientset()
	if err != nil {
		Log(Error, fmt.Sprintf("Failed to get clientset with error: %v", err))
		return nil, err
	}

	secret := &corev1.Secret{
		ObjectMeta: metav1.ObjectMeta{
			Name:      name,
			Namespace: namespace,
			Labels:    labels,
		},
		Type:       corev1.SecretTypeOpaque,
		StringData: values,
	}
	scr, err := clientset.CoreV1().Secrets(namespace).Create(context.TODO(), secret, metav1.CreateOptions{})
	if err != nil {
		Log(Error, fmt.Sprintf("CreateSecretOfOpaque %v error: %v", name, err))
	}
	return scr, err
}

// CreatePasswordSecret creates opaque secret
func CreatePasswordSecret(namespace string, name string, pw string, labels map[string]string) (*corev1.Secret, error) {
	Log(Info, fmt.Sprintf("CreatePasswordSecret %s in %s", name, namespace))
	// Get the kubernetes clientset
	clientset, err := GetKubernetesClientset()
	if err != nil {
		Log(Error, fmt.Sprintf("Failed to get clientset with error: %v", err))
		return nil, err
	}

	secret := &corev1.Secret{
		ObjectMeta: metav1.ObjectMeta{
			Name:      name,
			Namespace: namespace,
			Labels:    labels,
		},
		Type: corev1.SecretTypeOpaque,
		StringData: map[string]string{
			"password": pw,
		},
	}
	scr, err := clientset.CoreV1().Secrets(namespace).Create(context.TODO(), secret, metav1.CreateOptions{})
	if err != nil {
		Log(Error, fmt.Sprintf("CreatePasswordSecret %v error: %v", name, err))
	}
	return scr, err
}

// CreateDockerSecret creates docker secret
func CreateDockerSecret(namespace string, name string, server string, username string, password string) (*corev1.Secret, error) {
	Log(Info, fmt.Sprintf("CreateDockerSecret %s in %s", name, namespace))
	// Get the kubernetes clientset
	clientset, err := GetKubernetesClientset()
	if err != nil {
		Log(Error, fmt.Sprintf("Failed to get clientset with error: %v", err))
		return nil, err
	}

	auth := base64.StdEncoding.EncodeToString([]byte(fmt.Sprintf("%v:%v", username, password)))
	secret := &corev1.Secret{
		ObjectMeta: metav1.ObjectMeta{
			Name:      name,
			Namespace: namespace,
		},
		Type: corev1.SecretTypeDockerConfigJson,
		StringData: map[string]string{
			".dockerconfigjson": fmt.Sprintf(dockerconfigjsonTemplate, server, username, password, auth),
		},
	}
	scr, err := clientset.CoreV1().Secrets(namespace).Create(context.TODO(), secret, metav1.CreateOptions{})
	if err != nil {
		Log(Error, fmt.Sprintf("CreateDockerSecret %v error: %v", name, err))
	}
	return scr, err
}

// DeleteSecret deletes the specified secret in the specified namespace
func DeleteSecret(namespace string, name string) error {
	// Get the kubernetes clientset
	clientset, err := GetKubernetesClientset()
	if err != nil {
		return nil
	}
	return clientset.CoreV1().Secrets(namespace).Delete(context.TODO(), name, metav1.DeleteOptions{})
}

// SecretsCreated checks if all the secrets identified by names are created
func SecretsCreated(namespace string, names ...string) bool {
	secrets, err := ListSecrets(namespace)
	if err != nil {
		return false
	}
	missing := missingSecrets(secrets.Items, names...)
	Log(Info, fmt.Sprintf("Secrets %v were NOT created in %v", missing, namespace))
	return (len(missing) == 0)
}

func missingSecrets(secrets []corev1.Secret, namePrefixes ...string) []string {
	var missing = []string{}
	for _, name := range namePrefixes {
		if !secretExists(secrets, name) {
			missing = append(missing, name)
		}
	}
	return missing
}

func secretExists(secrets []corev1.Secret, namePrefix string) bool {
	for i := range secrets {
		if strings.HasPrefix(secrets[i].Name, namePrefix) {
			return true
		}
	}
	return false
}<|MERGE_RESOLUTION|>--- conflicted
+++ resolved
@@ -38,20 +38,15 @@
 // GetSecretInCluster returns the secret in a given namespace for the given cluster
 func GetSecretInCluster(namespace string, name string, kubeconfigPath string) (*corev1.Secret, error) {
 	// Get the kubernetes clientset for the given cluster
-<<<<<<< HEAD
 	clientset, err := GetKubernetesClientsetForCluster(kubeconfigPath)
 	if err != nil {
 		return nil, err
 	}
-	return clientset.CoreV1().Secrets(namespace).Get(context.TODO(), name, metav1.GetOptions{})
-=======
-	clientset := GetKubernetesClientsetForCluster(kubeconfigPath)
 	secret, err := clientset.CoreV1().Secrets(namespace).Get(context.TODO(), name, metav1.GetOptions{})
 	if err != nil {
 		Log(Info, fmt.Sprintf("GetSecretInCluster error: %s", err))
 	}
 	return secret, err
->>>>>>> ee2b9be4
 }
 
 // CreateCredentialsSecret creates opaque secret
