--- conflicted
+++ resolved
@@ -10,11 +10,8 @@
 	"fmt"
 	"io"
 	"io/ioutil"
-<<<<<<< HEAD
-=======
 	"strings"
 
->>>>>>> 258caaa4
 	"k8s.io/apimachinery/pkg/api/errors"
 	meta "k8s.io/apimachinery/pkg/api/meta"
 	metav1 "k8s.io/apimachinery/pkg/apis/meta/v1"
