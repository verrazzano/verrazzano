// Copyright (c) 2021, 2022, Oracle and/or its affiliates.
// Licensed under the Universal Permissive License v 1.0 as shown at https://oss.oracle.com/licenses/upl.

package syscomponents

import (
	"fmt"
	"os"
	"strings"
	"time"

	"github.com/verrazzano/verrazzano/pkg/test/framework"

	. "github.com/onsi/ginkgo/v2"
	. "github.com/onsi/gomega"
	"github.com/verrazzano/verrazzano/pkg/k8sutil"
	"github.com/verrazzano/verrazzano/tests/e2e/pkg"
)

const (
	metricsVersion = "1.4.0"

	longPollingInterval = 8 * time.Second
	longWaitTimeout     = 10 * time.Minute

	// Constants for sample metrics of system components validated by the test
	ingressControllerSuccess       = "nginx_ingress_controller_success"
	containerStartTimeSeconds      = "container_start_time_seconds"
	cpuSecondsTotal                = "node_cpu_seconds_total"
	istioRequestsTotal             = "istio_requests_total"
	sidecarInjectionRequests       = "sidecar_injection_requests_total"
	prometheusTargetIntervalLength = "prometheus_target_interval_length_seconds"
	envoyStatsRecentLookups        = "envoy_server_stats_recent_lookups"
	vmoFunctionMetric              = "vmo_reconcile_total"
	vmoCounterMetric               = "vmo_deployment_update_total"
	vmoGaugeMetric                 = "vmo_work_queue_size"
	vmoTimestampMetric             = "vmo_configmap_last_succesful_timestamp"

	// Namespaces used for validating envoy stats
	verrazzanoSystemNamespace = "verrazzano-system"
	istioSystemNamespace      = "istio-system"
	ingressNginxNamespace     = "ingress-nginx"
	keycloakNamespace         = "keycloak"

	// Constants for various metric labels, used in the validation
	nodeExporter        = "node-exporter"
	istiod              = "istiod"
	pilot               = "pilot"
	prometheus          = "prometheus-operator-kube-p-prometheus"
	oldPrometheus       = "prometheus"
	controllerNamespace = "controller_namespace"
	ingressController   = "ingress-controller"
	appK8SIOInstance    = "app_kubernetes_io_instance"
	job                 = "job"
	app                 = "app"
	namespace           = "namespace"
	podName             = "pod_name"

	failedVerifyVersionMsg = "Failed to verify the Verrazzano version was min 1.4.0: %v"
)

var clusterName = os.Getenv("CLUSTER_NAME")
var kubeConfig = os.Getenv("KUBECONFIG")

// will be initialized in BeforeSuite so that any log messages during init are available
var clusterNameMetricsLabel = ""
var isMinVersion110 bool

var adminKubeConfig string
var isManagedClusterProfile bool

// List of namespaces considered for validating the envoy-stats
var envoyStatsNamespaces = []string{
	ingressNginxNamespace,
	istioSystemNamespace,
	verrazzanoSystemNamespace,
}

// List of pods to be excluded from verrazzano-system namespace for envoy-stats as they do not have envoy
var excludePodsVS = []string{
	"coherence-operator",
	"oam-kubernetes-runtime",
	"verrazzano-application-operator",
	"verrazzano-monitoring-operator",
	"verrazzano-operator",
}

// List of pods to be excluded from istio-system namespace for envoy-stats as they do not have envoy
var excludePodsIstio = []string{
	"istiocoredns",
	"istiod",
}

var t = framework.NewTestFramework("syscomponents")

var _ = t.BeforeSuite(func() {
	present := false
	var err error
	adminKubeConfig, present = os.LookupEnv("ADMIN_KUBECONFIG")
	isManagedClusterProfile = pkg.IsManagedClusterProfile()
	if isManagedClusterProfile {
		if !present {
			Fail(fmt.Sprintln("Environment variable ADMIN_KUBECONFIG is required to run the test"))
		}
	} else {
		// Include the namespace keycloak for the validation for admin cluster and single cluster installation
		envoyStatsNamespaces = append(envoyStatsNamespaces, keycloakNamespace)
		adminKubeConfig, err = k8sutil.GetKubeConfigLocation()
		if err != nil {
			Fail(err.Error())
		}
	}

	isMinVersion110, err = pkg.IsVerrazzanoMinVersion("1.1.0", adminKubeConfig)
	if err != nil {
		Fail(err.Error())
	}

})
var _ = t.AfterSuite(func() {})

var _ = t.AfterEach(func() {})

var _ = t.Describe("Prometheus Metrics", Label("f:observability.monitoring.prom"), func() {
	// Query Prometheus for the sample metrics from the default scraping jobs
	var _ = t.Describe("for the system components", func() {
		t.It("Verify sample NGINX metrics can be queried from Prometheus", func() {
			eventuallyMetricsContainLabels(ingressControllerSuccess, map[string]string{
				controllerNamespace: ingressNginxNamespace,
				appK8SIOInstance:    ingressController,
			})
		})

		t.It("Verify sample Container Advisor metrics can be queried from Prometheus", func() {
			eventuallyMetricsContainLabels(containerStartTimeSeconds, map[string]string{})
		})
		t.ItMinimumVersion("Verify VPO summary counter metrics can be queried from Prometheus", metricsVersion, kubeConfig, func() {
			eventuallyMetricsContainLabels("vpo_reconcile_duration_count", map[string]string{})
		})
		t.ItMinimumVersion("Verify VPO summary sum times can be queried from Prometheus", metricsVersion, kubeConfig, func() {
			eventuallyMetricsContainLabels("vpo_reconcile_duration_sum", map[string]string{})
		})
		t.ItMinimumVersion("Verify VPO counter metrics can be queried from Prometheus", metricsVersion, kubeConfig, func() {
			eventuallyMetricsContainLabels("vpo_reconcile_counter", map[string]string{})
		})
		t.ItMinimumVersion("Verify VPO error counter metrics can be queried from Prometheus", metricsVersion, kubeConfig, func() {
			eventuallyMetricsContainLabels("vpo_error_reconcile_counter", map[string]string{})
		})
		t.ItMinimumVersion("Verify VPO install metrics can be queried from Prometheus", metricsVersion, kubeConfig, func() {
			eventuallyMetricsContainLabels("vz_nginx_install_duration_seconds", map[string]string{})
		})
		t.ItMinimumVersion("Verify VPO upgrade counter metrics can be queried from Prometheus", metricsVersion, kubeConfig, func() {
			eventuallyMetricsContainLabels("vz_nginx_upgrade_duration_seconds", map[string]string{})
		})

		t.ItMinimumVersion("Verify VMO function metrics can be queried from Prometheus", metricsVersion, kubeConfig, func() {
			eventuallyMetricsContainLabels(vmoFunctionMetric, map[string]string{})
		})

		t.ItMinimumVersion("Verify VMO counter metrics can be queried from Prometheus", metricsVersion, kubeConfig, func() {
			eventuallyMetricsContainLabels(vmoCounterMetric, map[string]string{})
		})

		t.ItMinimumVersion("Verify VMO gauge metrics can be queried from Prometheus", metricsVersion, kubeConfig, func() {
			eventuallyMetricsContainLabels(vmoGaugeMetric, map[string]string{})
		})

		t.ItMinimumVersion("Verify VMO timestamp metrics can be queried from Prometheus", metricsVersion, kubeConfig, func() {
			eventuallyMetricsContainLabels(vmoTimestampMetric, map[string]string{})
		})
<<<<<<< HEAD
		t.ItMinimumVersion("Verify VAO successful counter metrics can be queried from Prometheus", "1.4.0", kubeConfig, func() {
			eventuallyMetricsContainLabels("vao_appconfig_successful_reconcile_total", map[string]string{})
		})
		t.ItMinimumVersion("Verify VAO failed counter metrics can be queried from Prometheus", "1.4.0", kubeConfig, func() {
			eventuallyMetricsContainLabels("vao_appconfig_error_reconcile_total", map[string]string{})
		})
		t.ItMinimumVersion("Verify VAO Duration summary metrics can be queried from Prometheus", "1.4.0", kubeConfig, func() {
			eventuallyMetricsContainLabels("vao_appconfig_reconcile_duration_count", map[string]string{})
		})
=======
>>>>>>> 203c5577

		t.It("Verify sample Node Exporter metrics can be queried from Prometheus", func() {
			Eventually(func() bool {
				kv := map[string]string{
					job: nodeExporter,
				}
				return metricsContainLabels(cpuSecondsTotal, kv)
			}, longWaitTimeout, longPollingInterval).Should(BeTrue())
		})

		if istioInjection == "enabled" {
			t.It("Verify sample mesh metrics can be queried from Prometheus", func() {
				Eventually(func() bool {
					kv := map[string]string{
						namespace: verrazzanoSystemNamespace,
					}
					return metricsContainLabels(istioRequestsTotal, kv)
				}, longWaitTimeout, longPollingInterval).Should(BeTrue())
			})

			t.It("Verify sample istiod metrics can be queried from Prometheus", func() {
				Eventually(func() bool {
					kv := map[string]string{
						app: istiod,
						job: pilot,
					}

					minVer14, err := pkg.IsVerrazzanoMinVersion("1.4.0", adminKubeConfig)
					if err != nil {
						pkg.Log(pkg.Error, fmt.Sprintf(failedVerifyVersionMsg, err))
						return false
					}
					if minVer14 {
						kv = map[string]string{
							app: istiod,
							job: istiod,
						}
					}
					return metricsContainLabels(sidecarInjectionRequests, kv)
				}, longWaitTimeout, longPollingInterval).Should(BeTrue())
			})
		}

		t.It("Verify sample metrics can be queried from Prometheus", func() {
			Eventually(func() bool {
				kv := map[string]string{
					job: oldPrometheus,
				}

				minVer14, err := pkg.IsVerrazzanoMinVersion("1.4.0", adminKubeConfig)
				if err != nil {
					pkg.Log(pkg.Error, fmt.Sprintf(failedVerifyVersionMsg, err))
					return false
				}
				if minVer14 {
					kv = map[string]string{
						job: prometheus,
					}
				}
				return metricsContainLabels(prometheusTargetIntervalLength, kv)
			}, longWaitTimeout, longPollingInterval).Should(BeTrue())
		})

		if istioInjection == "enabled" {
			t.It("Verify envoy stats", func() {
				Eventually(func() bool {
					return verifyEnvoyStats(envoyStatsRecentLookups)
				}, longWaitTimeout, longPollingInterval).Should(BeTrue())
			})
		}
	})
})

// Validate the Istio envoy stats for the pods in the namespaces defined in envoyStatsNamespaces
func verifyEnvoyStats(metricName string) bool {
	envoyStatsMetric, err := pkg.QueryMetricWithLabel(metricName, adminKubeConfig, getClusterNameMetricLabel(), getClusterNameForPromQuery())
	if err != nil {
		return false
	}
	clientset, err := pkg.GetKubernetesClientsetForCluster(kubeConfig)
	if err != nil {
		t.Logs.Errorf("Error getting clienset for %s, error: %v", kubeConfig, err)
		return false
	}
	for _, ns := range envoyStatsNamespaces {
		pods, err := pkg.ListPodsInCluster(ns, clientset)
		if err != nil {
			t.Logs.Errorf("Error listing pods in cluster for namespace: %s, error: %v", namespace, err)
			return false
		}
		for _, pod := range pods.Items {
			var retValue bool
			switch ns {
			case istioSystemNamespace:
				if excludePods(pod.Name, excludePodsIstio) {
					retValue = true
				} else {
					retValue = verifyLabels(envoyStatsMetric, ns, pod.Name)
				}
			case verrazzanoSystemNamespace:
				if excludePods(pod.Name, excludePodsVS) {
					retValue = true
				} else {
					retValue = verifyLabels(envoyStatsMetric, ns, pod.Name)
				}
			default:
				retValue = verifyLabels(envoyStatsMetric, ns, pod.Name)
			}
			if !retValue {
				return false
			}
		}
	}
	return true
}

func getClusterNameMetricLabel() string {
	if clusterNameMetricsLabel == "" {
		// ignore error getting the metric label - we'll just use the default value returned
		lbl, err := pkg.GetClusterNameMetricLabel(adminKubeConfig)
		if err != nil {
			t.Logs.Errorf("Error getting cluster name metric label: %s", err.Error())
		}
		clusterNameMetricsLabel = lbl
	}
	return clusterNameMetricsLabel
}

// Assert the existence of labels for namespace and pod in the envoyStatsMetric
func verifyLabels(envoyStatsMetric string, ns string, pod string) bool {
	metrics := pkg.JTq(envoyStatsMetric, "data", "result").([]interface{})
	for _, metric := range metrics {
		if pkg.Jq(metric, "metric", namespace) == ns && pkg.Jq(metric, "metric", podName) == pod {
			if isManagedClusterProfile {
				// when the admin cluster scrapes the metrics from a managed cluster, as label verrazzano_cluster with value
				// name of the managed cluster is added to the metrics
				if pkg.Jq(metric, "metric", getClusterNameMetricLabel()) == clusterName {
					return true
				}
			} else {
				// the metrics for the admin cluster or in the single cluster installation should contain the label
				// verrazzano_cluster with the value "local" when version 1.1 or higher.
				if isMinVersion110 {
					if pkg.Jq(metric, "metric", getClusterNameMetricLabel()) == "local" {
						return true
					}
				} else {
					if pkg.Jq(metric, "metric", getClusterNameMetricLabel()) == nil {
						return true
					}
				}
			}
		}
	}
	return false
}

// Validate the metrics contain the labels with values specified as key-value pairs of the map
func metricsContainLabels(metricName string, kv map[string]string) bool {
	clusterNameValue := getClusterNameForPromQuery()
	t.Logs.Debugf("Looking for metric name %s with label %s = %s", metricName, getClusterNameMetricLabel(), clusterNameValue)
	compMetrics, err := pkg.QueryMetricWithLabel(metricName, adminKubeConfig, getClusterNameMetricLabel(), clusterNameValue)
	if err != nil {
		return false
	}
	metrics := pkg.JTq(compMetrics, "data", "result").([]interface{})
	for _, metric := range metrics {
		metricFound := true
		for key, value := range kv {
			if pkg.Jq(metric, "metric", key) != value {
				metricFound = false
				break
			}
		}

		if metricFound {
			if isManagedClusterProfile {
				// when the admin cluster scrapes the metrics from a managed cluster, as label verrazzano_cluster with value
				// name of the managed cluster is added to the metrics
				if pkg.Jq(metric, "metric", getClusterNameMetricLabel()) == clusterName {
					return true
				}
			} else {
				// the metrics for the admin cluster or in the single cluster installation should contain the label
				// verrazzano_cluster with the local cluster as its value when version 1.1 or higher
				if isMinVersion110 {
					if pkg.Jq(metric, "metric", getClusterNameMetricLabel()) == "local" {
						return true
					}
				} else {
					if pkg.Jq(metric, "metric", getClusterNameMetricLabel()) == nil {
						return true
					}
				}
			}
		}
	}
	return false
}

// Exclude the pods where envoy stats are not available
func excludePods(pod string, excludeList []string) bool {
	for _, excludes := range excludeList {
		if strings.HasPrefix(pod, excludes) {
			return true
		}
	}
	return false
}

// Return the cluster name used for the Prometheus query
func getClusterNameForPromQuery() string {
	if isManagedClusterProfile {
		return clusterName
	}
	if isMinVersion110 {
		return "local"
	}
	return ""
}

// Queries Prometheus for a given metric name and a map of labels for the metric
func eventuallyMetricsContainLabels(metricName string, kv map[string]string) {
	Eventually(func() bool {
		return metricsContainLabels(metricName, kv)
	}, longWaitTimeout, longPollingInterval).Should(BeTrue())
}<|MERGE_RESOLUTION|>--- conflicted
+++ resolved
@@ -168,7 +168,6 @@
 		t.ItMinimumVersion("Verify VMO timestamp metrics can be queried from Prometheus", metricsVersion, kubeConfig, func() {
 			eventuallyMetricsContainLabels(vmoTimestampMetric, map[string]string{})
 		})
-<<<<<<< HEAD
 		t.ItMinimumVersion("Verify VAO successful counter metrics can be queried from Prometheus", "1.4.0", kubeConfig, func() {
 			eventuallyMetricsContainLabels("vao_appconfig_successful_reconcile_total", map[string]string{})
 		})
@@ -178,8 +177,6 @@
 		t.ItMinimumVersion("Verify VAO Duration summary metrics can be queried from Prometheus", "1.4.0", kubeConfig, func() {
 			eventuallyMetricsContainLabels("vao_appconfig_reconcile_duration_count", map[string]string{})
 		})
-=======
->>>>>>> 203c5577
 
 		t.It("Verify sample Node Exporter metrics can be queried from Prometheus", func() {
 			Eventually(func() bool {
@@ -242,7 +239,6 @@
 				return metricsContainLabels(prometheusTargetIntervalLength, kv)
 			}, longWaitTimeout, longPollingInterval).Should(BeTrue())
 		})
-
 		if istioInjection == "enabled" {
 			t.It("Verify envoy stats", func() {
 				Eventually(func() bool {
