// Copyright (c) 2022, Oracle and/or its affiliates.
// Licensed under the Universal Permissive License v 1.0 as shown at https://oss.oracle.com/licenses/upl.

package helidon

import (
	. "github.com/onsi/ginkgo/v2"
	. "github.com/onsi/gomega"
	"github.com/verrazzano/verrazzano/pkg/test/framework"
	"github.com/verrazzano/verrazzano/pkg/test/framework/metrics"
	"github.com/verrazzano/verrazzano/tests/e2e/jaeger"
	"github.com/verrazzano/verrazzano/tests/e2e/pkg"
	"time"
)

const (
	shortPollingInterval = 10 * time.Second
	shortWaitTimeout     = 5 * time.Minute
)

const (
	testAppComponentFilePath     = "testdata/jaeger/helidon/helidon-tracing-comp.yaml"
	testAppConfigurationFilePath = "testdata/jaeger/helidon/helidon-tracing-app.yaml"
)

var (
	t                        = framework.NewTestFramework("jaeger")
	generatedNamespace       = pkg.GenerateNamespace("jaeger-tracing")
	expectedPodsHelloHelidon = []string{"hello-helidon-deployment"}
	beforeSuitePassed        = false
	start                    = time.Now()
	helloHelidonServiceName  = "hello-helidon"
)

var _ = t.BeforeSuite(func() {
	start = time.Now()
	jaeger.DeployApplication(namespace, testAppComponentFilePath, testAppConfigurationFilePath, expectedPodsHelloHelidon)
	beforeSuitePassed = true
	metrics.Emit(t.Metrics.With("deployment_elapsed_time", time.Since(start).Milliseconds()))
})

var _ = t.AfterSuite(func() {
<<<<<<< HEAD
	kubeconfig, err := k8sutil.GetKubeConfigLocation()
	if err != nil {
		Fail(err.Error())
	}
	if !pkg.IsJaegerOperatorEnabled(kubeconfig) {
		pkg.Log(pkg.Info, "Skipping BeforeSuite as Jaeger Operator is disabled.")
		return
	}
	if failed || !beforeSuitePassed {
		pkg.ExecuteBugReport(namespace)
=======
	if !beforeSuitePassed {
		pkg.ExecuteClusterDumpWithEnvVarConfig()
>>>>>>> 37c089ea
	}
	// undeploy the application here
	start := time.Now()

	jaeger.UndeployApplication(namespace, testAppComponentFilePath, testAppConfigurationFilePath, expectedPodsHelloHelidon)
	metrics.Emit(t.Metrics.With("undeployment_elapsed_time", time.Since(start).Milliseconds()))
})

var _ = t.Describe("Helidon App with Jaeger Traces", Label("f:jaeger.helidon-workload"), func() {
	t.Context("after successful installation", func() {
		// GIVEN the Jaeger Operator is enabled and a sample application is installed,
		// WHEN we check for traces for that service,
		// THEN we are able to get the traces
		jaeger.WhenJaegerOperatorEnabledIt(t, "traces for the helidon app should be available when queried from Jaeger", func() {
			validatorFn := pkg.ValidateApplicationTraces(start, helloHelidonServiceName)
			Eventually(validatorFn).WithPolling(shortPollingInterval).WithTimeout(shortWaitTimeout).Should(BeTrue())
		})

		// GIVEN the Jaeger Operator component is enabled,
		// WHEN a sample application is installed,
		// THEN the traces are found in OpenSearch Backend
		jaeger.WhenJaegerOperatorEnabledIt(t, "traces for the helidon app should be available in the OS backend storage.", func() {
			validatorFn := pkg.ValidateApplicationTracesInOS(start, helloHelidonServiceName)
			Eventually(validatorFn).WithPolling(shortPollingInterval).WithTimeout(shortWaitTimeout).Should(BeTrue())
		})
	})

})<|MERGE_RESOLUTION|>--- conflicted
+++ resolved
@@ -40,21 +40,8 @@
 })
 
 var _ = t.AfterSuite(func() {
-<<<<<<< HEAD
-	kubeconfig, err := k8sutil.GetKubeConfigLocation()
-	if err != nil {
-		Fail(err.Error())
-	}
-	if !pkg.IsJaegerOperatorEnabled(kubeconfig) {
-		pkg.Log(pkg.Info, "Skipping BeforeSuite as Jaeger Operator is disabled.")
-		return
-	}
-	if failed || !beforeSuitePassed {
+	if !beforeSuitePassed {
 		pkg.ExecuteBugReport(namespace)
-=======
-	if !beforeSuitePassed {
-		pkg.ExecuteClusterDumpWithEnvVarConfig()
->>>>>>> 37c089ea
 	}
 	// undeploy the application here
 	start := time.Now()
