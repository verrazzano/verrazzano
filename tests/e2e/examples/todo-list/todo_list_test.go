// Copyright (c) 2021, Oracle and/or its affiliates.
// Licensed under the Universal Permissive License v 1.0 as shown at https://oss.oracle.com/licenses/upl.

package todo_list

import (
	"fmt"
	"os"
	"time"

	"github.com/onsi/ginkgo"
	"github.com/onsi/gomega"
	"github.com/onsi/gomega/types"
	"github.com/verrazzano/verrazzano/tests/e2e/pkg"
	"k8s.io/apimachinery/pkg/api/errors"
)

const (
	ISO8601Layout        = "2006-01-02T15:04:05.999999999-07:00"
	shortWaitTimeout     = 5 * time.Minute
	shortPollingInterval = 10 * time.Second
	longWaitTimeout      = 10 * time.Minute
	longPollingInterval  = 20 * time.Second
)

var _ = ginkgo.BeforeSuite(func() {
	deployToDoListExample()
})

var _ = ginkgo.AfterSuite(func() {
	undeployToDoListExample()
})

func deployToDoListExample() {
	pkg.Log(pkg.Info, "Deploy ToDoList example")
	wlsUser := "weblogic"
	wlsPass := getRequiredEnvVarOrFail("WEBLOGIC_PSW")
	dbPass := getRequiredEnvVarOrFail("DATABASE_PSW")
	regServ := getRequiredEnvVarOrFail("OCR_REPO")
	regUser := getRequiredEnvVarOrFail("OCR_CREDS_USR")
	regPass := getRequiredEnvVarOrFail("OCR_CREDS_PSW")

	pkg.Log(pkg.Info, "Create namespace")
	if _, err := pkg.CreateNamespace("todo-list", map[string]string{"verrazzano-managed": "true"}); err != nil {
		ginkgo.Fail(fmt.Sprintf("Failed to create namespace: %v", err))
	}
	pkg.Log(pkg.Info, "Create Docker repository secret")
	if _, err := pkg.CreateDockerSecret("todo-list", "tododomain-repo-credentials", regServ, regUser, regPass); err != nil {
		ginkgo.Fail(fmt.Sprintf("Failed to create Docker registry secret: %v", err))
	}
	pkg.Log(pkg.Info, "Create WebLogic credentials secret")
	if _, err := pkg.CreateCredentialsSecret("todo-list", "tododomain-weblogic-credentials", wlsUser, wlsPass, nil); err != nil {
		ginkgo.Fail(fmt.Sprintf("Failed to create WebLogic credentials secret: %v", err))
	}
	pkg.Log(pkg.Info, "Create database credentials secret")
	if _, err := pkg.CreateCredentialsSecret("todo-list", "tododomain-jdbc-tododb", wlsUser, dbPass, map[string]string{"weblogic.domainUID": "tododomain"}); err != nil {
		ginkgo.Fail(fmt.Sprintf("Failed to create JDBC credentials secret: %v", err))
	}
	pkg.Log(pkg.Info, "Create encryption credentials secret")
	if _, err := pkg.CreatePasswordSecret("todo-list", "tododomain-runtime-encrypt-secret", wlsPass, map[string]string{"weblogic.domainUID": "tododomain"}); err != nil {
		ginkgo.Fail(fmt.Sprintf("Failed to create encryption secret: %v", err))
	}
	pkg.Log(pkg.Info, "Create logging scope resource")
	if err := pkg.CreateOrUpdateResourceFromFile("examples/todo-list/todo-list-logging-scope.yaml"); err != nil {
		ginkgo.Fail(fmt.Sprintf("Failed to create ToDo List logging scope resource: %v", err))
	}
	pkg.Log(pkg.Info, "Create component resources")
	if err := pkg.CreateOrUpdateResourceFromFile("examples/todo-list/todo-list-components.yaml"); err != nil {
		ginkgo.Fail(fmt.Sprintf("Failed to create ToDo List component resources: %v", err))
	}
	pkg.Log(pkg.Info, "Create application resources")
	if err := pkg.CreateOrUpdateResourceFromFile("examples/todo-list/todo-list-application.yaml"); err != nil {
		ginkgo.Fail(fmt.Sprintf("Failed to create ToDo List application resource: %v", err))
	}
}

func undeployToDoListExample() {
	pkg.Log(pkg.Info, "Undeploy ToDoList example")
	pkg.Log(pkg.Info, "Delete application")
	if err := pkg.DeleteResourceFromFile("examples/todo-list/todo-list-application.yaml"); err != nil {
		pkg.Log(pkg.Error, fmt.Sprintf("Failed to delete application: %v", err))
	}
	pkg.Log(pkg.Info, "Delete components")
	if err := pkg.DeleteResourceFromFile("examples/todo-list/todo-list-components.yaml"); err != nil {
		pkg.Log(pkg.Error, fmt.Sprintf("Failed to delete components: %v", err))
	}
	pkg.Log(pkg.Info, "Delete logging scope")
	if err := pkg.DeleteResourceFromFile("examples/todo-list/todo-list-logging-scope.yaml"); err != nil {
		pkg.Log(pkg.Error, fmt.Sprintf("Failed to delete logging scope: %v", err))
	}
	pkg.Log(pkg.Info, "Delete namespace")
	if err := pkg.DeleteNamespace("todo-list"); err != nil {
		pkg.Log(pkg.Error, fmt.Sprintf("Failed to delete namespace: %v", err))
	}
<<<<<<< HEAD
	gomega.Eventually(func() bool {
		ns, err := util.GetNamespace("todo-list")
=======
	gomega.Eventually(func () bool {
		ns, err := pkg.GetNamespace("todo-list")
>>>>>>> da746c68
		return ns == nil && err != nil && errors.IsNotFound(err)
	}, 3*time.Minute, 15*time.Second).Should(gomega.BeFalse())
}

type WebResponse struct {
	status  int
	content string
}

// HaveStatus asserts that a WebResponse has a given status.
func HaveStatus(expected int) types.GomegaMatcher {
	return gomega.WithTransform(func(response WebResponse) int { return response.status }, gomega.Equal(expected))
}

// ContainContent asserts that a WebResponse contains a given substring.
func ContainContent(expected string) types.GomegaMatcher {
	return gomega.WithTransform(func(response WebResponse) string { return response.content }, gomega.ContainSubstring(expected))
}

var _ = ginkgo.Describe("Verify ToDo List example application.", func() {

	ginkgo.Context("Deployment.", func() {
		// GIVEN the ToDoList app is deployed
		// WHEN the running pods are checked
		// THEN the adminserver and mysql pods should be found running
		ginkgo.It("Verify 'tododomain-adminserver' and 'mysql' pods are running", func() {
<<<<<<< HEAD
			gomega.Eventually(func() bool {
				return util.PodsRunning("todo-list", []string{"mysql", "tododomain-adminserver"})
=======
			gomega.Eventually(func () bool {
				return pkg.PodsRunning("todo-list", []string{"mysql", "tododomain-adminserver"})
>>>>>>> da746c68
			}, longWaitTimeout, longPollingInterval).Should(gomega.BeTrue())
		})
	})

	ginkgo.Context("Ingress.", func() {
		// Verify the application REST endpoint is working.
		// GIVEN the ToDoList app is deployed
		// WHEN the UI is accessed
		// THEN the expected returned page should contain an expected value.
		ginkgo.It("Verify '/todo' UI endpoint is working.", func() {
			gomega.Eventually(func() WebResponse {
				ingress := pkg.Ingress()
				pkg.Log(pkg.Info, fmt.Sprintf("Ingress: %s", ingress))
				url := fmt.Sprintf("http://%s/todo/", ingress)
				host := "todo.example.com"
				status, content := pkg.GetWebPageWithCABundle(url, host)
				return WebResponse{
					status:  status,
					content: content,
				}
			}, shortWaitTimeout, shortPollingInterval).Should(gomega.And(HaveStatus(200), ContainContent("Derek")))
		})

		// Verify the application REST endpoint is working.
		// GIVEN the ToDoList app is deployed
		// WHEN the REST endpoint is accessed
		// THEN the expected results should be returned
		ginkgo.It("Verify '/todo/rest/items' REST endpoint is working.", func() {
			ingress := pkg.Ingress()
			pkg.Log(pkg.Info, fmt.Sprintf("Ingress: %s", ingress))
			host := "todo.example.com"
			task := fmt.Sprintf("test-task-%s", time.Now().Format("20060102150405.0000"))
			gomega.Eventually(func() WebResponse {
				url := fmt.Sprintf("http://%s/todo/rest/items", ingress)
				status, content := pkg.GetWebPageWithCABundle(url, host)
				return WebResponse{
					status:  status,
					content: content,
				}
			}, shortWaitTimeout, shortPollingInterval).Should(gomega.And(HaveStatus(200), ContainContent("[")))
			gomega.Eventually(func() WebResponse {
				url := fmt.Sprintf("http://%s/todo/rest/item/%s", ingress, task)
				status, content := pkg.PutWithHostHeader(url, "application/json", host, nil)
				return WebResponse{
					status:  status,
					content: content,
				}
			}, shortWaitTimeout, shortPollingInterval).Should(HaveStatus(204))
			gomega.Eventually(func() WebResponse {
				url := fmt.Sprintf("http://%s/todo/rest/items", ingress)
				status, content := pkg.GetWebPageWithCABundle(url, host)
				return WebResponse{
					status:  status,
					content: content,
				}
			}, shortWaitTimeout, shortPollingInterval).Should(gomega.And(HaveStatus(200), ContainContent(task)))
		})
	})

	// The ToDoList example application currently does not include a metrics exporter.
	// This test has been disabled until that issue is resolved.
	//ginkgo.Context("Metrics.", func() {
	//	// Verify Prometheus scraped metrics
	//	// GIVEN a deployed WebLogic application
	//	// WHEN the application configuration uses a default metrics trait
	//	// THEN confirm that metrics are being collected
	//	ginkgo.It("Retrieve Prometheus scraped metrics", func() {
	//		pkg.Concurrently(
	//			func() {
	//				gomega.Eventually(appMetricsExists, longWaitTimeout, longPollingInterval).Should(gomega.BeTrue())
	//			},
	//		)
	//	})
	//})

	ginkgo.Context("Logging.", func() {
		indexName := "oam-todo-list--"

		// GIVEN a WebLogic application with logging enabled via a logging scope
		// WHEN the Elasticsearch index is retrieved
		// THEN verify that it is found
		ginkgo.It("Verify Elasticsearch index exists", func() {
			gomega.Eventually(func() bool {
				return logIndexFound(indexName)
			}, longWaitTimeout, longPollingInterval).Should(gomega.BeTrue(), "Expected to find log index for todo-list")
		})

		// GIVEN a WebLogic application with logging enabled via a logging scope
		// WHEN the log records are retrieved from the Elasticsearch index
		// THEN verify that at least one recent log record is found
		ginkgo.It("Verify recent Elasticsearch log record exists", func() {
			gomega.Eventually(func() bool {
				return logRecordFound(indexName, time.Now().Add(-24*time.Hour), map[string]string{
					"domainUID":  "tododomain",
					"serverName": "tododomain-adminserver"})
			}, longWaitTimeout, longPollingInterval).Should(gomega.BeTrue(), "Expected to find a recent log record")
		})
	})
})

// appMetricsExists confirms that a specific application metrics can be found.
func appMetricsExists() bool {
	return metricExist("wls_scrape_mbeans_count_total", "app_oam_dev_name", "todo")
}

// findMetric confirms a metric with the key and value can be found in a list of metrics.
func findMetric(metrics []interface{}, key, value string) bool {
	for _, metric := range metrics {
		if pkg.Jq(metric, "metric", key) == value {
			return true
		}
	}
	return false
}

// metricExist confirms that a metric with the key and value can be found.
func metricExist(metricsName, key, value string) bool {
	metrics := pkg.JTq(pkg.QueryMetric(metricsName), "data", "result").([]interface{})
	if metrics != nil {
		return findMetric(metrics, key, value)
	} else {
		return false
	}
}

// logIndexFound confirms a named index can be found.
func logIndexFound(indexName string) bool {
	for _, name := range pkg.ListSystemElasticSearchIndices() {
		if name == indexName {
			return true
		}
	}
	pkg.Log(pkg.Error, fmt.Sprintf("Expected to find log index %s", indexName))
	return false
}

// logRecordFound confirms a recent log record for the index with matching fields can be found.
func logRecordFound(indexName string, after time.Time, fields map[string]string) bool {
	searchResult := pkg.QuerySystemElasticSearch(indexName, fields)
	hits := pkg.Jq(searchResult, "hits", "hits")
	if hits == nil {
		pkg.Log(pkg.Info, "Expected to find hits in log record query results")
		return false
	}
	pkg.Log(pkg.Info, fmt.Sprintf("Found %d records", len(hits.([]interface{}))))
	if len(hits.([]interface{})) == 0 {
		pkg.Log(pkg.Info, "Expected log record query results to contain at least one hit")
		return false
	}
	for _, hit := range hits.([]interface{}) {
		timestamp := pkg.Jq(hit, "_source", "@timestamp")
		t, err := time.Parse(ISO8601Layout, timestamp.(string))
		if err != nil {
			pkg.Log(pkg.Error, fmt.Sprintf("Failed to parse timestamp: %s", timestamp))
			return false
		}
		if t.After(after) {
			pkg.Log(pkg.Info, fmt.Sprintf("Found recent record: %s", timestamp))
			return true
		}
		pkg.Log(pkg.Info, fmt.Sprintf("Found old record: %s", timestamp))
	}
	pkg.Log(pkg.Error, fmt.Sprintf("Failed to find recent log record for index %s", indexName))
	return false
}

// getRequiredEnvVarOrFail returns the values of the provided environment variable name or fails.
func getRequiredEnvVarOrFail(name string) string {
	value, found := os.LookupEnv(name)
	if !found {
		ginkgo.Fail(fmt.Sprintf("Environment variable '%s' required.", name))
	}
	return value
}<|MERGE_RESOLUTION|>--- conflicted
+++ resolved
@@ -92,13 +92,8 @@
 	if err := pkg.DeleteNamespace("todo-list"); err != nil {
 		pkg.Log(pkg.Error, fmt.Sprintf("Failed to delete namespace: %v", err))
 	}
-<<<<<<< HEAD
-	gomega.Eventually(func() bool {
-		ns, err := util.GetNamespace("todo-list")
-=======
 	gomega.Eventually(func () bool {
 		ns, err := pkg.GetNamespace("todo-list")
->>>>>>> da746c68
 		return ns == nil && err != nil && errors.IsNotFound(err)
 	}, 3*time.Minute, 15*time.Second).Should(gomega.BeFalse())
 }
@@ -125,13 +120,8 @@
 		// WHEN the running pods are checked
 		// THEN the adminserver and mysql pods should be found running
 		ginkgo.It("Verify 'tododomain-adminserver' and 'mysql' pods are running", func() {
-<<<<<<< HEAD
-			gomega.Eventually(func() bool {
-				return util.PodsRunning("todo-list", []string{"mysql", "tododomain-adminserver"})
-=======
 			gomega.Eventually(func () bool {
 				return pkg.PodsRunning("todo-list", []string{"mysql", "tododomain-adminserver"})
->>>>>>> da746c68
 			}, longWaitTimeout, longPollingInterval).Should(gomega.BeTrue())
 		})
 	})
