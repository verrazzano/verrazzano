// Copyright (c) 2020, 2021, Oracle and/or its affiliates.
// Licensed under the Universal Permissive License v 1.0 as shown at https://oss.oracle.com/licenses/upl.

package helidon

import (
	"fmt"
	"github.com/verrazzano/verrazzano/pkg/test/framework"
	"github.com/verrazzano/verrazzano/pkg/test/framework/metrics"
	"io/ioutil"
	"net/http"
	"strings"
	"time"

	"github.com/hashicorp/go-retryablehttp"
	. "github.com/onsi/gomega"
	"github.com/verrazzano/verrazzano/pkg/k8sutil"
	"github.com/verrazzano/verrazzano/tests/e2e/pkg"
	v1 "k8s.io/api/core/v1"
)

const (
	longWaitTimeout      = 20 * time.Minute
	longPollingInterval  = 20 * time.Second
	shortPollingInterval = 10 * time.Second
	shortWaitTimeout     = 5 * time.Minute
)

var metricsLogger, _ = metrics.NewMetricsLogger("helidon")

var _ = framework.VzBeforeSuite(func() {
	if !skipDeploy {
		start := time.Now()
		Eventually(func() (*v1.Namespace, error) {
			nsLabels := map[string]string{
				"verrazzano-managed": "true",
				"istio-injection":    "enabled"}
			return pkg.CreateNamespace("hello-helidon", nsLabels)
		}, shortWaitTimeout, shortPollingInterval).ShouldNot(BeNil())

		Eventually(func() error {
			return pkg.CreateOrUpdateResourceFromFile("examples/hello-helidon/hello-helidon-comp.yaml")
		}, shortWaitTimeout, shortPollingInterval).ShouldNot(HaveOccurred())

		Eventually(func() error {
			return pkg.CreateOrUpdateResourceFromFile("examples/hello-helidon/hello-helidon-app.yaml")
		}, shortWaitTimeout, shortPollingInterval).ShouldNot(HaveOccurred(), "Failed to create hello-helidon application resource")
		metrics.Emit(metricsLogger.With("deployment_elapsed_time", time.Since(start).Milliseconds()))
	}
})

<<<<<<< HEAD
var _ = framework.VzAfterSuite(func() {
=======
var failed = false
var _ = AfterEach(func() {
	failed = failed || CurrentSpecReport().Failed()
})

var _ = AfterSuite(func() {
	if failed {
		pkg.ExecuteClusterDumpWithEnvVarConfig()
	}
>>>>>>> a94b1263
	if !skipUndeploy {
		start := time.Now()
		// undeploy the application here
		Eventually(func() error {
			return pkg.DeleteResourceFromFile("examples/hello-helidon/hello-helidon-app.yaml")
		}, shortWaitTimeout, shortPollingInterval).ShouldNot(HaveOccurred())

		Eventually(func() error {
			return pkg.DeleteResourceFromFile("examples/hello-helidon/hello-helidon-comp.yaml")
		}, shortWaitTimeout, shortPollingInterval).ShouldNot(HaveOccurred())

		Eventually(func() error {
			return pkg.DeleteNamespace("hello-helidon")
		}, shortWaitTimeout, shortPollingInterval).ShouldNot(HaveOccurred())
		metrics.Emit(metricsLogger.With("undeployment_elapsed_time", time.Since(start).Milliseconds()))
	}
})

var (
	expectedPodsHelloHelidon = []string{"hello-helidon-deployment"}
	waitTimeout              = 10 * time.Minute
	pollingInterval          = 30 * time.Second
)

const (
	testNamespace      = "hello-helidon"
	istioNamespace     = "istio-system"
	ingressServiceName = "istio-ingressgateway"
)

var _ = framework.AfterEachM(metricsLogger, func() {})

var _ = framework.VzDescribe("Verify Hello Helidon OAM App.", func() {
	// Verify hello-helidon-deployment pod is running
	// GIVEN OAM hello-helidon app is deployed
	// WHEN the component and appconfig are created
	// THEN the expected pod must be running in the test namespace
<<<<<<< HEAD
	framework.VzDescribe("Verify hello-helidon-deployment pod is running.", func() {
		framework.ItM(metricsLogger,"waiting for expected pods must be running", func() {
			Eventually(helloHelidonPodsRunning, waitTimeout, pollingInterval).Should(BeTrue())
=======
	Describe("Verify hello-helidon-deployment pod is running.", func() {
		It("and waiting for expected pods must be running", func() {
			Eventually(helloHelidonPodsRunning, longWaitTimeout, pollingInterval).Should(BeTrue())
>>>>>>> a94b1263
		})
	})

	var host = ""
	var err error
	// Get the host from the Istio gateway resource.
	// GIVEN the Istio gateway for the hello-helidon namespace
	// WHEN GetHostnameFromGateway is called
	// THEN return the host name found in the gateway.
	framework.ItM(metricsLogger,"Get host from gateway.", func() {
		Eventually(func() (string, error) {
			host, err = k8sutil.GetHostnameFromGateway(testNamespace, "")
			return host, err
		}, shortWaitTimeout, shortPollingInterval).Should(Not(BeEmpty()))
	})

	// Verify Hello Helidon app is working
	// GIVEN OAM hello-helidon app is deployed
	// WHEN the component and appconfig with ingress trait are created
	// THEN the application endpoint must be accessible
	framework.VzDescribe("Verify Hello Helidon app is working.", func() {
		framework.ItM(metricsLogger,"Access /greet App Url.", func() {
			url := fmt.Sprintf("https://%s/greet", host)
			Eventually(func() bool {
				return appEndpointAccessible(url, host)
			}, longWaitTimeout, longPollingInterval).Should(BeTrue())
		})
	})

	// Verify Prometheus scraped metrics
	// GIVEN OAM hello-helidon app is deployed
	// WHEN the component and appconfig without metrics-trait(using default) are created
	// THEN the application metrics must be accessible
	framework.VzDescribe("Verify Prometheus scraped metrics", func() {
		framework.ItM(metricsLogger,"Retrieve Prometheus scraped metrics", func() {
			pkg.Concurrently(
				func() {
					Eventually(appMetricsExists, waitTimeout, pollingInterval).Should(BeTrue())
				},
				func() {
					Eventually(appComponentMetricsExists, waitTimeout, pollingInterval).Should(BeTrue())
				},
				func() {
					Eventually(appConfigMetricsExists, waitTimeout, pollingInterval).Should(BeTrue())
				},
				func() {
					Eventually(nodeExporterProcsRunning, waitTimeout, pollingInterval).Should(BeTrue())
				},
				func() {
					Eventually(nodeExporterDiskIoNow, waitTimeout, pollingInterval).Should(BeTrue())
				},
			)
		})
	})

	framework.VzContext("Logging.", func() {
		indexName := "verrazzano-namespace-hello-helidon"

		// GIVEN an application with logging enabled
		// WHEN the Elasticsearch index is retrieved
		// THEN verify that it is found
		framework.ItM(metricsLogger,"Verify Elasticsearch index exists", func() {
			Eventually(func() bool {
				return pkg.LogIndexFound(indexName)
			}, longWaitTimeout, longPollingInterval).Should(BeTrue(), "Expected to find log index for hello helidon")
		})

		// GIVEN an application with logging enabled
		// WHEN the log records are retrieved from the Elasticsearch index
		// THEN verify that at least one recent log record is found
		framework.ItM(metricsLogger,"Verify recent Elasticsearch log record exists", func() {
			Eventually(func() bool {
				return pkg.LogRecordFound(indexName, time.Now().Add(-24*time.Hour), map[string]string{
					"kubernetes.labels.app_oam_dev\\/name": "hello-helidon-appconf",
					"kubernetes.container_name":            "hello-helidon-container",
				})
			}, longWaitTimeout, longPollingInterval).Should(BeTrue(), "Expected to find a recent log record")
			Eventually(func() bool {
				return pkg.LogRecordFound(indexName, time.Now().Add(-24*time.Hour), map[string]string{
					"kubernetes.labels.app_oam_dev\\/component": "hello-helidon-component",
					"kubernetes.labels.app_oam_dev\\/name":      "hello-helidon-appconf",
					"kubernetes.container_name":                 "hello-helidon-container",
				})
			}, longWaitTimeout, longPollingInterval).Should(BeTrue(), "Expected to find a recent log record")
		})
	})
})

func helloHelidonPodsRunning() bool {
	return pkg.PodsRunning(testNamespace, expectedPodsHelloHelidon)
}

func appEndpointAccessible(url string, hostname string) bool {
	req, err := retryablehttp.NewRequest("GET", url, nil)
	if err != nil {
		pkg.Log(pkg.Error, fmt.Sprintf("Unexpected error=%v", err))
		return false
	}

	kubeconfigPath, err := k8sutil.GetKubeConfigLocation()
	if err != nil {
		pkg.Log(pkg.Error, fmt.Sprintf("Unexpected error=%v", err))
		return false
	}

	httpClient, err := pkg.GetVerrazzanoHTTPClient(kubeconfigPath)
	if err != nil {
		pkg.Log(pkg.Error, fmt.Sprintf("Unexpected error=%v", err))
		return false
	}
	req.Host = hostname
	resp, err := httpClient.Do(req)
	if err != nil {
		pkg.Log(pkg.Error, fmt.Sprintf("Unexpected error=%v", err))
		return false
	}
	bodyRaw, err := ioutil.ReadAll(resp.Body)
	resp.Body.Close()
	if err != nil {
		pkg.Log(pkg.Error, fmt.Sprintf("Unexpected error=%v", err))
		return false
	}
	if resp.StatusCode != http.StatusOK {
		pkg.Log(pkg.Error, fmt.Sprintf("Unexpected status code=%v", resp.StatusCode))
		return false
	}
	// HTTP Server headers should never be returned.
	for headerName, headerValues := range resp.Header {
		if strings.EqualFold(headerName, "Server") {
			pkg.Log(pkg.Error, fmt.Sprintf("Unexpected Server header=%v", headerValues))
			return false
		}
	}
	bodyStr := string(bodyRaw)
	if !strings.Contains(bodyStr, "Hello World") {
		pkg.Log(pkg.Error, fmt.Sprintf("Unexpected response body=%v", bodyStr))
		return false
	}
	return true
}

func appMetricsExists() bool {
	return pkg.MetricsExist("base_jvm_uptime_seconds", "app", "hello-helidon")
}

func appComponentMetricsExists() bool {
	return pkg.MetricsExist("vendor_requests_count_total", "app_oam_dev_name", "hello-helidon-appconf")
}

func appConfigMetricsExists() bool {
	return pkg.MetricsExist("vendor_requests_count_total", "app_oam_dev_component", "hello-helidon-component")
}

func nodeExporterProcsRunning() bool {
	return pkg.MetricsExist("node_procs_running", "job", "node-exporter")
}

func nodeExporterDiskIoNow() bool {
	return pkg.MetricsExist("node_disk_io_now", "job", "node-exporter")
}<|MERGE_RESOLUTION|>--- conflicted
+++ resolved
@@ -5,6 +5,7 @@
 
 import (
 	"fmt"
+	. "github.com/onsi/ginkgo/v2"
 	"github.com/verrazzano/verrazzano/pkg/test/framework"
 	"github.com/verrazzano/verrazzano/pkg/test/framework/metrics"
 	"io/ioutil"
@@ -49,19 +50,15 @@
 	}
 })
 
-<<<<<<< HEAD
+var failed = false
+var _ = framework.AfterEachM(metricsLogger, func() {
+	failed = failed || CurrentSpecReport().Failed()
+})
+
 var _ = framework.VzAfterSuite(func() {
-=======
-var failed = false
-var _ = AfterEach(func() {
-	failed = failed || CurrentSpecReport().Failed()
-})
-
-var _ = AfterSuite(func() {
 	if failed {
 		pkg.ExecuteClusterDumpWithEnvVarConfig()
 	}
->>>>>>> a94b1263
 	if !skipUndeploy {
 		start := time.Now()
 		// undeploy the application here
@@ -99,15 +96,9 @@
 	// GIVEN OAM hello-helidon app is deployed
 	// WHEN the component and appconfig are created
 	// THEN the expected pod must be running in the test namespace
-<<<<<<< HEAD
 	framework.VzDescribe("Verify hello-helidon-deployment pod is running.", func() {
-		framework.ItM(metricsLogger,"waiting for expected pods must be running", func() {
-			Eventually(helloHelidonPodsRunning, waitTimeout, pollingInterval).Should(BeTrue())
-=======
-	Describe("Verify hello-helidon-deployment pod is running.", func() {
-		It("and waiting for expected pods must be running", func() {
+		framework.ItM(metricsLogger, "waiting for expected pods must be running", func() {
 			Eventually(helloHelidonPodsRunning, longWaitTimeout, pollingInterval).Should(BeTrue())
->>>>>>> a94b1263
 		})
 	})
 
@@ -117,7 +108,7 @@
 	// GIVEN the Istio gateway for the hello-helidon namespace
 	// WHEN GetHostnameFromGateway is called
 	// THEN return the host name found in the gateway.
-	framework.ItM(metricsLogger,"Get host from gateway.", func() {
+	framework.ItM(metricsLogger, "Get host from gateway.", func() {
 		Eventually(func() (string, error) {
 			host, err = k8sutil.GetHostnameFromGateway(testNamespace, "")
 			return host, err
@@ -129,7 +120,7 @@
 	// WHEN the component and appconfig with ingress trait are created
 	// THEN the application endpoint must be accessible
 	framework.VzDescribe("Verify Hello Helidon app is working.", func() {
-		framework.ItM(metricsLogger,"Access /greet App Url.", func() {
+		framework.ItM(metricsLogger, "Access /greet App Url.", func() {
 			url := fmt.Sprintf("https://%s/greet", host)
 			Eventually(func() bool {
 				return appEndpointAccessible(url, host)
@@ -142,7 +133,7 @@
 	// WHEN the component and appconfig without metrics-trait(using default) are created
 	// THEN the application metrics must be accessible
 	framework.VzDescribe("Verify Prometheus scraped metrics", func() {
-		framework.ItM(metricsLogger,"Retrieve Prometheus scraped metrics", func() {
+		framework.ItM(metricsLogger, "Retrieve Prometheus scraped metrics", func() {
 			pkg.Concurrently(
 				func() {
 					Eventually(appMetricsExists, waitTimeout, pollingInterval).Should(BeTrue())
@@ -169,7 +160,7 @@
 		// GIVEN an application with logging enabled
 		// WHEN the Elasticsearch index is retrieved
 		// THEN verify that it is found
-		framework.ItM(metricsLogger,"Verify Elasticsearch index exists", func() {
+		framework.ItM(metricsLogger, "Verify Elasticsearch index exists", func() {
 			Eventually(func() bool {
 				return pkg.LogIndexFound(indexName)
 			}, longWaitTimeout, longPollingInterval).Should(BeTrue(), "Expected to find log index for hello helidon")
@@ -178,7 +169,7 @@
 		// GIVEN an application with logging enabled
 		// WHEN the log records are retrieved from the Elasticsearch index
 		// THEN verify that at least one recent log record is found
-		framework.ItM(metricsLogger,"Verify recent Elasticsearch log record exists", func() {
+		framework.ItM(metricsLogger, "Verify recent Elasticsearch log record exists", func() {
 			Eventually(func() bool {
 				return pkg.LogRecordFound(indexName, time.Now().Add(-24*time.Hour), map[string]string{
 					"kubernetes.labels.app_oam_dev\\/name": "hello-helidon-appconf",
