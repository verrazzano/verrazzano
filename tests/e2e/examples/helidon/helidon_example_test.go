// Copyright (c) 2020, 2022, Oracle and/or its affiliates.
// Licensed under the Universal Permissive License v 1.0 as shown at https://oss.oracle.com/licenses/upl.

package helidon

import (
	"fmt"
	"github.com/hashicorp/go-retryablehttp"
	"io/ioutil"
	"net/http"
	"strings"
	"time"

	"github.com/verrazzano/verrazzano/pkg/k8sutil"
	"github.com/verrazzano/verrazzano/pkg/test/framework"
	"github.com/verrazzano/verrazzano/pkg/test/framework/metrics"
	"github.com/verrazzano/verrazzano/tests/e2e/pkg"

	. "github.com/onsi/ginkgo/v2"
	. "github.com/onsi/gomega"
)

const (
	longWaitTimeout      = 20 * time.Minute
	longPollingInterval  = 20 * time.Second
	shortPollingInterval = 10 * time.Second
	shortWaitTimeout     = 5 * time.Minute
)

var (
	t                        = framework.NewTestFramework("helidon")
	generatedNamespace       = pkg.GenerateNamespace("hello-helidon")
	//yamlApplier              = k8sutil.YAMLApplier{}
	expectedPodsHelloHelidon = []string{"hello-helidon-deployment"}
)

var _ = t.BeforeSuite(func() {
	if !skipDeploy {
		start := time.Now()
		pkg.DeployHelloHelidonApplication(namespace, "")
		metrics.Emit(t.Metrics.With("deployment_elapsed_time", time.Since(start).Milliseconds()))
	}
	// Verify hello-helidon-deployment pod is running
	// GIVEN OAM hello-helidon app is deployed
	// WHEN the component and appconfig are created
	// THEN the expected pod must be running in the test namespace
	Eventually(helloHelidonPodsRunning, longWaitTimeout, longPollingInterval).Should(BeTrue())
})

var failed = false
var _ = t.AfterEach(func() {
	failed = failed || CurrentSpecReport().Failed()
})

var _ = t.AfterSuite(func() {
	if failed {
		pkg.ExecuteClusterDumpWithEnvVarConfig()
	}
	if !skipUndeploy {
		start := time.Now()
		pkg.UndeployHelloHelidonApplication(namespace)
		metrics.Emit(t.Metrics.With("undeployment_elapsed_time", time.Since(start).Milliseconds()))
	}
})

<<<<<<< HEAD
var _ = t.Describe("Hello Helidon OAM App test", func() {
	// Verify hello-helidon-deployment pod is running
	// GIVEN OAM hello-helidon app is deployed
	// WHEN the component and appconfig are created
	// THEN the expected pod must be running in the test namespace
	t.Describe("hello-helidon-deployment pod", func() {
		t.It("is running", func() {
			Eventually(helloHelidonPodsRunning, longWaitTimeout, longPollingInterval).Should(BeTrue())
		})
	})
=======
var _ = t.Describe("Hello Helidon OAM App test", Label("f:app-lcm.oam",
	"f:app-lcm.helidon-workload"), func() {
>>>>>>> 3c2781da

	var host = ""
	var err error
	// Get the host from the Istio gateway resource.
	// GIVEN the Istio gateway for the hello-helidon namespace
	// WHEN GetHostnameFromGateway is called
	// THEN return the host name found in the gateway.
	t.It("Get host from gateway.", func() {
		Eventually(func() (string, error) {
			host, err = k8sutil.GetHostnameFromGateway(namespace, "")
			return host, err
		}, shortWaitTimeout, shortPollingInterval).Should(Not(BeEmpty()))
	})

	// Verify Hello Helidon app is working
	// GIVEN OAM hello-helidon app is deployed
	// WHEN the component and appconfig with ingress trait are created
	// THEN the application endpoint must be accessible
	t.Describe("for Ingress.", func() {
		t.It("Access /greet App Url.", func() {
			url := fmt.Sprintf("https://%s/greet", host)
			Eventually(func() bool {
				return appEndpointAccessible(url, host)
			}, longWaitTimeout, longPollingInterval).Should(BeTrue())
		})
	})

	// Verify Prometheus scraped metrics
	// GIVEN OAM hello-helidon app is deployed
	// WHEN the component and appconfig without metrics-trait(using default) are created
	// THEN the application metrics must be accessible
	t.Describe("for Metrics.", func() {
		t.It("Retrieve Prometheus scraped metrics", func() {
			pkg.Concurrently(
				func() {
					Eventually(appMetricsExists, longWaitTimeout, longPollingInterval).Should(BeTrue())
				},
				func() {
					Eventually(appComponentMetricsExists, longWaitTimeout, longPollingInterval).Should(BeTrue())
				},
				func() {
					Eventually(appConfigMetricsExists, longWaitTimeout, longPollingInterval).Should(BeTrue())
				},
				func() {
					Eventually(nodeExporterProcsRunning, longWaitTimeout, longPollingInterval).Should(BeTrue())
				},
				func() {
					Eventually(nodeExporterDiskIoNow, longWaitTimeout, longPollingInterval).Should(BeTrue())
				},
			)
		})
	})

	t.Context("Logging.", func() {
		indexName := "verrazzano-application"

		// GIVEN an application with logging enabled
		// WHEN the Elasticsearch index is retrieved
		// THEN verify that it is found
		t.It("Verify Elasticsearch index exists", func() {
			Eventually(func() bool {
				return pkg.LogIndexFound(".ds-verrazzano-application-000001")
			}, longWaitTimeout, longPollingInterval).Should(BeTrue(), "Expected to find log index for hello helidon")
		})

		// GIVEN an application with logging enabled
		// WHEN the log records are retrieved from the Elasticsearch index
		// THEN verify that at least one recent log record is found
		t.It("Verify recent Elasticsearch log record exists", func() {
			Eventually(func() bool {
				return pkg.LogRecordFound(indexName, time.Now().Add(-24*time.Hour), map[string]string{
					"kubernetes.labels.app_oam_dev\\/name": "hello-helidon-appconf",
					"kubernetes.container_name":            "hello-helidon-container",
				})
			}, longWaitTimeout, longPollingInterval).Should(BeTrue(), "Expected to find a recent log record")
			Eventually(func() bool {
				return pkg.LogRecordFound(indexName, time.Now().Add(-24*time.Hour), map[string]string{
					"kubernetes.labels.app_oam_dev\\/component": "hello-helidon-component",
					"kubernetes.labels.app_oam_dev\\/name":      "hello-helidon-appconf",
					"kubernetes.container_name":                 "hello-helidon-container",
				})
			}, longWaitTimeout, longPollingInterval).Should(BeTrue(), "Expected to find a recent log record")
		})
	})
})

func helloHelidonPodsRunning() bool {
	return pkg.PodsRunning(namespace, expectedPodsHelloHelidon)
}

func appEndpointAccessible(url string, hostname string) bool {
	req, err := retryablehttp.NewRequest("GET", url, nil)
	if err != nil {
		pkg.Log(pkg.Error, fmt.Sprintf("Unexpected error=%v", err))
		return false
	}

	kubeconfigPath, err := k8sutil.GetKubeConfigLocation()
	if err != nil {
		pkg.Log(pkg.Error, fmt.Sprintf("Unexpected error=%v", err))
		return false
	}

	httpClient, err := pkg.GetVerrazzanoHTTPClient(kubeconfigPath)
	if err != nil {
		pkg.Log(pkg.Error, fmt.Sprintf("Unexpected error=%v", err))
		return false
	}
	req.Host = hostname
	resp, err := httpClient.Do(req)
	if err != nil {
		pkg.Log(pkg.Error, fmt.Sprintf("Unexpected error=%v", err))
		return false
	}
	bodyRaw, err := ioutil.ReadAll(resp.Body)
	resp.Body.Close()
	if err != nil {
		pkg.Log(pkg.Error, fmt.Sprintf("Unexpected error=%v", err))
		return false
	}
	if resp.StatusCode != http.StatusOK {
		pkg.Log(pkg.Error, fmt.Sprintf("Unexpected status code=%v", resp.StatusCode))
		return false
	}
	// HTTP Server headers should never be returned.
	for headerName, headerValues := range resp.Header {
		if strings.EqualFold(headerName, "Server") {
			pkg.Log(pkg.Error, fmt.Sprintf("Unexpected Server header=%v", headerValues))
			return false
		}
	}
	bodyStr := string(bodyRaw)
	if !strings.Contains(bodyStr, "Hello World") {
		pkg.Log(pkg.Error, fmt.Sprintf("Unexpected response body=%v", bodyStr))
		return false
	}
	return true
}

func appMetricsExists() bool {
	return pkg.MetricsExist("base_jvm_uptime_seconds", "app", "hello-helidon")
}

func appComponentMetricsExists() bool {
	return pkg.MetricsExist("vendor_requests_count_total", "app_oam_dev_name", "hello-helidon-appconf")
}

func appConfigMetricsExists() bool {
	return pkg.MetricsExist("vendor_requests_count_total", "app_oam_dev_component", "hello-helidon-component")
}

func nodeExporterProcsRunning() bool {
	return pkg.MetricsExist("node_procs_running", "job", "node-exporter")
}

func nodeExporterDiskIoNow() bool {
	return pkg.MetricsExist("node_disk_io_now", "job", "node-exporter")
}<|MERGE_RESOLUTION|>--- conflicted
+++ resolved
@@ -28,8 +28,8 @@
 )
 
 var (
-	t                        = framework.NewTestFramework("helidon")
-	generatedNamespace       = pkg.GenerateNamespace("hello-helidon")
+	t                  = framework.NewTestFramework("helidon")
+	generatedNamespace = pkg.GenerateNamespace("hello-helidon")
 	//yamlApplier              = k8sutil.YAMLApplier{}
 	expectedPodsHelloHelidon = []string{"hello-helidon-deployment"}
 )
@@ -63,21 +63,8 @@
 	}
 })
 
-<<<<<<< HEAD
-var _ = t.Describe("Hello Helidon OAM App test", func() {
-	// Verify hello-helidon-deployment pod is running
-	// GIVEN OAM hello-helidon app is deployed
-	// WHEN the component and appconfig are created
-	// THEN the expected pod must be running in the test namespace
-	t.Describe("hello-helidon-deployment pod", func() {
-		t.It("is running", func() {
-			Eventually(helloHelidonPodsRunning, longWaitTimeout, longPollingInterval).Should(BeTrue())
-		})
-	})
-=======
 var _ = t.Describe("Hello Helidon OAM App test", Label("f:app-lcm.oam",
 	"f:app-lcm.helidon-workload"), func() {
->>>>>>> 3c2781da
 
 	var host = ""
 	var err error
