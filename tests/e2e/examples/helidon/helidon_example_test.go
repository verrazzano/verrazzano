// Copyright (c) 2020, 2023, Oracle and/or its affiliates.
// Licensed under the Universal Permissive License v 1.0 as shown at https://oss.oracle.com/licenses/upl.

package helidon

import (
	"fmt"
	"io"
	metav1 "k8s.io/apimachinery/pkg/apis/meta/v1"
	"net/http"
	"os"
	"strings"
	"time"

	"github.com/hashicorp/go-retryablehttp"
	. "github.com/onsi/ginkgo/v2"
	. "github.com/onsi/gomega"
	"github.com/verrazzano/verrazzano/pkg/k8sutil"
	"github.com/verrazzano/verrazzano/tests/e2e/pkg"
	dump "github.com/verrazzano/verrazzano/tests/e2e/pkg/test/clusterdump"
	"github.com/verrazzano/verrazzano/tests/e2e/pkg/test/framework"
	"github.com/verrazzano/verrazzano/tests/e2e/pkg/test/framework/metrics"
)

const (
	longWaitTimeout            = 20 * time.Minute
	longPollingInterval        = 20 * time.Second
	shortPollingInterval       = 10 * time.Second
	shortWaitTimeout           = 5 * time.Minute
	imagePullWaitTimeout       = 40 * time.Minute
	imagePullPollingInterval   = 30 * time.Second
	skipVerifications          = "Skip Verifications"
	helloHelidon               = "hello-helidon"
	nodeExporterJobName        = "node-exporter"
	helloHelidonDeploymentName = "hello-helidon-deployment"

	ingress        = "hello-helidon-ingress-rule"
	helidonService = "hello-helidon-deployment"
)

var (
	t                  = framework.NewTestFramework("helidon")
	generatedNamespace = pkg.GenerateNamespace(helloHelidon)
	// yamlApplier              = k8sutil.YAMLApplier{}
	expectedPodsHelloHelidon = []string{"hello-helidon-deployment"}
	host                     = ""
	isMinVersion140          bool
)

var beforeSuite = t.BeforeSuiteFunc(func() {

	if !skipDeploy {
		start := time.Now()
		pkg.DeployHelloHelidonApplication(namespace, "", istioInjection, helloHelidonComponent, helloHelidonAppConfig)
		metrics.Emit(t.Metrics.With("deployment_elapsed_time", time.Since(start).Milliseconds()))

		t.Logs.Info("Container image pull check")
		Eventually(func() bool {
			return pkg.ContainerImagePullWait(namespace, expectedPodsHelloHelidon)
		}, imagePullWaitTimeout, imagePullPollingInterval).Should(BeTrue())
	}
	kubeconfigPath, err := k8sutil.GetKubeConfigLocation()
	if err != nil {
		Fail(fmt.Sprintf("Failed to get default kubeconfig path: %s", err.Error()))
	}
	isMinVersion140, err = pkg.IsVerrazzanoMinVersion("1.4.0", kubeconfigPath)
	if err != nil {
		Fail(err.Error())
	}

	if !skipVerify {
		// Verify hello-helidon-deployment pod is running
		// GIVEN OAM hello-helidon app is deployed
		// WHEN the component and appconfig are created
		// THEN the expected pod must be running in the test namespace
		t.Logs.Info("Helidon Example: check expected pods are running")
		Eventually(func() bool {
			result, err := pkg.PodsRunning(namespace, expectedPodsHelloHelidon)
			if err != nil {
				AbortSuite(fmt.Sprintf("One or more pods are not running in the namespace: %v, error: %v", namespace, err))
			}
			return result
		}, longWaitTimeout, longPollingInterval).Should(BeTrue(), "Helidon Example Failed to Deploy: Pods are not ready")

		t.Logs.Info("Helidon Example: check expected Services are running")
		Eventually(func() bool {
			result, err := pkg.DoesServiceExist(namespace, helidonService)
			if err != nil {
				AbortSuite(fmt.Sprintf("Helidon Service %s is not running in the namespace: %v, error: %v", helidonService, namespace, err))
			}
			return result
		}, longWaitTimeout, longPollingInterval).Should(BeTrue(), "Helidon Example Failed to Deploy: Services are not ready")

		t.Logs.Info("Helidon Example: check expected VirtualService is ready")
		Eventually(func() bool {
			result, err := pkg.DoesVirtualServiceExist(namespace, ingress)
			if err != nil {
				AbortSuite(fmt.Sprintf("Helidon VirtualService %s is not running in the namespace: %v, error: %v", ingress, namespace, err))
			}
			return result
		}, shortWaitTimeout, longPollingInterval).Should(BeTrue(), "Helidon Example Failed to Deploy: VirtualService is not ready")

		var err error
		// Get the host from the Istio gateway resource.
		start := time.Now()
		t.Logs.Info("Helidon Example: check expected Gateway is ready")
		Eventually(func() (string, error) {
			host, err = k8sutil.GetHostnameFromGateway(namespace, "")
			return host, err
		}, shortWaitTimeout, shortPollingInterval).Should(Not(BeEmpty()), "Helidon Example: Gateway is not ready")
		metrics.Emit(t.Metrics.With("get_host_name_elapsed_time", time.Since(start).Milliseconds()))

		// validate if manualscalertrait applied, then pod count should be 2
		// examples/hello-helidon/hello-helidon-app-scaler-trait.yaml
		if strings.Contains(helloHelidonAppConfig, "hello-helidon-app-scaler-trait.yaml") {
			t.Logs.Info("Helidon Example: check expected pods are running")

			Eventually(func() bool {
				return isDeploymentSetUpdated()
			}, longWaitTimeout, longPollingInterval).Should(BeTrue())
		}
	}
	beforeSuitePassed = true
})

var _ = BeforeSuite(beforeSuite)

var failed = false
var beforeSuitePassed = false

var _ = t.AfterEach(func() {
	failed = failed || CurrentSpecReport().Failed()
})

var afterSuite = t.AfterSuiteFunc(func() {
	if failed || !beforeSuitePassed {
		dump.ExecuteBugReport(namespace)
	}
	if !skipUndeploy {
		start := time.Now()
		pkg.UndeployHelloHelidonApplication(namespace, helloHelidonComponent, helloHelidonAppConfig)
		metrics.Emit(t.Metrics.With("undeployment_elapsed_time", time.Since(start).Milliseconds()))
	}
})

var _ = AfterSuite(afterSuite)

var _ = t.Describe("Hello Helidon OAM App test", Label("f:app-lcm.oam",
	"f:app-lcm.helidon-workload"), func() {
	var host = ""
	var err error
	// Get the host from the Istio gateway resource.
	// GIVEN the Istio gateway for the hello-helidon namespace
	// WHEN GetHostnameFromGateway is called
	// THEN return the host name found in the gateway.
	t.BeforeEach(func() {
		Eventually(func() (string, error) {
			host, err = k8sutil.GetHostnameFromGateway(namespace, "")
			return host, err
		}, shortWaitTimeout, shortPollingInterval).Should(Not(BeEmpty()))
	})

	// Verify Hello Helidon app is working
	// GIVEN OAM hello-helidon app is deployed
	// WHEN the component and appconfig with ingress trait are created
	// THEN the application endpoint must be accessible
	t.Describe("for Ingress.", Label("f:mesh.ingress"), func() {
		t.It("Access /greet App Url.", func() {
			if skipVerify {
				Skip(skipVerifications)
			}
			url := fmt.Sprintf("https://%s/greet", host)
			Eventually(func() bool {
				return appEndpointAccessible(url, host)
			}, longWaitTimeout, longPollingInterval).Should(BeTrue())
		})
	})

	t.Describe("supports Selector", Label("f:selector.labels"), func() {
		t.It("Matchlabels and Matchexpressions", func() {
			if skipVerify {
				Skip(skipVerifications)
			}
			kubeConfig, err := k8sutil.GetKubeConfigLocation()
			if err != nil {
				Skip(skipVerifications)
			}
			if ok, _ := pkg.IsVerrazzanoMinVersion("1.4.0", kubeConfig); !ok {
				Skip(skipVerifications)
			}
			Eventually(func() bool {
				return isDeploymentLabelSelectorValuesMatched()
			}, longWaitTimeout, longPollingInterval).Should(BeTrue())
		})
	})
	// Verify Prometheus scraped targets
	// GIVEN OAM hello-helidon app is deployed
	// WHEN the component and appconfig without metrics-trait(using default) are created
	// THEN the application's all scrape targets must be healthy
	t.Describe("for Metrics.", Label("f:observability.monitoring.prom"), FlakeAttempts(5), func() {
		t.It("Verify all scrape targets are healthy for the application", func() {
			if skipVerify {
				Skip(skipVerifications)
			}
			Eventually(func() (bool, error) {
				var componentNames = []string{"hello-helidon-component"}
				return pkg.ScrapeTargetsHealthy(pkg.GetScrapePools(namespace, helloHelidon, componentNames, isMinVersion140))
			}, shortWaitTimeout, shortPollingInterval).Should(BeTrue())
		})
	})

	t.Context("Logging.", Label("f:observability.logging.es"), FlakeAttempts(5), func() {
		var indexName string
		Eventually(func() error {
			indexName, err = pkg.GetOpenSearchAppIndex(namespace)
			return err
		}, shortWaitTimeout, shortPollingInterval).Should(BeNil(), "Expected to get OpenSearch App Index")

		// GIVEN an application with logging enabled
		// WHEN the Opensearch index is retrieved
		// THEN verify that it is found
		t.It("Verify Opensearch index exists", func() {
			if skipVerify {
				Skip(skipVerifications)
			}
			Eventually(func() bool {
				return pkg.LogIndexFound(indexName)
			}, longWaitTimeout, longPollingInterval).Should(BeTrue(), "Expected to find log index for hello helidon")
		})

		// GIVEN an application with logging enabled
		// WHEN the log records are retrieved from the Opensearch index
		// THEN verify that at least one recent log record is found
		t.It("Verify recent Opensearch log record exists", func() {
			if skipVerify {
				Skip(skipVerifications)
			}
			if os.Getenv("TEST_ENV") != "LRE" {
				Eventually(func() bool {
					return pkg.FindLog(indexName,
						[]pkg.Match{
							{Key: "kubernetes.labels.app_oam_dev\\/component", Value: "hello-helidon-component"},
							{Key: "kubernetes.labels.app_oam_dev\\/name", Value: helloHelidon},
							{Key: "kubernetes.container_name", Value: "hello-helidon-container"}},
						[]pkg.Match{})
				}, longWaitTimeout, longPollingInterval).Should(BeTrue(), "Expected to find a recent log record")
			}
		})
	})

})

// isDeploymentLabelSelectorValuesMatched tests labelselector must exists into deployment
// also must have values into matchlabels & matchexpressions

func isDeploymentLabelSelectorValuesMatched() bool {
	// fetch labelselector from hello helidon deployment
	labelSelector, err := pkg.GetDeploymentLabelSelector(namespace, helloHelidonDeploymentName)
	if err != nil {
		return false
	}

	/*
		// Putting the exact value match on hold, reconciling during vz upgrade is wip
		// check labelselector matchlabels must have at least 1 pair of matchlabels arg
		if val, ok := labelSelector.MatchLabels["app"]; !ok || val != helloHelidon {
			return false
		}
		// check labelselector matchexpressions must not be empty
		if len(labelSelector.MatchExpressions) == 0 {
			return false
		}
	*/
	return labelSelector != nil
}

func helloHelidonPodsRunning() bool {
	result, err := pkg.PodsRunning(namespace, expectedPodsHelloHelidon)
	if err != nil {
		AbortSuite(fmt.Sprintf("One or more pods are not running in the namespace: %v, error: %v", namespace, err))
	}
	return result
}

func appEndpointAccessible(url string, hostname string) bool {
	req, err := retryablehttp.NewRequest("GET", url, nil)
	if err != nil {
		t.Logs.Errorf("Unexpected error while creating new request=%v", err)
		return false
	}

	kubeconfigPath, err := k8sutil.GetKubeConfigLocation()
	if err != nil {
		t.Logs.Errorf("Unexpected error while getting kubeconfig location=%v", err)
		return false
	}

	httpClient, err := pkg.GetVerrazzanoHTTPClient(kubeconfigPath)
	if err != nil {
		t.Logs.Errorf("Unexpected error while getting new httpClient=%v", err)
		return false
	}
	req.Host = hostname
	req.Close = true
	resp, err := httpClient.Do(req)
	if err != nil {
		t.Logs.Errorf("Unexpected error while making http request=%v", err)
		if resp != nil && resp.Body != nil {
			bodyRaw, err := io.ReadAll(resp.Body)
			if err != nil {
				t.Logs.Errorf("Unexpected error while marshallling error response=%v", err)
				return false
			}

			t.Logs.Errorf("Error Response=%v", string(bodyRaw))
			resp.Body.Close()
		}
		return false
	}

	bodyRaw, err := io.ReadAll(resp.Body)
	resp.Body.Close()
	if err != nil {
		t.Logs.Errorf("Unexpected error marshallling response=%v", err)
		return false
	}
	if resp.StatusCode != http.StatusOK {
		t.Logs.Errorf("Unexpected status code=%v", resp.StatusCode)
		return false
	}
	// HTTP Server headers should never be returned.
	for headerName, headerValues := range resp.Header {
		if strings.EqualFold(headerName, "Server") {
			t.Logs.Errorf("Unexpected Server header=%v", headerValues)
			return false
		}
	}
	bodyStr := string(bodyRaw)
	if !strings.Contains(bodyStr, "Hello World") {
		t.Logs.Errorf("Unexpected response body=%v", bodyStr)
		return false
	}
	return true
<<<<<<< HEAD
=======
}

func appMetricsExists() bool {
	return pkg.MetricsExist("base_jvm_uptime_seconds", "app", helloHelidon)
}

func appComponentMetricsExists() bool {
	return pkg.MetricsExist("vendor_requests_count_total", "app_oam_dev_name", helloHelidon)
}

func appConfigMetricsExists() bool {
	return pkg.MetricsExist("vendor_requests_count_total", "app_oam_dev_component", "hello-helidon-component")
}

func nodeExporterProcsRunning() bool {
	return pkg.MetricsExist("node_procs_running", "job", nodeExporterJobName)
}

func nodeExporterDiskIoNow() bool {
	return pkg.MetricsExist("node_disk_io_now", "job", nodeExporterJobName)
}

// isDeploymentSetUpdated returns
// replicas from examples/hello-helidon/hello-helidon-app-scaler-trait.yaml
// currently configured 2
func isDeploymentSetUpdated() bool {
	pods, err := pkg.ListPods(namespace, metav1.ListOptions{})
	if err != nil {
		t.Logs.Errorf("Unexpected error while listing the deployments error response=%v", err)
		return false
	}
	t.Logs.Info("current pod count...", len(pods.Items))
	if len(pods.Items) < 2 {
		return false
	} else {
		return true
	}
>>>>>>> c823ade4
}<|MERGE_RESOLUTION|>--- conflicted
+++ resolved
@@ -341,8 +341,6 @@
 		return false
 	}
 	return true
-<<<<<<< HEAD
-=======
 }
 
 func appMetricsExists() bool {
@@ -380,5 +378,4 @@
 	} else {
 		return true
 	}
->>>>>>> c823ade4
 }