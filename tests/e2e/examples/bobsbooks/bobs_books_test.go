// Copyright (c) 2021, 2022, Oracle and/or its affiliates.
// Licensed under the Universal Permissive License v 1.0 as shown at https://oss.oracle.com/licenses/upl.

package bobsbooks

import (
	"fmt"
	"github.com/verrazzano/verrazzano/pkg/test/framework"
	"github.com/verrazzano/verrazzano/pkg/test/framework/metrics"
	"time"

	. "github.com/onsi/ginkgo/v2"
	. "github.com/onsi/gomega"
	"github.com/verrazzano/verrazzano/pkg/k8sutil"
	"github.com/verrazzano/verrazzano/tests/e2e/pkg"
	v1 "k8s.io/api/core/v1"
	"k8s.io/apimachinery/pkg/api/errors"
)

const (
	shortWaitTimeout     = 10 * time.Minute
	shortPollingInterval = 10 * time.Second
	longWaitTimeout      = 20 * time.Minute
	longPollingInterval  = 20 * time.Second
)

var (
	t = framework.NewTestFramework("bobsbooks")
	generatedNamespace = pkg.GenerateNamespace("bobs-books")
)

var _ = BeforeSuite(func() {
	if !skipDeploy {
		start := time.Now()
		deployBobsBooksExample(namespace)
		metrics.Emit(t.Metrics.With("deployment_elapsed_time", time.Since(start).Milliseconds()))
	}

	pkg.Log(pkg.Info, "Bobs Books Application expected pods running check.")
	Eventually(func() bool {
		expectedPods := []string{
			"bobbys-front-end-adminserver",
			"bobs-bookstore-adminserver",
			"bobbys-coherence-0",
			"roberts-coherence-0",
			"roberts-coherence-1",
			"bobbys-helidon-stock-application",
			"robert-helidon",
			"mysql",
		}
		return pkg.PodsRunning(namespace, expectedPods)
	}, longWaitTimeout, longPollingInterval).Should(BeTrue(), "Bobs Books Application Failed to Deploy")
})

var failed = false
var _ = t.AfterEach(func() {
	failed = failed || CurrentSpecReport().Failed()
})

var _ = t.AfterSuite(func() {
	if failed {
		// bobbys frontend
		pkg.DumpContainerLogs(namespace, "bobbys-front-end-adminserver", "weblogic-server", "/scratch/logs/bobbys-front-end")
		pkg.DumpContainerLogs(namespace, "bobbys-front-end-managed-server1", "weblogic-server", "/scratch/logs/bobbys-front-end")
		// Bobs Bookstore
		pkg.DumpContainerLogs(namespace, "bobs-bookstore-adminserver", "weblogic-server", "/scratch/logs/bobs-orders-wls")
		pkg.DumpContainerLogs(namespace, "bobs-bookstore-managed-server1", "weblogic-server", "/scratch/logs/bobs-orders-wls")
		pkg.ExecuteClusterDumpWithEnvVarConfig()
	}
	if !skipUndeploy {
		undeployBobsBooksExample()
	}
})

func deployBobsBooksExample(namespace string) {
	pkg.Log(pkg.Info, "Deploy BobsBooks example")
	wlsUser := "weblogic"
	wlsPass := pkg.GetRequiredEnvVarOrFail("WEBLOGIC_PSW")
	dbPass := pkg.GetRequiredEnvVarOrFail("DATABASE_PSW")
	regServ := pkg.GetRequiredEnvVarOrFail("OCR_REPO")
	regUser := pkg.GetRequiredEnvVarOrFail("OCR_CREDS_USR")
	regPass := pkg.GetRequiredEnvVarOrFail("OCR_CREDS_PSW")

	start := time.Now()
	pkg.Log(pkg.Info, "Create namespace")
	Eventually(func() (*v1.Namespace, error) {
		nsLabels := map[string]string{
			"verrazzano-managed": "true",
			"istio-injection":    "enabled"}
		return pkg.CreateNamespace(namespace, nsLabels)
	}, shortWaitTimeout, shortPollingInterval).ShouldNot(BeNil())

	pkg.Log(pkg.Info, "Create Docker repository secret")
	Eventually(func() (*v1.Secret, error) {
		return pkg.CreateDockerSecret(namespace, "bobs-books-repo-credentials", regServ, regUser, regPass)
	}, shortWaitTimeout, shortPollingInterval).ShouldNot(BeNil())

	pkg.Log(pkg.Info, "Create Bobbys front end WebLogic credentials secret")
	Eventually(func() (*v1.Secret, error) {
		return pkg.CreateCredentialsSecret(namespace, "bobbys-front-end-weblogic-credentials", wlsUser, wlsPass, nil)
	}, shortWaitTimeout, shortPollingInterval).ShouldNot(BeNil())

	pkg.Log(pkg.Info, "Create Bobs Bookstore WebLogic credentials secret")
	Eventually(func() (*v1.Secret, error) {
		return pkg.CreateCredentialsSecret(namespace, "bobs-bookstore-weblogic-credentials", wlsUser, wlsPass, nil)
	}, shortWaitTimeout, shortPollingInterval).ShouldNot(BeNil())

	pkg.Log(pkg.Info, "Create database credentials secret")
	Eventually(func() (*v1.Secret, error) {
		m := map[string]string{"password": dbPass, "username": wlsUser, "url": "jdbc:mysql://mysql:3306/books"}
		return pkg.CreateCredentialsSecretFromMap(namespace, "mysql-credentials", m, nil)
	}, shortWaitTimeout, shortPollingInterval).ShouldNot(BeNil())

	// Note: creating the app config first to verify that default metrics traits are created properly if the app config exists before the components
	pkg.Log(pkg.Info, "Create application resources")
	Eventually(func() error {
		return pkg.CreateOrUpdateResourceFromFileInGeneratedNamespace("examples/bobs-books/bobs-books-app.yaml", namespace)
	}, shortWaitTimeout, shortPollingInterval).ShouldNot(HaveOccurred())

	pkg.Log(pkg.Info, "Create component resources")
	Eventually(func() error {
		return pkg.CreateOrUpdateResourceFromFileInGeneratedNamespace("examples/bobs-books/bobs-books-comp.yaml", namespace)
	}, shortWaitTimeout, shortPollingInterval, "Failed to create Bobs Books component resources").ShouldNot(HaveOccurred())
	metrics.Emit(t.Metrics.With("deployment_elapsed_time", time.Since(start).Milliseconds()))
}

func undeployBobsBooksExample() {
	pkg.Log(pkg.Info, "Undeploy BobsBooks example")
	pkg.Log(pkg.Info, "Delete application")
	start := time.Now()
	Eventually(func() error {
		return pkg.DeleteResourceFromFileInGeneratedNamespace("examples/bobs-books/bobs-books-app.yaml", namespace)
	}, shortWaitTimeout, shortPollingInterval).ShouldNot(HaveOccurred())

	pkg.Log(pkg.Info, "Delete components")
	Eventually(func() error {
		return pkg.DeleteResourceFromFileInGeneratedNamespace("examples/bobs-books/bobs-books-comp.yaml", namespace)
	}, shortWaitTimeout, shortPollingInterval).ShouldNot(HaveOccurred())

	pkg.Log(pkg.Info, "Delete namespace")
	Eventually(func() error {
		return pkg.DeleteNamespace(namespace)
	}, shortWaitTimeout, shortPollingInterval).ShouldNot(HaveOccurred())

	Eventually(func() bool {
		_, err := pkg.GetNamespace(namespace)
		return err != nil && errors.IsNotFound(err)
	}, shortWaitTimeout, shortPollingInterval).Should(BeTrue())
	metrics.Emit(t.Metrics.With("undeployment_elapsed_time", time.Since(start).Milliseconds()))
}

<<<<<<< HEAD
var _ = t.Describe("Bobs Books test", func() {
	t.It("application deployment.", func() {
		Eventually(func() bool {
			expectedPods := []string{
				"bobbys-front-end-adminserver",
				"bobs-bookstore-adminserver",
				"bobbys-coherence-0",
				"roberts-coherence-0",
				"roberts-coherence-1",
				"bobbys-helidon-stock-application",
				"robert-helidon",
				"mysql",
			}
			return pkg.PodsRunning("bobs-books", expectedPods)
		}, longWaitTimeout, longPollingInterval).Should(BeTrue(), "Bobs Books Application Failed to Deploy")
	})
=======
var _ = t.Describe("Bobs Books test", Label("f:app-lcm.oam",
	"f:app-lcm.helidon-workload",
	"f:app-lcm.weblogic-workload",
	"f:app-lcm.coherence-workload"), func() {
>>>>>>> 3c2781da

	var host = ""
	var err error
	// Get the host from the Istio gateway resource.
	// GIVEN the Istio gateway for the bobs-books namespace
	// WHEN GetHostnameFromGateway is called
	// THEN return the host name found in the gateway.
	t.It("Get host from gateway.", func() {
		start := time.Now()
		Eventually(func() (string, error) {
			host, err = k8sutil.GetHostnameFromGateway(namespace, "")
			return host, err
		}, shortWaitTimeout, shortPollingInterval).Should(Not(BeEmpty()))
		metrics.Emit(t.Metrics.With("get_host_name_elapsed_time", time.Since(start).Milliseconds()))
	})
	t.Context("Ingress.", func() {
		// Verify the application endpoint is working.
		// GIVEN the Bobs Books app is deployed
		// WHEN the roberts-books UI is accessed
		// THEN the expected returned page should contain an expected value.
		t.It("Verify roberts-books UI endpoint is working.", func() {
			Eventually(func() (*pkg.HTTPResponse, error) {
				url := fmt.Sprintf("https://%s", host)
				return pkg.GetWebPage(url, host)
			}, shortWaitTimeout, shortPollingInterval).Should(And(pkg.HasStatus(200), pkg.BodyContains("Robert's Books")))
		})
		// Verify the application endpoint is working.
		// GIVEN the Bobs Books app is deployed
		// WHEN the bobbys-books UI is accessed
		// THEN the expected returned page should contain an expected value.
		t.It("Verify bobbys-books UI endpoint is working.", func() {
			Eventually(func() (*pkg.HTTPResponse, error) {
				url := fmt.Sprintf("https://%s/bobbys-front-end/", host)
				return pkg.GetWebPage(url, host)
			}, longWaitTimeout, longPollingInterval).Should(And(pkg.HasStatus(200), pkg.BodyContains("Bobby's Books")))
		})
		// Verify the application endpoint is working even without trailing slash.
		// GIVEN the Bobs Books app is deployed
		// WHEN the bobbys-books UI is accessed
		// THEN the expected returned page should contain an expected value.
		t.It("Verify bobbys-books UI endpoint without trailing slash is working.", func() {
			Eventually(func() (*pkg.HTTPResponse, error) {
				url := fmt.Sprintf("https://%s/bobbys-front-end", host)
				return pkg.GetWebPage(url, host)
			}, longWaitTimeout, longPollingInterval).Should(And(pkg.HasStatus(200), pkg.BodyContains("Bobby's Books")))
		})
		// Verify the application endpoint is working.
		// GIVEN the Bobs Books app is deployed
		// WHEN the bobs-orders UI is accessed
		// THEN the expected returned page should contain an expected value.
		t.It("Verify bobs-orders UI endpoint for orders is working.", func() {
			Eventually(func() (*pkg.HTTPResponse, error) {
				url := fmt.Sprintf("https://%s/bobs-bookstore-order-manager/orders", host)
				return pkg.GetWebPage(url, host)
			}, longWaitTimeout, longPollingInterval).Should(And(pkg.HasStatus(200), pkg.BodyContains("Bob's Order Manager")))
		})
		t.It("Verify bobs-orders UI endpoint for books is working.", func() {
			Eventually(func() (*pkg.HTTPResponse, error) {
				url := fmt.Sprintf("https://%s/bobs-bookstore-order-manager/books", host)
				return pkg.GetWebPage(url, host)
			}, longWaitTimeout, longPollingInterval).Should(And(pkg.HasStatus(200), pkg.BodyContains("Bob's Order Manager")))
		})
	})
	t.Context("Metrics.", func() {
		// Verify application Prometheus scraped metrics
		// GIVEN a deployed Bob's Books application
		// WHEN the application configuration uses a default metrics trait
		// THEN confirm that metrics are being collected
		t.It("Retrieve application Prometheus scraped metrics", func() {
			pkg.Concurrently(
				func() {
					Eventually(func() bool {
						return pkg.MetricsExist("base_jvm_uptime_seconds", "app", "bobbys-helidon-stock-application")
					}, shortWaitTimeout, shortPollingInterval).Should(BeTrue())
				},
				func() {
					Eventually(func() bool {
						return pkg.MetricsExist("base_jvm_uptime_seconds", "app", "robert-helidon")
					}, shortWaitTimeout, shortPollingInterval).Should(BeTrue())
				},
				func() {
					Eventually(func() bool {
						return pkg.MetricsExist("vendor_requests_count_total", "app_oam_dev_component", "bobby-helidon")
					}, shortWaitTimeout, shortPollingInterval).Should(BeTrue())
				},
				func() {
					Eventually(func() bool {
						return pkg.MetricsExist("vendor_requests_count_total", "app_oam_dev_component", "robert-helidon")
					}, longWaitTimeout, longPollingInterval).Should(BeTrue())
				},
				func() {
					Eventually(func() bool {
						return pkg.MetricsExist("wls_jvm_process_cpu_load", "weblogic_domainName", "bobbys-front-end")
					}, longWaitTimeout, longPollingInterval).Should(BeTrue())
				},
				func() {
					Eventually(func() bool {
						return pkg.MetricsExist("wls_jvm_process_cpu_load", "weblogic_domainName", "bobs-bookstore")
					}, longWaitTimeout, longPollingInterval).Should(BeTrue())
				},
				func() {
					Eventually(func() bool {
						return pkg.MetricsExist("wls_scrape_mbeans_count_total", "weblogic_domainName", "bobbys-front-end")
					}, longWaitTimeout, longPollingInterval).Should(BeTrue())
				},
				func() {
					Eventually(func() bool {
						return pkg.MetricsExist("wls_scrape_mbeans_count_total", "weblogic_domainName", "bobs-bookstore")
					}, longWaitTimeout, longPollingInterval).Should(BeTrue())
				},
				func() {
					Eventually(func() bool {
						return pkg.MetricsExist("vendor:coherence_cluster_size", "coherenceCluster", "bobbys-coherence")
					}, longWaitTimeout, longPollingInterval).Should(BeTrue())
				},
				func() {
					Eventually(func() bool {
						return pkg.MetricsExist("vendor:coherence_cluster_size", "coherenceCluster", "roberts-coherence")
					}, shortWaitTimeout, shortPollingInterval).Should(BeTrue())
				},
			)
		})
		// Verify Istio Prometheus scraped metrics
		// GIVEN a deployed Bob's Books application
		// WHEN the application configuration is deployed
		// THEN confirm that Istio metrics are being collected
		t.It("Retrieve Istio Prometheus scraped metrics", func() {
			pkg.Concurrently(
				func() {
					Eventually(func() bool {
						return pkg.MetricsExist("istio_tcp_received_bytes_total", "destination_canonical_service", "bobbys-helidon-stock-application")
					}, shortWaitTimeout, shortPollingInterval).Should(BeTrue())
				},
				func() {
					Eventually(func() bool {
						return pkg.MetricsExist("istio_tcp_received_bytes_total", "destination_canonical_service", "robert-helidon")
					}, shortWaitTimeout, shortPollingInterval).Should(BeTrue())
				},
				func() {
					Eventually(func() bool {
						return pkg.MetricsExist("istio_tcp_received_bytes_total", "destination_canonical_service", "bobbys-front-end")
					}, shortWaitTimeout, shortPollingInterval).Should(BeTrue())
				},
				func() {
					Eventually(func() bool {
						return pkg.MetricsExist("istio_tcp_received_bytes_total", "destination_canonical_service", "bobs-orders-wls")
					}, longWaitTimeout, longPollingInterval).Should(BeTrue())
				},
				func() {
					Eventually(func() bool {
						return pkg.MetricsExist("envoy_cluster_http2_pending_send_bytes", "pod_name", "bobbys-front-end-adminserver")
					}, longWaitTimeout, longPollingInterval).Should(BeTrue())
				},
				func() {
					Eventually(func() bool {
						return pkg.MetricsExist("envoy_cluster_http2_pending_send_bytes", "pod_name", "bobs-bookstore-adminserver")
					}, shortWaitTimeout, shortPollingInterval).Should(BeTrue())
				},
			)
		})
	})
<<<<<<< HEAD
	t.Context("WebLogic logging.", func() {
		bobsIndexName := "verrazzano-application"
=======
	t.Context("WebLogic logging.", Label("f:observability.logging.es"), func() {
		bobsIndexName := "verrazzano-namespace-" + namespace
>>>>>>> 3c2781da
		// GIVEN a WebLogic application with logging enabled
		// WHEN the Elasticsearch index is retrieved
		// THEN verify that it is found
		t.It("Verify Elasticsearch index exists", func() {
			Eventually(func() bool {
				return pkg.LogIndexFound(".ds-verrazzano-application-000001")
			}, shortWaitTimeout, shortPollingInterval).Should(BeTrue(), "Expected to find log index "+bobsIndexName)
		})
		pkg.Concurrently(
			// GIVEN a WebLogic application with logging enabled
			// WHEN the log records are retrieved from the Elasticsearch index
			// THEN verify that a recent log record of bobbys-front-end-adminserver stdout is found
			func() {
				t.It("Verify recent bobbys-front-end-adminserver log record exists", func() {
					Eventually(func() bool {
						return pkg.LogRecordFound(bobsIndexName, time.Now().Add(-24*time.Hour), map[string]string{
							"kubernetes.labels.weblogic_domainUID":  "bobbys-front-end",
							"kubernetes.labels.weblogic_serverName": "AdminServer",
							"kubernetes.pod_name":                   "bobbys-front-end-adminserver",
							"kubernetes.container_name":             "weblogic-server",
						})
					}, shortWaitTimeout, shortPollingInterval).Should(BeTrue(), "Expected to find a recent log record")
				})
			},
			// GIVEN a WebLogic application with logging enabled
			// WHEN the log records are retrieved from the Elasticsearch index
			// THEN verify that a recent log record of bobbys-front-end-adminserver log file is found
			func() {
				t.It("Verify recent bobbys-front-end-adminserver log record exists", func() {
					Eventually(func() bool {
						return pkg.LogRecordFound(bobsIndexName, time.Now().Add(-24*time.Hour), map[string]string{
							"kubernetes.labels.weblogic_domainUID":  "bobbys-front-end",
							"kubernetes.labels.weblogic_serverName": "AdminServer",
							"kubernetes.pod_name":                   "bobbys-front-end-adminserver",
							"kubernetes.container_name":             "fluentd-stdout-sidecar",
						})
					}, shortWaitTimeout, shortPollingInterval).Should(BeTrue(), "Expected to find a recent log record")
				})
			},
			// GIVEN a WebLogic application with logging enabled
			// WHEN the log records are retrieved from the Elasticsearch index
			// THEN verify that a recent log record of bobbys-front-end-managed-server stdout is found
			func() {
				t.It("Verify recent bobbys-front-end-managed-server1 log record exists", func() {
					Eventually(func() bool {
						return pkg.LogRecordFound(bobsIndexName, time.Now().Add(-24*time.Hour), map[string]string{
							"kubernetes.labels.weblogic_domainUID":  "bobbys-front-end",
							"kubernetes.labels.weblogic_serverName": "managed-server1",
							"kubernetes.pod_name":                   "bobbys-front-end-managed-server1",
							"kubernetes.container_name":             "weblogic-server",
						})
					}, shortWaitTimeout, shortPollingInterval).Should(BeTrue(), "Expected to find a recent log record")
				})
			},

			// GIVEN a WebLogic application with logging enabled
			// WHEN the log records are retrieved from the Elasticsearch index
			// THEN verify that a recent pattern-matched log record of bobbys-front-end-adminserver stdout is found
			func() {
				t.It("Verify recent pattern-matched AdminServer log record exists", func() {
					Eventually(func() bool {
						return pkg.FindLog(bobsIndexName,
							[]pkg.Match{
								{Key: "kubernetes.container_name.keyword", Value: "fluentd-stdout-sidecar"},
								{Key: "subSystem.keyword", Value: "WorkManager"},
								{Key: "serverName.keyword", Value: "bobbys-front-end-adminserver"},
								{Key: "serverName2.keyword", Value: "AdminServer"},
								{Key: "message", Value: "standby threads"}},
							[]pkg.Match{})
					}, longWaitTimeout, longPollingInterval).Should(BeTrue(), "Expected to find a recent log record")
				})
			},
			// GIVEN a WebLogic application with logging enabled
			// WHEN the log records are retrieved from the Elasticsearch index
			// THEN verify that a recent pattern-matched log record of bobbys-front-end-adminserver stdout is found
			func() {
				t.It("Verify recent pattern-matched AdminServer log record exists", func() {
					Eventually(func() bool {
						return pkg.FindLog(bobsIndexName,
							[]pkg.Match{
								{Key: "kubernetes.container_name.keyword", Value: "fluentd-stdout-sidecar"},
								{Key: "subSystem", Value: "WorkManager"},
								{Key: "serverName", Value: "bobbys-front-end-adminserver"},
								{Key: "serverName2", Value: "AdminServer"},
								{Key: "message", Value: "Self-tuning"}},
							[]pkg.Match{})
					}, longWaitTimeout, longPollingInterval).Should(BeTrue(), "Expected to find a recent log record")
				})
			},
			// GIVEN a WebLogic application with logging enabled
			// WHEN the log records are retrieved from the Elasticsearch index
			// THEN verify that a recent log record of bobbys-front-end-managed-server log file is found
			func() {
				t.It("Verify recent bobbys-front-end-managed-server1 log record exists", func() {
					Eventually(func() bool {
						return pkg.FindLog(bobsIndexName,
							[]pkg.Match{
								{Key: "kubernetes.container_name.keyword", Value: "fluentd-stdout-sidecar"},
								{Key: "kubernetes.labels.weblogic_domainUID", Value: "bobbys-front-end"},
								{Key: "kubernetes.labels.weblogic_serverName", Value: "managed-server1"},
								{Key: "messageID", Value: "BEA-"},         //matches BEA-*
								{Key: "message", Value: "Tunneling Ping"}, //"Tunneling Ping" in last line
								{Key: "serverName", Value: "bobbys-front-end-managed-server1"},
								{Key: "subSystem.keyword", Value: "RJVM"}},
							[]pkg.Match{})
					}, longWaitTimeout, longPollingInterval).Should(BeTrue(), "Expected to find a recent log record")
				})
			},
			// GIVEN a WebLogic application with logging enabled
			// WHEN the log records are retrieved from the Elasticsearch index
			// THEN verify that a recent pattern-matched log record of bobbys-front-end-managed-server stdout is found
			func() {
				t.It("Verify recent pattern-matched managed-server log record exists", func() {
					Eventually(func() bool {
						return pkg.FindLog(bobsIndexName,
							[]pkg.Match{
								{Key: "kubernetes.container_name.keyword", Value: "fluentd-stdout-sidecar"},
								{Key: "subSystem.keyword", Value: "WorkManager"},
								{Key: "serverName.keyword", Value: "bobbys-front-end-managed-server1"},
								{Key: "serverName2.keyword", Value: "managed-server1"},
								{Key: "message", Value: "standby threads"}},
							[]pkg.Match{})
					}, longWaitTimeout, longPollingInterval).Should(BeTrue(), "Expected to find a recent log record")
				})
			},
			// GIVEN a WebLogic application with logging enabled
			// WHEN the log records are retrieved from the Elasticsearch index
			// THEN verify that a recent pattern-matched log record of bobbys-front-end-managed-server stdout is found
			func() {
				t.It("Verify recent pattern-matched managed-server log record exists", func() {
					Eventually(func() bool {
						return pkg.FindLog(bobsIndexName,
							[]pkg.Match{
								{Key: "kubernetes.container_name.keyword", Value: "fluentd-stdout-sidecar"},
								{Key: "subSystem", Value: "WorkManager"},
								{Key: "serverName", Value: "bobbys-front-end-managed-server1"},
								{Key: "serverName2", Value: "managed-server1"},
								{Key: "message", Value: "Self-tuning"}},
							[]pkg.Match{})
					}, longWaitTimeout, longPollingInterval).Should(BeTrue(), "Expected to find a recent log record")
				})
			},
		)
		// GIVEN a WebLogic application with logging enabled
		// WHEN the log records are retrieved from the Elasticsearch index
		// THEN verify that no 'pattern not matched' log record of fluentd-stdout-sidecar is found
		t.It("Verify recent 'pattern not matched' log records do not exist", func() {
			Expect(pkg.NoLog(bobsIndexName,
				[]pkg.Match{
					{Key: "kubernetes.container_name.keyword", Value: "fluentd-stdout-sidecar"},
					{Key: "message", Value: "pattern not matched"}},
				[]pkg.Match{})).To(BeTrue())
		})
		pkg.Concurrently(
			// GIVEN a WebLogic application with logging enabled
			// WHEN the log records are retrieved from the Elasticsearch index
			// THEN verify that a recent log record of bobs-bookstore-adminserver stdout is found
			func() {
				t.It("Verify recent bobs-bookstore-adminserver log record exists", func() {
					Eventually(func() bool {
						return pkg.LogRecordFound(bobsIndexName, time.Now().Add(-24*time.Hour), map[string]string{
							"kubernetes.labels.weblogic_domainUID":  "bobs-bookstore",
							"kubernetes.labels.weblogic_serverName": "AdminServer",
							"kubernetes.pod_name":                   "bobs-bookstore-adminserver",
							"kubernetes.container_name":             "weblogic-server",
						})
					}, shortWaitTimeout, shortPollingInterval).Should(BeTrue(), "Expected to find a recent log record")
				})
			},
			// GIVEN a WebLogic application with logging enabled
			// WHEN the log records are retrieved from the Elasticsearch index
			// THEN verify that a recent log record of bobs-bookstore-adminserver log file is found
			func() {
				t.It("Verify recent bobs-bookstore-adminserver log record exists", func() {
					Eventually(func() bool {
						return pkg.LogRecordFound(bobsIndexName, time.Now().Add(-24*time.Hour), map[string]string{
							"kubernetes.labels.weblogic_domainUID":  "bobs-bookstore",
							"kubernetes.labels.weblogic_serverName": "AdminServer",
							"kubernetes.pod_name":                   "bobs-bookstore-adminserver",
							"kubernetes.container_name":             "fluentd-stdout-sidecar",
						})
					}, shortWaitTimeout, shortPollingInterval).Should(BeTrue(), "Expected to find a recent log record")
				})
			},
			// GIVEN a WebLogic application with logging enabled
			// WHEN the log records are retrieved from the Elasticsearch index
			// THEN verify that a recent log record of bobs-bookstore-managed-server stdout is found
			func() {
				t.It("Verify recent bobs-bookstore-managed-server1 log record exists", func() {
					Eventually(func() bool {
						return pkg.LogRecordFound(bobsIndexName, time.Now().Add(-24*time.Hour), map[string]string{
							"kubernetes.labels.weblogic_domainUID":  "bobs-bookstore",
							"kubernetes.labels.weblogic_serverName": "managed-server1",
							"kubernetes.pod_name":                   "bobs-bookstore-managed-server1",
							"kubernetes.container_name":             "weblogic-server",
						})
					}, shortWaitTimeout, shortPollingInterval).Should(BeTrue(), "Expected to find a recent log record")
				})
			},
			// GIVEN a WebLogic application with logging enabled
			// WHEN the log records are retrieved from the Elasticsearch index
			// THEN verify that a recent log record of bobs-bookstore-managed-server log file is found
			func() {
				t.It("Verify recent bobs-bookstore-managed-server1 log record exists", func() {
					Eventually(func() bool {
						return pkg.FindLog(bobsIndexName,
							[]pkg.Match{
								{Key: "kubernetes.container_name.keyword", Value: "fluentd-stdout-sidecar"},
								{Key: "kubernetes.labels.weblogic_domainUID", Value: "bobs-bookstore"},
								{Key: "kubernetes.labels.weblogic_serverName", Value: "managed-server1"},
								{Key: "messageID", Value: "BEA-"},                //matches BEA-*
								{Key: "message", Value: "Admin Traffic Enabled"}, //"Admin Traffic Enabled" in last line
								{Key: "serverName", Value: "bobs-bookstore-managed-server1"},
								{Key: "subSystem.keyword", Value: "RJVM"}},
							[]pkg.Match{})
					}, longWaitTimeout, longPollingInterval).Should(BeTrue(), "Expected to find a recent log record")
				})
			},
		)
	})
<<<<<<< HEAD
	t.Context("Coherence logging.", func() {
		indexName := "verrazzano-application"
=======
	t.Context("Coherence logging.", Label("f:observability.logging.es"), func() {
		indexName := "verrazzano-namespace-" + namespace
>>>>>>> 3c2781da
		// GIVEN a Coherence application with logging enabled
		// WHEN the Elasticsearch index is retrieved
		// THEN verify that it is found
		t.It("Verify Elasticsearch index exists", func() {
			Eventually(func() bool {
				return pkg.LogIndexFound(".ds-verrazzano-application-000001")
			}, shortWaitTimeout, shortPollingInterval).Should(BeTrue(), "Expected to find log index "+indexName)
		})
		pkg.Concurrently(
			// GIVEN a Coherence application with logging enabled
			// WHEN the log records are retrieved from the Elasticsearch index
			// THEN verify that a recent log record of roberts-coherence-0 stdout is found
			func() {
				t.It("Verify recent roberts-coherence-0 log record exists", func() {
					Eventually(func() bool {
						return pkg.LogRecordFound(indexName, time.Now().Add(-24*time.Hour), map[string]string{
							"kubernetes.labels.coherenceCluster":                "roberts-coherence",
							"kubernetes.labels.app_oam_dev\\/component.keyword": "robert-coh",
							"kubernetes.pod_name":                               "roberts-coherence-0",
							"kubernetes.container_name.keyword":                 "coherence",
						})
					}, shortWaitTimeout, shortPollingInterval).Should(BeTrue(), "Expected to find a recent log record")
				})
			},
			// GIVEN a Coherence application with logging enabled
			// WHEN the log records are retrieved from the Elasticsearch index
			// THEN verify that a recent log record of roberts-coherence-0 log file is found
			func() {
				t.It("Verify recent roberts-coherence-0 log record exists", func() {
					Eventually(func() bool {
						return pkg.FindLog(indexName,
							[]pkg.Match{
								{Key: "kubernetes.labels.app_oam_dev/component", Value: "robert-coh"},
								{Key: "kubernetes.labels.coherenceCluster", Value: "roberts-coherence"},
								{Key: "kubernetes.pod_name", Value: "roberts-coherence-0"},
								{Key: "product", Value: "Oracle Coherence"},
								{Key: "kubernetes.container_name", Value: "fluentd-stdout-sidecar"}},
							[]pkg.Match{ //MustNot
								{Key: "kubernetes.container_name", Value: "coherence"}})
					}, 5*time.Minute, 10*time.Second).Should(BeTrue(), "Expected to find a systemd log record")
				})
			},
			// GIVEN a Coherence application with logging enabled
			// WHEN the log records are retrieved from the Elasticsearch index
			// THEN verify that a recent log record of roberts-coherence-1 stdout is found
			func() {
				t.It("Verify recent roberts-coherence-1 log record exists", func() {
					Eventually(func() bool {
						return pkg.FindLog(indexName,
							[]pkg.Match{
								{Key: "kubernetes.labels.coherenceCluster", Value: "roberts-coherence"},
								{Key: "kubernetes.pod_name", Value: "roberts-coherence-1"},
								{Key: "kubernetes.container_name.keyword", Value: "coherence"}},
							[]pkg.Match{ //MustNot
								{Key: "kubernetes.container_name", Value: "fluentd-stdout-sidecar"},
							})
					}, 5*time.Minute, 10*time.Second).Should(BeTrue(), "Expected to find a systemd log record")

				})
			},
			// GIVEN a Coherence application with logging enabled
			// WHEN the log records are retrieved from the Elasticsearch index
			// THEN verify that a recent log record of roberts-coherence-1 log file is found
			func() {
				t.It("Verify recent roberts-coherence-1 log record exists", func() {
					Eventually(func() bool {
						return pkg.FindLog(indexName,
							[]pkg.Match{
								{Key: "kubernetes.labels.coherenceCluster", Value: "roberts-coherence"},
								{Key: "kubernetes.pod_name", Value: "roberts-coherence-1"},
								{Key: "product", Value: "Oracle Coherence"},
								{Key: "kubernetes.container_name", Value: "fluentd-stdout-sidecar"}},
							[]pkg.Match{})
					}, 5*time.Minute, 10*time.Second).Should(BeTrue(), "Expected to find a systemd log record")
				})
			},
			// GIVEN a Coherence application with logging enabled
			// WHEN the log records are retrieved from the Elasticsearch index
			// THEN verify that a recent log record of bobbys-coherence log file is found
			func() {
				t.It("Verify recent roberts-coherence-1 log record exists", func() {
					Eventually(func() bool {
						return pkg.FindLog(indexName,
							[]pkg.Match{
								{Key: "kubernetes.labels.app_oam_dev/component", Value: "bobby-coh"},
								{Key: "kubernetes.labels.coherenceCluster", Value: "bobbys-coherence"},
								{Key: "coherence.cluster.name", Value: "bobbys-coherence"},
								{Key: "product", Value: "Oracle Coherence"},
								{Key: "kubernetes.container_name", Value: "fluentd-stdout-sidecar"}},
							[]pkg.Match{})
					}, 5*time.Minute, 10*time.Second).Should(BeTrue(), "Expected to find a systemd log record")
				})
			},
		)
	})
})<|MERGE_RESOLUTION|>--- conflicted
+++ resolved
@@ -25,7 +25,7 @@
 )
 
 var (
-	t = framework.NewTestFramework("bobsbooks")
+	t                  = framework.NewTestFramework("bobsbooks")
 	generatedNamespace = pkg.GenerateNamespace("bobs-books")
 )
 
@@ -149,29 +149,10 @@
 	metrics.Emit(t.Metrics.With("undeployment_elapsed_time", time.Since(start).Milliseconds()))
 }
 
-<<<<<<< HEAD
-var _ = t.Describe("Bobs Books test", func() {
-	t.It("application deployment.", func() {
-		Eventually(func() bool {
-			expectedPods := []string{
-				"bobbys-front-end-adminserver",
-				"bobs-bookstore-adminserver",
-				"bobbys-coherence-0",
-				"roberts-coherence-0",
-				"roberts-coherence-1",
-				"bobbys-helidon-stock-application",
-				"robert-helidon",
-				"mysql",
-			}
-			return pkg.PodsRunning("bobs-books", expectedPods)
-		}, longWaitTimeout, longPollingInterval).Should(BeTrue(), "Bobs Books Application Failed to Deploy")
-	})
-=======
 var _ = t.Describe("Bobs Books test", Label("f:app-lcm.oam",
 	"f:app-lcm.helidon-workload",
 	"f:app-lcm.weblogic-workload",
 	"f:app-lcm.coherence-workload"), func() {
->>>>>>> 3c2781da
 
 	var host = ""
 	var err error
@@ -333,13 +314,8 @@
 			)
 		})
 	})
-<<<<<<< HEAD
-	t.Context("WebLogic logging.", func() {
-		bobsIndexName := "verrazzano-application"
-=======
 	t.Context("WebLogic logging.", Label("f:observability.logging.es"), func() {
 		bobsIndexName := "verrazzano-namespace-" + namespace
->>>>>>> 3c2781da
 		// GIVEN a WebLogic application with logging enabled
 		// WHEN the Elasticsearch index is retrieved
 		// THEN verify that it is found
@@ -560,13 +536,8 @@
 			},
 		)
 	})
-<<<<<<< HEAD
-	t.Context("Coherence logging.", func() {
-		indexName := "verrazzano-application"
-=======
 	t.Context("Coherence logging.", Label("f:observability.logging.es"), func() {
 		indexName := "verrazzano-namespace-" + namespace
->>>>>>> 3c2781da
 		// GIVEN a Coherence application with logging enabled
 		// WHEN the Elasticsearch index is retrieved
 		// THEN verify that it is found
