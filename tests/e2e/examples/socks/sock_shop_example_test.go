--- conflicted
+++ resolved
@@ -1,10 +1,6 @@
 // Copyright (c) 2020, 2021, Oracle and/or its affiliates.
 // Licensed under the Universal Permissive License v 1.0 as shown at https://oss.oracle.com/licenses/upl.
 
-<<<<<<< HEAD
-//go:build unstable_test
-=======
->>>>>>> 414b1fb0
 // +build unstable_test
 
 package socks
