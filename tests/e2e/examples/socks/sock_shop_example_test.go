// Copyright (c) 2020, 2023, Oracle and/or its affiliates.
// Licensed under the Universal Permissive License v 1.0 as shown at https://oss.oracle.com/licenses/upl.

package socks

import (
	b64 "encoding/base64"
	"encoding/json"
	"fmt"
	"net/http"
	"os"
	"strconv"
	"time"

	. "github.com/onsi/ginkgo/v2"
	. "github.com/onsi/gomega"
	"github.com/verrazzano/verrazzano/pkg/k8s/resource"
	"github.com/verrazzano/verrazzano/pkg/k8sutil"
	"github.com/verrazzano/verrazzano/tests/e2e/pkg"
	dump "github.com/verrazzano/verrazzano/tests/e2e/pkg/test/clusterdump"
	"github.com/verrazzano/verrazzano/tests/e2e/pkg/test/framework"
	"github.com/verrazzano/verrazzano/tests/e2e/pkg/test/framework/metrics"
	v1 "k8s.io/api/core/v1"
	"k8s.io/apimachinery/pkg/api/errors"
)

const (
	shortWaitTimeout         = 7 * time.Minute
	shortPollingInterval     = 10 * time.Second
	waitTimeout              = 10 * time.Minute
	longWaitTimeout          = 20 * time.Minute
	pollingInterval          = 30 * time.Second
	imagePullWaitTimeout     = 40 * time.Minute
	imagePullPollingInterval = 30 * time.Second

	sockshopAppName = "sockshop-appconf"
	ingress         = "orders-ingress-rule"
	cartsService    = "carts"
	cartsCreds      = "carts-coh"
	operatorCreds   = "coherence-operator-config"

	sampleSpringMetric    = "http_server_requests_seconds_count"
	sampleMicronautMetric = "process_start_time_seconds"
	oamComponent          = "app_oam_dev_component"
)

var sockShop SockShop
var username, password string
var isMinVersion140 bool

var (
	t                  = framework.NewTestFramework("socks")
	generatedNamespace = pkg.GenerateNamespace("sockshop")
	clusterDump        = dump.NewClusterDumpWrapper(t, generatedNamespace)
	host               = ""
	metricsTest        pkg.MetricsTest
)

// creates the sockshop namespace and applies the components and application yaml
var beforeSuite = clusterDump.BeforeSuiteFunc(func() {
	username = "username" + strconv.FormatInt(time.Now().Unix(), 10)
	password = b64.StdEncoding.EncodeToString([]byte(time.Now().String()))
	sockShop = NewSockShop(username, password, pkg.Ingress())

	variant := getVariant()
	t.Logs.Infof("*** Socks shop test is running against variant: %s\n", variant)

	if !skipDeploy {
		start := time.Now()
		// deploy the application here
		Eventually(func() (*v1.Namespace, error) {
			return pkg.CreateNamespace(namespace, map[string]string{"verrazzano-managed": "true"})
		}, shortWaitTimeout, shortPollingInterval).ShouldNot(BeNil())

		Eventually(func() error {
			file, err := pkg.FindTestDataFile("examples/sock-shop/" + variant + "/sock-shop-comp.yaml")
			if err != nil {
				return err
			}
			return resource.CreateOrUpdateResourceFromFileInGeneratedNamespace(file, namespace)
		}, shortWaitTimeout, shortPollingInterval).ShouldNot(HaveOccurred())

		Eventually(func() error {
			file, err := pkg.FindTestDataFile("examples/sock-shop/" + variant + "/sock-shop-app.yaml")
			if err != nil {
				return err
			}
			return resource.CreateOrUpdateResourceFromFileInGeneratedNamespace(file, namespace)
		}, shortWaitTimeout, shortPollingInterval, "Failed to create Sock Shop application resource").ShouldNot(HaveOccurred())
		metrics.Emit(t.Metrics.With("deployment_elapsed_time", time.Since(start).Milliseconds()))
	}

	t.Logs.Info("Container image pull check")
	Eventually(func() bool {
		return pkg.ContainerImagePullWait(namespace, expectedPods)
	}, imagePullWaitTimeout, imagePullPollingInterval).Should(BeTrue())

	t.Logs.Info("Sock Shop Application: check expected pods are running")
	Eventually(func() bool {
		result, err := pkg.PodsRunning(namespace, expectedPods)
		if err != nil {
			AbortSuite(fmt.Sprintf("One or more pods are not running in the namespace: %v, error: %v", namespace, err))
		}
		return result
	}, longWaitTimeout, pollingInterval).Should(BeTrue(), "Sock Shop Application Failed to Deploy: Pods are not ready")

	t.Logs.Info("Sock Shop Application: check expected Service is running")
	Eventually(func() bool {
		result, err := pkg.DoesServiceExist(namespace, cartsService)
		if err != nil {
			AbortSuite(fmt.Sprintf("App Service %s is not running in the namespace: %v, error: %v", cartsService, namespace, err))
		}
		return result
	}, longWaitTimeout, pollingInterval).Should(BeTrue(), "Sock Shop Application Failed to Deploy: Service is not ready")

	t.Logs.Info("Sock Shop Application: check expected VirtualService is ready")
	Eventually(func() bool {
		result, err := pkg.DoesVirtualServiceExist(namespace, ingress)
		if err != nil {
			AbortSuite(fmt.Sprintf("App VirtualService %s is not running in the namespace: %v, error: %v", ingress, namespace, err))
		}
		return result
	}, shortWaitTimeout, pollingInterval).Should(BeTrue(), "Sock Shop Application Failed to Deploy: VirtualService is not ready")

	t.Logs.Info("Sock Shop Application: check expected Secrets exist")
	Eventually(func() bool {
		result, err := pkg.DoesSecretExist(namespace, cartsCreds)
		if err != nil {
			AbortSuite(fmt.Sprintf("App Secret %s does not exist in the namespace: %v, error: %v", cartsCreds, namespace, err))
		}
		return result
	}, shortWaitTimeout, pollingInterval).Should(BeTrue(), "Sock Shop Application Failed to Deploy: Secret does not exist")

	Eventually(func() bool {
		result, err := pkg.DoesSecretExist(namespace, operatorCreds)
		if err != nil {
			AbortSuite(fmt.Sprintf("App Secret %s does not exist in the namespace: %v, error: %v", operatorCreds, namespace, err))
		}
		return result
	}, shortWaitTimeout, pollingInterval).Should(BeTrue(), "Sock Shop Application Failed to Deploy: Secret does not exist")

	var err error
	// Get the host from the Istio gateway resource.
	start := time.Now()
	t.Logs.Info("Sock Shop Application: check expected Gateway is ready")
	Eventually(func() (string, error) {
		host, err = k8sutil.GetHostnameFromGateway(namespace, "")
		return host, err
	}, shortWaitTimeout, shortPollingInterval).Should(Not(BeEmpty()), "Sock Shop Application Failed to Deploy: Gateway is not ready")

	kubeconfig, err := k8sutil.GetKubeConfigLocation()
	if err != nil {
		AbortSuite(fmt.Sprintf("Failed to get the Kubeconfig location for the cluster: %v", err))
	}
	metricsTest, err = pkg.NewMetricsTest(kubeconfig, map[string]string{})
	if err != nil {
		AbortSuite(fmt.Sprintf("Failed to create the Metrics test object: %v", err))
	}

	metrics.Emit(t.Metrics.With("get_host_name_elapsed_time", time.Since(start).Milliseconds()))

	// checks that all pods are up and running
	Eventually(sockshopPodsRunning, longWaitTimeout, pollingInterval).Should(BeTrue())

	kubeconfigPath, err := k8sutil.GetKubeConfigLocation()
	if err != nil {
		Fail(fmt.Sprintf("Failed to get default kubeconfig path: %s", err.Error()))
	}
	isMinVersion140, err = pkg.IsVerrazzanoMinVersion("1.4.0", kubeconfigPath)
	if err != nil {
		Fail(err.Error())
	}
})

var _ = BeforeSuite(beforeSuite)

// the list of expected pods
var expectedPods = []string{
	"carts-coh-0",
	"catalog-coh-0",
	"orders-coh-0",
	"payment-coh-0",
	"shipping-coh-0",
	"users-coh-0"}

// user registration template
const registerTemp = `{
  "username":"%v",
  "password":"%v",
  "email":"foo@oracle.com",
  "firstName":"foo",
  "lastName":"coo"
}`

var _ = t.AfterEach(func() {})

var _ = t.Describe("Sock Shop test", Label("f:app-lcm.oam",
	"f:app-lcm.helidon-workload",
	"f:app-lcm.spring-workload",
	"f:app-lcm.coherence-workload"), func() {

	var hostname = ""
	var err error
	t.BeforeEach(func() {
		Eventually(func() (string, error) {
			hostname, err = k8sutil.GetHostnameFromGateway(namespace, "")
			return hostname, err
		}, waitTimeout, shortPollingInterval).Should(Not(BeEmpty()))
	})

	sockShop.SetHostHeader(hostname)

	t.It("SockShop application configuration exists", func() {
		Eventually(func() bool {
			appConfig, err := pkg.GetAppConfig(namespace, sockshopAppName)
			if err != nil {
				return false
			}
			return appConfig != nil
		}, waitTimeout, pollingInterval).Should(BeTrue(), "Failed to get the application configuration for Sockshop")
	})

	t.It("SockShop can be accessed and user can be registered", func() {
		Eventually(func() (bool, error) {
			return sockShop.RegisterUser(fmt.Sprintf(registerTemp, username, password), hostname)
		}, waitTimeout, pollingInterval).Should(BeTrue(), "Failed to register SockShop User")
	})

	t.It("SockShop can log in with default user", func() {
		kubeconfigPath, err := k8sutil.GetKubeConfigLocation()
		Expect(err).ShouldNot(HaveOccurred())
		Eventually(func() (*pkg.HTTPResponse, error) {
			url := fmt.Sprintf("https://%v/login", hostname)
			return pkg.GetWebPageWithBasicAuth(url, hostname, username, password, kubeconfigPath)
		}, waitTimeout, pollingInterval).Should(pkg.HasStatus(http.StatusOK))

	})

	t.It("SockShop can add item to cart", func() {
		// get the catalog
		var response *pkg.HTTPResponse
		Eventually(func() (*pkg.HTTPResponse, error) {
			var err error
			response, err = sockShop.GetCatalogItems(hostname)
			return response, err
		}, shortWaitTimeout, shortPollingInterval).Should(And(pkg.HasStatus(200), pkg.BodyContains("/catalogue/")))

		var catalogItems []CatalogItem
		json.Unmarshal(response.Body, &catalogItems)
		Expect(catalogItems).ShouldNot(BeEmpty(), "Catalog should not be empty")

		// add items to the cart from the catalog
		Eventually(func() (*pkg.HTTPResponse, error) {
			return sockShop.AddToCart(catalogItems[0], hostname)
		}, shortWaitTimeout, shortPollingInterval).Should(pkg.HasStatus(201))

		Eventually(func() (*pkg.HTTPResponse, error) {
			return sockShop.AddToCart(catalogItems[0], hostname)
		}, shortWaitTimeout, shortPollingInterval).Should(pkg.HasStatus(201))

		Eventually(func() (*pkg.HTTPResponse, error) {
			return sockShop.AddToCart(catalogItems[0], hostname)
		}, shortWaitTimeout, shortPollingInterval).Should(pkg.HasStatus(201))

		Eventually(func() (*pkg.HTTPResponse, error) {
			return sockShop.AddToCart(catalogItems[1], hostname)
		}, shortWaitTimeout, shortPollingInterval).Should(pkg.HasStatus(201))

		Eventually(func() (*pkg.HTTPResponse, error) {
			return sockShop.AddToCart(catalogItems[2], hostname)
		}, shortWaitTimeout, shortPollingInterval).Should(pkg.HasStatus(201))

		Eventually(func() (*pkg.HTTPResponse, error) {
			return sockShop.AddToCart(catalogItems[2], hostname)
		}, shortWaitTimeout, shortPollingInterval).Should(pkg.HasStatus(201))

		// get the cart
		Eventually(func() (*pkg.HTTPResponse, error) {
			var err error
			response, err = sockShop.GetCartItems(hostname)
			return response, err
		}, shortWaitTimeout, shortPollingInterval).Should(pkg.HasStatus(200))

		var cartItems []CartItem
		json.Unmarshal(response.Body, &cartItems)
		Expect(cartItems).ShouldNot(BeEmpty(), "Cart should not be empty")

		// make sure the right items and quantities are in the cart
		sockShop.CheckCart(cartItems, catalogItems[0], 3)
		sockShop.CheckCart(cartItems, catalogItems[1], 1)
		sockShop.CheckCart(cartItems, catalogItems[2], 2)
	})

	t.It("SockShop can delete all cart items", func() {
		var response *pkg.HTTPResponse
		// get the cart
		Eventually(func() (*pkg.HTTPResponse, error) {
			var err error
			response, err = sockShop.GetCartItems(hostname)
			return response, err
		}, shortWaitTimeout, shortPollingInterval).Should(pkg.HasStatus(200))

		var cartItems []CartItem
		json.Unmarshal(response.Body, &cartItems)
		Expect(cartItems).ShouldNot(BeEmpty(), "Cart should not be empty")

		// delete each item
		for _, item := range cartItems {
			Eventually(func() (*pkg.HTTPResponse, error) {
				return sockShop.DeleteCartItem(item, hostname)
			}, shortWaitTimeout, shortPollingInterval).Should(pkg.HasStatus(202))
		}

		// get the cart again - this time the cart should be empty
		Eventually(func() (*pkg.HTTPResponse, error) {
			var err error
			response, err = sockShop.GetCartItems(hostname)
			return response, err
		}, shortWaitTimeout, shortPollingInterval).Should(pkg.HasStatus(200))

		json.Unmarshal(response.Body, &cartItems)
		Expect(cartItems).Should(BeEmpty(), "Cart should be empty")
	})

	// INFO: Front-End will not allow for complete implementation of this test
	t.It("SockShop can change address", func() {
		var response *pkg.HTTPResponse
		Eventually(func() (*pkg.HTTPResponse, error) {
			var err error
			response, err = sockShop.ChangeAddress(username, hostname)
			return response, err
		}, shortWaitTimeout, shortPollingInterval).Should(pkg.HasStatus(200))

		sockShop.CheckAddress(response, username)
	})

	// INFO: Front-End will not allow for complete implementation of this test
	t.It("SockShop can change payment", func() {
		Eventually(func() (*pkg.HTTPResponse, error) {
			return sockShop.ChangePayment(hostname)
		}, shortWaitTimeout, shortPollingInterval).Should(pkg.HasStatus(200))
	})

	PIt("SockShop can retrieve orders", func() {
		//TODO
	})

	t.It("Verify '/catalogue' UI endpoint is working.", Label("f:mesh.ingress"), func() {
		Eventually(func() (*pkg.HTTPResponse, error) {
			url := fmt.Sprintf("https://%s/catalogue", hostname)
			return pkg.GetWebPage(url, hostname)
		}, shortWaitTimeout, shortPollingInterval).Should(And(pkg.HasStatus(http.StatusOK), pkg.BodyContains("For all those leg lovers out there.")))
	})

	// Verify all the scrape targets are healthy
	t.Context("Metrics", Label("f:observability.monitoring.prom"), func() {
		kubeconfigPath, err := k8sutil.GetKubeConfigLocation()
		if err != nil {
			Expect(err).To(BeNil(), fmt.Sprintf("Failed to get default kubeconfig path: %s", err.Error()))
		}
		if ok, _ := pkg.IsVerrazzanoMinVersion("1.4.0", kubeconfigPath); ok {
			t.It("Verify all scrape targets are healthy for the application", func() {
				Eventually(func() (bool, error) {
					var componentNames = []string{"carts", "catalog", "orders", "payment", "shipping", "users"}
					return pkg.ScrapeTargetsHealthy(pkg.GetScrapePools(namespace, "sockshop-appconf", componentNames, true))
				}, shortWaitTimeout, shortPollingInterval).Should(BeTrue())
			})
		}
	})
})

var _ = clusterDump.AfterEach(func() {})

// undeploys the application, components, and namespace
var afterSuite = clusterDump.AfterSuiteFunc(func() {
	if !skipUndeploy {
		start := time.Now()
		variant := getVariant()
		t.Logs.Info("Undeploy Sock Shop application")
		t.Logs.Info("Delete application")

		Eventually(func() error {
			file, err := pkg.FindTestDataFile("examples/sock-shop/" + variant + "/sock-shop-app.yaml")
			if err != nil {
				return err
			}
			return resource.DeleteResourceFromFileInGeneratedNamespace(file, namespace)
		}, shortWaitTimeout, shortPollingInterval).ShouldNot(HaveOccurred())

		t.Logs.Info("Delete components")
		Eventually(func() error {
			file, err := pkg.FindTestDataFile("examples/sock-shop/" + variant + "/sock-shop-comp.yaml")
			if err != nil {
				return err
			}
			return resource.DeleteResourceFromFileInGeneratedNamespace(file, namespace)
		}, shortWaitTimeout, shortPollingInterval).ShouldNot(HaveOccurred())

		t.Logs.Info("Wait for sockshop application to be deleted")
		Eventually(func() bool {
			_, err := pkg.GetAppConfig(namespace, sockshopAppName)
			if err != nil && errors.IsNotFound(err) {
				return true
			}
			if err != nil {
				t.Logs.Infof("Error getting sockshop appconfig: %v\n", err.Error())
				pkg.Log(pkg.Info, fmt.Sprintf("Error getting sockshop appconfig: %v\n", err.Error()))
			}
			return false
		}, shortWaitTimeout, shortPollingInterval).Should(BeTrue())

		t.Logs.Info("Delete namespace")
		Eventually(func() error {
			return pkg.DeleteNamespace(namespace)
		}, shortWaitTimeout, shortPollingInterval).ShouldNot(HaveOccurred())

		t.Logs.Info("Wait for namespace finalizer to be removed")
		Eventually(func() bool {
			return pkg.CheckNamespaceFinalizerRemoved(namespace)
		}, shortWaitTimeout, shortPollingInterval).Should(BeTrue())

		t.Logs.Info("Wait for sockshop namespace to be deleted")
		Eventually(func() bool {
			_, err := pkg.GetNamespace(namespace)
			if err != nil && errors.IsNotFound(err) {
				return true
			}
			if err != nil {
				t.Logs.Infof("Error getting sockshop namespace: %v\n", err.Error())
				pkg.Log(pkg.Info, fmt.Sprintf("Error getting sockshop namespace: %v\n", err.Error()))
			}
			return false
		}, longWaitTimeout, pollingInterval).Should(BeTrue())
		metrics.Emit(t.Metrics.With("undeployment_elapsed_time", time.Since(start).Milliseconds()))
	}
})

var _ = AfterSuite(afterSuite)

<<<<<<< HEAD
// sockshopPodsRunning checks whether the application pods are ready
func sockshopPodsRunning() bool {
	result, err := pkg.PodsRunning(namespace, expectedPods)
	if err != nil {
		AbortSuite(fmt.Sprintf("One or more pods are not running in the namespace: %v, error: %v", namespace, err))
	}
	return result
=======
// appMetricExists checks whether app related metrics are available
func appMetricExists() bool {
	return metricsTest.MetricsExist("base_jvm_uptime_seconds", map[string]string{"app": "carts-coh"})
}

func coherenceMetricExists() bool {
	return metricsTest.MetricsExist("vendor:coherence_service_messages_local", map[string]string{"role": "Orders"})
}

// appComponentMetricExists checks whether component related metrics are available
func appComponentMetricExists() bool {
	return metricsTest.MetricsExist("vendor_requests_count_total", map[string]string{"app_oam_dev_name": sockshopAppName})
}

// appConfigMetricExists checks whether config metrics are available
func appConfigMetricExists() bool {
	return metricsTest.MetricsExist("vendor_requests_count_total", map[string]string{"app_oam_dev_component": "orders"})
}

// springMetricExists checks whether sample Spring metrics is available for a given component
func springMetricExists(comp string) bool {
	return metricsTest.MetricsExist(sampleSpringMetric, map[string]string{oamComponent: comp})
}

// micronautMetricExists checks whether sample Micronaut metrics is available for a given component
func micronautMetricExists(comp string) bool {
	return metricsTest.MetricsExist(sampleMicronautMetric, map[string]string{oamComponent: comp})
>>>>>>> 87599ebd
}

// getVariant returns the variant of the sock shop application being tested
func getVariant() string {
	// read the variant from the environment - if not specified, default to "helidon"
	variant := os.Getenv("SOCKS_SHOP_VARIANT")
	if variant != "helidon" && variant != "micronaut" && variant != "spring" {
		variant = "helidon"
	}

	return variant
}<|MERGE_RESOLUTION|>--- conflicted
+++ resolved
@@ -437,7 +437,6 @@
 
 var _ = AfterSuite(afterSuite)
 
-<<<<<<< HEAD
 // sockshopPodsRunning checks whether the application pods are ready
 func sockshopPodsRunning() bool {
 	result, err := pkg.PodsRunning(namespace, expectedPods)
@@ -445,35 +444,6 @@
 		AbortSuite(fmt.Sprintf("One or more pods are not running in the namespace: %v, error: %v", namespace, err))
 	}
 	return result
-=======
-// appMetricExists checks whether app related metrics are available
-func appMetricExists() bool {
-	return metricsTest.MetricsExist("base_jvm_uptime_seconds", map[string]string{"app": "carts-coh"})
-}
-
-func coherenceMetricExists() bool {
-	return metricsTest.MetricsExist("vendor:coherence_service_messages_local", map[string]string{"role": "Orders"})
-}
-
-// appComponentMetricExists checks whether component related metrics are available
-func appComponentMetricExists() bool {
-	return metricsTest.MetricsExist("vendor_requests_count_total", map[string]string{"app_oam_dev_name": sockshopAppName})
-}
-
-// appConfigMetricExists checks whether config metrics are available
-func appConfigMetricExists() bool {
-	return metricsTest.MetricsExist("vendor_requests_count_total", map[string]string{"app_oam_dev_component": "orders"})
-}
-
-// springMetricExists checks whether sample Spring metrics is available for a given component
-func springMetricExists(comp string) bool {
-	return metricsTest.MetricsExist(sampleSpringMetric, map[string]string{oamComponent: comp})
-}
-
-// micronautMetricExists checks whether sample Micronaut metrics is available for a given component
-func micronautMetricExists(comp string) bool {
-	return metricsTest.MetricsExist(sampleMicronautMetric, map[string]string{oamComponent: comp})
->>>>>>> 87599ebd
 }
 
 // getVariant returns the variant of the sock shop application being tested
