// Copyright (c) 2020, 2022, Oracle and/or its affiliates.
// Licensed under the Universal Permissive License v 1.0 as shown at https://oss.oracle.com/licenses/upl.

package springboot

import (
	"fmt"
	"github.com/verrazzano/verrazzano/pkg/test/framework"
	"github.com/verrazzano/verrazzano/pkg/test/framework/metrics"
	"net/http"
	"time"

	. "github.com/onsi/ginkgo/v2"
	. "github.com/onsi/gomega"
	"github.com/verrazzano/verrazzano/pkg/k8sutil"
	"github.com/verrazzano/verrazzano/tests/e2e/pkg"
)

var expectedPodsSpringBootApp = []string{"springboot-workload"}
var pollingInterval = 30 * time.Second
var shortPollingInterval = 10 * time.Second
var shortWaitTimeout = 5 * time.Minute
var longWaitTimeout = 15 * time.Minute
var longPollingInterval = 20 * time.Second

var (
	t = framework.NewTestFramework("springboot")
	generatedNamespace = pkg.GenerateNamespace("springboot")
)

var _ = t.BeforeSuite(func() {
	if !skipDeploy {
		start := time.Now()
		pkg.DeploySpringBootApplication(namespace)
		metrics.Emit(t.Metrics.With("deployment_elapsed_time", time.Since(start).Milliseconds()))
	}

	// Verify springboot-workload pod is running
	// GIVEN springboot app is deployed
	// WHEN the component and appconfig are created
	// THEN the expected pod must be running in the test namespace
	Eventually(func() bool {
		return pkg.PodsRunning(namespace, expectedPodsSpringBootApp)
	}, longWaitTimeout, pollingInterval).Should(BeTrue())
})

var failed = false
var _ = t.AfterEach(func() {
	failed = failed || CurrentSpecReport().Failed()
})

var _ = t.AfterSuite(func() {
	if failed {
		pkg.ExecuteClusterDumpWithEnvVarConfig()
	}
	if !skipUndeploy {
		start := time.Now()
		pkg.UndeploySpringBootApplication(namespace)
		metrics.Emit(t.Metrics.With("undeployment_elapsed_time", time.Since(start).Milliseconds()))
	}
})

var _ = t.Describe("Spring Boot test", func() {
	// Verify springboot-workload pod is running
	// GIVEN springboot app is deployed
	// WHEN the component and appconfig are created
	// THEN the expected pod must be running in the test namespace
	t.Context("expected pods", func() {
		t.It("are running", func() {
			Eventually(func() bool {
				return pkg.PodsRunning(namespace, expectedPodsSpringBootApp)
			}, longWaitTimeout, pollingInterval).Should(BeTrue())
		})
	})

	var host = ""
	var err error
	// Get the host from the Istio gateway resource.
	// GIVEN the Istio gateway for the springboot namespace
	// WHEN GetHostnameFromGateway is called
	// THEN return the host name found in the gateway.
	t.It("Get host from gateway.", func() {
		Eventually(func() (string, error) {
			host, err = k8sutil.GetHostnameFromGateway(namespace, "")
			return host, err
		}, shortWaitTimeout, shortPollingInterval).Should(Not(BeEmpty()))
	})

	// Verify Spring Boot application is working
	// GIVEN springboot app is deployed
	// WHEN the component and appconfig with ingress trait are created
	// THEN the application endpoint must be accessible
	t.It("Verify welcome page of Spring Boot application is working.", func() {
		Eventually(func() (*pkg.HTTPResponse, error) {
			url := fmt.Sprintf("https://%s/", host)
			return pkg.GetWebPage(url, host)
		}, longWaitTimeout, longPollingInterval).Should(And(pkg.HasStatus(http.StatusOK), pkg.BodyContains("Greetings from Verrazzano Enterprise Container Platform")))
	})

	t.It("Verify Verrazzano facts endpoint is working.", func() {
		Eventually(func() (*pkg.HTTPResponse, error) {
			url := fmt.Sprintf("https://%s/facts", host)
			return pkg.GetWebPage(url, host)
		}, longWaitTimeout, longPollingInterval).Should(And(pkg.HasStatus(http.StatusOK), pkg.BodyNotEmpty()))
	})

<<<<<<< HEAD
	t.Context("for Logging.", func() {
		indexName := "verrazzano-application"
=======
	t.Context("for Logging.", Label("f:observability.logging.es"), func() {
		indexName := "verrazzano-namespace-" + namespace
>>>>>>> 3c2781da
		t.It("Verify Elasticsearch index exists", func() {
			Eventually(func() bool {
				return pkg.LogIndexFound(".ds-verrazzano-application-000001")
			}, longWaitTimeout, longPollingInterval).Should(BeTrue(), "Expected to find Elasticsearch index for Spring Boot application.")
		})
		t.It("Verify recent Elasticsearch log record exists", func() {
			Eventually(func() bool {
				return pkg.LogRecordFound(indexName, time.Now().Add(-24*time.Hour), map[string]string{
					"kubernetes.labels.app_oam_dev\\/component": "springboot-component",
					"kubernetes.container_name":                 "springboot-container",
				})
			}, longWaitTimeout, longPollingInterval).Should(BeTrue(), "Expected to find a recent log record.")
			Eventually(func() bool {
				return pkg.LogRecordFound(indexName, time.Now().Add(-24*time.Hour), map[string]string{
					"kubernetes.labels.app_oam_dev\\/component": "springboot-component",
					"kubernetes.labels.app_oam_dev\\/name":      "springboot-appconf",
					"kubernetes.container_name":                 "springboot-container",
				})
			}, longWaitTimeout, longPollingInterval).Should(BeTrue(), "Expected to find a recent log record.")
		})
	})

	t.Context("for metrics.", func() {
		t.It("Retrieve Prometheus scraped metrics for App Component", func() {
			Eventually(func() bool {
				return pkg.MetricsExist("http_server_requests_seconds_count", "app_oam_dev_name", "springboot-appconf")
			}, longWaitTimeout, longPollingInterval).Should(BeTrue(), "Expected to find Prometheus scraped metrics for App Component.")
		})
		t.It("Retrieve Prometheus scraped metrics for App Config", func() {
			Eventually(func() bool {
				return pkg.MetricsExist("tomcat_sessions_created_sessions_total", "app_oam_dev_component", "springboot-component")
			}, longWaitTimeout, longPollingInterval).Should(BeTrue(), "Expected to find Prometheus scraped metrics for App Config.")
		})
	})
})<|MERGE_RESOLUTION|>--- conflicted
+++ resolved
@@ -24,7 +24,7 @@
 var longPollingInterval = 20 * time.Second
 
 var (
-	t = framework.NewTestFramework("springboot")
+	t                  = framework.NewTestFramework("springboot")
 	generatedNamespace = pkg.GenerateNamespace("springboot")
 )
 
@@ -104,13 +104,8 @@
 		}, longWaitTimeout, longPollingInterval).Should(And(pkg.HasStatus(http.StatusOK), pkg.BodyNotEmpty()))
 	})
 
-<<<<<<< HEAD
-	t.Context("for Logging.", func() {
-		indexName := "verrazzano-application"
-=======
 	t.Context("for Logging.", Label("f:observability.logging.es"), func() {
 		indexName := "verrazzano-namespace-" + namespace
->>>>>>> 3c2781da
 		t.It("Verify Elasticsearch index exists", func() {
 			Eventually(func() bool {
 				return pkg.LogIndexFound(".ds-verrazzano-application-000001")
