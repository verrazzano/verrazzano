--- conflicted
+++ resolved
@@ -6,6 +6,7 @@
 import (
 	"fmt"
 	"time"
+	"os"
 
 	. "github.com/onsi/ginkgo/v2"
 	. "github.com/onsi/gomega"
@@ -17,11 +18,6 @@
 	"github.com/verrazzano/verrazzano/tests/e2e/pkg/test/framework/metrics"
 	v1 "k8s.io/api/core/v1"
 	"k8s.io/apimachinery/pkg/api/errors"
-<<<<<<< HEAD
-	"os"
-	"time"
-=======
->>>>>>> 37676ade
 )
 
 const (
@@ -31,23 +27,17 @@
 	shortWaitTimeout         = 5 * time.Minute
 	imagePullWaitTimeout     = 40 * time.Minute
 	imagePullPollingInterval = 30 * time.Second
-<<<<<<< HEAD
-	targetsVersion           = "1.4.0"
-=======
 
 	ingress        = "helidon-config-ingress-rule"
 	helidonService = "helidon-config-deployment"
->>>>>>> 37676ade
+	targetsVersion           = "1.4.0"
 )
 
 var (
 	t                  = framework.NewTestFramework("helidonconfig")
 	generatedNamespace = pkg.GenerateNamespace("helidon-config")
-<<<<<<< HEAD
 	kubeConfig         = os.Getenv("KUBECONFIG")
-=======
 	host               = ""
->>>>>>> 37676ade
 )
 var isMinVersion140 bool
 
