// Copyright (c) 2021, Oracle and/or its affiliates.
// Licensed under the Universal Permissive License v 1.0 as shown at https://oss.oracle.com/licenses/upl.

package istio

import (
<<<<<<< HEAD
	"fmt"
=======
	"os/exec"
	"strings"

>>>>>>> 2d71783b
	vzos "github.com/verrazzano/verrazzano/platform-operator/internal/os"

	"go.uber.org/zap"
<<<<<<< HEAD
	"os/exec"
	"strings"
=======
>>>>>>> 2d71783b
)

// cmdRunner needed for unit tests
var runner vzos.CmdRunner = vzos.DefaultRunner{}

// Upgrade function gets called from istio_component to perform istio upgrade
func Upgrade(log *zap.SugaredLogger, imageOverrideString string, overridesFiles ...string) (stdout []byte, stderr []byte, err error) {
	args := []string{"install", "-y"}

<<<<<<< HEAD
=======
	// Add override files to arg array
>>>>>>> 2d71783b
	for _, overridesFileName := range overridesFiles {
		args = append(args, "-f")
		args = append(args, overridesFileName)
	}

	// Add the image override strings
	if len(imageOverrideString) > 0 {
		segs := strings.Split(imageOverrideString, ",")
		for i := range segs {
			args = append(args, "--set")
			args = append(args, segs[i])
		}
	}

	// Perform istioctl call of type upgrade
	stdout, stderr, err = runIstioctl(log, args, "upgrade")
	if err != nil {
		return stdout, stderr, err
	}

	return stdout, stderr, nil
}

// Install does and Istio installation using or or more IstioOperator YAML files
func Install(log *zap.SugaredLogger, overrideStrings string, overridesFiles ...string) (stdout []byte, stderr []byte, err error) {
	args := []string{"install", "-y"}

	for _, overridesFileName := range overridesFiles {
		args = append(args, "-f")
		args = append(args, overridesFileName)
	}

	// Add the override strings
	if len(overrideStrings) > 0 {
		segs := strings.Split(overrideStrings, ",")
		for i, _ := range segs {
			args = append(args, "--set")
			args = append(args, segs[i])
		}

	}

	// Perform istioctl call of type upgrade
	stdout, stderr, err = runIstioctl(log, args, "install")
	if err != nil {
		return stdout, stderr, err
	}

	return stdout, stderr, nil
}

// runIstioctl will perform istioctl calls with specified arguments  for operations
// Note that operation name as of now does not affect the istioctl call (both upgrade and install call istioctl install)
// The operationName field is just used for visibility of operation in logging at the moment
func runIstioctl(log *zap.SugaredLogger, cmdArgs []string, operationName string) (stdout []byte, stderr []byte, err error) {
	cmd := exec.Command("istioctl", cmdArgs...)
	log.Infof("Running command: %s", cmd.String())

	stdout, stderr, err = runner.Run(cmd)
	if err != nil {
		fmt.Printf("HERE=============     %v", err)
		log.Errorf("istioctl %s failed: %s", operationName, stderr)
		return stdout, stderr, err
	}

	log.Infof("istioctl %s succeeded: %s", operationName, stdout)

	return stdout, stderr, nil
}

// SetCmdRunner sets the command runner as needed by unit tests
func SetCmdRunner(r vzos.CmdRunner) {
	runner = r
}

// SetDefaultRunner sets the command runner to default
func SetDefaultRunner() {
	runner = vzos.DefaultRunner{}
}<|MERGE_RESOLUTION|>--- conflicted
+++ resolved
@@ -4,21 +4,13 @@
 package istio
 
 import (
-<<<<<<< HEAD
 	"fmt"
-=======
 	"os/exec"
 	"strings"
 
->>>>>>> 2d71783b
 	vzos "github.com/verrazzano/verrazzano/platform-operator/internal/os"
 
 	"go.uber.org/zap"
-<<<<<<< HEAD
-	"os/exec"
-	"strings"
-=======
->>>>>>> 2d71783b
 )
 
 // cmdRunner needed for unit tests
@@ -28,10 +20,7 @@
 func Upgrade(log *zap.SugaredLogger, imageOverrideString string, overridesFiles ...string) (stdout []byte, stderr []byte, err error) {
 	args := []string{"install", "-y"}
 
-<<<<<<< HEAD
-=======
 	// Add override files to arg array
->>>>>>> 2d71783b
 	for _, overridesFileName := range overridesFiles {
 		args = append(args, "-f")
 		args = append(args, overridesFileName)
@@ -71,7 +60,6 @@
 			args = append(args, "--set")
 			args = append(args, segs[i])
 		}
-
 	}
 
 	// Perform istioctl call of type upgrade
