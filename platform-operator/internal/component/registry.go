--- conflicted
+++ resolved
@@ -49,19 +49,8 @@
 		},
 		Verrazzano{},
 		helmComponent{
-			releaseName:             "verrazzano-application-operator",
-			chartDir:                filepath.Join(vzChartsDir, "verrazzano-application-operator"),
-			chartNamespace:          "verrazzano-system",
-			ignoreNamespaceOverride: true,
-			valuesFile:              filepath.Join(overridesDir, "verrazzano-application-operator-values.yaml"),
-		},
-		helmComponent{
 			releaseName:             "coherence-operator",
-<<<<<<< HEAD
-			chartDir:                filepath.Join(thirdpartyDir, "coherence-operator"),
-=======
 			chartDir:                filepath.Join(thirdPartyChartsDir, "coherence-operator"),
->>>>>>> c4460b09
 			chartNamespace:          "verrazzano-system",
 			ignoreNamespaceOverride: true,
 			valuesFile:              filepath.Join(overridesDir, "coherence-values.yaml"),
@@ -75,10 +64,17 @@
 		},
 		helmComponent{
 			releaseName:             "oam-kubernetes-runtime",
-			chartDir:                filepath.Join(thirdpartyDir, "oam-kubernetes-runtime"),
+			chartDir:                filepath.Join(thirdPartyChartsDir, "oam-kubernetes-runtime"),
 			chartNamespace:          "verrazzano-system",
 			ignoreNamespaceOverride: true,
-			valuesFile:              filepath.Join(componentDir, "oam-kubernetes-runtime-values.yaml"),
+			valuesFile:              filepath.Join(overridesDir, "oam-kubernetes-runtime-values.yaml"),
+		},
+		helmComponent{
+			releaseName:             "verrazzano-application-operator",
+			chartDir:                filepath.Join(vzChartsDir, "verrazzano-application-operator"),
+			chartNamespace:          "verrazzano-system",
+			ignoreNamespaceOverride: true,
+			valuesFile:              filepath.Join(overridesDir, "verrazzano-application-operator-values.yaml"),
 		},
 		helmComponent{
 			releaseName:             "mysql",
