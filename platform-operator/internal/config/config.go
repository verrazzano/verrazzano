// Copyright (c) 2020, 2023, Oracle and/or its affiliates.
// Licensed under the Universal Permissive License v 1.0 as shown at https://oss.oracle.com/licenses/upl.

package config

import (
	"path/filepath"

	"github.com/verrazzano/verrazzano/pkg/nginxutil"

	"k8s.io/apimachinery/pkg/runtime/schema"

	"github.com/verrazzano/verrazzano/platform-operator/constants"
)

const (
<<<<<<< HEAD
	rootDir                         = "/verrazzano"
	platformDirSuffix               = "/platform-operator"
	profilesDirSuffix               = "/platform-operator/manifests/profiles"
	installDirSuffix                = "/platform-operator/scripts/install"
	thirdPartyDirSuffix             = "/platform-operator/thirdparty/charts"
	thirdPartyManifestsDirSuffix    = "/platform-operator/thirdparty/manifests"
	helmConfigDirSuffix             = "/platform-operator/helm_config"
	helmChartsDirSuffix             = "/platform-operator/helm_config/charts"
	helmVPOChartsDirSuffix          = "/platform-operator/helm_config/charts/verrazzano-platform-operator"
	helmVMOChartsDirSuffix          = "/platform-operator/helm_config/charts/verrazzano-monitoring-operator"
	helmAppOpChartsDirSuffix        = "/platform-operator/helm_config/charts/verrazzano-application-operator"
	helmClusterOpChartsDirSuffix    = "/platform-operator/helm_config/charts/verrazzano-cluster-operator"
	helmKialiChartsDirSuffix        = "/platform-operator/thirdparty/charts/kiali-server"
	helmPromOpChartsDirSuffix       = "/platform-operator/thirdparty/charts/prometheus-community/kube-prometheus-stack"
	helmOamChartsDirSuffix          = "/platform-operator/thirdparty/charts/oam-kubernetes-runtime"
	helmOpenSearchOpChartsDirSuffix = "/platform-operator/thirdparty/charts/opensearch-operator"
	helmOverridesDirSuffix          = "/platform-operator/helm_config/overrides"
=======
	rootDir                      = "/verrazzano"
	platformDirSuffix            = "/platform-operator"
	profilesDirSuffix            = "/platform-operator/manifests/profiles"
	installDirSuffix             = "/platform-operator/scripts/install"
	thirdPartyDirSuffix          = "/platform-operator/thirdparty/charts"
	thirdPartyManifestsDirSuffix = "/platform-operator/thirdparty/manifests"
	helmConfigDirSuffix          = "/platform-operator/helm_config"
	helmChartsDirSuffix          = "/platform-operator/helm_config/charts"
	helmVPOChartsDirSuffix       = "/platform-operator/helm_config/charts/verrazzano-platform-operator"
	helmVMOChartsDirSuffix       = "/platform-operator/helm_config/charts/verrazzano-monitoring-operator"
	helmAppOpChartsDirSuffix     = "/platform-operator/helm_config/charts/verrazzano-application-operator"
	helmClusterOpChartsDirSuffix = "/platform-operator/helm_config/charts/verrazzano-cluster-operator"
	helmKialiChartsDirSuffix     = "/platform-operator/thirdparty/charts/kiali-server"
	helmPromOpChartsDirSuffix    = "/platform-operator/thirdparty/charts/prometheus-community/kube-prometheus-stack"
	helmOamChartsDirSuffix       = "/platform-operator/thirdparty/charts/oam-kubernetes-runtime"
	helmOverridesDirSuffix       = "/platform-operator/helm_config/overrides"
	integrationChartsDirSuffix   = "/platform-operator/experimental/manifests/integration-charts"
	catalogDirSuffix             = "/platform-operator/experimental/catalog"
>>>>>>> 7e54944b
)

const defaultBomFilename = "verrazzano-bom.json"
const defaultCatalogFilename = "catalog.yaml"

// Global override for the default BOM file path
var bomFilePathOverride string

// TestHelmConfigDir is needed for unit tests
var TestHelmConfigDir string

// TestProfilesDir is needed for unit tests
var TestProfilesDir string

// TestIntegrationChartsDis is needed for unit tests
var TestIntegrationChartsDis string

// TestCatalogDir  is needed for unit tests
var TestCatalogDir string

// TestThirdPartyManifestDir is needed for unit tests
var TestThirdPartyManifestDir string

// OperatorConfig specifies the Verrazzano Platform Operator Config
type OperatorConfig struct {

	// The CertDir directory containing tls.crt and tls.key
	CertDir string

	// MetricsAddr is the address the metric endpoint binds to
	MetricsAddr string

	// LeaderElectionEnabled  enables/disables ensuring that there is only one active controller manager
	LeaderElectionEnabled bool

	// VersionCheckEnabled enables/disables version checking for upgrade.
	VersionCheckEnabled bool

	// RunWebhooks Runs the webhooks instead of the operator instead of the operator reconciler
	RunWebhooks bool

	// RunWebhookInit Runs the webhook init path instead of the operator reconciler
	RunWebhookInit bool

	// ResourceRequirementsValidation toggles the suppression of resource requirement validation webhook
	// default-value: false, disabling the validation
	ResourceRequirementsValidation bool

	// WebhookValidationEnabled enables/disables webhook validation without removing the webhook itself
	WebhookValidationEnabled bool

	// VerrazzanoRootDir is the root Verrazzano directory in the image
	VerrazzanoRootDir string

	// HealthCheckPeriodSeconds period for health check background task in seconds; a value of 0 disables health checks
	HealthCheckPeriodSeconds int64

	// MySQLCheckPeriodSeconds period for MySQL check background task in seconds; a value of 0 disables MySQL checks
	MySQLCheckPeriodSeconds int64

	// NamespacePeriodSeconds period to watch Namespaces in seconds; a value of 0 disables Namespace watcher
	NamespacePeriodSeconds int64

	// MySQLRepairTimeoutSeconds is the amount of time the MySQL check background thread will allow to transpire between
	// detecting a possible condition to repair, and initiating the repair logic.
	MySQLRepairTimeoutSeconds int64

	// DryRun Run installs in a dry-run mode
	DryRun bool

	// Module Itegration feature flag toggles the VPO to use the new Verrazzano controllers with modules
	ModuleIntegration bool
}

// The singleton instance of the operator config
var instance = OperatorConfig{
	CertDir:                        "/etc/webhook/certs",
	MetricsAddr:                    ":8080",
	LeaderElectionEnabled:          false,
	VersionCheckEnabled:            true,
	RunWebhookInit:                 false,
	RunWebhooks:                    false,
	ResourceRequirementsValidation: false,
	WebhookValidationEnabled:       true,
	VerrazzanoRootDir:              rootDir,
	HealthCheckPeriodSeconds:       60,
	MySQLCheckPeriodSeconds:        60,
	NamespacePeriodSeconds:         60,
	MySQLRepairTimeoutSeconds:      120,
	ModuleIntegration:              false,
}

// Set saves the operator config.  This should only be called at operator startup and during unit tests
func Set(config OperatorConfig) {
	instance = config
}

// Get returns the singleton instance of the operator config
func Get() OperatorConfig {
	return instance
}

// GetHelmConfigDir returns the helm config dir
func GetHelmConfigDir() string {
	if TestHelmConfigDir != "" {
		return TestHelmConfigDir
	}
	return filepath.Join(instance.VerrazzanoRootDir, helmConfigDirSuffix)
}

// GetHelmChartsDir returns the helm charts dir
func GetHelmChartsDir() string {
	if TestHelmConfigDir != "" {
		return filepath.Join(TestHelmConfigDir, "/charts")
	}
	return filepath.Join(instance.VerrazzanoRootDir, helmChartsDirSuffix)
}

// GetHelmVPOChartsDir returns the verrazzano-platform-operator helm charts dir
func GetHelmVPOChartsDir() string {
	if TestHelmConfigDir != "" {
		return filepath.Join(TestHelmConfigDir, "/charts/verrazzano-platform-operator")
	}
	return filepath.Join(instance.VerrazzanoRootDir, helmVPOChartsDirSuffix)
}

// GetHelmVMOChartsDir returns the verrazzano-monitoring-operator helm charts dir
func GetHelmVMOChartsDir() string {
	if TestHelmConfigDir != "" {
		return filepath.Join(TestHelmConfigDir, "/charts/verrazzano-monitoring-operator")
	}
	return filepath.Join(instance.VerrazzanoRootDir, helmVMOChartsDirSuffix)
}

// GetHelmAppOpChartsDir returns the Verrazzano Application Operator helm charts dir
func GetHelmAppOpChartsDir() string {
	if TestHelmConfigDir != "" {
		return filepath.Join(TestHelmConfigDir, "/charts/verrazzano-application-operator")
	}
	return filepath.Join(instance.VerrazzanoRootDir, helmAppOpChartsDirSuffix)
}

// GetHelmClusterOpChartsDir returns the Verrazzano Cluster Operator helm charts dir
func GetHelmClusterOpChartsDir() string {
	if TestHelmConfigDir != "" {
		return filepath.Join(TestHelmConfigDir, "/charts/verrazzano-cluster-operator")
	}
	return filepath.Join(instance.VerrazzanoRootDir, helmClusterOpChartsDirSuffix)
}

// GetHelmPromOpChartsDir returns the Prometheus Operator helm charts dir
func GetHelmPromOpChartsDir() string {
	if TestHelmConfigDir != "" {
		return filepath.Join(TestHelmConfigDir, "/charts/prometheus-community/kube-prometheus-stack")
	}
	return filepath.Join(instance.VerrazzanoRootDir, helmPromOpChartsDirSuffix)
}

func GetHelmOpenSearchOpChartsDir() string {
	if TestHelmConfigDir != "" {
		return filepath.Join(TestHelmConfigDir, "/charts/opensearch-operator")
	}
	return filepath.Join(instance.VerrazzanoRootDir, helmOpenSearchOpChartsDirSuffix)
}

// GetHelmKialiChartsDir returns the Kiali helm charts dir
func GetHelmKialiChartsDir() string {
	if TestHelmConfigDir != "" {
		return filepath.Join(TestHelmConfigDir, "/charts/kiali-server")
	}
	return filepath.Join(instance.VerrazzanoRootDir, helmKialiChartsDirSuffix)
}

// GetHelmOamChartsDir returns the oam-kubernetes-runtime helm charts dir
func GetHelmOamChartsDir() string {
	if TestHelmConfigDir != "" {
		return filepath.Join(TestHelmConfigDir, "/charts/oam-kubernetes-runtime")
	}
	return filepath.Join(instance.VerrazzanoRootDir, helmOamChartsDirSuffix)
}

// GetHelmOverridesDir returns the helm overrides dir
func GetHelmOverridesDir() string {
	if TestHelmConfigDir != "" {
		return filepath.Join(TestHelmConfigDir, "/overrides")
	}
	return filepath.Join(instance.VerrazzanoRootDir, helmOverridesDirSuffix)
}

// GetInstallDir returns the install dir
func GetInstallDir() string {
	return filepath.Join(instance.VerrazzanoRootDir, installDirSuffix)
}

// GetPlatformDir returns the platform dir
func GetPlatformDir() string {
	return filepath.Join(instance.VerrazzanoRootDir, platformDirSuffix)
}

// GetThirdPartyDir returns the thirdparty dir
func GetThirdPartyDir() string {
	return filepath.Join(instance.VerrazzanoRootDir, thirdPartyDirSuffix)
}

func GetThirdPartyManifestsDir() string {
	if TestThirdPartyManifestDir != "" {
		return TestThirdPartyManifestDir
	}
	return filepath.Join(instance.VerrazzanoRootDir, thirdPartyManifestsDirSuffix)
}

// GetProfilesDir returns the profiles dir
func GetProfilesDir() string {
	if TestProfilesDir != "" {
		return TestProfilesDir
	}
	return filepath.Join(instance.VerrazzanoRootDir, profilesDirSuffix)
}

// GetIntegrationChartsDir returns the integration charts dir
func GetIntegrationChartsDir() string {
	if TestIntegrationChartsDis != "" {
		return TestIntegrationChartsDis
	}
	return filepath.Join(instance.VerrazzanoRootDir, integrationChartsDirSuffix)
}

// GetCatalogPath gets the module catalog path
func GetCatalogPath() string {
	if TestCatalogDir != "" {
		return filepath.Join(TestCatalogDir, defaultCatalogFilename)
	}
	return filepath.Join(instance.VerrazzanoRootDir, catalogDirSuffix, defaultCatalogFilename)
}

// GetProfile returns API profiles dir
func GetProfile(groupVersion schema.GroupVersion, profile string) string {
	return filepath.Join(GetProfilesDir()+"/"+groupVersion.Version, profile+".yaml")
}

// SetDefaultBomFilePath Sets the global default location for the BOM file
func SetDefaultBomFilePath(p string) {
	bomFilePathOverride = p
}

// GetDefaultBOMFilePath returns BOM file path for the platform operator
func GetDefaultBOMFilePath() string {
	if bomFilePathOverride != "" {
		return bomFilePathOverride
	}
	return filepath.Join(GetPlatformDir(), defaultBomFilename)
}

func GetInjectedSystemNamespaces() []string {
	return []string{constants.VerrazzanoSystemNamespace, constants.VerrazzanoMonitoringNamespace, nginxutil.IngressNGINXNamespace(), constants.KeycloakNamespace}
}

func GetNoInjectionComponents() []string {
	return []string{"coherence-operator", "oam-kubernetes-runtime", "verrazzano-application-operator", "verrazzano-cluster-operator"}
}<|MERGE_RESOLUTION|>--- conflicted
+++ resolved
@@ -14,25 +14,6 @@
 )
 
 const (
-<<<<<<< HEAD
-	rootDir                         = "/verrazzano"
-	platformDirSuffix               = "/platform-operator"
-	profilesDirSuffix               = "/platform-operator/manifests/profiles"
-	installDirSuffix                = "/platform-operator/scripts/install"
-	thirdPartyDirSuffix             = "/platform-operator/thirdparty/charts"
-	thirdPartyManifestsDirSuffix    = "/platform-operator/thirdparty/manifests"
-	helmConfigDirSuffix             = "/platform-operator/helm_config"
-	helmChartsDirSuffix             = "/platform-operator/helm_config/charts"
-	helmVPOChartsDirSuffix          = "/platform-operator/helm_config/charts/verrazzano-platform-operator"
-	helmVMOChartsDirSuffix          = "/platform-operator/helm_config/charts/verrazzano-monitoring-operator"
-	helmAppOpChartsDirSuffix        = "/platform-operator/helm_config/charts/verrazzano-application-operator"
-	helmClusterOpChartsDirSuffix    = "/platform-operator/helm_config/charts/verrazzano-cluster-operator"
-	helmKialiChartsDirSuffix        = "/platform-operator/thirdparty/charts/kiali-server"
-	helmPromOpChartsDirSuffix       = "/platform-operator/thirdparty/charts/prometheus-community/kube-prometheus-stack"
-	helmOamChartsDirSuffix          = "/platform-operator/thirdparty/charts/oam-kubernetes-runtime"
-	helmOpenSearchOpChartsDirSuffix = "/platform-operator/thirdparty/charts/opensearch-operator"
-	helmOverridesDirSuffix          = "/platform-operator/helm_config/overrides"
-=======
 	rootDir                      = "/verrazzano"
 	platformDirSuffix            = "/platform-operator"
 	profilesDirSuffix            = "/platform-operator/manifests/profiles"
@@ -48,10 +29,10 @@
 	helmKialiChartsDirSuffix     = "/platform-operator/thirdparty/charts/kiali-server"
 	helmPromOpChartsDirSuffix    = "/platform-operator/thirdparty/charts/prometheus-community/kube-prometheus-stack"
 	helmOamChartsDirSuffix       = "/platform-operator/thirdparty/charts/oam-kubernetes-runtime"
+	helmOpenSearchOpChartsDirSuffix = "/platform-operator/thirdparty/charts/opensearch-operator"
 	helmOverridesDirSuffix       = "/platform-operator/helm_config/overrides"
 	integrationChartsDirSuffix   = "/platform-operator/experimental/manifests/integration-charts"
 	catalogDirSuffix             = "/platform-operator/experimental/catalog"
->>>>>>> 7e54944b
 )
 
 const defaultBomFilename = "verrazzano-bom.json"
