// Copyright (c) 2021, Oracle and/or its affiliates.
// Licensed under the Universal Permissive License v 1.0 as shown at https://oss.oracle.com/licenses/upl.

package vzinstance

import (
	"context"
	"fmt"
	"testing"

	"github.com/golang/mock/gomock"
	"github.com/verrazzano/verrazzano/platform-operator/apis/verrazzano/v1alpha1"
	"github.com/verrazzano/verrazzano/platform-operator/constants"
	"github.com/verrazzano/verrazzano/platform-operator/mocks"
	extv1beta1 "k8s.io/api/extensions/v1beta1"
	metav1 "k8s.io/apimachinery/pkg/apis/meta/v1"

	"github.com/stretchr/testify/assert"
)

// TestGetInstanceInfo tests the GetInstanceInfo method
// GIVEN a request to GetInstanceInfo
// WHEN all system ingresses are present
// THEN the an instance info struct is returned with the expected URLs
func TestGetInstanceInfo(t *testing.T) {
	asserts := assert.New(t)
	mocker := gomock.NewController(t)
	mock := mocks.NewMockClient(mocker)
	mockStatus := mocks.NewMockStatusWriter(mocker)
	asserts.NotNil(mockStatus)

	const dnsDomain = "myenv.testverrazzano.com"

	const keycloakURL = "keycloak." + dnsDomain
	const esURL = "elasticsearch." + dnsDomain
	const promURL = "prometheus." + dnsDomain
	const grafanaURL = "grafana." + dnsDomain
	const kibanaURL = "kibana." + dnsDomain
	const rancherURL = "rancher." + dnsDomain
	const consoleURL = "verrazzano." + dnsDomain
	const apiURL = "api." + dnsDomain

	// Expect a call to get the verrazzano resource.
	mock.EXPECT().
		List(gomock.Any(), gomock.Not(gomock.Nil())).
		DoAndReturn(func(ctx context.Context, ingressList *extv1beta1.IngressList) error {
			ingressList.Items = []extv1beta1.Ingress{
				{
					ObjectMeta: metav1.ObjectMeta{Namespace: "cattle-system", Name: "rancher"},
					Spec: extv1beta1.IngressSpec{
						Rules: []extv1beta1.IngressRule{
							{Host: rancherURL},
						},
					},
				},
				{
					ObjectMeta: metav1.ObjectMeta{Namespace: "keycloak", Name: "keycloak"},
					Spec: extv1beta1.IngressSpec{
						Rules: []extv1beta1.IngressRule{
							{Host: keycloakURL},
						},
					},
				},
				{
					ObjectMeta: metav1.ObjectMeta{Namespace: systemNamespace, Name: "vmi-system-es-ingest"},
					Spec: extv1beta1.IngressSpec{
						Rules: []extv1beta1.IngressRule{
							{Host: esURL},
						},
					},
				},
				{
					ObjectMeta: metav1.ObjectMeta{Namespace: systemNamespace, Name: "vmi-system-prometheus"},
					Spec: extv1beta1.IngressSpec{
						Rules: []extv1beta1.IngressRule{
							{Host: promURL},
						},
					},
				},
				{
					ObjectMeta: metav1.ObjectMeta{Namespace: systemNamespace, Name: "vmi-system-grafana"},
					Spec: extv1beta1.IngressSpec{
						Rules: []extv1beta1.IngressRule{
							{Host: grafanaURL},
						},
					},
				},
				{
					ObjectMeta: metav1.ObjectMeta{Namespace: systemNamespace, Name: "vmi-system-kibana"},
					Spec: extv1beta1.IngressSpec{
						Rules: []extv1beta1.IngressRule{
							{Host: kibanaURL},
						},
					},
				},
				{
					ObjectMeta: metav1.ObjectMeta{Namespace: systemNamespace, Name: constants.VzConsoleIngress},
					Spec: extv1beta1.IngressSpec{
						Rules: []extv1beta1.IngressRule{
							{Host: consoleURL},
						},
					},
				},
			}
			return nil
		})

<<<<<<< HEAD
	enabled := true
=======
>>>>>>> 4195600e
	vz := &v1alpha1.Verrazzano{
		Spec: v1alpha1.VerrazzanoSpec{
			Components: v1alpha1.ComponentSpec{
				Console: &v1alpha1.ConsoleComponent{
					MonitoringComponent: v1alpha1.MonitoringComponent{
<<<<<<< HEAD
						Enabled: &enabled,
=======
						Enabled: true,
>>>>>>> 4195600e
					},
				},
			},
		},
	}

	instanceInfo := GetInstanceInfo(mock, vz)
	mocker.Finish()
	assert.NotNil(t, instanceInfo)
	assert.Equal(t, "https://"+consoleURL, *instanceInfo.ConsoleURL)
	assert.Equal(t, "https://"+rancherURL, *instanceInfo.RancherURL)
	assert.Equal(t, "https://"+keycloakURL, *instanceInfo.KeyCloakURL)
	assert.Equal(t, "https://"+esURL, *instanceInfo.ElasticURL)
	assert.Equal(t, "https://"+grafanaURL, *instanceInfo.GrafanaURL)
	assert.Equal(t, "https://"+kibanaURL, *instanceInfo.KibanaURL)
	assert.Equal(t, "https://"+promURL, *instanceInfo.PrometheusURL)
}

// TestGetInstanceInfoManagedCluster tests GetInstanceInfo method
// GIVEN a request to GetInstanceInfo
// WHEN all some system ingresses are missing (e.g., Managed Cluster configuration)
// THEN the an instance info struct is returned with the expected URLs, and nil where ingresses are missing
func TestGetInstanceInfoManagedCluster(t *testing.T) {
	asserts := assert.New(t)
	mocker := gomock.NewController(t)
	mock := mocks.NewMockClient(mocker)
	mockStatus := mocks.NewMockStatusWriter(mocker)
	asserts.NotNil(mockStatus)

	const dnsDomain = "myenv.testverrazzano.com"

	const keycloakURL = "keycloak." + dnsDomain
	const promURL = "prometheus." + dnsDomain
	const rancherURL = "rancher." + dnsDomain
	const consoleURL = "verrazzano." + dnsDomain
	const apiURL = "api." + dnsDomain

	// Expect a call to get the verrazzano resource.
	mock.EXPECT().
		List(gomock.Any(), gomock.Not(gomock.Nil())).
		DoAndReturn(func(ctx context.Context, ingressList *extv1beta1.IngressList) error {
			ingressList.Items = []extv1beta1.Ingress{
				{
					ObjectMeta: metav1.ObjectMeta{Namespace: "cattle-system", Name: "rancher"},
					Spec: extv1beta1.IngressSpec{
						Rules: []extv1beta1.IngressRule{
							{Host: rancherURL},
						},
					},
				},
				{
					ObjectMeta: metav1.ObjectMeta{Namespace: "keycloak", Name: "keycloak"},
					Spec: extv1beta1.IngressSpec{
						Rules: []extv1beta1.IngressRule{
							{Host: keycloakURL},
						},
					},
				},
				{
					ObjectMeta: metav1.ObjectMeta{Namespace: systemNamespace, Name: "vmi-system-prometheus"},
					Spec: extv1beta1.IngressSpec{
						Rules: []extv1beta1.IngressRule{
							{Host: promURL},
						},
					},
				},
				{
					ObjectMeta: metav1.ObjectMeta{Namespace: systemNamespace, Name: constants.VzConsoleIngress},
					Spec: extv1beta1.IngressSpec{
						Rules: []extv1beta1.IngressRule{
							{Host: consoleURL},
						},
					},
				},
			}
			return nil
		})

	instanceInfo := GetInstanceInfo(mock, &v1alpha1.Verrazzano{})
	mocker.Finish()
	assert.NotNil(t, instanceInfo)
	assert.Equal(t, "https://"+consoleURL, *instanceInfo.ConsoleURL)
	assert.Equal(t, "https://"+rancherURL, *instanceInfo.RancherURL)
	assert.Equal(t, "https://"+keycloakURL, *instanceInfo.KeyCloakURL)
	assert.Nil(t, instanceInfo.ElasticURL)
	assert.Nil(t, instanceInfo.GrafanaURL)
	assert.Nil(t, instanceInfo.KibanaURL)
	assert.Equal(t, "https://"+promURL, *instanceInfo.PrometheusURL)
}

// TestGetInstanceInfoManagedCluster tests GetInstanceInfo method
// GIVEN a request to GetInstanceInfo
// WHEN an error is returned when listing the ingress resources
// THEN nil is returned
func TestGetInstanceInfoGetError(t *testing.T) {
	asserts := assert.New(t)
	mocker := gomock.NewController(t)
	mock := mocks.NewMockClient(mocker)
	mockStatus := mocks.NewMockStatusWriter(mocker)
	asserts.NotNil(mockStatus)

	// Expect a call to get the verrazzano resource.
	mock.EXPECT().
		List(gomock.Any(), gomock.Not(gomock.Nil())).
		DoAndReturn(func(ctx context.Context, ingressList *extv1beta1.IngressList) error {
			return fmt.Errorf("Test error")
		})

	info := GetInstanceInfo(mock, &v1alpha1.Verrazzano{})
	mocker.Finish()
	assert.Nil(t, info)
}

// TestGetInstanceInfoNoIngresses tests GetInstanceInfo method
// GIVEN a request to GetInstanceInfo
// WHEN all system ingresses are missing
// THEN the an instance info struct is returned with the expected URLs, and nil where ingresses are missing
func TestGetInstanceInfoNoIngresses(t *testing.T) {
	asserts := assert.New(t)
	mocker := gomock.NewController(t)
	mock := mocks.NewMockClient(mocker)
	mockStatus := mocks.NewMockStatusWriter(mocker)
	asserts.NotNil(mockStatus)

	// Expect a call to get the verrazzano resource.
	mock.EXPECT().
		List(gomock.Any(), gomock.Not(gomock.Nil())).
		DoAndReturn(func(ctx context.Context, ingressList *extv1beta1.IngressList) error {
			ingressList.Items = []extv1beta1.Ingress{}
			return nil
		})

<<<<<<< HEAD
	enabled := false
=======
>>>>>>> 4195600e
	vz := &v1alpha1.Verrazzano{
		Spec: v1alpha1.VerrazzanoSpec{
			Components: v1alpha1.ComponentSpec{
				Console: &v1alpha1.ConsoleComponent{
					MonitoringComponent: v1alpha1.MonitoringComponent{
<<<<<<< HEAD
						Enabled: &enabled,
=======
						Enabled: false,
>>>>>>> 4195600e
					},
				},
			},
		},
	}

	instanceInfo := GetInstanceInfo(mock, vz)
	mocker.Finish()
	assert.Nil(t, instanceInfo)
}<|MERGE_RESOLUTION|>--- conflicted
+++ resolved
@@ -38,7 +38,6 @@
 	const kibanaURL = "kibana." + dnsDomain
 	const rancherURL = "rancher." + dnsDomain
 	const consoleURL = "verrazzano." + dnsDomain
-	const apiURL = "api." + dnsDomain
 
 	// Expect a call to get the verrazzano resource.
 	mock.EXPECT().
@@ -105,20 +104,13 @@
 			return nil
 		})
 
-<<<<<<< HEAD
 	enabled := true
-=======
->>>>>>> 4195600e
 	vz := &v1alpha1.Verrazzano{
 		Spec: v1alpha1.VerrazzanoSpec{
 			Components: v1alpha1.ComponentSpec{
 				Console: &v1alpha1.ConsoleComponent{
 					MonitoringComponent: v1alpha1.MonitoringComponent{
-<<<<<<< HEAD
 						Enabled: &enabled,
-=======
-						Enabled: true,
->>>>>>> 4195600e
 					},
 				},
 			},
@@ -154,7 +146,6 @@
 	const promURL = "prometheus." + dnsDomain
 	const rancherURL = "rancher." + dnsDomain
 	const consoleURL = "verrazzano." + dnsDomain
-	const apiURL = "api." + dnsDomain
 
 	// Expect a call to get the verrazzano resource.
 	mock.EXPECT().
@@ -224,7 +215,7 @@
 	mock.EXPECT().
 		List(gomock.Any(), gomock.Not(gomock.Nil())).
 		DoAndReturn(func(ctx context.Context, ingressList *extv1beta1.IngressList) error {
-			return fmt.Errorf("Test error")
+			return fmt.Errorf("test error")
 		})
 
 	info := GetInstanceInfo(mock, &v1alpha1.Verrazzano{})
@@ -251,20 +242,13 @@
 			return nil
 		})
 
-<<<<<<< HEAD
 	enabled := false
-=======
->>>>>>> 4195600e
 	vz := &v1alpha1.Verrazzano{
 		Spec: v1alpha1.VerrazzanoSpec{
 			Components: v1alpha1.ComponentSpec{
 				Console: &v1alpha1.ConsoleComponent{
 					MonitoringComponent: v1alpha1.MonitoringComponent{
-<<<<<<< HEAD
 						Enabled: &enabled,
-=======
-						Enabled: false,
->>>>>>> 4195600e
 					},
 				},
 			},
