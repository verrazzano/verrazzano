// Copyright (c) 2020, 2021, Oracle and/or its affiliates.
// Licensed under the Universal Permissive License v 1.0 as shown at https://oss.oracle.com/licenses/upl.

package helm

import (
	"errors"
	"fmt"
	"os/exec"
	"testing"

	"go.uber.org/zap"

	"github.com/stretchr/testify/assert"
)

const ns = "my_namespace"
const chartdir = "my_charts"
const release = "my_release"
const missingRelease = "no_release"

// upgradeRunner is used to test Helm upgrade without actually running an OS exec command
type upgradeRunner struct {
	t *testing.T

	expectedArgs []string
}

// getValuesRunner is used to test Helm get values without actually running an OS exec command
type getValuesRunner struct {
	t *testing.T
}

// badRunner is used to test Helm errors without actually running an OS exec command
type badRunner struct {
	t *testing.T
}

// foundRunner is used to test helm status command
type foundRunner struct {
	t *testing.T
}

// genericTestRunner is used to run generic OS commands with expected results
type genericTestRunner struct {
	stdOut []byte
	stdErr []byte
	err    error
}

// Run genericTestRunner executor
func (r genericTestRunner) Run(cmd *exec.Cmd) (stdout []byte, stderr []byte, err error) {
	return r.stdOut, r.stdErr, r.err
}

// TestGetValues tests the Helm get values command
// GIVEN a set of upgrade parameters
//  WHEN I call Upgrade
//  THEN the Helm upgrade returns success and the cmd object has correct values
func TestGetValues(t *testing.T) {
	assert := assert.New(t)
	SetCmdRunner(getValuesRunner{t: t})
	defer SetDefaultRunner()

	stdout, err := GetValues(zap.S(), release, ns)
	assert.NoError(err, "GetValues returned an error")
	assert.NotZero(stdout, "GetValues stdout should not be empty")
}

// TestUpgrade tests the Helm upgrade command
// GIVEN a set of upgrade parameters
//  WHEN I call Upgrade
//  THEN the Helm upgrade returns success and the cmd object has correct values
func TestUpgrade(t *testing.T) {
	var overrides HelmOverrides
	overrides.FileOverrides = []string{"my-override.yaml"}
	assert := assert.New(t)
	SetCmdRunner(upgradeRunner{
		t: t,
		expectedArgs: []string{
			"--namespace",
			"my_namespace",
			"--install",
			"-f",
			"my-override.yaml",
		},
	})
	defer SetDefaultRunner()

	stdout, stderr, err := Upgrade(zap.S(), release, ns, chartdir, false, false, overrides)
	assert.NoError(err, "Upgrade returned an error")
	assert.Len(stderr, 0, "Upgrade stderr should be empty")
	assert.NotZero(stdout, "Upgrade stdout should not be empty")
}

// TestUpgradeCustomFileOverrides tests the Helm upgrade command
// GIVEN a set of upgrade parameters with additional file overrides
//  WHEN I call Upgrade
//  THEN the Helm upgrade returns success and the cmd object has correct values
func TestUpgradeCustomFileOverrides(t *testing.T) {
	overrides := HelmOverrides{}
	overrides.FileOverrides = []string{"my-override.yaml", "custom-override.yaml"}
	assert := assert.New(t)
	SetCmdRunner(upgradeRunner{
		t: t,
		expectedArgs: []string{
			"--namespace",
			"my_namespace",
			"--install",
			"-f",
			"my-override.yaml",
			"-f",
			"custom-override.yaml",
		},
	})
	defer SetDefaultRunner()

<<<<<<< HEAD
	stdout, stderr, err := Upgrade(zap.S(), release, ns, chartdir, false, false, "", "", overrideYaml)
=======
	stdout, stderr, err := Upgrade(zap.S(), release, ns, chartdir, false, false, overrides)
>>>>>>> f7d57927
	assert.NoError(err, "Upgrade returned an error")
	assert.Len(stderr, 0, "Upgrade stderr should be empty")
	assert.NotZero(stdout, "Upgrade stdout should not be empty")
}

// TestUpgradeFail tests the Helm upgrade command failure condition
// GIVEN a set of upgrade parameters and a fake runner that fails
//  WHEN I call Upgrade
//  THEN the Helm upgrade returns an error
func TestUpgradeFail(t *testing.T) {
	var overrides HelmOverrides
	assert := assert.New(t)
	SetCmdRunner(badRunner{t: t})
	defer SetDefaultRunner()

<<<<<<< HEAD
	stdout, stderr, err := Upgrade(zap.S(), release, ns, "", false, false, "", "", "")
=======
	stdout, stderr, err := Upgrade(zap.S(), release, ns, "", false, false, overrides)
>>>>>>> f7d57927
	assert.Error(err, "Upgrade should have returned an error")
	assert.Len(stdout, 0, "Upgrade stdout should be empty")
	assert.NotZero(stderr, "Upgrade stderr should not be empty")
}

// TestUninstall tests the Helm Uninstall fn
// GIVEN a call to Uninstall
//  WHEN the command executes successfully
//  THEN the function returns no error
func TestUninstall(t *testing.T) {
	stdout := []byte{}
	stdErr := []byte{}

	SetCmdRunner(genericTestRunner{
		stdOut: stdout,
		stdErr: stdErr,
		err:    nil,
	})
	defer SetDefaultRunner()
	_, _, err := Uninstall(zap.S(), "weblogic-operator", "verrazzano-system", false)
	assert.NoError(t, err)
}

// TestUninstallError tests the Helm Uninstall fn
// GIVEN a call to Uninstall
//  WHEN the command executes and returns an error
//  THEN the function returns an error
func TestUninstallError(t *testing.T) {
	stdout := []byte{}
	stdErr := []byte{}

	SetCmdRunner(genericTestRunner{
		stdOut: stdout,
		stdErr: stdErr,
		err:    fmt.Errorf("Unexpected uninstall error"),
	})
	defer SetDefaultRunner()
	_, _, err := Uninstall(zap.S(), "weblogic-operator", "verrazzano-system", false)
	assert.Error(t, err)
}

// TestIsReleaseInstalled tests checking if a Helm release is installed
// GIVEN a release name and namespace
//  WHEN I call IsReleaseInstalled
//  THEN the function returns success and found equal true
func TestIsReleaseInstalled(t *testing.T) {
	assert := assert.New(t)
	SetCmdRunner(foundRunner{t: t})
	defer SetDefaultRunner()

	found, err := IsReleaseInstalled(release, ns)
	assert.NoError(err, "IsReleaseInstalled returned an error")
	assert.True(found, "Release not found")
}

// TestIsReleaseNotInstalled tests checking if a Helm release is not installed
// GIVEN a release name and namespace
//  WHEN I call IsReleaseInstalled
//  THEN the function returns success and the correct found status
func TestIsReleaseNotInstalled(t *testing.T) {
	assert := assert.New(t)
	SetCmdRunner(foundRunner{t: t})
	defer SetDefaultRunner()

	found, err := IsReleaseInstalled(missingRelease, ns)
	assert.NoError(err, "IsReleaseInstalled returned an error")
	assert.False(found, "Release should not be found")
}

// TestIsReleaseInstalledFailed tests failure when checking if a Helm release is installed
// GIVEN a bad release name and namespace
//  WHEN I call IsReleaseInstalled
//  THEN the function returns a failure
func TestIsReleaseInstalledFailed(t *testing.T) {
	assert := assert.New(t)
	SetCmdRunner(foundRunner{t: t})
	defer SetDefaultRunner()

	found, err := IsReleaseInstalled("", ns)
	assert.Error(err, "IsReleaseInstalled should have returned an error")
	assert.False(found, "Release should not be found")
}

// TestIsReleaseDeployed tests checking if a Helm release is installed
// GIVEN a release name and namespace
//  WHEN I call IsReleaseDeployed
//  THEN the function returns success and found equal true
func TestIsReleaseDeployed(t *testing.T) {
	assert := assert.New(t)
	SetCmdRunner(foundRunner{t: t})
	defer SetDefaultRunner()
	SetChartStatusFunction(func(releaseName string, namespace string) (string, error) {
		return ChartStatusDeployed, nil
	})
	defer SetDefaultChartStatusFunction()

	found, err := IsReleaseDeployed(release, ns)
	assert.NoError(err, "IsReleaseInstalled returned an error")
	assert.True(found, "Release not found")
}

// TestIsReleaseNotDeployed tests checking if a Helm release is not installed
// GIVEN a release name and namespace
//  WHEN I call IsReleaseDeployed
//  THEN the function returns success and the correct found status
func TestIsReleaseNotDeployed(t *testing.T) {
	assert := assert.New(t)
	SetCmdRunner(foundRunner{t: t})
	defer SetDefaultRunner()
	SetChartStatusFunction(func(releaseName string, namespace string) (string, error) {
		return ChartNotFound, nil
	})
	defer SetDefaultChartStatusFunction()

	found, err := IsReleaseDeployed(missingRelease, ns)
	assert.NoError(err, "IsReleaseInstalled returned an error")
	assert.False(found, "Release should not be found")
}

// TestIsReleaseFailedChartNotFound tests checking if a Helm release is in a failed state
// GIVEN a release name and namespace
//  WHEN I call IsReleaseFailed and the status is ChartNotFound
//  THEN the function returns false and no error
func TestIsReleaseFailedChartNotFound(t *testing.T) {
	assert := assert.New(t)
	SetChartStateFunction(func(releaseName string, namespace string) (string, error) {
		return ChartNotFound, nil
	})
	defer SetDefaultChartStateFunction()

	failed, err := IsReleaseFailed("foo", "bar")
	assert.NoError(err, "IsReleaseInstalled returned an error")
	assert.False(failed, "ReleaseFailed should be false")
}

// TestIsReleaseFailedChartNotFound tests checking if a Helm release is in a failed state
// GIVEN a release name and namespace
//  WHEN I call IsReleaseFailed and the status is deployed
//  THEN the function returns false and no error
func TestIsReleaseFailedChartDeployed(t *testing.T) {
	assert := assert.New(t)
	SetChartStateFunction(func(releaseName string, namespace string) (string, error) {
		return ChartStatusDeployed, nil
	})
	defer SetDefaultChartStateFunction()

	failed, err := IsReleaseFailed("foo", "bar")
	assert.NoError(err, "IsReleaseInstalled returned an error")
	assert.False(failed, "ReleaseFailed should be false")
}

// TestIsReleaseFailed tests checking if a Helm release is in a failed state
// GIVEN a release name and namespace
//  WHEN I call IsReleaseFailed and the status is failed
//  THEN the function returns false and no error
func TestIsReleaseFailed(t *testing.T) {
	assert := assert.New(t)
	SetChartStateFunction(func(releaseName string, namespace string) (string, error) {
		return ChartStatusFailed, nil
	})
	defer SetDefaultChartStateFunction()

	failed, err := IsReleaseFailed("foo", "bar")
	assert.NoError(err, "IsReleaseInstalled returned an error")
	assert.True(failed, "ReleaseFailed should be true")
}

// TestIsReleaseFailedError tests checking if a Helm release is in a failed state
// GIVEN a release name and namespace
//  WHEN I call IsReleaseFailed and the an error is returned by the state function
//  THEN the function returns false and an error
func TestIsReleaseFailedError(t *testing.T) {
	assert := assert.New(t)
	SetChartStateFunction(func(releaseName string, namespace string) (string, error) {
		return "", fmt.Errorf("Unexpected error")
	})
	defer SetDefaultChartStateFunction()

	failed, err := IsReleaseFailed("foo", "bar")
	assert.Error(err, "IsReleaseInstalled returned an error")
	assert.False(failed)
}

// Test_getReleaseStateDeployed tests the getReleaseState fn
// GIVEN a call to getReleaseState
//  WHEN the chart state is deployed
//  THEN the function returns ChartStatusDeployed and no error
func Test_getReleaseStateDeployed(t *testing.T) {
	jsonOut := []byte(`
[
  {
    "name": "weblogic-operator",
    "namespace": "verrazzano-system",
    "revision": "1",
    "updated": "2021-09-08 17:15:01.516374225 +0000 UTC",
    "status": "deployed",
    "chart": "weblogic-operator-3.3.0",
    "app_version": "3.3.0"
  }
]
`)

	SetCmdRunner(genericTestRunner{
		stdOut: jsonOut,
		stdErr: []byte{},
		err:    nil,
	})
	defer SetDefaultRunner()
	state, err := getReleaseState("weblogic-operator", "verrazzano-system")
	assert.NoError(t, err)
	assert.Equalf(t, ChartStatusDeployed, state, "unpexected state: %s", state)
}

// Test_getReleaseStateDeployed tests the getReleaseState fn
// GIVEN a call to getReleaseState
//  WHEN the chart state is pending-install
//  THEN the function returns ChartStatusPendingInstall and no error
func Test_getReleaseStatePendingInstall(t *testing.T) {
	jsonOut := []byte(`
[
  {
    "name": "weblogic-operator",
    "namespace": "verrazzano-system",
    "revision": "1",
    "updated": "2021-09-08 17:15:01.516374225 +0000 UTC",
    "status": "pending-install",
    "chart": "weblogic-operator-3.3.0",
    "app_version": "3.3.0"
  }
]
`)

	SetCmdRunner(genericTestRunner{
		stdOut: jsonOut,
		stdErr: []byte{},
		err:    nil,
	})
	defer SetDefaultRunner()
	state, err := getReleaseState("weblogic-operator", "verrazzano-system")
	assert.NoError(t, err)
	assert.Equalf(t, ChartStatusPendingInstall, state, "unpexected state: %s", state)
}

// Test_getReleaseStateChartNotFound tests the getReleaseState fn
// GIVEN a call to getReleaseState
//  WHEN the chart/release can not be found
//  THEN the function returns "" and no error
func Test_getReleaseStateChartNotFound(t *testing.T) {
	jsonOut := []byte(`[]`)

	SetCmdRunner(genericTestRunner{
		stdOut: jsonOut,
		stdErr: []byte{},
		err:    nil,
	})
	defer SetDefaultRunner()
	state, err := getReleaseState("weblogic-operator", "verrazzano-system")
	assert.NoError(t, err)
	assert.Equalf(t, "", state, "unpexected state: %s", state)
}

// Test_getChartStatusDeployed tests the getChartStatus fn
// GIVEN a call to getChartStatus
//  WHEN Helm returns a deployed state
//  THEN the function returns "deployed" and no error
func Test_getChartStatusDeployed(t *testing.T) {
	jsonOut := []byte(`
{
  "name": "weblogic-operator",
  "info": {
    "first_deployed": "2021-09-08T17:15:01.516374225Z",
    "last_deployed": "2021-09-08T17:15:01.516374225Z",
    "deleted": "",
    "description": "Install complete",
    "status": "deployed"
  },
  "config": {
    "annotations": {
      "traffic.sidecar.istio.io/excludeOutboundPorts": "443"
    },
    "domainNamespaceLabelSelector": "verrazzano-managed",
    "domainNamespaceSelectionStrategy": "LabelSelector",
    "enableClusterRoleBinding": true,
    "image": "ghcr.io/oracle/weblogic-kubernetes-operator:3.3.0",
    "imagePullSecrets": [
      {
        "name": "verrazzano-container-registry"
      }
    ],
    "serviceAccount": "weblogic-operator-sa"
  },
  "manifest": "manifest-text",
  "version": 1,
  "namespace": "verrazzano-system"
}
`)

	SetCmdRunner(genericTestRunner{
		stdOut: jsonOut,
		stdErr: []byte{},
		err:    nil,
	})
	defer SetDefaultRunner()
	state, err := getChartStatus("weblogic-operator", "verrazzano-system")
	assert.NoError(t, err)
	assert.Equalf(t, ChartStatusDeployed, state, "unpexected state: %s", state)
}

// Test_getChartStatusNotFound tests the getChartStatus fn
// GIVEN a call to getChartStatus
//  WHEN the json structure does not have an status filed in the info section
//  THEN the function returns an error
func Test_getChartStatusNotFound(t *testing.T) {
	jsonOut := []byte(`
{
  "name": "weblogic-operator",
  "info": {
    "first_deployed": "2021-09-08T17:15:01.516374225Z",
    "last_deployed": "2021-09-08T17:15:01.516374225Z",
    "deleted": "",
    "description": "Install complete",
  },
  "config": {
    "annotations": {
      "traffic.sidecar.istio.io/excludeOutboundPorts": "443"
    },
    "domainNamespaceLabelSelector": "verrazzano-managed",
    "domainNamespaceSelectionStrategy": "LabelSelector",
    "enableClusterRoleBinding": true,
    "image": "ghcr.io/oracle/weblogic-kubernetes-operator:3.3.0",
    "imagePullSecrets": [
      {
        "name": "verrazzano-container-registry"
      }
    ],
    "serviceAccount": "weblogic-operator-sa"
  },
  "manifest": "manifest-text",
  "version": 1,
  "namespace": "verrazzano-system"
}
`)

	SetCmdRunner(genericTestRunner{
		stdOut: jsonOut,
		stdErr: []byte{},
		err:    nil,
	})
	defer SetDefaultRunner()
	state, err := getChartStatus("weblogic-operator", "verrazzano-system")
	assert.Error(t, err)
	assert.Empty(t, state)
}

// Test_getChartStatusChartNotFound tests the getChartStatus fn
// GIVEN a call to getChartStatus
//  WHEN the Chart is not found
//  THEN the function returns chart not found and no error
func Test_getChartStatusChartNotFound(t *testing.T) {
	stdout := []byte{}
	stdErr := []byte("Error: release: not found")

	SetCmdRunner(genericTestRunner{
		stdOut: stdout,
		stdErr: stdErr,
		err:    fmt.Errorf("Error running status command"),
	})
	defer SetDefaultRunner()
	state, err := getChartStatus("weblogic-operator", "verrazzano-system")
	assert.NoError(t, err)
	assert.Equalf(t, ChartNotFound, state, "unpexected state: %s", state)
}

// Test_getChartStatusUnexpectedHelmError tests the getChartStatus fn
// GIVEN a call to getChartStatus
//  WHEN Helm returns an error
//  THEN the function returns an error
func Test_getChartStatusUnexpectedHelmError(t *testing.T) {
	stdout := []byte{}
	stdErr := []byte("Some unknown helm status error")

	SetCmdRunner(genericTestRunner{
		stdOut: stdout,
		stdErr: stdErr,
		err:    fmt.Errorf("Unexpected error running status command"),
	})
	defer SetDefaultRunner()
	state, err := getChartStatus("weblogic-operator", "verrazzano-system")
	assert.Error(t, err)
	assert.Equalf(t, "", state, "unpexected state: %s", state)
}

// Test_getChartInfoNotFound tests the getChartStatus fn
// GIVEN a call to getChartStatus
//  WHEN the json structure does not have an info section
//  THEN the function returns an error
func Test_getChartInfoNotFound(t *testing.T) {
	jsonOut := []byte(`
{
  "name": "weblogic-operator",
  "config": {
    "annotations": {
      "traffic.sidecar.istio.io/excludeOutboundPorts": "443"
    },
    "domainNamespaceLabelSelector": "verrazzano-managed",
    "domainNamespaceSelectionStrategy": "LabelSelector",
    "enableClusterRoleBinding": true,
    "image": "ghcr.io/oracle/weblogic-kubernetes-operator:3.3.0",
    "imagePullSecrets": [
      {
        "name": "verrazzano-container-registry"
      }
    ],
    "serviceAccount": "weblogic-operator-sa"
  },
  "manifest": "manifest-text",
  "version": 1,
  "namespace": "verrazzano-system"
}
`)

	SetCmdRunner(genericTestRunner{
		stdOut: jsonOut,
		stdErr: []byte{},
		err:    nil,
	})
	defer SetDefaultRunner()
	state, err := getChartStatus("weblogic-operator", "verrazzano-system")
	assert.Error(t, err)
	assert.Empty(t, state)
}

// Test_maskSensitiveData tests the maskSensitiveData function
func Test_maskSensitiveData(t *testing.T) {
	// GIVEN a string with sensitive data
	// WHEN the maskSensitiveData function is called
	// THEN the returned string has sensitive values masked
	str := `Running command: /usr/bin/helm upgrade mysql /verrazzano/platform-operator/thirdparty/charts/mysql
		--wait --namespace keycloak --install -f /verrazzano/platform-operator/helm_config/overrides/mysql-values.yaml
		-f /tmp/values-145495151.yaml
		--set imageTag=8.0.26,image=ghcr.io/verrazzano/mysql,mysqlPassword=BgD2SBNaGm,mysqlRootPassword=ydqtBpasQ4`
	expected := `Running command: /usr/bin/helm upgrade mysql /verrazzano/platform-operator/thirdparty/charts/mysql
		--wait --namespace keycloak --install -f /verrazzano/platform-operator/helm_config/overrides/mysql-values.yaml
		-f /tmp/values-145495151.yaml
		--set imageTag=8.0.26,image=ghcr.io/verrazzano/mysql,mysqlPassword=*****,mysqlRootPassword=*****`
	maskedStr := maskSensitiveData(str)
	assert.Equal(t, expected, maskedStr)

	// GIVEN a string without sensitive data
	// WHEN the maskSensitiveData function is called
	// THEN the returned string is unaltered
	str = `Running command: /usr/bin/helm upgrade ingress-controller /verrazzano/platform-operator/thirdparty/charts/ingress-nginx
		--wait --namespace ingress-nginx --install -f /verrazzano/platform-operator/helm_config/overrides/ingress-nginx-values.yaml
		-f /tmp/values-037653479.yaml --set controller.image.tag=0.46.0-20211005200943-bd017fde2,
		controller.image.repository=ghcr.io/verrazzano/nginx-ingress-controller,
		defaultBackend.image.tag=0.46.0-20211005200943-bd017fde2,
		defaultBackend.image.repository=ghcr.io/verrazzano/nginx-ingress-default-backend,controller.service.type=LoadBalancer`
	maskedStr = maskSensitiveData(str)
	assert.Equal(t, str, maskedStr)
}

// Run should assert the command parameters are correct then return a success with stdout contents
func (r upgradeRunner) Run(cmd *exec.Cmd) (stdout []byte, stderr []byte, err error) {
	assert := assert.New(r.t)
	argIndex := 0
	assert.Contains(cmd.Path, "helm", "command should contain helm")
	assert.Contains(cmd.Args[argIndex], "helm", "args should contain helm")
	argIndex++
	assert.Contains(cmd.Args[argIndex], "upgrade", "args should contain upgrade")
	argIndex++
	assert.Contains(cmd.Args[argIndex], release, "args should contain release name")
	argIndex++
	assert.Contains(cmd.Args[argIndex], chartdir, "args should contain chart dir ")
	argIndex++

	for _, arg := range r.expectedArgs {
		assert.Contains(cmd.Args[argIndex], arg)
		argIndex++
	}
	return []byte("success"), []byte(""), nil
}

// Run should assert the command parameters are correct then return a success with stdout contents
func (r getValuesRunner) Run(cmd *exec.Cmd) (stdout []byte, stderr []byte, err error) {
	assert := assert.New(r.t)
	assert.Contains(cmd.Path, "helm", "command should contain helm")
	assert.Contains(cmd.Args[0], "helm", "args should contain helm")
	assert.Contains(cmd.Args[1], "get", "args should contain get")
	assert.Contains(cmd.Args[2], "values", "args should contain get")
	assert.Contains(cmd.Args[3], release, "args should contain release name")
	return []byte("success"), []byte(""), nil
}

// Run should return an error with stderr contents
func (r badRunner) Run(cmd *exec.Cmd) (stdout []byte, stderr []byte, err error) {
	return []byte(""), []byte("error"), errors.New("error")
}

// Run should assert the command parameters are correct then return a success or error depending on release name
func (r foundRunner) Run(cmd *exec.Cmd) (stdout []byte, stderr []byte, err error) {
	assert := assert.New(r.t)
	assert.Contains(cmd.Path, "helm", "command should contain helm")
	assert.Contains(cmd.Args[0], "helm", "args should contain helm")
	assert.Contains(cmd.Args[1], "status", "args should contain status")

	if cmd.Args[2] == release {
		return []byte(""), []byte(""), nil
	}
	if cmd.Args[2] == missingRelease {
		return []byte(""), []byte("not found"), errors.New("not found error")
	}
	// simulate a Helm error
	return []byte(""), []byte("error"), errors.New("helm error")
}<|MERGE_RESOLUTION|>--- conflicted
+++ resolved
@@ -115,11 +115,7 @@
 	})
 	defer SetDefaultRunner()
 
-<<<<<<< HEAD
-	stdout, stderr, err := Upgrade(zap.S(), release, ns, chartdir, false, false, "", "", overrideYaml)
-=======
 	stdout, stderr, err := Upgrade(zap.S(), release, ns, chartdir, false, false, overrides)
->>>>>>> f7d57927
 	assert.NoError(err, "Upgrade returned an error")
 	assert.Len(stderr, 0, "Upgrade stderr should be empty")
 	assert.NotZero(stdout, "Upgrade stdout should not be empty")
@@ -135,11 +131,7 @@
 	SetCmdRunner(badRunner{t: t})
 	defer SetDefaultRunner()
 
-<<<<<<< HEAD
-	stdout, stderr, err := Upgrade(zap.S(), release, ns, "", false, false, "", "", "")
-=======
 	stdout, stderr, err := Upgrade(zap.S(), release, ns, "", false, false, overrides)
->>>>>>> f7d57927
 	assert.Error(err, "Upgrade should have returned an error")
 	assert.Len(stdout, 0, "Upgrade stdout should be empty")
 	assert.NotZero(stderr, "Upgrade stderr should not be empty")
