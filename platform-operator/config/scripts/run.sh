#!/usr/bin/env bash
#
# Copyright (c) 2020, 2021, Oracle and/or its affiliates.
# Licensed under the Universal Permissive License v 1.0 as shown at https://oss.oracle.com/licenses/upl.
#

function create-kubeconfig {
  # Get the name of the secret containing the certificate for accessing the cluster
  default_secret=$(kubectl get serviceaccount default -o json | jq -r '.secrets[].name')

  # Get the certificate for accessing the kubernetes cluster
  default_cert=$(kubectl get secret $default_secret -o json | jq -r '.data."ca.crt"')

  # Get the endpoint for the kubernetes master server
  # The sed command is to strip out color escape sequences
  master_server=$(kubectl cluster-info | grep master | awk '{ print $6 }' | sed $'s/\e\\[[0-9;:]*[a-zA-Z]//g' )

  # Create a kubeconfig for the pod
  cp /verrazzano/config/kubeconfig-template $VERRAZZANO_KUBECONFIG
  sed -i -e "s|CERTIFICATE|$default_cert|g" -e "s|SERVER_ADDRESS|$master_server|g" $VERRAZZANO_KUBECONFIG
  export KUBECONFIG=$VERRAZZANO_KUBECONFIG
}

# Add installation logs to STDOUT so that they can be viewed after the job completes
function dump-install-logs {
  exitStatus=$1
  echo "**************************************************************"
  echo " Dumping the installation logs contained in install/build/logs"
  echo "**************************************************************"
  cat platform-operator/scripts/install/build/logs/*
  exit $exitStatus
}

# Add uninstall logs to STDOUT so that they can be viewed after the job completes
function dump-uninstall-logs {
  exitStatus=$1
  echo "*************************************************************"
  echo " Dumping the uninstall logs contained in uninstall/build/logs"
  echo "*************************************************************"
  cat platform-operator/scripts/uninstall/build/logs/*
  exit $exitStatus
}

# The same docker image is shared between the verrazzano-platform-operator and
# the installation jobs that the operator creates.  The default mode is to run
# the verrazzano-platform-operator.

if [ "${MODE}" == "NOOP" ]; then
  echo "*************************************************************"
  echo " Running in NOOP mode, exiting                               "
  echo "*************************************************************"
  exit 0
<<<<<<< HEAD
=======
elif [ "${MODE}" == "INSTALL" ]; then
  echo "*************************************************************"
  echo " INSTALL is a NOOP                              "
  echo "*************************************************************"
  exit 0
>>>>>>> afc73c05
elif [ "${MODE}" == "UNINSTALL" ]; then
  # Create a kubeconfig and run the installation
  create-kubeconfig
  ./platform-operator/scripts/uninstall/uninstall-verrazzano.sh -f || dump-uninstall-logs 1
  dump-uninstall-logs 0
else
  # Run the operator
  /usr/local/bin/verrazzano-platform-operator $*
fi<|MERGE_RESOLUTION|>--- conflicted
+++ resolved
@@ -50,14 +50,11 @@
   echo " Running in NOOP mode, exiting                               "
   echo "*************************************************************"
   exit 0
-<<<<<<< HEAD
-=======
 elif [ "${MODE}" == "INSTALL" ]; then
   echo "*************************************************************"
   echo " INSTALL is a NOOP                              "
   echo "*************************************************************"
   exit 0
->>>>>>> afc73c05
 elif [ "${MODE}" == "UNINSTALL" ]; then
   # Create a kubeconfig and run the installation
   create-kubeconfig
