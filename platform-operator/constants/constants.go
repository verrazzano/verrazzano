// Copyright (c) 2021, Oracle and/or its affiliates.
// Licensed under the Universal Permissive License v 1.0 as shown at https://oss.oracle.com/licenses/upl.

package constants

// SystemTLS is the name of the system-tls secret in the Verrazzano system namespace
const SystemTLS = "system-tls"

// VerrazzanoSystemNamespace is the system namespace for verrazzano
const VerrazzanoSystemNamespace = "verrazzano-system"

// VerrazzanoInstallNamespace is the namespace that the platform operator lives in
const VerrazzanoInstallNamespace = "verrazzano-install"

// Verrazzano is the name of the verrazzano secret in the Verrazzano system namespace
const Verrazzano = "verrazzano"

// VerrazzanoPromInternal is the name of the Verrazzano internal Prometheus secret in the Verrazzano system namespace
const VerrazzanoPromInternal = "verrazzano-prom-internal"

// VerrazzanoESInternal is the name of the Verrazzano internal Elasticsearch secret in the Verrazzano system namespace
const VerrazzanoESInternal = "verrazzano-es-internal"

// VerrazzanoMultiClusterNamespace is the multi-cluster namespace for verrazzano
const VerrazzanoMultiClusterNamespace = "verrazzano-mc"

// MCAgentSecret contains information needed by the agent to access the admin cluster, such as the admin kubeconfig.
// This secret is used by the MC agent running on the managed cluster.
const MCAgentSecret = "verrazzano-cluster-agent" //nolint:gosec //#gosec G101

// MCRegistrationSecret contains information which related to the managed cluster itself, such as the
// managed cluster name.
const MCRegistrationSecret = "verrazzano-cluster-registration" //nolint:gosec //#gosec G101

// MCLocalRegistrationSecret - the name of the local secret that contains the cluster registration information.
// This is created at Verrazzano install.
const MCLocalRegistrationSecret = "verrazzano-local-registration" //nolint:gosec //#gosec G101

// MCClusterRole is the role name for the role used during VMC reconcile
const MCClusterRole = "verrazzano-managed-cluster"

// MCLocalCluster is the name of the local cluster
const MCLocalCluster = "local"

// AdminClusterConfigMapName is the name of the configmap that contains admin cluster server address
const AdminClusterConfigMapName = "verrazzano-admin-cluster"

// ServerDataKey is the key into ConfigMap data for cluster server address
const ServerDataKey = "server"

// VzConsoleIngress - the name of the ingress for verrazzano console and api
const VzConsoleIngress = "verrazzano-ingress"

// KeycloakIngress - the name of the ingress for Keycloak console and api
const KeycloakIngress = "keycloak"

// RegistryOverrideEnvVar is the environment variable name used to override the registry housing images we install
const RegistryOverrideEnvVar = "REGISTRY"

// ImageRepoOverrideEnvVar is the environment variable name used to set the image repository
const ImageRepoOverrideEnvVar = "IMAGE_REPO"

// VerrazzanoAppOperatorImageEnvVar is the environment variable used to override the Verrazzano Application Operator image
const VerrazzanoAppOperatorImageEnvVar = "APP_OPERATOR_IMAGE"

// The Kubernetes default namespace
const DefaultNamespace = "default"

const BomVerrazzanoVersion = "VERRAZZANO_VERSION"

// ClusterNameData - the field name in MCRegistrationSecret that contains this managed cluster's name
const ClusterNameData = "managed-cluster-name"

// ElasticsearchURLData - the field name in MCRegistrationSecret that contains the admin cluster's
// Elasticsearch endpoint's URL
const ElasticsearchURLData = "es-url"

// ClusterNameEnvVar is the environment variable used to identify the managed cluster for fluentd
const ClusterNameEnvVar = "CLUSTER_NAME"

// ElasticsearchURLEnvVar is the environment variable used to identify the admin clusters Elasticsearch URL
const ElasticsearchURLEnvVar = "ELASTICSEARCH_URL"

// GlobalImagePullSecName is the name of the global image pull secret
const GlobalImagePullSecName = "verrazzano-container-registry"

// IngressNginxNamespace is the nginx ingress namespace name
const IngressNginxNamespace = "ingress-nginx"

//  KeycloakNamespace is the keycloak namespace name
const KeycloakNamespace = "keycloak"

<<<<<<< HEAD
// VerrazzanoAuthProxyServiceName is the name of the Verrazzano auth proxy service
const VerrazzanoAuthProxyServiceName = "verrazzano-authproxy"

// VerrazzanoAuthProxyServicePort is the port exposed by the Verrazzano auth proxy service
const VerrazzanoAuthProxyServicePort = 8775

// VerrazzanoSystemTLSSecretName is the name of the system TLS secret
const VerrazzanoSystemTLSSecretName = "system-tls"
=======
// The default name for install environment
const DefaultEnvironmentName = "default"
>>>>>>> e48f2b96
<|MERGE_RESOLUTION|>--- conflicted
+++ resolved
@@ -90,7 +90,6 @@
 //  KeycloakNamespace is the keycloak namespace name
 const KeycloakNamespace = "keycloak"
 
-<<<<<<< HEAD
 // VerrazzanoAuthProxyServiceName is the name of the Verrazzano auth proxy service
 const VerrazzanoAuthProxyServiceName = "verrazzano-authproxy"
 
@@ -99,7 +98,6 @@
 
 // VerrazzanoSystemTLSSecretName is the name of the system TLS secret
 const VerrazzanoSystemTLSSecretName = "system-tls"
-=======
+
 // The default name for install environment
-const DefaultEnvironmentName = "default"
->>>>>>> e48f2b96
+const DefaultEnvironmentName = "default"