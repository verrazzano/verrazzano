--- conflicted
+++ resolved
@@ -60,12 +60,11 @@
 // VerrazzanoAppOperatorImageEnvVar is the environment variable used to override the Verrazzano Application Operator image
 const VerrazzanoAppOperatorImageEnvVar = "APP_OPERATOR_IMAGE"
 
-<<<<<<< HEAD
 // The Kubernetes default namespace
 const DefaultNamespace = "default"
 
 const BomVerrazzanoVersion = "VERRAZZANO_VERSION"
-=======
+
 // ClusterNameData - the field name in MCRegistrationSecret that contains this managed cluster's name
 const ClusterNameData = "managed-cluster-name"
 
@@ -77,5 +76,4 @@
 const ClusterNameEnvVar = "CLUSTER_NAME"
 
 // ElasticsearchURLEnvVar is the environment variable used to identify the admin clusters Elasticsearch URL
-const ElasticsearchURLEnvVar = "ELASTICSEARCH_URL"
->>>>>>> 7b373916
+const ElasticsearchURLEnvVar = "ELASTICSEARCH_URL"