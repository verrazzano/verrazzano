// Copyright (c) 2021, 2022, Oracle and/or its affiliates.
// Licensed under the Universal Permissive License v 1.0 as shown at https://oss.oracle.com/licenses/upl.

package constants

import "time"

// VerrazzanoSystemNamespace is the system namespace for verrazzano
const VerrazzanoSystemNamespace = "verrazzano-system"

// VerrazzanoInstallNamespace is the namespace that the platform operator lives in
const VerrazzanoInstallNamespace = "verrazzano-install"

// VerrazzanoMonitoringNamespace is the namespace for monitoring components
const VerrazzanoMonitoringNamespace = "verrazzano-monitoring"

// Verrazzano is the name of the Verrazzano secret in the Verrazzano system namespace
const Verrazzano = "verrazzano"

// VerrazzanoMultiClusterNamespace is the multi-cluster namespace for verrazzano
const VerrazzanoMultiClusterNamespace = "verrazzano-mc"

// MCAgentSecret contains information needed by the agent to access the admin cluster, such as the admin kubeconfig.
// This secret is used by the MC agent running on the managed cluster.
const MCAgentSecret = "verrazzano-cluster-agent" //nolint:gosec //#gosec G101

// MCRegistrationSecret contains information which related to the managed cluster itself, such as the
// managed cluster name.
const MCRegistrationSecret = "verrazzano-cluster-registration" //nolint:gosec //#gosec G101

// MCLocalRegistrationSecret - the name of the local secret that contains the cluster registration information.
// This is created at Verrazzano install.
const MCLocalRegistrationSecret = "verrazzano-local-registration" //nolint:gosec //#gosec G101

// MCClusterRole is the role name for the role used during VMC reconcile
const MCClusterRole = "verrazzano-managed-cluster"

// MCLocalCluster is the name of the local cluster
const MCLocalCluster = "local"

// AdminClusterConfigMapName is the name of the configmap that contains admin cluster server address
const AdminClusterConfigMapName = "verrazzano-admin-cluster"

// ServerDataKey is the key into ConfigMap data for cluster server address
const ServerDataKey = "server"

// VzConsoleIngress - the name of the ingress for Verrazzano console and api
const VzConsoleIngress = "verrazzano-ingress"

// RegistryOverrideEnvVar is the environment variable name used to override the registry housing images we install
const RegistryOverrideEnvVar = "REGISTRY"

// ImageRepoOverrideEnvVar is the environment variable name used to set the image repository
const ImageRepoOverrideEnvVar = "IMAGE_REPO"

// VerrazzanoAppOperatorImageEnvVar is the environment variable used to override the Verrazzano Application Operator image
const VerrazzanoAppOperatorImageEnvVar = "APP_OPERATOR_IMAGE"

// The Kubernetes default namespace
const DefaultNamespace = "default"

const BomVerrazzanoVersion = "VERRAZZANO_VERSION"

// ClusterNameData - the field name in MCRegistrationSecret that contains this managed cluster's name
const ClusterNameData = "managed-cluster-name"

// ElasticsearchURLData - the field name in MCRegistrationSecret that contains the admin cluster's
// Elasticsearch endpoint's URL
const ElasticsearchURLData = "es-url"

// ClusterNameEnvVar is the environment variable used to identify the managed cluster for fluentd
const ClusterNameEnvVar = "CLUSTER_NAME"

// ElasticsearchURLEnvVar is the environment variable used to identify the admin clusters Elasticsearch URL
const ElasticsearchURLEnvVar = "ELASTICSEARCH_URL"

// ElasticsearchIngress is the name of the ingress for Elasticsearch
const ElasticsearchIngress = "vmi-system-es-ingest"

// GrafanaIngress is the name of the ingress for Grafana
const GrafanaIngress = "vmi-system-grafana"

// KibanaIngress is the name of the ingress for Kibana
const KibanaIngress = "vmi-system-kibana"

// PrometheusIngress is the name of the ingress for Prometheus
const PrometheusIngress = "vmi-system-prometheus"

// GlobalImagePullSecName is the name of the global image pull secret
const GlobalImagePullSecName = "verrazzano-container-registry"

// IngressNginxNamespace is the nginx ingress namespace name
const IngressNginxNamespace = "ingress-nginx"

// IstioSystemNamespace - the Istio system namespace
const IstioSystemNamespace = "istio-system"

// RancherIngress is the name of the ingress for Rancher
const RancherIngress = "rancher"

// KialiIngress is the name of the ingress for Kiali
const KialiIngress = "vmi-system-kiali"

// KeycloakNamespace is the keycloak namespace name
const KeycloakNamespace = "keycloak"

// KeycloakIngress - the name of the ingress for Keycloak console and api
const KeycloakIngress = "keycloak"

// VerrazzanoAuthProxyServiceName is the name of the Verrazzano auth proxy service
const VerrazzanoAuthProxyServiceName = "verrazzano-authproxy"

// VerrazzanoAuthProxyServicePort is the port exposed by the Verrazzano auth proxy service
const VerrazzanoAuthProxyServicePort = 8775

// DefaultEnvironmentName is the default name for install environment
const DefaultEnvironmentName = "default"

// VerrazzanoVersion1_0_0 is the Verrazzano version string for 1.0.0
const VerrazzanoVersion1_0_0 = "1.0.0"

// VerrazzanoVersion1_1_0 is the Verrazzano version string for 1.1.0
const VerrazzanoVersion1_1_0 = "1.1.0"

// VerrazzanoVersion1_3_0 is the Verrazzano version string for 1.2.0
const VerrazzanoVersion1_3_0 = "1.3.0"

// UpgradeRetryVersion is the restart version annotation field
const UpgradeRetryVersion = "verrazzano.io/upgrade-retry-version"

// ObservedUpgradeRetryVersion is the previous restart version annotation field
const ObservedUpgradeRetryVersion = "verrazzano.io/observed-upgrade-retry-version"

// NGINXControllerServiceName is the nginx ingress controller name
const NGINXControllerServiceName = "ingress-controller-ingress-nginx-controller"

// InstallOperation is the install string
const InstallOperation = "install"

// UpgradeOperation is the install string
const UpgradeOperation = "upgrade"

// InitializeOperation is the initialize string
const InitializeOperation = "initialize"

// ReconcileLoopRequeueInterval is the interval before reconcile gets called again.
const ReconcileLoopRequeueInterval = 3 * time.Minute

<<<<<<< HEAD
// VMISecret is the secret used for VMI
const VMISecret = "verrazzano"

// GrafanaSecret is the secret used for VMI
const GrafanaSecret = "grafana-admin"

// VMIBackupSecretName is the backup VMI secret
const VMIBackupSecretName = "verrazzano-backup" //nolint:gosec //#gosec G101

// ObjectStoreAccessKey is used for the VMI backup secret
const ObjectStoreAccessKey = "object_store_access_key"

// ObjectStoreAccessSecretKey is used for the VMI backup secret
const ObjectStoreAccessSecretKey = "object_store_secret_key"
=======
// VerrazzanoIngressSecret is the secret where the verrazzano/console TLS cert, key, and CA(s) are stored
const VerrazzanoIngressSecret = "verrazzano-tls" //nolint:gosec //#gosec G101

// VerrazzanoLocalCABundleSecret is a secret containing the admin ca bundle
const VerrazzanoLocalCABundleSecret = "verrazzano-local-ca-bundle" //nolint:gosec //#gosec G101
>>>>>>> 8199515e
<|MERGE_RESOLUTION|>--- conflicted
+++ resolved
@@ -146,7 +146,6 @@
 // ReconcileLoopRequeueInterval is the interval before reconcile gets called again.
 const ReconcileLoopRequeueInterval = 3 * time.Minute
 
-<<<<<<< HEAD
 // VMISecret is the secret used for VMI
 const VMISecret = "verrazzano"
 
@@ -161,10 +160,9 @@
 
 // ObjectStoreAccessSecretKey is used for the VMI backup secret
 const ObjectStoreAccessSecretKey = "object_store_secret_key"
-=======
+
 // VerrazzanoIngressSecret is the secret where the verrazzano/console TLS cert, key, and CA(s) are stored
 const VerrazzanoIngressSecret = "verrazzano-tls" //nolint:gosec //#gosec G101
 
 // VerrazzanoLocalCABundleSecret is a secret containing the admin ca bundle
-const VerrazzanoLocalCABundleSecret = "verrazzano-local-ca-bundle" //nolint:gosec //#gosec G101
->>>>>>> 8199515e
+const VerrazzanoLocalCABundleSecret = "verrazzano-local-ca-bundle" //nolint:gosec //#gosec G101