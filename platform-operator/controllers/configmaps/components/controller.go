// Copyright (c) 2023, Oracle and/or its affiliates.
// Licensed under the Universal Permissive License v 1.0 as shown at https://oss.oracle.com/licenses/upl.

package components

import (
	"context"
	"fmt"
	"github.com/verrazzano/verrazzano/platform-operator/constants"
	"github.com/verrazzano/verrazzano/platform-operator/controllers/verrazzano/component/spi"
	"sigs.k8s.io/controller-runtime/pkg/controller/controllerutil"
	"sigs.k8s.io/controller-runtime/pkg/reconcile"
	"time"

	vzctrl "github.com/verrazzano/verrazzano/pkg/controller"
	"github.com/verrazzano/verrazzano/pkg/log/vzlog"
	vzapi "github.com/verrazzano/verrazzano/platform-operator/apis/verrazzano/v1alpha1"
	"go.uber.org/zap"
	v1 "k8s.io/api/core/v1"
	k8serrors "k8s.io/apimachinery/pkg/api/errors"
	"k8s.io/apimachinery/pkg/runtime"
	ctrl "sigs.k8s.io/controller-runtime"
	"sigs.k8s.io/controller-runtime/pkg/client"
	"sigs.k8s.io/controller-runtime/pkg/controller"
	"sigs.k8s.io/controller-runtime/pkg/event"
	"sigs.k8s.io/controller-runtime/pkg/predicate"
)

type ComponentConfigMapReconciler struct {
	client.Client
	Scheme *runtime.Scheme
	DryRun bool
}

func (r *ComponentConfigMapReconciler) SetupWithManager(mgr ctrl.Manager) error {
	return ctrl.NewControllerManagedBy(mgr).
		For(&v1.ConfigMap{}).
		WithEventFilter(r.createComponentConfigMapPredicate()).
		WithOptions(controller.Options{
			MaxConcurrentReconciles: 10,
		}).
		Complete(r)
}

func (r *ComponentConfigMapReconciler) createComponentConfigMapPredicate() predicate.Predicate {
	return predicate.Funcs{
		CreateFunc: func(e event.CreateEvent) bool {
			return r.isComponentConfigMap(e.Object)
		},
		DeleteFunc: func(e event.DeleteEvent) bool {
			return r.isComponentConfigMap(e.Object)
		},
		UpdateFunc: func(e event.UpdateEvent) bool {
			return r.isComponentConfigMap(e.ObjectNew)
		},
	}
}

func (r *ComponentConfigMapReconciler) isComponentConfigMap(o client.Object) bool {
	configMap := o.(*v1.ConfigMap)
	return configMap.Labels[devComponentConfigMapAPIVersionLabel] == devComponentConfigMapAPIVersionv1beta2 &&
		configMap.Labels[devComponentConfigMapKindLabel] != ""
}

// Reconcile function for the ComponentConfigMapReconciler
func (r *ComponentConfigMapReconciler) Reconcile(ctx context.Context, req ctrl.Request) (ctrl.Result, error) {
	if ctx == nil {
		ctx = context.Background()
	}

	verrazzanos := &vzapi.VerrazzanoList{}
	err := r.List(ctx, verrazzanos)
	if err != nil && !k8serrors.IsNotFound(err) {
		zap.S().Errorf("Failed to get Verrazzanos %s/%s", req.Namespace, req.Name)
		return newRequeueWithDelay(), err
	}
	if err != nil || len(verrazzanos.Items) == 0 {
		zap.S().Debug("No Verrazzanos found in the cluster")
		return newRequeueWithDelay(), err
	}
	vz := verrazzanos.Items[0]

	zap.S().Infof("Reconciling component configmap %s/%s", req.Namespace, req.Name)
	// Get the configmap for the request
	configMap := &v1.ConfigMap{}
	if err = r.Get(ctx, req.NamespacedName, configMap); err != nil {
		if k8serrors.IsNotFound(err) {
			return ctrl.Result{}, nil
		}
		zap.S().Errorf("Failed to get configmap %s/%s", req.Namespace, req.Name)
		return newRequeueWithDelay(), err
	}

	if configMap.Namespace != vz.Namespace {
		err = fmt.Errorf("Component ConfigMap must be in the same namespace as the Verrazzano resource, ConfigMap namespace: %s, Verrazzano namespace: %s", configMap.Namespace, vz.Namespace)
		zap.S().Error(err)
		return ctrl.Result{}, err
	}

	// Get the resource logger needed to log message using 'progress' and 'once' methods
	log, err := vzlog.EnsureResourceLogger(&vzlog.ResourceConfig{
<<<<<<< HEAD
		Name:           configMap.Name,
		Namespace:      configMap.Namespace,
		ID:             string(configMap.UID),
		Generation:     configMap.Generation,
		ControllerName: "verrazzanodevcomponent",
	})
	if err != nil {
		zap.S().Errorf("Failed to create controller logger for component configmap %s/%s: %v", configMap.GetName(), configMap.GetNamespace(), err)
		return newRequeueWithDelay(), err
	}

	if configMap.Labels[devComponentConfigMapKindLabel] != devComponentConfigMapKindHelmComponent {
		err = fmt.Errorf("%s is not a support configmap-kind, %s is the only configmap-kind supported",
			configMap.Labels[devComponentConfigMapKindLabel], devComponentConfigMapKindHelmComponent)
		log.Error(err)
		return ctrl.Result{}, err
	}

	comp, err := newDevHelmComponent(configMap)
	if err != nil {
		log.Errorf("Failed to read component %s data from configmap %s/%s: %v", configMap.GetName(), configMap.GetNamespace(), err)
=======
		Name:           cm.Name,
		Namespace:      cm.Namespace,
		ID:             string(cm.UID),
		Generation:     cm.Generation,
		ControllerName: "verrazzanodevcomponent",
	})
	if err != nil {
		zap.S().Errorf("Failed to create controller logger for component configmap %s/%s: %v", cm.GetName(), cm.GetNamespace(), err)
		return vzctrl.NewRequeueWithDelay(2, 3, time.Second), err
	}

	if cm.Labels[devComponentConfigMapKindLabel] != devComponentConfigMapKindHelmComponent {
		err = fmt.Errorf("%s is not a support configmap-kind, %s is the only configmap-kind supported",
			cm.Labels[devComponentConfigMapKindLabel], devComponentConfigMapKindHelmComponent)
		log.Error(err)
		return ctrl.Result{}, err
	}

	comp, err := newDevHelmComponent(cm)
	if err != nil {
		log.Errorf("Failed to read component %s data from configmap %s/%s: %v", cm.GetName(), cm.GetNamespace(), err)
>>>>>>> 0eaec786
		// don't requeue if the data is invalid
		// once the data is updated to be correct it will trigger another reconcile
		return ctrl.Result{}, err
	}

	compCtx, err := spi.NewContext(log, r.Client, &vz, nil, false)
	if err != nil {
		log.Errorf("Failed to create context: %v", err)
		return newRequeueWithDelay(), err
	}

	return r.processComponent(compCtx, comp, configMap)
}

func (r *ComponentConfigMapReconciler) processComponent(ctx spi.ComponentContext, comp devComponent, configMap *v1.ConfigMap) (ctrl.Result, error) {
	// check if component is being deleted
	if !configMap.DeletionTimestamp.IsZero() {
		// uninstall component
		if err := comp.doUninstall(ctx); err != nil {
			ctx.Log().Errorf("Error uninstalling dev component %s: %v", comp.ReleaseName, err)
			return newRequeueWithDelay(), err
		}
		ctx.Log().Infof("Successfully uninstalled dev component %s", comp.ReleaseName)

		// remove finalizer to delete te component
		controllerutil.RemoveFinalizer(configMap, constants.DevComponentFinalizer)
		err := r.Update(context.TODO(), configMap)
		if err != nil {
			ctx.Log().Errorf("Error removing finalizer %s for dev component %s: %v", constants.DevComponentFinalizer, comp.ReleaseName, err)
			return newRequeueWithDelay(), err
		}
		ctx.Log().Infof("dev component %s has been successfully deleted", comp.ReleaseName)
		return reconcile.Result{Requeue: true}, nil
	}

	// Check if our finalizer is already present and add it if not
	if !controllerutil.ContainsFinalizer(configMap, constants.DevComponentFinalizer) {
		configMap.Finalizers = append(configMap.Finalizers, constants.DevComponentFinalizer)
		err := r.Update(context.TODO(), configMap)
		if err != nil {
			ctx.Log().Errorf("Error adding finalizer %s for dev component %s: %v", constants.DevComponentFinalizer, comp.ReleaseName, err)
			return newRequeueWithDelay(), err
		}
		ctx.Log().Infof("Successfully added finalizer %s to configmap %s for dev component", constants.DevComponentFinalizer, configMap.Name, comp.ReleaseName)
		// adding finalizer to ConfigMap will
		return reconcile.Result{}, nil
	}

	// if the release has not been installed, install it
	installed, err := comp.IsInstalled(ctx)
	if err != nil {
		ctx.Log().Errorf("Error checking release status for release %s: %v", comp.ReleaseName, err)
		return newRequeueWithDelay(), err
	}
	if !installed {
		if err = comp.doInstall(ctx); err != nil {
			ctx.Log().Errorf("Error installing dev component %s: %v", comp.ReleaseName, err)
			return newRequeueWithDelay(), err
		}
		ctx.Log().Infof("dev component %s has been successfully installed", comp.ReleaseName)
		return reconcile.Result{}, nil
	}

	// if the release has already been installed, upgrade it
	if err = comp.doUpgrade(ctx); err != nil {
		ctx.Log().Errorf("Error upgrading dev component %s: %v", comp.ReleaseName, err)
		return newRequeueWithDelay(), err
	}
	ctx.Log().Infof("dev component %s has been successfully upgraded", comp.ReleaseName)
	return reconcile.Result{}, nil

}

// Create a new Result that will cause a reconcile requeue after a short delay
func newRequeueWithDelay() ctrl.Result {
	return vzctrl.NewRequeueWithDelay(3, 5, time.Second)
}<|MERGE_RESOLUTION|>--- conflicted
+++ resolved
@@ -6,15 +6,14 @@
 import (
 	"context"
 	"fmt"
-	"github.com/verrazzano/verrazzano/platform-operator/constants"
-	"github.com/verrazzano/verrazzano/platform-operator/controllers/verrazzano/component/spi"
-	"sigs.k8s.io/controller-runtime/pkg/controller/controllerutil"
-	"sigs.k8s.io/controller-runtime/pkg/reconcile"
 	"time"
 
 	vzctrl "github.com/verrazzano/verrazzano/pkg/controller"
 	"github.com/verrazzano/verrazzano/pkg/log/vzlog"
 	vzapi "github.com/verrazzano/verrazzano/platform-operator/apis/verrazzano/v1alpha1"
+	"github.com/verrazzano/verrazzano/platform-operator/constants"
+	"github.com/verrazzano/verrazzano/platform-operator/controllers/verrazzano/component/spi"
+
 	"go.uber.org/zap"
 	v1 "k8s.io/api/core/v1"
 	k8serrors "k8s.io/apimachinery/pkg/api/errors"
@@ -22,8 +21,10 @@
 	ctrl "sigs.k8s.io/controller-runtime"
 	"sigs.k8s.io/controller-runtime/pkg/client"
 	"sigs.k8s.io/controller-runtime/pkg/controller"
+	"sigs.k8s.io/controller-runtime/pkg/controller/controllerutil"
 	"sigs.k8s.io/controller-runtime/pkg/event"
 	"sigs.k8s.io/controller-runtime/pkg/predicate"
+	"sigs.k8s.io/controller-runtime/pkg/reconcile"
 )
 
 type ComponentConfigMapReconciler struct {
@@ -99,7 +100,6 @@
 
 	// Get the resource logger needed to log message using 'progress' and 'once' methods
 	log, err := vzlog.EnsureResourceLogger(&vzlog.ResourceConfig{
-<<<<<<< HEAD
 		Name:           configMap.Name,
 		Namespace:      configMap.Namespace,
 		ID:             string(configMap.UID),
@@ -121,29 +121,6 @@
 	comp, err := newDevHelmComponent(configMap)
 	if err != nil {
 		log.Errorf("Failed to read component %s data from configmap %s/%s: %v", configMap.GetName(), configMap.GetNamespace(), err)
-=======
-		Name:           cm.Name,
-		Namespace:      cm.Namespace,
-		ID:             string(cm.UID),
-		Generation:     cm.Generation,
-		ControllerName: "verrazzanodevcomponent",
-	})
-	if err != nil {
-		zap.S().Errorf("Failed to create controller logger for component configmap %s/%s: %v", cm.GetName(), cm.GetNamespace(), err)
-		return vzctrl.NewRequeueWithDelay(2, 3, time.Second), err
-	}
-
-	if cm.Labels[devComponentConfigMapKindLabel] != devComponentConfigMapKindHelmComponent {
-		err = fmt.Errorf("%s is not a support configmap-kind, %s is the only configmap-kind supported",
-			cm.Labels[devComponentConfigMapKindLabel], devComponentConfigMapKindHelmComponent)
-		log.Error(err)
-		return ctrl.Result{}, err
-	}
-
-	comp, err := newDevHelmComponent(cm)
-	if err != nil {
-		log.Errorf("Failed to read component %s data from configmap %s/%s: %v", cm.GetName(), cm.GetNamespace(), err)
->>>>>>> 0eaec786
 		// don't requeue if the data is invalid
 		// once the data is updated to be correct it will trigger another reconcile
 		return ctrl.Result{}, err
