--- conflicted
+++ resolved
@@ -75,13 +75,10 @@
 // reconcileInstallOverrideConfigMap looks through the Verrazzano CR for the ConfigMap
 // if the request is from the same namespace as the CR
 func (r *OverridesConfigMapsReconciler) reconcileInstallOverrideConfigMap(ctx context.Context, req ctrl.Request, vz *installv1alpha1.Verrazzano) (ctrl.Result, error) {
+
 	// Get the ConfigMap present in the Verrazzano CR namespace
 	configMap := &corev1.ConfigMap{}
-<<<<<<< HEAD
-	if err := controllers.CreateOrUpdateEffectiveConfigCM(ctx, r.Client, vz, vzlog.DefaultLogger()); err != nil {
-=======
 	if err := controllers.CreateOrUpdateEffectiveConfigCM(ctx, r.Client, vz); err != nil {
->>>>>>> 02047b4b
 		return newRequeueWithDelay(), nil
 	}
 	if vz.Namespace == req.Namespace {
