// Copyright (c) 2021, Oracle and/or its affiliates.
// Licensed under the Universal Permissive License v 1.0 as shown at https://oss.oracle.com/licenses/upl.

package controllers

import (
	"context"
<<<<<<< HEAD
	promconfig "github.com/prometheus/prometheus/config"
	vzk8s "github.com/verrazzano/verrazzano/platform-operator/internal/k8s"
	"gopkg.in/yaml.v2"
=======
	"github.com/verrazzano/verrazzano/platform-operator/constants"
	vzk8s "github.com/verrazzano/verrazzano/platform-operator/internal/k8s"
	k8net "k8s.io/api/networking/v1beta1"
>>>>>>> 0f85771b
	rbacv1 "k8s.io/api/rbac/v1"
	"k8s.io/client-go/rest"
	"testing"
	"time"

	"github.com/golang/mock/gomock"
	"github.com/stretchr/testify/assert"
	clustersapi "github.com/verrazzano/verrazzano/platform-operator/apis/clusters/v1alpha1"
	"github.com/verrazzano/verrazzano/platform-operator/mocks"
	corev1 "k8s.io/api/core/v1"
	"k8s.io/apimachinery/pkg/api/errors"
	metav1 "k8s.io/apimachinery/pkg/apis/meta/v1"
	"k8s.io/apimachinery/pkg/runtime"
	"k8s.io/apimachinery/pkg/runtime/schema"
	"k8s.io/apimachinery/pkg/types"
	ctrl "sigs.k8s.io/controller-runtime"
	"sigs.k8s.io/controller-runtime/pkg/client"
)

const apiVersion = "clusters.verrazzano.io/v1alpha1"
const kind = "VerrazzanoManagedCluster"

const kubeAdminData = `
apiEndpoints:
  oke-xyz:
    advertiseAddress: 1.2.3.4
    bindPort: 6443
`
const (
	tokenKey = "token"
	token    = "tokenData"
)

// TestCreateVMC tests the Reconcile method for the following use case
// GIVEN a request to reconcile an VerrazzanoManagedCluster resource
// WHEN a VerrazzanoManagedCluster resource has been applied
// THEN ensure all the objects are created
func TestCreateVMC(t *testing.T) {
	namespace := "verrazzano-mc"
	name := "test"
<<<<<<< HEAD
	saSecretName := "saSecret"
	promData := "prometheus:\n" +
		"  authpasswd: nRXlxXgMwN\n" +
		"  host: prometheus.vmi.system.default.152.67.141.181.xip.io\n" +
		"  cacrt: |\n" +
		"    -----BEGIN CERTIFICATE-----\n" +
		"    MIIBiDCCAS6gAwIBAgIBADAKBggqhkjOPQQDAjA7MRwwGgYDVQQKExNkeW5hbWlj\n" +
		"    -----END CERTIFICATE-----"
	clusterName := "cluster1"
=======
>>>>>>> 0f85771b
	labels := map[string]string{"label1": "test"}
	asserts := assert.New(t)
	mocker := gomock.NewController(t)
	mock := mocks.NewMockClient(mocker)
	mockStatus := mocks.NewMockStatusWriter(mocker)
	asserts.NotNil(mockStatus)

	defer setConfigFunc(getConfigFunc)
	setConfigFunc(fakeGetConfig)

	// Expect a call to get the VerrazzanoManagedCluster resource.
	mock.EXPECT().
		Get(gomock.Any(), types.NamespacedName{Namespace: namespace, Name: name}, gomock.Not(gomock.Nil())).
		DoAndReturn(func(ctx context.Context, name types.NamespacedName, vmc *clustersapi.VerrazzanoManagedCluster) error {
			vmc.TypeMeta = metav1.TypeMeta{
				APIVersion: apiVersion,
				Kind:       kind}
			vmc.ObjectMeta = metav1.ObjectMeta{
				Namespace: name.Namespace,
				Name:      name.Name,
				Labels:    labels}
			vmc.Spec = clustersapi.VerrazzanoManagedClusterSpec{
				PrometheusSecret: getPrometheusSecretName(),
			}
			vmc.ClusterName = clusterName
			return nil
		})

	setupStandardCreationMockInteractions(mock, namespace, name, asserts, saSecretName, promData, clusterName)

	// following are calls from setupPrometheusScraper

	// Expect a call to get the prometheus secret - return return it
	mock.EXPECT().
		Get(gomock.Any(), types.NamespacedName{Namespace: namespace, Name: getPrometheusSecretName()}, gomock.Not(gomock.Nil())).
		DoAndReturn(func(ctx context.Context, name types.NamespacedName, secret *corev1.Secret) error {
			secret.Data = map[string][]byte{
				"managed-cluster.yaml": []byte(promData),
			}
			return nil
		})

	// Expect a call to get the prometheus configmap and return a new one in this case (not testing existing entries)
	mock.EXPECT().
		Get(gomock.Any(), types.NamespacedName{Namespace: "verrazzano-system", Name: "vmi-system-prometheus-config"}, gomock.Not(gomock.Nil())).
		DoAndReturn(func(ctx context.Context, name types.NamespacedName, configMap *corev1.ConfigMap) error {
			configMap.Data = map[string]string{}
			return nil
		})

<<<<<<< HEAD
	// Expect a call to Update the configmap
	mock.EXPECT().
		Update(gomock.Any(), gomock.Any()).
		DoAndReturn(func(ctx context.Context, configMap *corev1.ConfigMap, opts ...client.UpdateOption) error {
			asserts.Len(configMap.Data, 2, "no data found")
			asserts.NotNil(configMap.Data["ca-cluster1"], "No cert entry found")
			prometheusYaml := configMap.Data["prometheus.yml"]
			asserts.NotNil(prometheusYaml, "No prometheus config yaml found")
			asserts.Contains(prometheusYaml, "prometheus.vmi.system.default.152.67.141.181.xip.io", "No host entry found")
			return nil
		})

	// Create and make the request
	request := newRequest(namespace, name)
	reconciler := newVMCReconciler(mock)
	result, err := reconciler.Reconcile(request)

	// Validate the results
	mocker.Finish()
	asserts.NoError(err)
	asserts.Equal(false, result.Requeue)
	asserts.Equal(time.Duration(0), result.RequeueAfter)
}

// TestCreateVMCWithExistingScrapeConfiguration tests the Reconcile method for the following use case
// GIVEN a request to reconcile an VerrazzanoManagedCluster resource
// WHEN a VerrazzanoManagedCluster resource has been applied and prometheus is already configured with a scrape config for the cluster
// THEN ensure all the objects are created
func TestCreateVMCWithExistingScrapeConfiguration(t *testing.T) {
	namespace := "verrazzano-mc"
	name := "test"
	saSecretName := "saSecret"
	promData := "prometheus:\n" +
		"  authpasswd: nRXlxXgMwN\n" +
		"  host: prometheus.vmi.system.default.152.67.141.181.xip.io\n" +
		"  cacrt: |\n" +
		"    -----BEGIN CERTIFICATE-----\n" +
		"    MIIBiDCCAS6gAwIBAgIBADAKBggqhkjOPQQDAjA7MRwwGgYDVQQKExNkeW5hbWlj\n" +
		"    -----END CERTIFICATE-----"
	clusterName := "cluster1"
	labels := map[string]string{"label1": "test"}
	asserts := assert.New(t)
	mocker := gomock.NewController(t)
	mock := mocks.NewMockClient(mocker)
	mockStatus := mocks.NewMockStatusWriter(mocker)
	asserts.NotNil(mockStatus)

	defer setConfigFunc(getConfigFunc)
	setConfigFunc(fakeGetConfig)

	// Expect a call to get the VerrazzanoManagedCluster resource.
	mock.EXPECT().
		Get(gomock.Any(), types.NamespacedName{Namespace: namespace, Name: name}, gomock.Not(gomock.Nil())).
		DoAndReturn(func(ctx context.Context, name types.NamespacedName, vmc *clustersapi.VerrazzanoManagedCluster) error {
			vmc.TypeMeta = metav1.TypeMeta{
				APIVersion: apiVersion,
				Kind:       kind}
			vmc.ObjectMeta = metav1.ObjectMeta{
				Namespace: name.Namespace,
				Name:      name.Name,
				Labels:    labels}
			vmc.Spec = clustersapi.VerrazzanoManagedClusterSpec{
				PrometheusSecret: getPrometheusSecretName(),
			}
			vmc.ClusterName = clusterName
			return nil
		})

	setupStandardCreationMockInteractions(mock, namespace, name, asserts, saSecretName, promData, clusterName)

	// following are calls from setupPrometheusScraper

	// Expect a call to get the prometheus secret - return return it
	mock.EXPECT().
		Get(gomock.Any(), types.NamespacedName{Namespace: namespace, Name: getPrometheusSecretName()}, gomock.Not(gomock.Nil())).
		DoAndReturn(func(ctx context.Context, name types.NamespacedName, secret *corev1.Secret) error {
			secret.Data = map[string][]byte{
				"managed-cluster.yaml": []byte(promData),
			}
			return nil
		})

	// Expect a call to get the prometheus configmap and return a new one in this case (not testing existing entries)
	mock.EXPECT().
		Get(gomock.Any(), types.NamespacedName{Namespace: "verrazzano-system", Name: "vmi-system-prometheus-config"}, gomock.Not(gomock.Nil())).
		DoAndReturn(func(ctx context.Context, name types.NamespacedName, configMap *corev1.ConfigMap) error {
			// setup a scaled down existing scrape config entry for cluster1
			cfg := &promconfig.Config{ScrapeConfigs: []*promconfig.ScrapeConfig{
				{
					JobName: "cluster1",
					Scheme:  "http",
				},
			}}
			newConfig, _ := yaml.Marshal(cfg)
			configMap.Data = map[string]string{
				"prometheus.yml": string(newConfig),
			}
			return nil
		})

	// Expect a call to Update the configmap
	mock.EXPECT().
		Update(gomock.Any(), gomock.Any()).
		DoAndReturn(func(ctx context.Context, configMap *corev1.ConfigMap, opts ...client.UpdateOption) error {
			// check for the modified entry
			asserts.Len(configMap.Data, 2, "no data found")
			asserts.NotNil(configMap.Data["ca-cluster1"], "No cert entry found")
			prometheusYaml := configMap.Data["prometheus.yml"]
			asserts.NotNil(prometheusYaml, "No prometheus config yaml found")
			asserts.Contains(prometheusYaml, "prometheus.vmi.system.default.152.67.141.181.xip.io", "No host entry found")
			return nil
		})

	// Create and make the request
	request := newRequest(namespace, name)
	reconciler := newVMCReconciler(mock)
	result, err := reconciler.Reconcile(request)

	// Validate the results
	mocker.Finish()
	asserts.NoError(err)
	asserts.Equal(false, result.Requeue)
	asserts.Equal(time.Duration(0), result.RequeueAfter)
}

func getPrometheusSecretName() string {
	return "cluster1-secret"
}

// setupStandardCreationMockInteractions performs the mock setup calls that do not change for creation test methods
func setupStandardCreationMockInteractions(mock *mocks.MockClient, namespace string, name string, asserts *assert.Assertions, saSecretName string, promData string, clusterName string) {
	// The following calls are used by syncServiceAccount
=======
	expectSyncServiceAccount(t, mock, name, namespace)
	expectSyncRoleBinding(t, mock, name, namespace)
	expectSyncRegistration(t, mock, name, namespace)
	expectSyncElasticsearch(t, mock, name)
	expectSyncManifest(t, mock, name, namespace)
>>>>>>> 0f85771b

	// Create and make the request
	request := newRequest(namespace, name)
	reconciler := newVMCReconciler(mock)
	result, err := reconciler.Reconcile(request)

	// Validate the results
	mocker.Finish()
	asserts.NoError(err)
	asserts.Equal(false, result.Requeue)
	asserts.Equal(time.Duration(0), result.RequeueAfter)
}

// TestDeleteVMC tests the Reconcile method for the following use case
// GIVEN a request to reconcile an VerrazzanoManagedCluster resource
// WHEN a VerrazzanoManagedCluster resource has been deleted
// THEN ensure the object is not processed
func TestDeleteVMC(t *testing.T) {
	namespace := "verrazzano-install"
	name := "test"
	labels := map[string]string{"label1": "test"}
	asserts := assert.New(t)
	mocker := gomock.NewController(t)
	mock := mocks.NewMockClient(mocker)
	mockStatus := mocks.NewMockStatusWriter(mocker)
	asserts.NotNil(mockStatus)

	// Expect a call to get the VerrazzanoManagedCluster resource.
	mock.EXPECT().
		Get(gomock.Any(), types.NamespacedName{Namespace: namespace, Name: name}, gomock.Not(gomock.Nil())).
		DoAndReturn(func(ctx context.Context, name types.NamespacedName, vmc *clustersapi.VerrazzanoManagedCluster) error {
			vmc.TypeMeta = metav1.TypeMeta{
				APIVersion: apiVersion,
				Kind:       kind}
			vmc.ObjectMeta = metav1.ObjectMeta{
				Namespace:         name.Namespace,
				Name:              name.Name,
				DeletionTimestamp: &metav1.Time{},
				Labels:            labels}
			return nil
		})

	// Create and make the request
	request := newRequest(namespace, name)
	reconciler := newVMCReconciler(mock)
	result, err := reconciler.Reconcile(request)

	// Validate the results
	mocker.Finish()
	asserts.NoError(err)
	asserts.Equal(false, result.Requeue)
	asserts.Equal(time.Duration(0), result.RequeueAfter)
}

// newScheme creates a new scheme that includes this package's object to use for testing
func newScheme() *runtime.Scheme {
	scheme := runtime.NewScheme()
	clustersapi.AddToScheme(scheme)
	return scheme
}

// newRequest creates a new reconciler request for testing
// namespace - The namespace to use in the request
// name - The name to use in the request
func newRequest(namespace string, name string) ctrl.Request {
	return ctrl.Request{
		NamespacedName: types.NamespacedName{
			Namespace: namespace,
			Name:      name}}
}

// newVMCReconciler creates a new reconciler for testing
// c - The Kerberos client to inject into the reconciler
func newVMCReconciler(c client.Client) VerrazzanoManagedClusterReconciler {
	scheme := newScheme()
	reconciler := VerrazzanoManagedClusterReconciler{
		Client: c,
		Scheme: scheme}
	return reconciler
}

func fakeGetConfig() (*rest.Config, error) {
	conf := rest.Config{
		TLSClientConfig: rest.TLSClientConfig{
			CAData: []byte("fakeCA"),
		},
	}
	return &conf, nil
}

// Expect syncRegistration related calls
func expectSyncRegistration(t *testing.T, mock *mocks.MockClient, name string, namespace string) {
	asserts := assert.New(t)
	saSecretName := "saSecret"

	// Expect a call to get the ServiceAccount, return one with the secret name set
	mock.EXPECT().
		Get(gomock.Any(), types.NamespacedName{Namespace: namespace, Name: generateManagedResourceName(name)}, gomock.Not(gomock.Nil())).
		DoAndReturn(func(ctx context.Context, name types.NamespacedName, sa *corev1.ServiceAccount) error {
			sa.Secrets = []corev1.ObjectReference{{
				Name: saSecretName,
			}}
			return nil
		})

	// Expect a call to get the service token secret, return the secret with the token
	mock.EXPECT().
		Get(gomock.Any(), types.NamespacedName{Namespace: namespace, Name: saSecretName}, gomock.Not(gomock.Nil())).
		DoAndReturn(func(ctx context.Context, name types.NamespacedName, secret *corev1.Secret) error {
			secret.Data = map[string][]byte{
				tokenKey: []byte(token),
			}
			return nil
		})

	// Expect a call to get the kubeadmin configmap
	mock.EXPECT().
		Get(gomock.Any(), types.NamespacedName{Namespace: vzk8s.KubeSystem, Name: vzk8s.KubeAdminConfig}, gomock.Not(gomock.Nil())).
		DoAndReturn(func(ctx context.Context, name types.NamespacedName, cm *corev1.ConfigMap) error {
			cm.Data = map[string]string{
				vzk8s.ClusterStatusKey: kubeAdminData,
			}
			return nil
		})

	// Expect a call to get the registration secret - return that it does not exist
	mock.EXPECT().
		Get(gomock.Any(), types.NamespacedName{Namespace: namespace, Name: GetRegistrationSecretName(name)}, gomock.Not(gomock.Nil())).
		Return(errors.NewNotFound(schema.GroupResource{Group: namespace, Resource: "Secret"}, GetRegistrationSecretName(name)))

	// Expect a call to create the registration secret
	mock.EXPECT().
		Create(gomock.Any(), gomock.Any()).
		DoAndReturn(func(ctx context.Context, secret *corev1.Secret, opts ...client.CreateOption) error {
			clusterName, _ := secret.Data[managedClusterNameKey]
			asserts.Equalf(name, string(clusterName), "Incorrect cluster name in cluster secret ")
			return nil
		})

	// Expect a call to update the VerrazzanoManagedCluster registration secret name - return success
	mock.EXPECT().
		Update(gomock.Any(), gomock.Any()).
		DoAndReturn(func(ctx context.Context, vmc *clustersapi.VerrazzanoManagedCluster, opts ...client.UpdateOption) error {
			asserts.Equal(vmc.Spec.ClusterRegistrationSecret, GetRegistrationSecretName(name), "Registration name did not match")
			return nil
		})
}

// Expect syncRoleBinding related calls
func expectSyncRoleBinding(t *testing.T, mock *mocks.MockClient, name string, namespace string) {
	asserts := assert.New(t)

	// Expect a call to get the ClusterRoleBinding - return that it does not exist
	mock.EXPECT().
		Get(gomock.Any(), types.NamespacedName{Namespace: "", Name: generateManagedResourceName(name)}, gomock.Not(gomock.Nil())).
		Return(errors.NewNotFound(schema.GroupResource{Group: "", Resource: "ServiceAccount"}, generateManagedResourceName(name)))

	// Expect a call to create the ClusterRoleBinding - return success
	mock.EXPECT().
		Create(gomock.Any(), gomock.Any()).
		DoAndReturn(func(ctx context.Context, binding *rbacv1.ClusterRoleBinding, opts ...client.CreateOption) error {
			asserts.Equalf(generateManagedResourceName(name), binding.Name, "ClusterRoleBinding name did not match")
			asserts.Equalf("verrazzano-managed-cluster", binding.RoleRef.Name, "ClusterRoleBinding roleref did not match")
			asserts.Equalf(generateManagedResourceName(name), binding.Subjects[0].Name, "Subject did not match")
			asserts.Equalf(namespace, binding.Subjects[0].Namespace, "Subject namespace did not match")
			return nil
		})
}

// Expect syncServiceAccount related calls
func expectSyncServiceAccount(t *testing.T, mock *mocks.MockClient, name string, namespace string) {
	asserts := assert.New(t)

	// Expect a call to get the ServiceAccount - return that it does not exist
	mock.EXPECT().
		Get(gomock.Any(), types.NamespacedName{Namespace: namespace, Name: generateManagedResourceName(name)}, gomock.Not(gomock.Nil())).
		Return(errors.NewNotFound(schema.GroupResource{Group: "", Resource: "ServiceAccount"}, generateManagedResourceName(name)))

	// Expect a call to create the ServiceAccount - return success
	mock.EXPECT().
		Create(gomock.Any(), gomock.Any()).
		DoAndReturn(func(ctx context.Context, serviceAccount *corev1.ServiceAccount, opts ...client.CreateOption) error {
			asserts.Equalf(namespace, serviceAccount.Namespace, "ServiceAccount namespace did not match")
			asserts.Equalf(generateManagedResourceName(name), serviceAccount.Name, "ServiceAccount name did not match")
			return nil
		})

	// Expect a call to update the VerrazzanoManagedCluster service account name - return success
	mock.EXPECT().
		Update(gomock.Any(), gomock.Any()).
		DoAndReturn(func(ctx context.Context, vmc *clustersapi.VerrazzanoManagedCluster, opts ...client.UpdateOption) error {
			asserts.Equal(vmc.Spec.ServiceAccount, generateManagedResourceName(name), "ServiceAccount name did not match")
			return nil
		})
}

// Expect syncElasticSearch related calls
func expectSyncElasticsearch(t *testing.T, mock *mocks.MockClient, name string) {
	asserts := assert.New(t)
	caData := "ca"
	userData := "user"
	passwordData := "pw"
	hostdata := "testhost"
	urlData := "https://testhost:443"

	// Expect a call to get the tls ingress and return the ingress.
	mock.EXPECT().
		Get(gomock.Any(), types.NamespacedName{Namespace: constants.VerrazzanoSystemNamespace, Name: vmiIngest}, gomock.Not(gomock.Nil())).
		DoAndReturn(func(ctx context.Context, name types.NamespacedName, ingress *k8net.Ingress) error {
			ingress.TypeMeta = metav1.TypeMeta{
				APIVersion: "extensions/v1beta1",
				Kind:       "ingress"}
			ingress.ObjectMeta = metav1.ObjectMeta{
				Namespace: name.Namespace,
				Name:      name.Name}
			ingress.Spec.Rules = []k8net.IngressRule{{
				Host: hostdata,
			}}
			return nil
		})

	// Expect a call to get the Verrazzano secret, return the secret with the fields set
	mock.EXPECT().
		Get(gomock.Any(), types.NamespacedName{Namespace: constants.VerrazzanoSystemNamespace, Name: constants.Verrazzano}, gomock.Not(gomock.Nil())).
		DoAndReturn(func(ctx context.Context, name types.NamespacedName, secret *corev1.Secret) error {
			secret.Data = map[string][]byte{
				usernameKey: []byte(userData),
				passwordKey: []byte(passwordData),
			}
			return nil
		})

	// Expect a call to get the system-tls secret, return the secret with the fields set
	mock.EXPECT().
		Get(gomock.Any(), types.NamespacedName{Namespace: constants.VerrazzanoSystemNamespace, Name: constants.SystemTLS}, gomock.Not(gomock.Nil())).
		DoAndReturn(func(ctx context.Context, name types.NamespacedName, secret *corev1.Secret) error {
			secret.Data = map[string][]byte{
				caCrtKey: []byte(caData),
			}
			return nil
		})

	// Expect a call to get the Elasticsearch secret - return that it does not exist
	mock.EXPECT().
		Get(gomock.Any(), types.NamespacedName{Namespace: constants.VerrazzanoMultiClusterNamespace, Name: GetElasticsearchSecretName(name)}, gomock.Not(gomock.Nil())).
		Return(errors.NewNotFound(schema.GroupResource{Group: constants.VerrazzanoMultiClusterNamespace, Resource: "Secret"}, GetElasticsearchSecretName(name)))

	// Expect a call to create the Elasticsearch secret
	mock.EXPECT().
		Create(gomock.Any(), gomock.Any()).
		DoAndReturn(func(ctx context.Context, secret *corev1.Secret, opts ...client.CreateOption) error {
			ca, _ := secret.Data[caBundleKey]
			asserts.Equalf(caData, string(ca), "Incorrect cadata in Elasticsearch secret ")
			user, _ := secret.Data[usernameKey]
			asserts.Equalf(userData, string(user), "Incorrect user in Elasticsearch secret ")
			pw, _ := secret.Data[passwordKey]
			asserts.Equalf(passwordData, string(pw), "Incorrect password in Elasticsearch secret ")
			url, _ := secret.Data[urlKey]
			asserts.Equalf(urlData, string(url), "Incorrect URL in Elasticsearch secret ")
			return nil
		})
}

// Expect syncManifest related calls
func expectSyncManifest(t *testing.T, mock *mocks.MockClient, name string, namespace string) {
	asserts := assert.New(t)
	clusterName := "cluster1"
	caData := "ca"
	userData := "user"
	passwordData := "pw"
	kubeconfigData := "fakekubeconfig"
	urlData := "https://testhost:443"

	// Expect a call to get the registration secret
	mock.EXPECT().
		Get(gomock.Any(), types.NamespacedName{Namespace: namespace, Name: GetRegistrationSecretName(name)}, gomock.Not(gomock.Nil())).
		DoAndReturn(func(ctx context.Context, name types.NamespacedName, secret *corev1.Secret) error {
			secret.Data = map[string][]byte{
				kubeconfigKey:         []byte(promData),
				managedClusterNameKey: []byte(clusterName),
			}
			return nil
		})

	// Expect a call to get the Elasticsearch secret
	mock.EXPECT().
		Get(gomock.Any(), types.NamespacedName{Namespace: namespace, Name: GetElasticsearchSecretName(name)}, gomock.Not(gomock.Nil())).
		DoAndReturn(func(ctx context.Context, name types.NamespacedName, secret *corev1.Secret) error {
			secret.Data = map[string][]byte{
				caCrtKey:    []byte(caData),
				usernameKey: []byte(userData),
				passwordKey: []byte(passwordData),
				urlKey:      []byte(urlData),
			}
			return nil
		})

	// Expect a call to get the manifest secret - return that it does not exist
	mock.EXPECT().
		Get(gomock.Any(), types.NamespacedName{Namespace: namespace, Name: GetManifestSecretName(name)}, gomock.Not(gomock.Nil())).
		Return(errors.NewNotFound(schema.GroupResource{Group: namespace, Resource: "Secret"}, GetManifestSecretName(name)))

	// Expect a call to create the manifest secret
	mock.EXPECT().
		Create(gomock.Any(), gomock.Any()).
		DoAndReturn(func(ctx context.Context, secret *corev1.Secret, opts ...client.CreateOption) error {
			data, _ := secret.Data[yamlKey]
			asserts.NotZero(len(data), "Expected yaml data in manifest secret")
			return nil
		})

	// Expect a call to update the VerrazzanoManagedCluster kubeconfig secret name - return success
	mock.EXPECT().
		Update(gomock.Any(), gomock.Any()).
		DoAndReturn(func(ctx context.Context, vmc *clustersapi.VerrazzanoManagedCluster, opts ...client.UpdateOption) error {
			asserts.Equal(vmc.Spec.ManagedClusterManifestSecret, GetManifestSecretName(name), "Manifest secret name did not match")
			return nil
		})
<<<<<<< HEAD
}

// TestDeleteVMC tests the Reconcile method for the following use case
// GIVEN a request to reconcile an VerrazzanoManagedCluster resource
// WHEN a VerrazzanoManagedCluster resource has been deleted
// THEN ensure the object is not processed
func TestDeleteVMC(t *testing.T) {
	namespace := "verrazzano-install"
	name := "test"
	labels := map[string]string{"label1": "test"}
	asserts := assert.New(t)
	mocker := gomock.NewController(t)
	mock := mocks.NewMockClient(mocker)
	mockStatus := mocks.NewMockStatusWriter(mocker)
	asserts.NotNil(mockStatus)

	// Expect a call to get the VerrazzanoManagedCluster resource.
	mock.EXPECT().
		Get(gomock.Any(), types.NamespacedName{Namespace: namespace, Name: name}, gomock.Not(gomock.Nil())).
		DoAndReturn(func(ctx context.Context, name types.NamespacedName, vmc *clustersapi.VerrazzanoManagedCluster) error {
			vmc.TypeMeta = metav1.TypeMeta{
				APIVersion: apiVersion,
				Kind:       kind}
			vmc.ObjectMeta = metav1.ObjectMeta{
				Namespace:         name.Namespace,
				Name:              name.Name,
				DeletionTimestamp: &metav1.Time{},
				Labels:            labels}
			return nil
		})

	// Create and make the request
	request := newRequest(namespace, name)
	reconciler := newVMCReconciler(mock)
	result, err := reconciler.Reconcile(request)

	// Validate the results
	mocker.Finish()
	asserts.NoError(err)
	asserts.Equal(false, result.Requeue)
	asserts.Equal(time.Duration(0), result.RequeueAfter)
}

// newScheme creates a new scheme that includes this package's object to use for testing
func newScheme() *runtime.Scheme {
	scheme := runtime.NewScheme()
	clustersapi.AddToScheme(scheme)
	return scheme
}

// newRequest creates a new reconciler request for testing
// namespace - The namespace to use in the request
// name - The name to use in the request
func newRequest(namespace string, name string) ctrl.Request {
	return ctrl.Request{
		NamespacedName: types.NamespacedName{
			Namespace: namespace,
			Name:      name}}
}

// newVMCReconciler creates a new reconciler for testing
// c - The Kerberos client to inject into the reconciler
func newVMCReconciler(c client.Client) VerrazzanoManagedClusterReconciler {
	scheme := newScheme()
	reconciler := VerrazzanoManagedClusterReconciler{
		Client: c,
		Scheme: scheme}
	return reconciler
}

func fakeGetConfig() (*rest.Config, error) {
	conf := rest.Config{
		TLSClientConfig: rest.TLSClientConfig{
			CAData: []byte("fakeCA"),
		},
	}
	return &conf, nil
=======
>>>>>>> 0f85771b
}<|MERGE_RESOLUTION|>--- conflicted
+++ resolved
@@ -5,15 +5,12 @@
 
 import (
 	"context"
-<<<<<<< HEAD
+	"github.com/prometheus/common/model"
 	promconfig "github.com/prometheus/prometheus/config"
+	"github.com/verrazzano/verrazzano/platform-operator/constants"
 	vzk8s "github.com/verrazzano/verrazzano/platform-operator/internal/k8s"
 	"gopkg.in/yaml.v2"
-=======
-	"github.com/verrazzano/verrazzano/platform-operator/constants"
-	vzk8s "github.com/verrazzano/verrazzano/platform-operator/internal/k8s"
 	k8net "k8s.io/api/networking/v1beta1"
->>>>>>> 0f85771b
 	rbacv1 "k8s.io/api/rbac/v1"
 	"k8s.io/client-go/rest"
 	"testing"
@@ -54,8 +51,6 @@
 func TestCreateVMC(t *testing.T) {
 	namespace := "verrazzano-mc"
 	name := "test"
-<<<<<<< HEAD
-	saSecretName := "saSecret"
 	promData := "prometheus:\n" +
 		"  authpasswd: nRXlxXgMwN\n" +
 		"  host: prometheus.vmi.system.default.152.67.141.181.xip.io\n" +
@@ -64,8 +59,6 @@
 		"    MIIBiDCCAS6gAwIBAgIBADAKBggqhkjOPQQDAjA7MRwwGgYDVQQKExNkeW5hbWlj\n" +
 		"    -----END CERTIFICATE-----"
 	clusterName := "cluster1"
-=======
->>>>>>> 0f85771b
 	labels := map[string]string{"label1": "test"}
 	asserts := assert.New(t)
 	mocker := gomock.NewController(t)
@@ -94,7 +87,11 @@
 			return nil
 		})
 
-	setupStandardCreationMockInteractions(mock, namespace, name, asserts, saSecretName, promData, clusterName)
+	expectSyncServiceAccount(t, mock, name, namespace)
+	expectSyncRoleBinding(t, mock, name, namespace)
+	expectSyncRegistration(t, mock, name, namespace)
+	expectSyncElasticsearch(t, mock, name)
+	expectSyncManifest(t, mock, name, namespace)
 
 	// following are calls from setupPrometheusScraper
 
@@ -116,7 +113,6 @@
 			return nil
 		})
 
-<<<<<<< HEAD
 	// Expect a call to Update the configmap
 	mock.EXPECT().
 		Update(gomock.Any(), gomock.Any()).
@@ -124,8 +120,20 @@
 			asserts.Len(configMap.Data, 2, "no data found")
 			asserts.NotNil(configMap.Data["ca-cluster1"], "No cert entry found")
 			prometheusYaml := configMap.Data["prometheus.yml"]
+			cfg := &promconfig.Config{}
+			yaml.Unmarshal([]byte(prometheusYaml), cfg)
+			var scrapeConfig *promconfig.ScrapeConfig
+			for i := range cfg.ScrapeConfigs {
+				if cfg.ScrapeConfigs[i].JobName == clusterName {
+					scrapeConfig = cfg.ScrapeConfigs[i]
+				}
+			}
 			asserts.NotNil(prometheusYaml, "No prometheus config yaml found")
-			asserts.Contains(prometheusYaml, "prometheus.vmi.system.default.152.67.141.181.xip.io", "No host entry found")
+			asserts.Equal(model.LabelValue("prometheus.vmi.system.default.152.67.141.181.xip.io"),
+				scrapeConfig.ServiceDiscoveryConfig.StaticConfigs[0].Targets[0][model.AddressLabel], "No host entry found")
+			asserts.NotEmpty(scrapeConfig.HTTPClientConfig.BasicAuth.Password, "No password")
+			asserts.Equal(prometheusConfigBasePath+"ca-cluster1",
+				scrapeConfig.HTTPClientConfig.TLSConfig.CAFile, "Wrong user")
 			return nil
 		})
 
@@ -148,7 +156,6 @@
 func TestCreateVMCWithExistingScrapeConfiguration(t *testing.T) {
 	namespace := "verrazzano-mc"
 	name := "test"
-	saSecretName := "saSecret"
 	promData := "prometheus:\n" +
 		"  authpasswd: nRXlxXgMwN\n" +
 		"  host: prometheus.vmi.system.default.152.67.141.181.xip.io\n" +
@@ -185,7 +192,11 @@
 			return nil
 		})
 
-	setupStandardCreationMockInteractions(mock, namespace, name, asserts, saSecretName, promData, clusterName)
+	expectSyncServiceAccount(t, mock, name, namespace)
+	expectSyncRoleBinding(t, mock, name, namespace)
+	expectSyncRegistration(t, mock, name, namespace)
+	expectSyncElasticsearch(t, mock, name)
+	expectSyncManifest(t, mock, name, namespace)
 
 	// following are calls from setupPrometheusScraper
 
@@ -225,8 +236,20 @@
 			asserts.Len(configMap.Data, 2, "no data found")
 			asserts.NotNil(configMap.Data["ca-cluster1"], "No cert entry found")
 			prometheusYaml := configMap.Data["prometheus.yml"]
+			cfg := &promconfig.Config{}
+			yaml.Unmarshal([]byte(prometheusYaml), cfg)
+			var scrapeConfig *promconfig.ScrapeConfig
+			for i := range cfg.ScrapeConfigs {
+				if cfg.ScrapeConfigs[i].JobName == clusterName {
+					scrapeConfig = cfg.ScrapeConfigs[i]
+				}
+			}
 			asserts.NotNil(prometheusYaml, "No prometheus config yaml found")
-			asserts.Contains(prometheusYaml, "prometheus.vmi.system.default.152.67.141.181.xip.io", "No host entry found")
+			asserts.Equal(model.LabelValue("prometheus.vmi.system.default.152.67.141.181.xip.io"),
+				scrapeConfig.ServiceDiscoveryConfig.StaticConfigs[0].Targets[0][model.AddressLabel], "No host entry found")
+			asserts.NotEmpty(scrapeConfig.HTTPClientConfig.BasicAuth.Password, "No password")
+			asserts.Equal(prometheusConfigBasePath+"ca-cluster1",
+				scrapeConfig.HTTPClientConfig.TLSConfig.CAFile, "Wrong user")
 			return nil
 		})
 
@@ -244,29 +267,6 @@
 
 func getPrometheusSecretName() string {
 	return "cluster1-secret"
-}
-
-// setupStandardCreationMockInteractions performs the mock setup calls that do not change for creation test methods
-func setupStandardCreationMockInteractions(mock *mocks.MockClient, namespace string, name string, asserts *assert.Assertions, saSecretName string, promData string, clusterName string) {
-	// The following calls are used by syncServiceAccount
-=======
-	expectSyncServiceAccount(t, mock, name, namespace)
-	expectSyncRoleBinding(t, mock, name, namespace)
-	expectSyncRegistration(t, mock, name, namespace)
-	expectSyncElasticsearch(t, mock, name)
-	expectSyncManifest(t, mock, name, namespace)
->>>>>>> 0f85771b
-
-	// Create and make the request
-	request := newRequest(namespace, name)
-	reconciler := newVMCReconciler(mock)
-	result, err := reconciler.Reconcile(request)
-
-	// Validate the results
-	mocker.Finish()
-	asserts.NoError(err)
-	asserts.Equal(false, result.Requeue)
-	asserts.Equal(time.Duration(0), result.RequeueAfter)
 }
 
 // TestDeleteVMC tests the Reconcile method for the following use case
@@ -534,7 +534,7 @@
 		Get(gomock.Any(), types.NamespacedName{Namespace: namespace, Name: GetRegistrationSecretName(name)}, gomock.Not(gomock.Nil())).
 		DoAndReturn(func(ctx context.Context, name types.NamespacedName, secret *corev1.Secret) error {
 			secret.Data = map[string][]byte{
-				kubeconfigKey:         []byte(promData),
+				kubeconfigKey:         []byte(kubeconfigData),
 				managedClusterNameKey: []byte(clusterName),
 			}
 			return nil
@@ -574,84 +574,4 @@
 			asserts.Equal(vmc.Spec.ManagedClusterManifestSecret, GetManifestSecretName(name), "Manifest secret name did not match")
 			return nil
 		})
-<<<<<<< HEAD
-}
-
-// TestDeleteVMC tests the Reconcile method for the following use case
-// GIVEN a request to reconcile an VerrazzanoManagedCluster resource
-// WHEN a VerrazzanoManagedCluster resource has been deleted
-// THEN ensure the object is not processed
-func TestDeleteVMC(t *testing.T) {
-	namespace := "verrazzano-install"
-	name := "test"
-	labels := map[string]string{"label1": "test"}
-	asserts := assert.New(t)
-	mocker := gomock.NewController(t)
-	mock := mocks.NewMockClient(mocker)
-	mockStatus := mocks.NewMockStatusWriter(mocker)
-	asserts.NotNil(mockStatus)
-
-	// Expect a call to get the VerrazzanoManagedCluster resource.
-	mock.EXPECT().
-		Get(gomock.Any(), types.NamespacedName{Namespace: namespace, Name: name}, gomock.Not(gomock.Nil())).
-		DoAndReturn(func(ctx context.Context, name types.NamespacedName, vmc *clustersapi.VerrazzanoManagedCluster) error {
-			vmc.TypeMeta = metav1.TypeMeta{
-				APIVersion: apiVersion,
-				Kind:       kind}
-			vmc.ObjectMeta = metav1.ObjectMeta{
-				Namespace:         name.Namespace,
-				Name:              name.Name,
-				DeletionTimestamp: &metav1.Time{},
-				Labels:            labels}
-			return nil
-		})
-
-	// Create and make the request
-	request := newRequest(namespace, name)
-	reconciler := newVMCReconciler(mock)
-	result, err := reconciler.Reconcile(request)
-
-	// Validate the results
-	mocker.Finish()
-	asserts.NoError(err)
-	asserts.Equal(false, result.Requeue)
-	asserts.Equal(time.Duration(0), result.RequeueAfter)
-}
-
-// newScheme creates a new scheme that includes this package's object to use for testing
-func newScheme() *runtime.Scheme {
-	scheme := runtime.NewScheme()
-	clustersapi.AddToScheme(scheme)
-	return scheme
-}
-
-// newRequest creates a new reconciler request for testing
-// namespace - The namespace to use in the request
-// name - The name to use in the request
-func newRequest(namespace string, name string) ctrl.Request {
-	return ctrl.Request{
-		NamespacedName: types.NamespacedName{
-			Namespace: namespace,
-			Name:      name}}
-}
-
-// newVMCReconciler creates a new reconciler for testing
-// c - The Kerberos client to inject into the reconciler
-func newVMCReconciler(c client.Client) VerrazzanoManagedClusterReconciler {
-	scheme := newScheme()
-	reconciler := VerrazzanoManagedClusterReconciler{
-		Client: c,
-		Scheme: scheme}
-	return reconciler
-}
-
-func fakeGetConfig() (*rest.Config, error) {
-	conf := rest.Config{
-		TLSClientConfig: rest.TLSClientConfig{
-			CAData: []byte("fakeCA"),
-		},
-	}
-	return &conf, nil
-=======
->>>>>>> 0f85771b
 }