--- conflicted
+++ resolved
@@ -988,11 +988,7 @@
 func TestRegisterClusterWithRancherOverrideRegistry(t *testing.T) {
 	namespace := constants.VerrazzanoMultiClusterNamespace
 	promData := "prometheus:\n" +
-<<<<<<< HEAD
-		"  host: prometheus.vmi.system.default.152.67.141.181.nip.io\n" +
-=======
 		"  host: prometheus.vmi.system.default.1.2.3.4.nip.io\n" +
->>>>>>> 20062641
 		"  cacrt: |\n" +
 		"    -----BEGIN CERTIFICATE-----\n" +
 		"    MIIBiDCCAS6gAwIBAgIBADAKBggqhkjOPQQDAjA7MRwwGgYDVQQKExNkeW5hbWlj\n" +
@@ -1044,11 +1040,7 @@
 			asserts.Fail("failed due to error %v", err)
 		}
 		asserts.NotEmpty(prometheusYaml, "No prometheus config yaml found")
-<<<<<<< HEAD
-		asserts.Equal("prometheus.vmi.system.default.152.67.141.181.nip.io",
-=======
 		asserts.Equal("prometheus.vmi.system.default.1.2.3.4.nip.io",
->>>>>>> 20062641
 			scrapeConfig.Search("static_configs", "0", "targets", "0").Data(), "No host entry found")
 		asserts.NotEmpty(scrapeConfig.Search("basic_auth", "password").Data(), "No password")
 		asserts.Equal(prometheusConfigBasePath+"ca-test",
