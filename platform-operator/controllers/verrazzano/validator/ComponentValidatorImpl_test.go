--- conflicted
+++ resolved
@@ -43,11 +43,7 @@
 					},
 				},
 			},
-<<<<<<< HEAD
-			numberOfErrors: 10,
-=======
-			numberOfErrors: 8,
->>>>>>> 5a0f8962
+			numberOfErrors: 9,
 		},
 	}
 	config.TestProfilesDir = "../../../manifests/profiles"
@@ -123,11 +119,7 @@
 					},
 				},
 			},
-<<<<<<< HEAD
-			numberOfErrors: 12,
-=======
-			numberOfErrors: 10,
->>>>>>> 5a0f8962
+			numberOfErrors: 11,
 		},
 	}
 	config.TestProfilesDir = "../../../manifests/profiles"
@@ -168,11 +160,7 @@
 					},
 				},
 			},
-<<<<<<< HEAD
-			numberOfErrors: 10,
-=======
-			numberOfErrors: 8,
->>>>>>> 5a0f8962
+			numberOfErrors: 9,
 		},
 		{
 			name: "disabled istio",
