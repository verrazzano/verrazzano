--- conflicted
+++ resolved
@@ -1171,19 +1171,11 @@
 
 	// get the annotation with the previous restart version - if it's missing or the versions do not
 	// match, then we restart apps
-<<<<<<< HEAD
-	prevRestartVersion, ok := vz.Annotations[vzconst.PreviousRestartVersionAnnotation]
-	if !ok || restartVersion != prevRestartVersion {
-
-		// add/update the previous restart version annotation on the appconfig
-		vz.Annotations[vzconst.PreviousRestartVersionAnnotation] = restartVersion
-=======
 	prevRestartVersion, ok := vz.Annotations[vzconst.ObservedRestartVersionAnnotation]
 	if !ok || restartVersion != prevRestartVersion {
 
 		// add/update the previous restart version annotation on the appconfig
 		vz.Annotations[vzconst.ObservedRestartVersionAnnotation] = restartVersion
->>>>>>> 4bc14952
 		err := r.Client.Update(ctx, vz)
 		return true, err
 	}
