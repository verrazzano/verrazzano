// Copyright (c) 2020, 2022, Oracle and/or its affiliates.
// Licensed under the Universal Permissive License v 1.0 as shown at https://oss.oracle.com/licenses/upl.

package verrazzano

import (
	"context"
	"fmt"
<<<<<<< HEAD
	vzctrl "github.com/verrazzano/verrazzano/pkg/controller"
	vzstring "github.com/verrazzano/verrazzano/pkg/string"
=======
>>>>>>> ae100d1f
	"github.com/verrazzano/verrazzano/platform-operator/controllers/verrazzano/vzinstance"
	"os"
	"strings"
	"time"

	"github.com/verrazzano/verrazzano/platform-operator/controllers/verrazzano/rbac"

	cmapiv1 "github.com/jetstack/cert-manager/pkg/apis/certmanager/v1"
	installv1alpha1 "github.com/verrazzano/verrazzano/platform-operator/apis/verrazzano/v1alpha1"
	vzconst "github.com/verrazzano/verrazzano/platform-operator/constants"
	"github.com/verrazzano/verrazzano/platform-operator/controllers/verrazzano/component/registry"
	"github.com/verrazzano/verrazzano/platform-operator/controllers/verrazzano/component/spi"
	"github.com/verrazzano/verrazzano/platform-operator/controllers/verrazzano/uninstalljob"
	"github.com/verrazzano/verrazzano/platform-operator/internal/k8s"

	"go.uber.org/zap"
	batchv1 "k8s.io/api/batch/v1"
	corev1 "k8s.io/api/core/v1"
	rbacv1 "k8s.io/api/rbac/v1"
	"k8s.io/apimachinery/pkg/api/errors"
	metav1 "k8s.io/apimachinery/pkg/apis/meta/v1"
	"k8s.io/apimachinery/pkg/runtime"
	"k8s.io/apimachinery/pkg/types"
	ctrl "sigs.k8s.io/controller-runtime"
	"sigs.k8s.io/controller-runtime/pkg/client"
	"sigs.k8s.io/controller-runtime/pkg/controller"
	"sigs.k8s.io/controller-runtime/pkg/event"
	"sigs.k8s.io/controller-runtime/pkg/handler"
	"sigs.k8s.io/controller-runtime/pkg/predicate"
	"sigs.k8s.io/controller-runtime/pkg/reconcile"
	"sigs.k8s.io/controller-runtime/pkg/source"
)

// Reconciler reconciles a Verrazzano object
type Reconciler struct {
	client.Client
	Scheme     *runtime.Scheme
	Controller controller.Controller
	DryRun     bool
}

// Name of finalizer
const finalizerName = "install.verrazzano.io"

// initializedSet is needed to keep track of which Verrazzano CRs have been initialized
var initializedSet = make(map[string]bool)

// systemNamespaceLabels the verrazzano-system namespace labels required
var systemNamespaceLabels = map[string]string{
	"istio-injection":         "enabled",
	"verrazzano.io/namespace": vzconst.VerrazzanoSystemNamespace,
}

// Set to true during unit testing
var unitTesting bool

// Reconcile will reconcile the CR
// +kubebuilder:rbac:groups=install.verrazzano.io,resources=verrazzanos,verbs=get;list;watch;create;update;patch;delete
// +kubebuilder:rbac:groups=install.verrazzano.io,resources=verrazzanos/status,verbs=get;update;patch
// +kubebuilder:rbac:groups=batch,resources=jobs,verbs=get;watch;list;create;update;delete
func (r *Reconciler) Reconcile(req ctrl.Request) (ctrl.Result, error) {
	ctx := context.TODO()
	log := zap.S().With("resource", fmt.Sprintf("%s:%s", req.Namespace, req.Name))

	// Add cert-manager components to the scheme
	cmapiv1.AddToScheme(r.Scheme)

	log.Debugf("Reconciler called")

	vz := &installv1alpha1.Verrazzano{}
	if err := r.Get(ctx, req.NamespacedName, vz); err != nil {
		// If the resource is not found, that means all of the finalizers have been removed,
		// and the Verrazzano resource has been deleted, so there is nothing left to do.
		if errors.IsNotFound(err) {
			return reconcile.Result{}, nil
		}

		// Error getting the Verrazzano resource - don't requeue.
		log.Errorf("Failed to fetch Verrazzano resource: %v", err)
		return reconcile.Result{}, err
	}

	// Initialize once for this Verrazzano resource when the operator starts
	result, err := r.initForVzResource(vz, log)
	if err != nil {
		log.Errorf("unable to set watch for Job resource: %v", err)
		return result, err
	}
	if shouldRequeue(result) {
		return result, nil
	}

	// Ensure the required resources needed for both install and uninstall exist
	// This needs to be done for every state since the initForVzResource might have deleted
	// role binding during old resource cleanup.
	if err := r.createServiceAccount(ctx, log, vz); err != nil {
		return newRequeueWithDelay(), err
	}
	if err := r.createClusterRoleBinding(ctx, log, vz); err != nil {
		return newRequeueWithDelay(), err
	}

	// Init the state to Ready if this CR has never been processed
	// Always requeue to update cache, ignore error since requeue anyway
	if len(vz.Status.State) == 0 {
		r.updateState(log, vz, installv1alpha1.Ready)
		return reconcile.Result{Requeue: true}, nil
	}

	spiContext, err := spi.NewContext(log, r, vz, r.DryRun)
	if err != nil {
		log.Errorf("Could not create component context: %v", err)
		return newRequeueWithDelay(), err
	}

	// Process CR based on state
	switch vz.Status.State {
	case installv1alpha1.Failed:
		return r.FailedState(spiContext)
	case installv1alpha1.Installing:
		return r.InstallingState(spiContext)
	case installv1alpha1.Ready:
		return r.ReadyState(spiContext)
	case installv1alpha1.Uninstalling:
		return r.UninstallingState(spiContext)
	case installv1alpha1.Upgrading:
		return r.UpgradingState(spiContext)
	default:
		panic("Invalid Verrazzano contoller state")
	}
}

// ReadyState processes the CR while in the ready state
func (r *Reconciler) ReadyState(spiCtx spi.ComponentContext) (ctrl.Result, error) {
	log := spiCtx.Log()
	actualCR := spiCtx.ActualCR()

	log.Debugf("enter ReadyState")
	ctx := context.TODO()

	// Check if Verrazzano resource is being deleted
	if !actualCR.ObjectMeta.DeletionTimestamp.IsZero() {
		return r.procDelete(ctx, log, actualCR)
	}

	// Pre-populate the component status fields
	result, err := r.initializeComponentStatus(log, actualCR)
	if err != nil {
		return newRequeueWithDelay(), err
	} else if shouldRequeue(result) {
		return result, nil
	}

	// If Verrazzano is installed see if upgrade is needed
	if isInstalled(actualCR.Status) {
		// If the version is specified and different than the current version of the installation
		// then proceed with upgrade
		if len(actualCR.Spec.Version) > 0 && actualCR.Spec.Version != actualCR.Status.Version {
			return r.reconcileUpgrade(log, actualCR)
		}
		if result, err := r.reconcileComponents(ctx, spiCtx); err != nil {
			return newRequeueWithDelay(), err
		} else if shouldRequeue(result) {
			return result, nil
		}
		return ctrl.Result{}, nil
	}

	// if an OCI DNS installation, make sure the secret required exists before proceeding
	if actualCR.Spec.Components.DNS != nil && actualCR.Spec.Components.DNS.OCI != nil {
		err := r.doesOCIDNSConfigSecretExist(actualCR)
		if err != nil {
			return newRequeueWithDelay(), err
		}
	}

	// Pre-create the Verrazzano System namespace if it doesn't already exist, before kicking off the install job,
	// since it is needed for the subsequent step to syncLocalRegistration secret.
	if err := r.createVerrazzanoSystemNamespace(ctx, log); err != nil {
		log.Errorf("Failed to create namespace %v: %v", vzconst.VerrazzanoSystemNamespace, err)
		return newRequeueWithDelay(), err
	}

	// Sync the local cluster registration secret that allows the use of MCxyz resources on the
	// admin cluster without needing a VMC.
	if err := r.syncLocalRegistrationSecret(); err != nil {
		log.Errorf("Failed to sync the local registration secret: %v", err)
		return newRequeueWithDelay(), err
	}

	// Change the state back to ready if install complete otherwise requeue
	done, err := r.checkInstallComplete(spiCtx)
	if err != nil {
		return newRequeueWithDelay(), err
	}
	if done {
		return ctrl.Result{}, nil
	}

	// Delete leftover uninstall job if we find one.
	err = r.cleanupUninstallJob(buildUninstallJobName(actualCR.Name), getInstallNamespace(), log)
	if err != nil {
		return newRequeueWithDelay(), err
	}

	// Change the state to installing
	err = r.setInstallingState(log, actualCR)
	return newRequeueWithDelay(), err
}

// InstallingState processes the CR while in the installing state
func (r *Reconciler) InstallingState(spiCtx spi.ComponentContext) (ctrl.Result, error) {
	log := spiCtx.Log()
	actualCR := spiCtx.ActualCR()
	log.Debugf("enter InstallingState")
	ctx := context.TODO()

	// Check if Verrazzano resource is being deleted
	if !actualCR.ObjectMeta.DeletionTimestamp.IsZero() {
		return r.procDelete(ctx, log, actualCR)
	}

	if result, err := r.reconcileComponents(ctx, spiCtx); err != nil {
		return newRequeueWithDelay(), err
	} else if shouldRequeue(result) {
		return result, nil
	}

	// Change the state back to ready if install complete otherwise requeue
	done, err := r.checkInstallComplete(spiCtx)
	if !done || err != nil {
		return newRequeueWithDelay(), err
	}
	return ctrl.Result{}, nil
}

// UninstallingState processes the CR while in the uninstalling state
func (r *Reconciler) UninstallingState(spiCtx spi.ComponentContext) (ctrl.Result, error) {
	vz := spiCtx.ActualCR()
	log := spiCtx.Log()
	log.Debugf("enter UninstallingState")
	ctx := context.TODO()

	// Update uninstall status
	if !vz.ObjectMeta.DeletionTimestamp.IsZero() {
		return r.procDelete(ctx, log, vz)
	}

	return ctrl.Result{}, nil
}

// UpgradingState processes the CR while in the upgrading state
func (r *Reconciler) UpgradingState(spiCtx spi.ComponentContext) (ctrl.Result, error) {
	vz := spiCtx.ActualCR()
	log := spiCtx.Log()
	log.Debugf("enter UpgradingState")

	if result, err := r.reconcileUpgrade(log, vz); err != nil {
		return newRequeueWithDelay(), err
	} else if shouldRequeue(result) {
		return result, nil
	}
	// Upgrade should always requeue to ensure that reconciler runs post upgrade to install
	// components that may have been waiting for upgrade
	return newRequeueWithDelay(), nil
}

// FailedState only allows uninstall
func (r *Reconciler) FailedState(spiCtx spi.ComponentContext) (ctrl.Result, error) {
	vz := spiCtx.ActualCR()
	log := spiCtx.Log()
	log.Debugf("enter FailedState")
	ctx := context.TODO()

	// Determine if the user specified to retry upgrade
	retry, err := r.retryUpgrade(ctx, vz)
	if err != nil {
		log.Errorf("Failed to update the annotations: %v", err)
		return newRequeueWithDelay(), err
	}

	if retry {
		// Log the retry and set the StateType to ready, then requeue
		log.Debugf("Restart Version annotation has changed, retrying upgrade")
		err = r.updateState(log, vz, installv1alpha1.Ready)
		if err != nil {
			log.Errorf("Failed to update the state to ready: %v", err)
			return newRequeueWithDelay(), err
		}
		return ctrl.Result{Requeue: true, RequeueAfter: 1}, err
	}

	// Update uninstall status
	if !vz.ObjectMeta.DeletionTimestamp.IsZero() {
		return r.procDelete(ctx, log, vz)
	}

	return ctrl.Result{}, nil
}

// doesOCIDNSConfigSecretExist returns true if the DNS secret exists
func (r *Reconciler) doesOCIDNSConfigSecretExist(vz *installv1alpha1.Verrazzano) error {
	// ensure the secret exists before proceeding
	secret := &corev1.Secret{}
	err := r.Get(context.TODO(), types.NamespacedName{Name: vz.Spec.Components.DNS.OCI.OCIConfigSecret, Namespace: vzconst.VerrazzanoInstallNamespace}, secret)
	if err != nil {
		return err
	}
	return nil
}

// createServiceAccount creates a required service account
func (r *Reconciler) createServiceAccount(ctx context.Context, log *zap.SugaredLogger, vz *installv1alpha1.Verrazzano) error {
	// Define a new service account resource
	imagePullSecrets := strings.Split(os.Getenv("IMAGE_PULL_SECRETS"), ",")
	for i := range imagePullSecrets {
		imagePullSecrets[i] = strings.TrimSpace(imagePullSecrets[i])
	}
	serviceAccount := rbac.NewServiceAccount(getInstallNamespace(), buildServiceAccountName(vz.Name), imagePullSecrets, vz.Labels)

	// Check if the service account for running the scripts exist
	serviceAccountFound := &corev1.ServiceAccount{}
	log.Debugf("Checking if install service account %s exist", buildServiceAccountName(vz.Name))
	err := r.Get(ctx, types.NamespacedName{Name: buildServiceAccountName(vz.Name), Namespace: getInstallNamespace()}, serviceAccountFound)
	if err != nil && errors.IsNotFound(err) {
		log.Debugf("Creating install service account %s", buildServiceAccountName(vz.Name))
		err = r.Create(ctx, serviceAccount)
		if err != nil {
			return err
		}
	} else if err != nil {
		return err
	}

	return nil
}

// deleteServiceAccount deletes the service account used for install
func (r *Reconciler) deleteServiceAccount(ctx context.Context, log *zap.SugaredLogger, vz *installv1alpha1.Verrazzano, namespace string) error {
	sa := corev1.ServiceAccount{
		ObjectMeta: metav1.ObjectMeta{
			Namespace: namespace,
			Name:      buildServiceAccountName(vz.Name),
		},
	}
	err := r.Delete(ctx, &sa, &client.DeleteOptions{})
	if err != nil && !errors.IsNotFound(err) {
		log.Errorf("Failed deleting ServiceAccount %s: %v", sa.Name, err)
		return err
	}
	return nil
}

// createClusterRoleBinding creates a required cluster role binding
// NOTE: A RoleBinding doesn't work because we get the following error when the install scripts call kubectl get nodes
//   " nodes is forbidden: User "xyz" cannot list resource "nodes" in API group "" at the cluster scope"
func (r *Reconciler) createClusterRoleBinding(ctx context.Context, log *zap.SugaredLogger, vz *installv1alpha1.Verrazzano) error {
	// Define a new cluster role binding resource
	binding := rbac.NewClusterRoleBinding(vz, buildClusterRoleBindingName(vz.Namespace, vz.Name), getInstallNamespace(), buildServiceAccountName(vz.Name))

	// Check if the cluster role binding for running the install scripts exist
	bindingFound := &rbacv1.ClusterRoleBinding{}
	log.Debugf("Checking if install cluster role binding %s exist", binding.Name)
	err := r.Get(ctx, types.NamespacedName{Name: binding.Name, Namespace: binding.Namespace}, bindingFound)
	if err != nil && errors.IsNotFound(err) {
		log.Infof("Creating install cluster role binding %s", binding.Name)
		err = r.Create(ctx, binding)
		if err != nil {
			return err
		}
	} else if err != nil {
		return err
	}

	return nil
}

// deleteClusterRoleBinding deletes the cluster role binding
func (r *Reconciler) deleteClusterRoleBinding(ctx context.Context, log *zap.SugaredLogger, vz *installv1alpha1.Verrazzano) error {
	binding := &rbacv1.ClusterRoleBinding{
		ObjectMeta: metav1.ObjectMeta{
			Name: buildClusterRoleBindingName(vz.Namespace, vz.Name),
		},
	}
	err := r.Delete(ctx, binding, &client.DeleteOptions{})
	if err != nil && !errors.IsNotFound(err) {
		log.Errorf("Failed deleting ClusterRoleBinding %s: %v", binding.Name, err)
		return err
	}
	return nil
}

// checkInstallComplete checks to see if the install is complete
func (r *Reconciler) checkInstallComplete(spiCtx spi.ComponentContext) (bool, error) {
	log := spiCtx.Log()
	actualCR := spiCtx.ActualCR()
	ready, err := r.checkComponentReadyState(spiCtx)
	if err != nil {
		return false, err
	}
	if !ready {
		return false, nil
	}
	// Set install complete IFF all subcomponent status' are "Ready"
	message := "Verrazzano install completed successfully"
	// Status update must be performed on the actual CR read from K8S
	return true, r.updateStatus(log, actualCR, message, installv1alpha1.InstallComplete)
}

// cleanupUninstallJob checks for the existence of a stale uninstall job and deletes the job if one is found
func (r *Reconciler) cleanupUninstallJob(jobName string, namespace string, log *zap.SugaredLogger) error {
	// Check if the job for running the uninstall scripts exist
	jobFound := &batchv1.Job{}
	log.Debugf("Checking if stale uninstall job %s exists", jobName)
	err := r.Get(context.TODO(), types.NamespacedName{Name: jobName, Namespace: namespace}, jobFound)
	if err == nil {
		log.Debugf("Deleting stale uninstall job %s", jobName)
		propagationPolicy := metav1.DeletePropagationBackground
		deleteOptions := &client.DeleteOptions{PropagationPolicy: &propagationPolicy}
		err = r.Delete(context.TODO(), jobFound, deleteOptions)
		if err != nil {
			return err
		}
	}

	return nil
}

// deleteNamespace deletes a namespace
func (r *Reconciler) deleteNamespace(ctx context.Context, log *zap.SugaredLogger, namespace string) error {
	ns := corev1.Namespace{
		ObjectMeta: metav1.ObjectMeta{
			Namespace: namespace,
			Name:      namespace, // required by the controller Delete call
		},
	}
	err := r.Delete(ctx, &ns, &client.DeleteOptions{})
	if err != nil && !errors.IsNotFound(err) {
		log.Errorf("Failed deleting namespace %s: %v", ns.Name, err)
		return err
	}
	return nil
}

// SetupWithManager creates a new controller and adds it to the manager
func (r *Reconciler) SetupWithManager(mgr ctrl.Manager) error {
	var err error
	r.Controller, err = ctrl.NewControllerManagedBy(mgr).
		For(&installv1alpha1.Verrazzano{}).Build(r)
	return err
}

func (r *Reconciler) createUninstallJob(log *zap.SugaredLogger, vz *installv1alpha1.Verrazzano) error {
	// Define a new uninstall job resource
	job := uninstalljob.NewJob(
		&uninstalljob.JobConfig{
			JobConfigCommon: k8s.JobConfigCommon{
				JobName:            buildUninstallJobName(vz.Name),
				Namespace:          getInstallNamespace(),
				Labels:             vz.Labels,
				ServiceAccountName: buildServiceAccountName(vz.Name),
				JobImage:           os.Getenv("VZ_INSTALL_IMAGE"),
				DryRun:             r.DryRun,
			},
		},
	)

	// Check if the job for running the uninstall scripts exist
	jobFound := &batchv1.Job{}
	log.Debugf("Checking if uninstall job %s exist", buildUninstallJobName(vz.Name))
	err := r.Get(context.TODO(), types.NamespacedName{Name: buildUninstallJobName(vz.Name), Namespace: getInstallNamespace()}, jobFound)
	if err != nil && errors.IsNotFound(err) {
		log.Debugf("Creating uninstall job %s, dry-run=%v", buildUninstallJobName(vz.Name), r.DryRun)
		err = r.Create(context.TODO(), job)
		if err != nil {
			return err
		}
	} else if err != nil {
		return err
	}

	err = r.setUninstallCondition(log, jobFound, vz)
	if err != nil {
		return err
	}

	return nil
}

// buildUninstallJobName returns the name of an uninstall job based on Verrazzano resource name.
func buildUninstallJobName(name string) string {
	return fmt.Sprintf("verrazzano-uninstall-%s", name)
}

// buildServiceAccountName returns the service account name for jobs based on Verrazzano resource name.
func buildServiceAccountName(name string) string {
	return fmt.Sprintf("verrazzano-install-%s", name)
}

// buildClusterRoleBindingName returns the ClusgterRoleBinding name for jobs based on Verrazzano resource name.
func buildClusterRoleBindingName(namespace string, name string) string {
	return fmt.Sprintf("verrazzano-install-%s-%s", namespace, name)
}

// buildInternalConfigMapName returns the name of the internal configmap associated with an install resource.
func buildInternalConfigMapName(name string) string {
	return fmt.Sprintf("verrazzano-install-%s-internal", name)
}

// updateStatus updates the status in the Verrazzano CR
func (r *Reconciler) updateStatus(log *zap.SugaredLogger, cr *installv1alpha1.Verrazzano, message string, conditionType installv1alpha1.ConditionType) error {
	t := time.Now().UTC()
	condition := installv1alpha1.Condition{
		Type:    conditionType,
		Status:  corev1.ConditionTrue,
		Message: message,
		LastTransitionTime: fmt.Sprintf("%d-%02d-%02dT%02d:%02d:%02dZ",
			t.Year(), t.Month(), t.Day(),
			t.Hour(), t.Minute(), t.Second()),
	}
	cr.Status.Conditions = append(cr.Status.Conditions, condition)

	// Set the state of resource
	cr.Status.State = checkCondtitionType(conditionType)
	log.Infof("Setting Verrazzano resource condition and state: %v/%v", condition.Type, cr.Status.State)

	// Update the status
	err := r.Status().Update(context.TODO(), cr)
	if err != nil {
		log.Errorf("Failed to update Verrazzano resource status: %v", err)
		return err
	}
	return nil
}

// updateState updates the status state in the Verrazzano CR
func (r *Reconciler) updateState(log *zap.SugaredLogger, cr *installv1alpha1.Verrazzano, state installv1alpha1.StateType) error {
	// Set the state of resource
	cr.Status.State = state
	log.Infof("Setting Verrazzano state: %v", cr.Status.State)

	// Update the status
	err := r.Status().Update(context.TODO(), cr)
	if err != nil {
		log.Errorf("Failed to update Verrazzano resource status: %v", err)
		return err
	}
	return nil
}

func (r *Reconciler) updateComponentStatus(compContext spi.ComponentContext, message string, conditionType installv1alpha1.ConditionType) error {
	t := time.Now().UTC()
	condition := installv1alpha1.Condition{
		Type:    conditionType,
		Status:  corev1.ConditionTrue,
		Message: message,
		LastTransitionTime: fmt.Sprintf("%d-%02d-%02dT%02d:%02d:%02dZ",
			t.Year(), t.Month(), t.Day(),
			t.Hour(), t.Minute(), t.Second()),
	}

	componentName := compContext.GetComponent()
	cr := compContext.ActualCR()
	log := compContext.Log()

	if cr.Status.Components == nil {
		cr.Status.Components = make(map[string]*installv1alpha1.ComponentStatusDetails)
	}
	componentStatus := cr.Status.Components[componentName]
	if componentStatus == nil {
		componentStatus = &installv1alpha1.ComponentStatusDetails{
			Name: componentName,
		}
		cr.Status.Components[componentName] = componentStatus
	}
	if conditionType == installv1alpha1.InstallComplete {
		cr.Status.VerrazzanoInstance = vzinstance.GetInstanceInfo(compContext)
	}
	componentStatus.Conditions = appendConditionIfNecessary(log, componentStatus, condition)

	// Set the state of resource
	componentStatus.State = checkCondtitionType(conditionType)

	// Update the status
	err := r.Status().Update(context.TODO(), cr)
	if err != nil {
		log.Errorf("Failed to update Verrazzano resource status: %v", err)
		return err
	}
	return nil
}

func appendConditionIfNecessary(log *zap.SugaredLogger, compStatus *installv1alpha1.ComponentStatusDetails, newCondition installv1alpha1.Condition) []installv1alpha1.Condition {
	for _, existingCondition := range compStatus.Conditions {
		if existingCondition.Type == newCondition.Type {
			return compStatus.Conditions
		}
	}
	log.Debugf("Adding %s resource newCondition: %v", compStatus.Name, newCondition.Type)
	return append(compStatus.Conditions, newCondition)
}

func checkCondtitionType(currentCondition installv1alpha1.ConditionType) installv1alpha1.StateType {
	switch currentCondition {
	case installv1alpha1.PreInstall:
		return installv1alpha1.PreInstalling
	case installv1alpha1.InstallStarted:
		return installv1alpha1.Installing
	case installv1alpha1.UninstallStarted:
		return installv1alpha1.Uninstalling
	case installv1alpha1.UpgradeStarted:
		return installv1alpha1.Upgrading
	case installv1alpha1.UninstallComplete:
		return installv1alpha1.Ready
	case installv1alpha1.InstallFailed, installv1alpha1.UpgradeFailed, installv1alpha1.UninstallFailed:
		return installv1alpha1.Failed
	}
	// Return ready for installv1alpha1.InstallComplete, installv1alpha1.UpgradeComplete
	return installv1alpha1.Ready
}

// setInstallStartedCondition
func (r *Reconciler) setInstallingState(log *zap.SugaredLogger, vz *installv1alpha1.Verrazzano) error {
	// Set the version in the status.  This will be updated when the starting install condition is updated.
	bomSemVer, err := installv1alpha1.GetCurrentBomVersion()
	if err != nil {
		return err
	}

	vz.Status.Version = bomSemVer.ToString()
	return r.updateStatus(log, vz, "Verrazzano install in progress", installv1alpha1.InstallStarted)
}

// checkComponentReadyState returns true if all component-level status' are "Ready" for enabled components
func (r *Reconciler) checkComponentReadyState(context spi.ComponentContext) (bool, error) {
	cr := context.ActualCR()
	if unitTesting {
		for _, compStatus := range cr.Status.Components {
			if compStatus.State != installv1alpha1.Disabled && compStatus.State != installv1alpha1.Ready {
				return false, nil
			}
<<<<<<< HEAD
		}
		return true, nil
	}

	// Return false if any enabled component is not ready
	for _, comp := range registry.GetComponents() {
		if comp.IsEnabled(context) && cr.Status.Components[comp.Name()].State != installv1alpha1.Ready {
			return false, nil
=======
>>>>>>> ae100d1f
		}
		return true, nil
	}
<<<<<<< HEAD
=======

	// Return false if any enabled component is not ready
	for _, comp := range registry.GetComponents() {
		if comp.IsEnabled(context) && cr.Status.Components[comp.Name()].State != installv1alpha1.Ready {
			return false, nil
		}
	}
>>>>>>> ae100d1f
	return true, nil
}

// initializeComponentStatus Initialize the component status field with the known set that indicate they support the
// operator-based in stall.  This is so that we know ahead of time exactly how many components we expect to install
// via the operator, and when we're done installing.
func (r *Reconciler) initializeComponentStatus(log *zap.SugaredLogger, cr *installv1alpha1.Verrazzano) (ctrl.Result, error) {
	if cr.Status.Components != nil {
		return ctrl.Result{}, nil
	}

	log.Debugf("initializeComponentStatus for all components")
	cr.Status.Components = make(map[string]*installv1alpha1.ComponentStatusDetails)

	newContext, err := spi.NewContext(log, r, cr, r.DryRun)
	if err != nil {
		return newRequeueWithDelay(), err
	}

	for _, comp := range registry.GetComponents() {
		if comp.IsOperatorInstallSupported() {
			// If the component is installed then mark it as ready
			compContext := newContext.For(comp.Name()).Operation(vzconst.InitializeOperation)
			state := installv1alpha1.Disabled
			if !unitTesting {
				installed, err := comp.IsInstalled(compContext)
				if err != nil {
					log.Errorf("IsInstalled error for component %s: %s", comp.Name(), err)
					return newRequeueWithDelay(), err
				}
				if installed {
					state = installv1alpha1.Ready
				}
			}
			cr.Status.Components[comp.Name()] = &installv1alpha1.ComponentStatusDetails{
				Name:  comp.Name(),
				State: state,
			}
		}
	}
	// Update the status
	err = r.Status().Update(context.TODO(), cr)
	return ctrl.Result{Requeue: true}, err
}

// setUninstallCondition sets the Verrazzano resource condition in status for uninstall
func (r *Reconciler) setUninstallCondition(log *zap.SugaredLogger, job *batchv1.Job, vz *installv1alpha1.Verrazzano) (err error) {
	// If the job has succeeded or failed add the appropriate condition
	if job.Status.Succeeded != 0 || job.Status.Failed != 0 {
		for _, condition := range vz.Status.Conditions {
			if condition.Type == installv1alpha1.UninstallComplete || condition.Type == installv1alpha1.UninstallFailed {
				return nil
			}
		}

		// Remove the owner reference so that the install job is not deleted when the Verrazzano resource is deleted
		job.SetOwnerReferences([]metav1.OwnerReference{})

		// Update the job
		err := r.Status().Update(context.TODO(), job)
		if err != nil {
			log.Errorf("Failed to update uninstall job owner references: %v", err)
			return err
		}

		var message string
		var conditionType installv1alpha1.ConditionType
		if job.Status.Succeeded == 1 {
			message = "Verrazzano uninstall completed successfully"
			conditionType = installv1alpha1.UninstallComplete
			log.Info(message)
		} else {
			message = "Verrazzano uninstall failed to complete"
			conditionType = installv1alpha1.UninstallFailed
			log.Error(message)
		}
		return r.updateStatus(log, vz, message, conditionType)
	}

	// Add the uninstall started condition if not already added
	for _, condition := range vz.Status.Conditions {
		if condition.Type == installv1alpha1.UninstallStarted {
			return nil
		}
	}

	return r.updateStatus(log, vz, "Verrazzano uninstall in progress", installv1alpha1.UninstallStarted)
}

// getInternalConfigMap Convenience method for getting the saved install ConfigMap
func (r *Reconciler) getInternalConfigMap(ctx context.Context, vz *installv1alpha1.Verrazzano) (installConfig *corev1.ConfigMap, err error) {
	key := client.ObjectKey{
		Namespace: getInstallNamespace(),
		Name:      buildInternalConfigMapName(vz.Name),
	}
	installConfig = &corev1.ConfigMap{}
	err = r.Get(ctx, key, installConfig)
	return installConfig, err
}

// createVerrazzanoSystemNamespace creates the Verrazzano system namespace if it does not already exist
func (r *Reconciler) createVerrazzanoSystemNamespace(ctx context.Context, log *zap.SugaredLogger) error {

	// First check if VZ system namespace exists. If not, create it.
	var vzSystemNS corev1.Namespace
	err := r.Get(ctx, types.NamespacedName{Name: vzconst.VerrazzanoSystemNamespace}, &vzSystemNS)
	if err != nil {
		if !errors.IsNotFound(err) {
			return err
		}
		vzSystemNS.Name = vzconst.VerrazzanoSystemNamespace
		vzSystemNS.Labels, _ = mergeMaps(nil, systemNamespaceLabels)
		if err := r.Create(ctx, &vzSystemNS); err != nil {
			return err
		}
		log.Debugf("Namespace %v was successfully created", vzconst.VerrazzanoSystemNamespace)
		return nil
	}
	// Namespace exists, see if we need to add the label
	var updated bool
	vzSystemNS.Labels, updated = mergeMaps(vzSystemNS.Labels, systemNamespaceLabels)
	if !updated {
		return nil
	}
	if err := r.Update(ctx, &vzSystemNS); err != nil {
		return err
	}
	return nil
}

// mergeMaps Merge one map into another, creating new one if necessary; returns the updated map and true if it was modified
func mergeMaps(to map[string]string, from map[string]string) (map[string]string, bool) {
	mergedMap := to
	if mergedMap == nil {
		mergedMap = make(map[string]string)
	}
	var updated bool
	for k, v := range from {
		if _, ok := mergedMap[k]; !ok {
			mergedMap[k] = v
			updated = true
		}
	}
	return mergedMap, updated
}

// buildDomain Build the DNS Domain from the current install
func buildDomain(c client.Client, vz *installv1alpha1.Verrazzano) (string, error) {
	subdomain := vz.Spec.EnvironmentName
	if len(subdomain) == 0 {
		subdomain = vzconst.DefaultEnvironmentName
	}
	baseDomain, err := buildDomainSuffix(c, vz)
	if err != nil {
		return "", err
	}
	domain := subdomain + "." + baseDomain
	return domain, nil
}

// buildDomainSuffix Get the configured domain suffix, or compute the nip.io domain
func buildDomainSuffix(c client.Client, vz *installv1alpha1.Verrazzano) (string, error) {
	dns := vz.Spec.Components.DNS
	if dns != nil && dns.OCI != nil {
		return dns.OCI.DNSZoneName, nil
	}
	if dns != nil && dns.External != nil {
		return dns.External.Suffix, nil
	}
	ipAddress, err := getIngressIP(c)
	if err != nil {
		return "", err
	}

	if dns != nil && dns.Wildcard != nil {
		return ipAddress + dns.Wildcard.Domain, nil
	}

	// Default to nip.io
	return ipAddress + ".nip.io", nil
}

// getIngressIP get the Ingress IP, used for the wildcard case (magic DNS)
func getIngressIP(c client.Client) (string, error) {
	const nginxIngressController = "ingress-controller-ingress-nginx-controller"
	const nginxNamespace = "ingress-nginx"

	nginxService := corev1.Service{}
	err := c.Get(context.TODO(), types.NamespacedName{Name: nginxIngressController, Namespace: nginxNamespace}, &nginxService)
	if err != nil {
		return "", err
	}
	if nginxService.Spec.Type == corev1.ServiceTypeLoadBalancer {
		nginxIngress := nginxService.Status.LoadBalancer.Ingress
		if len(nginxIngress) == 0 {
			// In case of OLCNE, need to obtain the External IP from the Spec
			if len(nginxService.Spec.ExternalIPs) == 0 {
				return "", fmt.Errorf("%s is missing External IP address", nginxService.Name)
			}
			return nginxService.Spec.ExternalIPs[0], nil
		}
		return nginxIngress[0].IP, nil
	} else if nginxService.Spec.Type == corev1.ServiceTypeNodePort {
		return "127.0.0.1", nil
	}
	return "", fmt.Errorf("Unsupported service type %s for NGINX ingress", string(nginxService.Spec.Type))
}

func addFluentdExtraVolumeMounts(files []string, vz *installv1alpha1.Verrazzano) *installv1alpha1.Verrazzano {
	for _, extraMount := range dirsOutsideVarLog(files) {
		if vz.Spec.Components.Fluentd == nil {
			vz.Spec.Components.Fluentd = &installv1alpha1.FluentdComponent{}
		}
		found := false
		for _, vm := range vz.Spec.Components.Fluentd.ExtraVolumeMounts {
			if isParentDir(extraMount, vm.Source) {
				found = true
			}
		}
		if !found {
			vz.Spec.Components.Fluentd.ExtraVolumeMounts = append(vz.Spec.Components.Fluentd.ExtraVolumeMounts,
				installv1alpha1.VolumeMount{Source: extraMount})
		}
	}
	return vz
}

func readLink(path string, info os.FileInfo) []string {
	var files []string
	if info.Mode()&os.ModeSymlink != 0 {
		dest, err := os.Readlink(path)
		if err == nil {
			files = append(files, dest)
			destInfo, err := os.Lstat(dest)
			if err == nil {
				files = append(files, readLink(dest, destInfo)...)
			}
		}
	}
	return files
}

func dirsOutsideVarLog(paths []string) []string {
	var results []string
	for _, path := range paths {
		if !strings.HasPrefix(path, "/var/log/") {
			found := false
			var temp []string
			for _, res := range results {
				commonPath := commonPath(res, path)
				if commonPath != "/" {
					temp = append(temp, commonPath)
					found = true
				} else {
					temp = append(temp, res)
				}
			}
			if !found {
				temp = append(temp, path)
			}
			results = temp
		}
	}
	return results
}

func isParentDir(path, dir string) bool {
	if !strings.HasSuffix(dir, "/") {
		dir = dir + "/"
	}
	return commonPath(path, dir) == dir
}

func commonPath(a, b string) string {
	i := 0
	s := 0
	for ; i < len(a) && i < len(b) && a[i] == b[i]; i++ {
		if a[i] == '/' {
			s = i
		}
	}
	return a[0 : s+1]
}

// Get the install namespace where this controller is running.
func getInstallNamespace() string {
	return vzconst.VerrazzanoInstallNamespace
}

func (r *Reconciler) retryUpgrade(ctx context.Context, vz *installv1alpha1.Verrazzano) (bool, error) {
	// get the user-specified restart version - if it's missing then there's nothing to do here
	restartVersion, ok := vz.Annotations[vzconst.UpgradeRetryVersion]
	if !ok {
		return false, nil
	}

	// get the annotation with the previous restart version - if it's missing or the versions do not
	// match, then return true
	prevRestartVersion, ok := vz.Annotations[vzconst.ObservedUpgradeRetryVersion]
	if !ok || restartVersion != prevRestartVersion {

		// add/update the previous restart version annotation to the CR
		vz.Annotations[vzconst.ObservedUpgradeRetryVersion] = restartVersion
		err := r.Client.Update(ctx, vz)
		return true, err
	}
	return false, nil
}

// Process the Verrazzano resource deletion
func (r *Reconciler) procDelete(ctx context.Context, log *zap.SugaredLogger, vz *installv1alpha1.Verrazzano) (ctrl.Result, error) {
	// Finalizer is present, so lets do the uninstall
<<<<<<< HEAD
	if vzstring.SliceContainsString(vz.ObjectMeta.Finalizers, finalizerName) {
=======
	if containsString(vz.ObjectMeta.Finalizers, finalizerName) {
>>>>>>> ae100d1f
		// Create the uninstall job if it doesn't exist
		if err := r.createUninstallJob(log, vz); err != nil {
			log.Errorf("Failed creating the uninstall job: %v", err)
			return newRequeueWithDelay(), err
		}

		// Remove the finalizer and update the Verrazzano resource if the uninstall has finished.
		for _, condition := range vz.Status.Conditions {
			if condition.Type == installv1alpha1.UninstallComplete || condition.Type == installv1alpha1.UninstallFailed {
				err := r.cleanup(ctx, log, vz)
				if err != nil {
					return newRequeueWithDelay(), err
				}

				// All install related resources have been deleted, delete the finalizer so that the Verrazzano
				// resource can get removed from etcd.
				log.Debugf("Removing finalizer %s", finalizerName)
				vz.ObjectMeta.Finalizers = vzstring.RemoveStringFromSlice(vz.ObjectMeta.Finalizers, finalizerName)
				err = r.Update(ctx, vz)
				if err != nil {
					return newRequeueWithDelay(), err
				}
			}
		}
	}
	return reconcile.Result{}, nil
}

// Cleanup the resources left over from install and uninstall
func (r *Reconciler) cleanup(ctx context.Context, log *zap.SugaredLogger, vz *installv1alpha1.Verrazzano) error {
	// Delete roleBinding
	err := r.deleteClusterRoleBinding(ctx, log, vz)
	if err != nil {
		return err
	}

	// Delete install service account
	err = r.deleteServiceAccount(ctx, log, vz, getInstallNamespace())
	if err != nil {
		return err
	}

	// Delete the verrazzano-system namespace
	err = r.deleteNamespace(ctx, log, vzconst.VerrazzanoSystemNamespace)
	if err != nil {
		return err
	}
	return nil
}

// cleanupOld deltes the resources that used to be in the default namespace in earlier versions of Verrazzano.  This
// also includes the ClusterRoleBinding, which is outside the scope of namespace
func (r *Reconciler) cleanupOld(ctx context.Context, log *zap.SugaredLogger, vz *installv1alpha1.Verrazzano) error {
	// Delete ClusterRoleBinding
	err := r.deleteClusterRoleBinding(ctx, log, vz)
	if err != nil {
		return err
	}

	// Delete install service account
	err = r.deleteServiceAccount(ctx, log, vz, vzconst.DefaultNamespace)
	if err != nil {
		return err
	}

	return nil
}

// Create a new Result that will cause a reconcile requeue after a short delay
func newRequeueWithDelay() ctrl.Result {
	return vzctrl.NewRequeueWithDelay(3, 5, time.Second)
}

// Return true if requeue is needed
func shouldRequeue(r ctrl.Result) bool {
	return r.Requeue || r.RequeueAfter > 0
}

// Watch the jobs in the verrazzano-install for this vz resource.  The reconcile loop will be called
// when a job is updated.
func (r *Reconciler) watchJobs(namespace string, name string, log *zap.SugaredLogger) error {

	// Define a mapping to the Verrazzano resource
	mapFn := handler.ToRequestsFunc(
		func(a handler.MapObject) []reconcile.Request {
			return []reconcile.Request{
				{NamespacedName: types.NamespacedName{
					Namespace: namespace,
					Name:      name,
				}},
			}
		})

	// Watch job updates
	p := predicate.Funcs{
		UpdateFunc: func(e event.UpdateEvent) bool {
			return e.ObjectOld != e.ObjectNew
		},
		CreateFunc: func(e event.CreateEvent) bool {
			return true
		},
	}

	// Watch jobs and trigger reconciles for Verrazzano resources when a job changes
	err := r.Controller.Watch(
		&source.Kind{Type: &batchv1.Job{
			ObjectMeta: metav1.ObjectMeta{Namespace: getInstallNamespace()},
		}},
		&handler.EnqueueRequestsFromMapFunc{
			ToRequests: mapFn,
		},
		// Comment it if default predicate fun is used.
		p)
	if err != nil {
		return err
	}
	log.Debugf("Watching for jobs to activate reconcile for Verrazzano CR %s/%s", namespace, name)

	return nil
}

// initForVzResource will do initialization for the given Verrazzano resource.
// Clean up old resources from a 1.0 release where jobs, etc were in the default namespace
// Add a watch for each Verrazzano resource
func (r *Reconciler) initForVzResource(vz *installv1alpha1.Verrazzano, log *zap.SugaredLogger) (ctrl.Result, error) {
	if unitTesting {
		return ctrl.Result{}, nil
	}

	// Check if init done for this resource
	_, ok := initializedSet[vz.Name]
	if ok {
		return ctrl.Result{}, nil
	}

	// Add our finalizer if not already added
<<<<<<< HEAD
	if !vzstring.SliceContainsString(vz.ObjectMeta.Finalizers, finalizerName) {
=======
	if !containsString(vz.ObjectMeta.Finalizers, finalizerName) {
>>>>>>> ae100d1f
		log.Debugf("Adding finalizer %s", finalizerName)
		vz.ObjectMeta.Finalizers = append(vz.ObjectMeta.Finalizers, finalizerName)
		if err := r.Update(context.TODO(), vz); err != nil {
			return newRequeueWithDelay(), err
		}
	}

	// Cleanup old resources that might be left around when the install used to be done
	// in the default namespace
	if err := r.cleanupOld(context.TODO(), log, vz); err != nil {
		return newRequeueWithDelay(), err
	}

	// Watch the jobs in the operator namespace for this VZ CR
	if err := r.watchJobs(vz.Namespace, vz.Name, log); err != nil {
		log.Errorf("unable to set Job watch for Verrrazzano CR %s: %v", vz.Name, err)
		return newRequeueWithDelay(), err
	}

	// Update the map indicating the resource is being watched
	initializedSet[vz.Name] = true
	return ctrl.Result{Requeue: true}, nil
}

// This is needed for unit testing
func initUnitTesing() {
	unitTesting = true
}<|MERGE_RESOLUTION|>--- conflicted
+++ resolved
@@ -6,11 +6,6 @@
 import (
 	"context"
 	"fmt"
-<<<<<<< HEAD
-	vzctrl "github.com/verrazzano/verrazzano/pkg/controller"
-	vzstring "github.com/verrazzano/verrazzano/pkg/string"
-=======
->>>>>>> ae100d1f
 	"github.com/verrazzano/verrazzano/platform-operator/controllers/verrazzano/vzinstance"
 	"os"
 	"strings"
@@ -652,7 +647,6 @@
 			if compStatus.State != installv1alpha1.Disabled && compStatus.State != installv1alpha1.Ready {
 				return false, nil
 			}
-<<<<<<< HEAD
 		}
 		return true, nil
 	}
@@ -661,21 +655,8 @@
 	for _, comp := range registry.GetComponents() {
 		if comp.IsEnabled(context) && cr.Status.Components[comp.Name()].State != installv1alpha1.Ready {
 			return false, nil
-=======
->>>>>>> ae100d1f
-		}
-		return true, nil
-	}
-<<<<<<< HEAD
-=======
-
-	// Return false if any enabled component is not ready
-	for _, comp := range registry.GetComponents() {
-		if comp.IsEnabled(context) && cr.Status.Components[comp.Name()].State != installv1alpha1.Ready {
-			return false, nil
-		}
-	}
->>>>>>> ae100d1f
+		}
+	}
 	return true, nil
 }
 
@@ -988,11 +969,7 @@
 // Process the Verrazzano resource deletion
 func (r *Reconciler) procDelete(ctx context.Context, log *zap.SugaredLogger, vz *installv1alpha1.Verrazzano) (ctrl.Result, error) {
 	// Finalizer is present, so lets do the uninstall
-<<<<<<< HEAD
-	if vzstring.SliceContainsString(vz.ObjectMeta.Finalizers, finalizerName) {
-=======
 	if containsString(vz.ObjectMeta.Finalizers, finalizerName) {
->>>>>>> ae100d1f
 		// Create the uninstall job if it doesn't exist
 		if err := r.createUninstallJob(log, vz); err != nil {
 			log.Errorf("Failed creating the uninstall job: %v", err)
@@ -1129,11 +1106,7 @@
 	}
 
 	// Add our finalizer if not already added
-<<<<<<< HEAD
-	if !vzstring.SliceContainsString(vz.ObjectMeta.Finalizers, finalizerName) {
-=======
 	if !containsString(vz.ObjectMeta.Finalizers, finalizerName) {
->>>>>>> ae100d1f
 		log.Debugf("Adding finalizer %s", finalizerName)
 		vz.ObjectMeta.Finalizers = append(vz.ObjectMeta.Finalizers, finalizerName)
 		if err := r.Update(context.TODO(), vz); err != nil {
