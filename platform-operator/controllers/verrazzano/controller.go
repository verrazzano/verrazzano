--- conflicted
+++ resolved
@@ -182,14 +182,10 @@
 		return newRequeueWithDelay(), err
 	}
 
-<<<<<<< HEAD
-	if err := r.reconcileInstall(log, vz); err != nil {
-=======
 	// Sync the local cluster registration secret that allows the use of MCxyz resources on the
 	// admin cluster without needing a VMC.
 	if err := r.syncLocalRegistrationSecret(); err != nil {
 		log.Errorf("Failed to sync the local registration secret: %v", err)
->>>>>>> b0743006
 		return newRequeueWithDelay(), err
 	}
 
@@ -229,29 +225,6 @@
 	return ctrl.Result{}, nil
 }
 
-<<<<<<< HEAD
-// InstallingState processes the CR while in the installing state
-func (r *Reconciler) InstallingState(vz *installv1alpha1.Verrazzano, log *zap.SugaredLogger) (ctrl.Result, error) {
-	ctx := context.TODO()
-
-	// Check if verrazzano resource is being deleted
-	if !vz.ObjectMeta.DeletionTimestamp.IsZero() {
-		return r.procDelete(ctx, log, vz)
-	}
-
-	if err := r.checkInstallJob(ctx, log, vz, buildConfigMapName(vz.Name)); err != nil {
-		return newRequeueWithDelay(), err
-	}
-
-	if err := r.reconcileInstall(log, vz); err != nil {
-		return newRequeueWithDelay(), err
-	}
-
-	return ctrl.Result{}, nil
-}
-
-=======
->>>>>>> b0743006
 // UninstallingState processes the CR while in the uninstalling state
 func (r *Reconciler) UninstallingState(vz *installv1alpha1.Verrazzano, log *zap.SugaredLogger) (ctrl.Result, error) {
 	ctx := context.TODO()
