// Copyright (c) 2020, 2021, Oracle and/or its affiliates.
// Licensed under the Universal Permissive License v 1.0 as shown at https://oss.oracle.com/licenses/upl.

package verrazzano

import (
	"context"
	"encoding/base64"
	"encoding/json"
	"fmt"
<<<<<<< HEAD
	"github.com/verrazzano/verrazzano/pkg/bom"
=======
	"os"
	"path/filepath"
	"strings"
	"time"

>>>>>>> d6ae43d6
	"github.com/verrazzano/verrazzano/platform-operator/controllers/verrazzano/component/registry"
	"github.com/verrazzano/verrazzano/platform-operator/controllers/verrazzano/component/spi"
	"github.com/verrazzano/verrazzano/platform-operator/internal/config"
	"k8s.io/apimachinery/pkg/util/rand"
	"sigs.k8s.io/controller-runtime/pkg/event"
	"sigs.k8s.io/controller-runtime/pkg/handler"
	"sigs.k8s.io/controller-runtime/pkg/source"

	"github.com/verrazzano/verrazzano/platform-operator/internal/vzinstance"

	vzconst "github.com/verrazzano/verrazzano/platform-operator/constants"

	cmapiv1 "github.com/jetstack/cert-manager/pkg/apis/certmanager/v1"
	installv1alpha1 "github.com/verrazzano/verrazzano/platform-operator/apis/verrazzano/v1alpha1"
	"github.com/verrazzano/verrazzano/platform-operator/controllers/verrazzano/installjob"
	"github.com/verrazzano/verrazzano/platform-operator/controllers/verrazzano/uninstalljob"
	"github.com/verrazzano/verrazzano/platform-operator/internal/k8s"

	"go.uber.org/zap"
	batchv1 "k8s.io/api/batch/v1"
	corev1 "k8s.io/api/core/v1"
	rbacv1 "k8s.io/api/rbac/v1"
	"k8s.io/apimachinery/pkg/api/errors"
	metav1 "k8s.io/apimachinery/pkg/apis/meta/v1"
	"k8s.io/apimachinery/pkg/runtime"
	"k8s.io/apimachinery/pkg/types"
	ctrl "sigs.k8s.io/controller-runtime"
	"sigs.k8s.io/controller-runtime/pkg/client"
	"sigs.k8s.io/controller-runtime/pkg/controller"
	"sigs.k8s.io/controller-runtime/pkg/predicate"
	"sigs.k8s.io/controller-runtime/pkg/reconcile"
	"sigs.k8s.io/yaml"
)

// Reconciler reconciles a Verrazzano object
type Reconciler struct {
	client.Client
	Scheme     *runtime.Scheme
	Controller controller.Controller
	DryRun     bool
}

// Name of finalizer
const finalizerName = "install.verrazzano.io"

// Key into ConfigMap data for stored install Spec, the data for which will be used for update/upgrade purposes
const configDataKey = "spec"

// initializedSet is needed to keep track of which Verrazzano CRs have been initialized
var initializedSet = make(map[string]bool)

// systemNamespaceLabels the verrazzano-system namespace labels required
var systemNamespaceLabels = map[string]string{
	"istio-injection":         "enabled",
	"verrazzano.io/namespace": vzconst.VerrazzanoSystemNamespace,
}

// Set to true during unit testing
var unitTesting bool

// Reconcile will reconcile the CR
// +kubebuilder:rbac:groups=install.verrazzano.io,resources=verrazzanos,verbs=get;list;watch;create;update;patch;delete
// +kubebuilder:rbac:groups=install.verrazzano.io,resources=verrazzanos/status,verbs=get;update;patch
// +kubebuilder:rbac:groups=batch,resources=jobs,verbs=get;watch;list;create;update;delete
func (r *Reconciler) Reconcile(req ctrl.Request) (ctrl.Result, error) {
	ctx := context.TODO()
	log := zap.S().With("resource", fmt.Sprintf("%s:%s", req.Namespace, req.Name))

	// Add cert-manager components to the scheme
	cmapiv1.AddToScheme(r.Scheme)

	log.Debugf("Reconciler called")

	vz := &installv1alpha1.Verrazzano{}
	if err := r.Get(ctx, req.NamespacedName, vz); err != nil {
		// If the resource is not found, that means all of the finalizers have been removed,
		// and the Verrazzano resource has been deleted, so there is nothing left to do.
		if errors.IsNotFound(err) {
			return reconcile.Result{}, nil
		}

		// Error getting the Verrazzano resource - don't requeue.
		log.Errorf("Failed to fetch Verrazzano resource: %v", err)
		return reconcile.Result{}, err
	}

	// Initialize once for this Verrazzano resource when the operator starts
	result, err := r.initForVzResource(vz, log)
	if err != nil {
		log.Errorf("unable to set watch for Job resource: %v", err)
		return result, err
	}
	if shouldRequeue(result) {
		return result, nil
	}

	// Ensure the required resources needed for both install and uninstall exist
	// This needs to be done for every state since the initForVzResource might have deleted
	// role binding during old resource cleanup.
	if err := r.createServiceAccount(ctx, log, vz); err != nil {
		return newRequeueWithDelay(), err
	}
	if err := r.createClusterRoleBinding(ctx, log, vz); err != nil {
		return newRequeueWithDelay(), err
	}

	// Init the state to Ready if this CR has never been processed
	// Always requeue to update cache, ignore error since requeue anyway
	if len(vz.Status.State) == 0 {
		r.updateState(log, vz, installv1alpha1.Ready)
		return reconcile.Result{Requeue: true}, nil
	}

	// Process CR based on state
	switch vz.Status.State {
	case installv1alpha1.Failed:
		return r.FailedState(vz, log)
	case installv1alpha1.Installing:
		return r.InstallingState(vz, log)
	case installv1alpha1.Ready:
		return r.ReadyState(vz, log)
	case installv1alpha1.Uninstalling:
		return r.UninstallingState(vz, log)
	case installv1alpha1.Upgrading:
		return r.UpgradingState(vz, log)
	default:
		panic("Invalid Verrazzano contoller state")
	}
}

// ReadyState processes the CR while in the ready state
func (r *Reconciler) ReadyState(vz *installv1alpha1.Verrazzano, log *zap.SugaredLogger) (ctrl.Result, error) {
	log.Debugf("enter ReadyState")
	ctx := context.TODO()

	// Check if Verrazzano resource is being deleted
	if !vz.ObjectMeta.DeletionTimestamp.IsZero() {
		return r.procDelete(ctx, log, vz)
	}

	// Pre-populate the component status fields
	result, err := r.initializeComponentStatus(log, vz)
	if err != nil {
		return newRequeueWithDelay(), err
	} else if shouldRequeue(result) {
		return result, nil
	}

	// If Verrazzano is installed see if upgrade is needed
	if isInstalled(vz.Status) {
		// If the version is specified and different than the current version of the installation
		// then proceed with upgrade
		if len(vz.Spec.Version) > 0 && vz.Spec.Version != vz.Status.Version {
			return r.reconcileUpgrade(log, vz)
		}
		if result, err := r.reconcileComponents(ctx, log, vz); err != nil {
			return newRequeueWithDelay(), err
		} else if shouldRequeue(result) {
			return result, nil
		}
		return ctrl.Result{}, nil
	}

	// if an OCI DNS installation, make sure the secret required exists before proceeding
	if vz.Spec.Components.DNS != nil && vz.Spec.Components.DNS.OCI != nil {
		err := r.doesOCIDNSConfigSecretExist(vz)
		if err != nil {
			return newRequeueWithDelay(), err
		}
	}

	if err := r.createConfigMap(ctx, log, vz); err != nil {
		return newRequeueWithDelay(), err
	}

	// Pre-create the Verrazzano System namespace if it doesn't already exist, before kicking off the install job,
	// since it is needed for the subsequent step to syncLocalRegistration secret.
	if err := r.createVerrazzanoSystemNamespace(ctx, log); err != nil {
		log.Errorf("Failed to create namespace %v: %v", vzconst.VerrazzanoSystemNamespace, err)
		return newRequeueWithDelay(), err
	}

	if err := r.createInstallJob(ctx, log, vz, buildConfigMapName(vz.Name)); err != nil {
		return newRequeueWithDelay(), err
	}

	// Sync the local cluster registration secret that allows the use of MCxyz resources on the
	// admin cluster without needing a VMC.
	if err := r.syncLocalRegistrationSecret(); err != nil {
		log.Errorf("Failed to sync the local registration secret: %v", err)
		return newRequeueWithDelay(), err
	}

	if result, err := r.reconcileComponents(ctx, log, vz); err != nil {
		return newRequeueWithDelay(), err
	} else if shouldRequeue(result) {
		return result, nil
	}

	// Create/update a configmap from spec for future comparison on update/upgrade
	if err := r.saveVerrazzanoSpec(ctx, log, vz); err != nil {
		return newRequeueWithDelay(), err
	}

	return ctrl.Result{}, nil
}

// InstallingState processes the CR while in the installing state
func (r *Reconciler) InstallingState(vz *installv1alpha1.Verrazzano, log *zap.SugaredLogger) (ctrl.Result, error) {
	log.Debugf("enter InstallingState")
	ctx := context.TODO()

	// Check if Verrazzano resource is being deleted
	if !vz.ObjectMeta.DeletionTimestamp.IsZero() {
		return r.procDelete(ctx, log, vz)
	}

	if result, err := r.reconcileComponents(ctx, log, vz); err != nil {
		return newRequeueWithDelay(), err
	} else if shouldRequeue(result) {
		return result, nil
	}

	if err := r.checkInstallJob(ctx, log, vz, buildConfigMapName(vz.Name)); err != nil {
		return newRequeueWithDelay(), err
	}

	return ctrl.Result{}, nil
}

// UninstallingState processes the CR while in the uninstalling state
func (r *Reconciler) UninstallingState(vz *installv1alpha1.Verrazzano, log *zap.SugaredLogger) (ctrl.Result, error) {
	log.Debugf("enter UninstallingState")
	ctx := context.TODO()

	// Update uninstall status
	if !vz.ObjectMeta.DeletionTimestamp.IsZero() {
		return r.procDelete(ctx, log, vz)
	}

	return ctrl.Result{}, nil
}

// UpgradingState processes the CR while in the upgrading state
func (r *Reconciler) UpgradingState(vz *installv1alpha1.Verrazzano, log *zap.SugaredLogger) (ctrl.Result, error) {
	log.Debugf("enter UpgradingState")

	if result, err := r.reconcileUpgrade(log, vz); err != nil {
		return newRequeueWithDelay(), err
	} else if shouldRequeue(result) {
		return result, nil
	}
	// Upgrade should always requeue to ensure that reconciler runs post upgrade to install
	// components that may have been waiting for upgrade
	return newRequeueWithDelay(), nil
}

// FailedState only allows uninstall
func (r *Reconciler) FailedState(vz *installv1alpha1.Verrazzano, log *zap.SugaredLogger) (ctrl.Result, error) {
	log.Debugf("enter FailedState")
	ctx := context.TODO()

	// Determine if the user specified to retry upgrade
	retry, err := r.retryUpgrade(ctx, vz)
	if err != nil {
		log.Errorf("Failed to update the annotations: %v", err)
		return newRequeueWithDelay(), err
	}

	if retry {
		// Log the retry and set the StateType to ready, then requeue
		log.Debugf("Restart Version annotation has changed, retrying upgrade")
		err = r.updateState(log, vz, installv1alpha1.Ready)
		if err != nil {
			log.Errorf("Failed to update the state to ready: %v", err)
			return newRequeueWithDelay(), err
		}
		return ctrl.Result{Requeue: true, RequeueAfter: 1}, err
	}

	// Update uninstall status
	if !vz.ObjectMeta.DeletionTimestamp.IsZero() {
		return r.procDelete(ctx, log, vz)
	}

	return ctrl.Result{}, nil
}

// doesOCIDNSConfigSecretExist returns true if the DNS secret exists
func (r *Reconciler) doesOCIDNSConfigSecretExist(vz *installv1alpha1.Verrazzano) error {
	// ensure the secret exists before proceeding
	secret := &corev1.Secret{}
	err := r.Get(context.TODO(), types.NamespacedName{Name: vz.Spec.Components.DNS.OCI.OCIConfigSecret, Namespace: vzconst.VerrazzanoInstallNamespace}, secret)
	if err != nil {
		return err
	}
	return nil
}

// createServiceAccount creates a required service account
func (r *Reconciler) createServiceAccount(ctx context.Context, log *zap.SugaredLogger, vz *installv1alpha1.Verrazzano) error {
	// Define a new service account resource
	imagePullSecrets := strings.Split(os.Getenv("IMAGE_PULL_SECRETS"), ",")
	for i := range imagePullSecrets {
		imagePullSecrets[i] = strings.TrimSpace(imagePullSecrets[i])
	}
	serviceAccount := installjob.NewServiceAccount(getInstallNamespace(), buildServiceAccountName(vz.Name), imagePullSecrets, vz.Labels)

	// Check if the service account for running the scripts exist
	serviceAccountFound := &corev1.ServiceAccount{}
	log.Debugf("Checking if install service account %s exist", buildServiceAccountName(vz.Name))
	err := r.Get(ctx, types.NamespacedName{Name: buildServiceAccountName(vz.Name), Namespace: getInstallNamespace()}, serviceAccountFound)
	if err != nil && errors.IsNotFound(err) {
		log.Debugf("Creating install service account %s", buildServiceAccountName(vz.Name))
		err = r.Create(ctx, serviceAccount)
		if err != nil {
			return err
		}
	} else if err != nil {
		return err
	}

	return nil
}

// deleteServiceAccount deletes the service account used for install
func (r *Reconciler) deleteServiceAccount(ctx context.Context, log *zap.SugaredLogger, vz *installv1alpha1.Verrazzano, namespace string) error {
	sa := corev1.ServiceAccount{
		ObjectMeta: metav1.ObjectMeta{
			Namespace: namespace,
			Name:      buildServiceAccountName(vz.Name),
		},
	}
	err := r.Delete(ctx, &sa, &client.DeleteOptions{})
	if err != nil && !errors.IsNotFound(err) {
		log.Errorf("Failed deleting ServiceAccount %s: %v", sa.Name, err)
		return err
	}
	return nil
}

// createClusterRoleBinding creates a required cluster role binding
// NOTE: A RoleBinding doesn't work because we get the following error when the install scripts call kubectl get nodes
//   " nodes is forbidden: User "xyz" cannot list resource "nodes" in API group "" at the cluster scope"
func (r *Reconciler) createClusterRoleBinding(ctx context.Context, log *zap.SugaredLogger, vz *installv1alpha1.Verrazzano) error {
	// Define a new cluster role binding resource
	binding := installjob.NewClusterRoleBinding(vz, buildClusterRoleBindingName(vz.Namespace, vz.Name), getInstallNamespace(), buildServiceAccountName(vz.Name))

	// Check if the cluster role binding for running the install scripts exist
	bindingFound := &rbacv1.ClusterRoleBinding{}
	log.Debugf("Checking if install cluster role binding %s exist", binding.Name)
	err := r.Get(ctx, types.NamespacedName{Name: binding.Name, Namespace: binding.Namespace}, bindingFound)
	if err != nil && errors.IsNotFound(err) {
		log.Infof("Creating install cluster role binding %s", binding.Name)
		err = r.Create(ctx, binding)
		if err != nil {
			return err
		}
	} else if err != nil {
		return err
	}

	return nil
}

// deleteClusterRoleBinding deletes the cluster role binding
func (r *Reconciler) deleteClusterRoleBinding(ctx context.Context, log *zap.SugaredLogger, vz *installv1alpha1.Verrazzano) error {
	binding := &rbacv1.ClusterRoleBinding{
		ObjectMeta: metav1.ObjectMeta{
			Name: buildClusterRoleBindingName(vz.Namespace, vz.Name),
		},
	}
	err := r.Delete(ctx, binding, &client.DeleteOptions{})
	if err != nil && !errors.IsNotFound(err) {
		log.Errorf("Failed deleting ClusterRoleBinding %s: %v", binding.Name, err)
		return err
	}
	return nil
}

// createConfigMap creates a required config map for installation
func (r *Reconciler) createConfigMap(ctx context.Context, log *zap.SugaredLogger, vz *installv1alpha1.Verrazzano) error {
	// Create the configmap resource that will contain installation configuration options
	configMap := installjob.NewConfigMap(getInstallNamespace(), buildConfigMapName(vz.Name), vz.Labels)

	// Check if the ConfigMap exists for running the install
	configMapFound := &corev1.ConfigMap{}
	log.Debugf("Checking if install ConfigMap %s exist", configMap.Name)

	err := r.Get(ctx, types.NamespacedName{Name: configMap.Name, Namespace: configMap.Namespace}, configMapFound)
	if err != nil && errors.IsNotFound(err) {
		vz = configFluentdExtraVolumeMounts(vz)
		config, err := installjob.GetInstallConfig(vz)
		if err != nil {
			return err
		}
		jsonEncoding, err := json.MarshalIndent(config, "", "  ")
		if err != nil {
			return err
		}
		configMap.Data = map[string]string{"config.json": string(jsonEncoding)}

		log.Debugf("Creating install ConfigMap %s", configMap.Name)
		err = r.Create(ctx, configMap)
		if err != nil {
			return err
		}
	} else if err != nil {
		return err
	}

	return nil
}

// deleteConfigMap deletes the config map used for installation
func (r *Reconciler) deleteConfigMap(ctx context.Context, log *zap.SugaredLogger, vz *installv1alpha1.Verrazzano, namespace string) error {
	cm := corev1.ConfigMap{
		ObjectMeta: metav1.ObjectMeta{
			Namespace: namespace,
			Name:      buildConfigMapName(vz.Name),
		},
	}
	err := r.Delete(ctx, &cm, &client.DeleteOptions{})
	if err != nil && !errors.IsNotFound(err) {
		log.Errorf("Failed deleting ConfigMap %s: %v", cm.Name, err)
		return err
	}
	return nil
}

// deleteInstallJob Deletes the install job, which will also result in the install pod being deleted.
func (r *Reconciler) deleteInstallJob(log *zap.SugaredLogger, vz *installv1alpha1.Verrazzano) error {
	// Check if the job for running the install scripts exist
	jobName := buildInstallJobName(vz.Name)
	jobFound := &batchv1.Job{
		ObjectMeta: metav1.ObjectMeta{
			Namespace: getInstallNamespace(),
			Name:      buildInstallJobName(vz.Name),
		},
	}
	log.Debugf("Checking if install job %s exist", jobName)
	err := r.Get(context.TODO(), types.NamespacedName{Name: jobName, Namespace: getInstallNamespace()}, jobFound)
	if err != nil {
		if !errors.IsNotFound(err) {
			// Got an error other than not found
			return err
		}
		// Job not found
		return nil
	}
	// Delete the Job in the foreground to ensure it's gone before continuing
	propagationPolicy := metav1.DeletePropagationForeground
	deleteOptions := &client.DeleteOptions{PropagationPolicy: &propagationPolicy}
	log.Debugf("Install job %s in progress, deleting", jobName)
	return r.Delete(context.TODO(), jobFound, deleteOptions)
}

// createInstallJob creates the installation job
func (r *Reconciler) createInstallJob(ctx context.Context, log *zap.SugaredLogger, vz *installv1alpha1.Verrazzano, configMapName string) error {
	// Define a new install job resource
	job := installjob.NewJob(
		&installjob.JobConfig{
			JobConfigCommon: k8s.JobConfigCommon{
				JobName:            buildInstallJobName(vz.Name),
				Namespace:          getInstallNamespace(),
				Labels:             vz.Labels,
				ServiceAccountName: buildServiceAccountName(vz.Name),
				JobImage:           os.Getenv("VZ_INSTALL_IMAGE"),
				DryRun:             r.DryRun,
			},
			ConfigMapName: configMapName,
		})

	// Check if the job for running the install scripts exist
	jobFound := &batchv1.Job{}
	log.Debugf("Checking if install job %s exist", buildInstallJobName(vz.Name))
	err := r.Get(ctx, types.NamespacedName{Name: buildInstallJobName(vz.Name), Namespace: getInstallNamespace()}, jobFound)
	if err != nil && errors.IsNotFound(err) {
		log.Debugf("Creating install job %s, dry-run=%v", buildInstallJobName(vz.Name), r.DryRun)
		err = r.Create(ctx, job)
		if err != nil {
			return err
		}

		// Add our finalizer if not already added
		if !containsString(vz.ObjectMeta.Finalizers, finalizerName) {
			log.Debugf("Adding finalizer %s", finalizerName)
			vz.ObjectMeta.Finalizers = append(vz.ObjectMeta.Finalizers, finalizerName)
			if err := r.Update(ctx, vz); err != nil {
				return err
			}
		}

		// Delete leftover uninstall job if we find one.
		err = r.cleanupUninstallJob(buildUninstallJobName(vz.Name), getInstallNamespace(), log)
		if err != nil {
			return err
		}

	} else if err != nil {
		return err
	}

	// Set the version in the status.  This will be updated when the starting install condition is updated.
	bomSemVer, err := installv1alpha1.GetCurrentBomVersion()
	if err != nil {
		return err
	}

	vz.Status.Version = bomSemVer.ToString()
	err = r.setInstallCondition(log, jobFound, vz)

	return err
}

// checkInstallJob checks the installation job
func (r *Reconciler) checkInstallJob(ctx context.Context, log *zap.SugaredLogger, vz *installv1alpha1.Verrazzano, configMapName string) error {
	// Check if the job for running the install scripts exist
	jobFound := &batchv1.Job{}
	log.Debugf("Checking if install job %s exist", buildInstallJobName(vz.Name))
	err := r.Get(ctx, types.NamespacedName{Name: buildInstallJobName(vz.Name), Namespace: getInstallNamespace()}, jobFound)
	if err != nil {
		if errors.IsNotFound(err) {
			return nil
		}
		return err
	}
	// Update condition and status
	err = r.setInstallCondition(log, jobFound, vz)
	return err
}

// cleanupUninstallJob checks for the existence of a stale uninstall job and deletes the job if one is found
func (r *Reconciler) cleanupUninstallJob(jobName string, namespace string, log *zap.SugaredLogger) error {
	// Check if the job for running the uninstall scripts exist
	jobFound := &batchv1.Job{}
	log.Debugf("Checking if stale uninstall job %s exists", jobName)
	err := r.Get(context.TODO(), types.NamespacedName{Name: jobName, Namespace: namespace}, jobFound)
	if err == nil {
		log.Debugf("Deleting stale uninstall job %s", jobName)
		propagationPolicy := metav1.DeletePropagationBackground
		deleteOptions := &client.DeleteOptions{PropagationPolicy: &propagationPolicy}
		err = r.Delete(context.TODO(), jobFound, deleteOptions)
		if err != nil {
			return err
		}
	}

	return nil
}

// deleteNamespace deletes a namespace
func (r *Reconciler) deleteNamespace(ctx context.Context, log *zap.SugaredLogger, namespace string) error {
	ns := corev1.Namespace{
		ObjectMeta: metav1.ObjectMeta{
			Namespace: namespace,
			Name:      namespace, // required by the controller Delete call
		},
	}
	err := r.Delete(ctx, &ns, &client.DeleteOptions{})
	if err != nil && !errors.IsNotFound(err) {
		log.Errorf("Failed deleting namespace %s: %v", ns.Name, err)
		return err
	}
	return nil
}

// SetupWithManager creates a new controller and adds it to the manager
func (r *Reconciler) SetupWithManager(mgr ctrl.Manager) error {
	var err error
	r.Controller, err = ctrl.NewControllerManagedBy(mgr).
		For(&installv1alpha1.Verrazzano{}).Build(r)
	return err
}

func (r *Reconciler) createUninstallJob(log *zap.SugaredLogger, vz *installv1alpha1.Verrazzano) error {
	// Define a new uninstall job resource
	job := uninstalljob.NewJob(
		&uninstalljob.JobConfig{
			JobConfigCommon: k8s.JobConfigCommon{
				JobName:            buildUninstallJobName(vz.Name),
				Namespace:          getInstallNamespace(),
				Labels:             vz.Labels,
				ServiceAccountName: buildServiceAccountName(vz.Name),
				JobImage:           os.Getenv("VZ_INSTALL_IMAGE"),
				DryRun:             r.DryRun,
			},
		},
	)

	// Check if the job for running the uninstall scripts exist
	jobFound := &batchv1.Job{}
	log.Debugf("Checking if uninstall job %s exist", buildUninstallJobName(vz.Name))
	err := r.Get(context.TODO(), types.NamespacedName{Name: buildUninstallJobName(vz.Name), Namespace: getInstallNamespace()}, jobFound)
	if err != nil && errors.IsNotFound(err) {
		log.Debugf("Creating uninstall job %s, dry-run=%v", buildUninstallJobName(vz.Name), r.DryRun)
		err = r.Create(context.TODO(), job)
		if err != nil {
			return err
		}
	} else if err != nil {
		return err
	}

	err = r.setUninstallCondition(log, jobFound, vz)
	if err != nil {
		return err
	}

	return nil
}

// buildInstallJobName returns the name of an install job based on Verrazzano resource name.
func buildInstallJobName(name string) string {
	return fmt.Sprintf("verrazzano-install-%s", name)
}

// buildUninstallJobName returns the name of an uninstall job based on Verrazzano resource name.
func buildUninstallJobName(name string) string {
	return fmt.Sprintf("verrazzano-uninstall-%s", name)
}

// buildServiceAccountName returns the service account name for jobs based on Verrazzano resource name.
func buildServiceAccountName(name string) string {
	return fmt.Sprintf("verrazzano-install-%s", name)
}

// buildClusterRoleBindingName returns the ClusgterRoleBinding name for jobs based on Verrazzano resource name.
func buildClusterRoleBindingName(namespace string, name string) string {
	return fmt.Sprintf("verrazzano-install-%s-%s", namespace, name)
}

// buildConfigMapName returns the name of a config map for an install job based on Verrazzano resource name.
func buildConfigMapName(name string) string {
	return fmt.Sprintf("verrazzano-install-%s", name)
}

// buildInternalConfigMapName returns the name of the internal configmap associated with an install resource.
func buildInternalConfigMapName(name string) string {
	return fmt.Sprintf("verrazzano-install-%s-internal", name)
}

// updateStatus updates the status in the Verrazzano CR
func (r *Reconciler) updateStatus(log *zap.SugaredLogger, cr *installv1alpha1.Verrazzano, message string, conditionType installv1alpha1.ConditionType) error {
	t := time.Now().UTC()
	condition := installv1alpha1.Condition{
		Type:    conditionType,
		Status:  corev1.ConditionTrue,
		Message: message,
		LastTransitionTime: fmt.Sprintf("%d-%02d-%02dT%02d:%02d:%02dZ",
			t.Year(), t.Month(), t.Day(),
			t.Hour(), t.Minute(), t.Second()),
	}
	cr.Status.Conditions = append(cr.Status.Conditions, condition)

	// Set the state of resource
	cr.Status.State = checkCondtitionType(conditionType)
	log.Infof("Setting Verrazzano resource condition and state: %v/%v", condition.Type, cr.Status.State)

	// Update the status
	err := r.Status().Update(context.TODO(), cr)
	if err != nil {
		log.Errorf("Failed to update Verrazzano resource status: %v", err)
		return err
	}
	return nil
}

// updateState updates the status state in the Verrazzano CR
func (r *Reconciler) updateState(log *zap.SugaredLogger, cr *installv1alpha1.Verrazzano, state installv1alpha1.StateType) error {
	// Set the state of resource
	cr.Status.State = state
	log.Infof("Setting Verrazzano state: %v", cr.Status.State)

	// Update the status
	err := r.Status().Update(context.TODO(), cr)
	if err != nil {
		log.Errorf("Failed to update Verrazzano resource status: %v", err)
		return err
	}
	return nil
}

func (r *Reconciler) updateComponentStatus(log *zap.SugaredLogger, cr *installv1alpha1.Verrazzano, componentName string, message string, conditionType installv1alpha1.ConditionType) error {
	t := time.Now().UTC()
	condition := installv1alpha1.Condition{
		Type:    conditionType,
		Status:  corev1.ConditionTrue,
		Message: message,
		LastTransitionTime: fmt.Sprintf("%d-%02d-%02dT%02d:%02d:%02dZ",
			t.Year(), t.Month(), t.Day(),
			t.Hour(), t.Minute(), t.Second()),
	}

	if cr.Status.Components == nil {
		cr.Status.Components = make(map[string]*installv1alpha1.ComponentStatusDetails)
	}
	componentStatus := cr.Status.Components[componentName]
	if componentStatus == nil {
		componentStatus = &installv1alpha1.ComponentStatusDetails{
			Name: componentName,
		}
		cr.Status.Components[componentName] = componentStatus
	}
	if conditionType == installv1alpha1.InstallComplete {
		cr.Status.VerrazzanoInstance = vzinstance.GetInstanceInfo(r.Client, cr)
	}
	componentStatus.Conditions = appendConditionIfNecessary(log, componentStatus, condition)

	// Set the state of resource
	componentStatus.State = checkCondtitionType(conditionType)

	// Update the status
	err := r.Status().Update(context.TODO(), cr)
	if err != nil {
		log.Errorf("Failed to update Verrazzano resource status: %v", err)
		return err
	}
	return nil
}

func appendConditionIfNecessary(log *zap.SugaredLogger, compStatus *installv1alpha1.ComponentStatusDetails, newCondition installv1alpha1.Condition) []installv1alpha1.Condition {
	for _, existingCondition := range compStatus.Conditions {
		if existingCondition.Type == newCondition.Type {
			return compStatus.Conditions
		}
	}
	log.Debugf("Adding %s resource newCondition: %v", compStatus.Name, newCondition.Type)
	return append(compStatus.Conditions, newCondition)
}

func checkCondtitionType(currentCondition installv1alpha1.ConditionType) installv1alpha1.StateType {
	switch currentCondition {
	case installv1alpha1.PreInstall:
		return installv1alpha1.PreInstalling
	case installv1alpha1.InstallStarted:
		return installv1alpha1.Installing
	case installv1alpha1.UninstallStarted:
		return installv1alpha1.Uninstalling
	case installv1alpha1.UpgradeStarted:
		return installv1alpha1.Upgrading
	case installv1alpha1.UninstallComplete:
		return installv1alpha1.Ready
	case installv1alpha1.InstallFailed, installv1alpha1.UpgradeFailed, installv1alpha1.UninstallFailed:
		return installv1alpha1.Failed
	}
	// Return ready for installv1alpha1.InstallComplete, installv1alpha1.UpgradeComplete
	return installv1alpha1.Ready
}

// setInstallCondition sets the Verrazzano resource condition in status for install
func (r *Reconciler) setInstallCondition(log *zap.SugaredLogger, job *batchv1.Job, vz *installv1alpha1.Verrazzano) (err error) {
	// If the job has succeeded or failed add the appropriate condition
	if job.Status.Succeeded != 0 || job.Status.Failed != 0 {
		for _, condition := range vz.Status.Conditions {
			if condition.Type == installv1alpha1.InstallComplete || condition.Type == installv1alpha1.InstallFailed {
				return nil
			}
		}
		var message string
		var conditionType installv1alpha1.ConditionType
		if job.Status.Succeeded == 1 {
			message = "Verrazzano install completed successfully"
			if checkComponentReadyState(vz) {
				// Set install complete IFF all subcomponent status' are "Ready"
				conditionType = installv1alpha1.InstallComplete
				log.Info(message)
				vz.Status.VerrazzanoInstance = vzinstance.GetInstanceInfo(r.Client, vz)
			}
		} else {
			message = "Verrazzano install failed to complete"
			conditionType = installv1alpha1.InstallFailed
			log.Error(message)
		}
		return r.updateStatus(log, vz, message, conditionType)
	}

	// Add the install started condition if not already added
	for _, condition := range vz.Status.Conditions {
		if condition.Type == installv1alpha1.InstallStarted {
			return nil
		}
	}

	return r.updateStatus(log, vz, "Verrazzano install in progress", installv1alpha1.InstallStarted)
}

// checkComponentReadyState returns true if all component-level status' are "Ready"
func checkComponentReadyState(vz *installv1alpha1.Verrazzano) bool {
	for _, compStatus := range vz.Status.Components {
		if compStatus.State != installv1alpha1.NotInstalled && compStatus.State != installv1alpha1.Ready {
			return false
		}
	}
	return true
}

// initializeComponentStatus Initialize the component status field with the known set that indicate they support the
// operator-based in stall.  This is so that we know ahead of time exactly how many components we expect to install
// via the operator, and when we're done installing.
func (r *Reconciler) initializeComponentStatus(log *zap.SugaredLogger, cr *installv1alpha1.Verrazzano) (ctrl.Result, error) {
	if cr.Status.Components != nil {
		return ctrl.Result{}, nil
	}

	log.Debugf("initializeComponentStatus for all components")
	cr.Status.Components = make(map[string]*installv1alpha1.ComponentStatusDetails)
	for _, comp := range registry.GetComponents() {
		if comp.IsOperatorInstallSupported() {
			// If the component is installed then mark it as ready
<<<<<<< HEAD
			compContext := spi.NewContext(log, r, cr, r.DryRun)
			state := installv1alpha1.NotInstalled
=======
			compContext, err := spi.NewContext(log, r, cr, r.DryRun)
			if err != nil {
				return newRequeueWithDelay(), err
			}
			state := installv1alpha1.Disabled
>>>>>>> d6ae43d6
			if !unitTesting {
				installed, err := comp.IsInstalled(compContext)
				if err != nil {
					log.Errorf("IsInstalled error for component %s: %s", comp.Name(), err)
					return newRequeueWithDelay(), err
				}
				if installed {
					state = installv1alpha1.Ready
				}
			}
			cr.Status.Components[comp.Name()] = &installv1alpha1.ComponentStatusDetails{
				Name:  comp.Name(),
				State: state,
			}
		}
	}
	// Update the status
	err := r.Status().Update(context.TODO(), cr)
	return ctrl.Result{Requeue: true}, err
}

// setUninstallCondition sets the Verrazzano resource condition in status for uninstall
func (r *Reconciler) setUninstallCondition(log *zap.SugaredLogger, job *batchv1.Job, vz *installv1alpha1.Verrazzano) (err error) {
	// If the job has succeeded or failed add the appropriate condition
	if job.Status.Succeeded != 0 || job.Status.Failed != 0 {
		for _, condition := range vz.Status.Conditions {
			if condition.Type == installv1alpha1.UninstallComplete || condition.Type == installv1alpha1.UninstallFailed {
				return nil
			}
		}

		// Remove the owner reference so that the install job is not deleted when the Verrazzano resource is deleted
		job.SetOwnerReferences([]metav1.OwnerReference{})

		// Update the job
		err := r.Status().Update(context.TODO(), job)
		if err != nil {
			log.Errorf("Failed to update uninstall job owner references: %v", err)
			return err
		}

		var message string
		var conditionType installv1alpha1.ConditionType
		if job.Status.Succeeded == 1 {
			message = "Verrazzano uninstall completed successfully"
			conditionType = installv1alpha1.UninstallComplete
			log.Info(message)
		} else {
			message = "Verrazzano uninstall failed to complete"
			conditionType = installv1alpha1.UninstallFailed
			log.Error(message)
		}
		return r.updateStatus(log, vz, message, conditionType)
	}

	// Add the uninstall started condition if not already added
	for _, condition := range vz.Status.Conditions {
		if condition.Type == installv1alpha1.UninstallStarted {
			return nil
		}
	}

	return r.updateStatus(log, vz, "Verrazzano uninstall in progress", installv1alpha1.UninstallStarted)
}

// saveInstallSpec Saves the install spec in a configmap to use with upgrade/updates later on
func (r *Reconciler) saveVerrazzanoSpec(ctx context.Context, log *zap.SugaredLogger, vz *installv1alpha1.Verrazzano) (err error) {
	installSpecBytes, err := yaml.Marshal(vz.Spec)
	if err != nil {
		return err
	}
	installSpec := base64.StdEncoding.EncodeToString(installSpecBytes)
	installConfig, err := r.getInternalConfigMap(ctx, vz)
	if err != nil {
		if !errors.IsNotFound(err) {
			return err
		}
		configMapName := buildInternalConfigMapName(vz.Name)
		configData := make(map[string]string)
		configData[configDataKey] = installSpec
		// Create the configmap and set the owner reference to the VZ installer resource for garbage collection
		installConfig = &corev1.ConfigMap{
			ObjectMeta: metav1.ObjectMeta{
				Name:      configMapName,
				Namespace: getInstallNamespace(),
				OwnerReferences: []metav1.OwnerReference{{
					APIVersion: vz.APIVersion,
					Kind:       vz.Kind,
					Name:       vz.Name,
					UID:        vz.UID,
				}},
			},
			Data: configData,
		}
		err := r.Create(ctx, installConfig)
		if err != nil {
			log.Errorf("Unable to create installer config map %s: %v", configMapName, err)
			return err
		}
	} else {
		// Update the configmap if the data has changed
		currentConfigData := installConfig.Data[configDataKey]
		if currentConfigData != installSpec {
			installConfig.Data[configDataKey] = installSpec
			return r.Update(ctx, installConfig)
		}
	}
	return nil
}

// getSavedInstallSpec Returns the saved Verrazzano resource Spec field from the internal ConfigMap, or an error if it can't be restored
func (r *Reconciler) getSavedInstallSpec(ctx context.Context, log *zap.SugaredLogger, vz *installv1alpha1.Verrazzano) (*installv1alpha1.VerrazzanoSpec, error) {
	configMap, err := r.getInternalConfigMap(ctx, vz)
	if err != nil {
		log.Warnf("No saved configuration found for install spec for %s", vz.Name)
		return nil, err
	}
	storedSpec := &installv1alpha1.VerrazzanoSpec{}
	if specData, ok := configMap.Data[configDataKey]; ok {
		decodeBytes, err := base64.StdEncoding.DecodeString(specData)
		if err != nil {
			log.Errorf("Error decoding saved install spec for %s", vz.Name)
			return nil, err
		}
		if err := yaml.Unmarshal(decodeBytes, storedSpec); err != nil {
			log.Errorf("Error unmarshalling saved install spec for %s", vz.Name)
			return nil, err
		}
	}
	return storedSpec, nil
}

// getInternalConfigMap Convenience method for getting the saved install ConfigMap
func (r *Reconciler) getInternalConfigMap(ctx context.Context, vz *installv1alpha1.Verrazzano) (installConfig *corev1.ConfigMap, err error) {
	key := client.ObjectKey{
		Namespace: getInstallNamespace(),
		Name:      buildInternalConfigMapName(vz.Name),
	}
	installConfig = &corev1.ConfigMap{}
	err = r.Get(ctx, key, installConfig)
	return installConfig, err
}

// createVerrazzanoSystemNamespace creates the Verrazzano system namespace if it does not already exist
func (r *Reconciler) createVerrazzanoSystemNamespace(ctx context.Context, log *zap.SugaredLogger) error {
	// First check if VZ system namespace exists. If not, create it.
	var vzSystemNS corev1.Namespace
	err := r.Get(ctx, types.NamespacedName{Name: vzconst.VerrazzanoSystemNamespace}, &vzSystemNS)
	if err != nil {
		if !errors.IsNotFound(err) {
			return err
		}
		vzSystemNS.Name = vzconst.VerrazzanoSystemNamespace
		vzSystemNS.Labels, _ = mergeMaps(nil, systemNamespaceLabels)
		if err := r.Create(ctx, &vzSystemNS); err != nil {
			return err
		}
		log.Debugf("Namespace %v was successfully created", vzconst.VerrazzanoSystemNamespace)
		return nil
	}
	// Namespace exists, see if we need to add the label
	var updated bool
	vzSystemNS.Labels, updated = mergeMaps(vzSystemNS.Labels, systemNamespaceLabels)
	if !updated {
		return nil
	}
	if err := r.Update(ctx, &vzSystemNS); err != nil {
		return err
	}
	return nil
}

// mergeMaps Merge one map into another, creating new one if necessary; returns the updated map and true if it was modified
func mergeMaps(to map[string]string, from map[string]string) (map[string]string, bool) {
	mergedMap := to
	if mergedMap == nil {
		mergedMap = make(map[string]string)
	}
	var updated bool
	for k, v := range from {
		if _, ok := mergedMap[k]; !ok {
			mergedMap[k] = v
			updated = true
		}
	}
	return mergedMap, updated
}

// containsString checks for a string in a slice of strings
func containsString(slice []string, s string) bool {
	for _, item := range slice {
		if item == s {
			return true
		}
	}
	return false
}

// removeString removes a string from a slice of strings
func removeString(slice []string, s string) (result []string) {
	for _, item := range slice {
		if item == s {
			continue
		}
		result = append(result, item)
	}
	return
}

// buildDomain Build the DNS Domain from the current install
func buildDomain(c client.Client, vz *installv1alpha1.Verrazzano) (string, error) {
	subdomain := vz.Spec.EnvironmentName
	if len(subdomain) == 0 {
		subdomain = vzconst.DefaultEnvironmentName
	}
	baseDomain, err := buildDomainSuffix(c, vz)
	if err != nil {
		return "", err
	}
	domain := subdomain + "." + baseDomain
	return domain, nil
}

// buildDomainSuffix Get the configured domain suffix, or compute the nip.io domain
func buildDomainSuffix(c client.Client, vz *installv1alpha1.Verrazzano) (string, error) {
	dns := vz.Spec.Components.DNS
	if dns != nil && dns.OCI != nil {
		return dns.OCI.DNSZoneName, nil
	}
	if dns != nil && dns.External != nil {
		return dns.External.Suffix, nil
	}
	ipAddress, err := getIngressIP(c)
	if err != nil {
		return "", err
	}

	if dns != nil && dns.Wildcard != nil {
		return ipAddress + dns.Wildcard.Domain, nil
	}

	// Default to nip.io
	return ipAddress + ".nip.io", nil
}

// getIngressIP get the Ingress IP, used for the wildcard case (magic DNS)
func getIngressIP(c client.Client) (string, error) {
	const nginxIngressController = "ingress-controller-ingress-nginx-controller"
	const nginxNamespace = "ingress-nginx"

	nginxService := corev1.Service{}
	err := c.Get(context.TODO(), types.NamespacedName{Name: nginxIngressController, Namespace: nginxNamespace}, &nginxService)
	if err != nil {
		return "", err
	}
	if nginxService.Spec.Type == corev1.ServiceTypeLoadBalancer {
		nginxIngress := nginxService.Status.LoadBalancer.Ingress
		if len(nginxIngress) == 0 {
			// In case of OLCNE, need to obtain the External IP from the Spec
			if len(nginxService.Spec.ExternalIPs) == 0 {
				return "", fmt.Errorf("%s is missing External IP address", nginxService.Name)
			}
			return nginxService.Spec.ExternalIPs[0], nil
		}
		return nginxIngress[0].IP, nil
	} else if nginxService.Spec.Type == corev1.ServiceTypeNodePort {
		return "127.0.0.1", nil
	}
	return "", fmt.Errorf("Unsupported service type %s for NGINX ingress", string(nginxService.Spec.Type))
}

func configFluentdExtraVolumeMounts(vz *installv1alpha1.Verrazzano) *installv1alpha1.Verrazzano {
	varLog := "/var/log/containers/"
	var files []string
	filepath.Walk(varLog, func(path string, info os.FileInfo, err error) error {
		if info != nil {
			files = append(files, readLink(path, info)...)
		}
		return nil
	})
	return addFluentdExtraVolumeMounts(files, vz)
}

func addFluentdExtraVolumeMounts(files []string, vz *installv1alpha1.Verrazzano) *installv1alpha1.Verrazzano {
	for _, extraMount := range dirsOutsideVarLog(files) {
		if vz.Spec.Components.Fluentd == nil {
			vz.Spec.Components.Fluentd = &installv1alpha1.FluentdComponent{}
		}
		found := false
		for _, vm := range vz.Spec.Components.Fluentd.ExtraVolumeMounts {
			if isParentDir(extraMount, vm.Source) {
				found = true
			}
		}
		if !found {
			vz.Spec.Components.Fluentd.ExtraVolumeMounts = append(vz.Spec.Components.Fluentd.ExtraVolumeMounts,
				installv1alpha1.VolumeMount{Source: extraMount})
		}
	}
	return vz
}

func readLink(path string, info os.FileInfo) []string {
	var files []string
	if info.Mode()&os.ModeSymlink != 0 {
		dest, err := os.Readlink(path)
		if err == nil {
			files = append(files, dest)
			destInfo, err := os.Lstat(dest)
			if err == nil {
				files = append(files, readLink(dest, destInfo)...)
			}
		}
	}
	return files
}

func dirsOutsideVarLog(paths []string) []string {
	var results []string
	for _, path := range paths {
		if !strings.HasPrefix(path, "/var/log/") {
			found := false
			var temp []string
			for _, res := range results {
				commonPath := commonPath(res, path)
				if commonPath != "/" {
					temp = append(temp, commonPath)
					found = true
				} else {
					temp = append(temp, res)
				}
			}
			if !found {
				temp = append(temp, path)
			}
			results = temp
		}
	}
	return results
}

func isParentDir(path, dir string) bool {
	if !strings.HasSuffix(dir, "/") {
		dir = dir + "/"
	}
	return commonPath(path, dir) == dir
}

func commonPath(a, b string) string {
	i := 0
	s := 0
	for ; i < len(a) && i < len(b) && a[i] == b[i]; i++ {
		if a[i] == '/' {
			s = i
		}
	}
	return a[0 : s+1]
}

// Get the install namespace where this controller is running.
func getInstallNamespace() string {
	return vzconst.VerrazzanoInstallNamespace
}

func (r *Reconciler) retryUpgrade(ctx context.Context, vz *installv1alpha1.Verrazzano) (bool, error) {
	// get the user-specified restart version - if it's missing then there's nothing to do here
	restartVersion, ok := vz.Annotations[vzconst.UpgradeRetryVersion]
	if !ok {
		return false, nil
	}

	// get the annotation with the previous restart version - if it's missing or the versions do not
	// match, then return true
	prevRestartVersion, ok := vz.Annotations[vzconst.ObservedUpgradeRetryVersion]
	if !ok || restartVersion != prevRestartVersion {

		// add/update the previous restart version annotation to the CR
		vz.Annotations[vzconst.ObservedUpgradeRetryVersion] = restartVersion
		err := r.Client.Update(ctx, vz)
		return true, err
	}
	return false, nil
}

// Process the Verrazzano resource deletion
func (r *Reconciler) procDelete(ctx context.Context, log *zap.SugaredLogger, vz *installv1alpha1.Verrazzano) (ctrl.Result, error) {
	// Finalizer is present, so lets do the uninstall
	if containsString(vz.ObjectMeta.Finalizers, finalizerName) {
		// Delete the install job if it exists, cancelling any running install jobs before uninstalling
		if err := r.deleteInstallJob(log, vz); err != nil {
			log.Errorf("Failed creating the install job: %v", err)
			return newRequeueWithDelay(), err
		}
		// Create the uninstall job if it doesn't exist
		if err := r.createUninstallJob(log, vz); err != nil {
			log.Errorf("Failed creating the uninstall job: %v", err)
			return newRequeueWithDelay(), err
		}

		// Remove the finalizer and update the Verrazzano resource if the uninstall has finished.
		for _, condition := range vz.Status.Conditions {
			if condition.Type == installv1alpha1.UninstallComplete || condition.Type == installv1alpha1.UninstallFailed {
				err := r.cleanup(ctx, log, vz)
				if err != nil {
					return newRequeueWithDelay(), err
				}

				// All install related resources have been deleted, delete the finalizer so that the Verrazzano
				// resource can get removed from etcd.
				log.Debugf("Removing finalizer %s", finalizerName)
				vz.ObjectMeta.Finalizers = removeString(vz.ObjectMeta.Finalizers, finalizerName)
				err = r.Update(ctx, vz)
				if err != nil {
					return newRequeueWithDelay(), err
				}
			}
		}
	}
	return reconcile.Result{}, nil
}

// Cleanup the resources left over from install and uninstall
func (r *Reconciler) cleanup(ctx context.Context, log *zap.SugaredLogger, vz *installv1alpha1.Verrazzano) error {
	// Delete roleBinding
	err := r.deleteClusterRoleBinding(ctx, log, vz)
	if err != nil {
		return err
	}

	// Delete install service account
	err = r.deleteServiceAccount(ctx, log, vz, getInstallNamespace())
	if err != nil {
		return err
	}

	// Delete the install config map
	err = r.deleteConfigMap(ctx, log, vz, getInstallNamespace())
	if err != nil {
		return err
	}

	// Delete the verrazzano-system namespace
	err = r.deleteNamespace(ctx, log, vzconst.VerrazzanoSystemNamespace)
	if err != nil {
		return err
	}
	return nil
}

// cleanupOld deltes the resources that used to be in the default namespace in earlier versions of Verrazzano.  This
// also includes the ClusterRoleBinding, which is outside the scope of namespace
func (r *Reconciler) cleanupOld(ctx context.Context, log *zap.SugaredLogger, vz *installv1alpha1.Verrazzano) error {
	// Delete ClusterRoleBinding
	err := r.deleteClusterRoleBinding(ctx, log, vz)
	if err != nil {
		return err
	}

	// Delete install service account
	err = r.deleteServiceAccount(ctx, log, vz, vzconst.DefaultNamespace)
	if err != nil {
		return err
	}

	// Delete the install config map
	err = r.deleteConfigMap(ctx, log, vz, vzconst.DefaultNamespace)
	if err != nil {
		return err
	}
	return nil
}

// Create a new Result that will cause a reconcile requeue after a short delay
func newRequeueWithDelay() ctrl.Result {
	var seconds = rand.IntnRange(3, 5)
	delaySecs := time.Duration(seconds) * time.Second
	return ctrl.Result{Requeue: true, RequeueAfter: delaySecs}
}

// Return true if requeue is needed
func shouldRequeue(r ctrl.Result) bool {
	return r.Requeue || r.RequeueAfter > 0
}

// Watch the jobs in the verrazzano-install for this vz resource.  The reconcile loop will be called
// when a job is updated.
func (r *Reconciler) watchJobs(namespace string, name string, log *zap.SugaredLogger) error {

	// Define a mapping to the Verrazzano resource
	mapFn := handler.ToRequestsFunc(
		func(a handler.MapObject) []reconcile.Request {
			return []reconcile.Request{
				{NamespacedName: types.NamespacedName{
					Namespace: namespace,
					Name:      name,
				}},
			}
		})

	// Watch job updates
	p := predicate.Funcs{
		UpdateFunc: func(e event.UpdateEvent) bool {
			return e.ObjectOld != e.ObjectNew
		},
		CreateFunc: func(e event.CreateEvent) bool {
			return true
		},
	}

	// Watch jobs and trigger reconciles for Verrazzano resources when a job changes
	err := r.Controller.Watch(
		&source.Kind{Type: &batchv1.Job{
			ObjectMeta: metav1.ObjectMeta{Namespace: getInstallNamespace()},
		}},
		&handler.EnqueueRequestsFromMapFunc{
			ToRequests: mapFn,
		},
		// Comment it if default predicate fun is used.
		p)
	if err != nil {
		return err
	}
	log.Debugf("Watching for jobs to activate reconcile for Verrazzano CR %s/%s", namespace, name)

	return nil
}

// initForVzResource will do initialization for the given Verrazzano resource.
// Clean up old resources from a 1.0 release where jobs, etc were in the default namespace
// Add a watch for each Verrazzano resource
func (r *Reconciler) initForVzResource(vz *installv1alpha1.Verrazzano, log *zap.SugaredLogger) (ctrl.Result, error) {
	if unitTesting {
		return ctrl.Result{}, nil
	}

	// Check if init done for this resource
	_, ok := initializedSet[vz.Name]
	if ok {
		return ctrl.Result{}, nil
	}

	// Cleanup old resources that might be left around when the install used to be done
	// in the default namespace
	if err := r.cleanupOld(context.TODO(), log, vz); err != nil {
		return newRequeueWithDelay(), err
	}

	// Watch the jobs in the operator namespace for this VZ CR
	if err := r.watchJobs(vz.Namespace, vz.Name, log); err != nil {
		log.Errorf("unable to set Job watch for Verrrazzano CR %s: %v", vz.Name, err)
		return newRequeueWithDelay(), err
	}

	// Update the map indicating the resource is being watched
	initializedSet[vz.Name] = true
	return ctrl.Result{Requeue: true}, nil
}

// This is needed for unit testing
func initUnitTesing() {
	unitTesting = true
}

// Get component version from Bom
func getComponentVersion(compName string) (string, error) {
	b, err := bom.NewBom(config.GetDefaultBOMFilePath())
	if err != nil {
		return "", err
	}
	return b.GetComponentVersion(compName), err
}<|MERGE_RESOLUTION|>--- conflicted
+++ resolved
@@ -8,18 +8,13 @@
 	"encoding/base64"
 	"encoding/json"
 	"fmt"
-<<<<<<< HEAD
-	"github.com/verrazzano/verrazzano/pkg/bom"
-=======
 	"os"
 	"path/filepath"
 	"strings"
 	"time"
 
->>>>>>> d6ae43d6
 	"github.com/verrazzano/verrazzano/platform-operator/controllers/verrazzano/component/registry"
 	"github.com/verrazzano/verrazzano/platform-operator/controllers/verrazzano/component/spi"
-	"github.com/verrazzano/verrazzano/platform-operator/internal/config"
 	"k8s.io/apimachinery/pkg/util/rand"
 	"sigs.k8s.io/controller-runtime/pkg/event"
 	"sigs.k8s.io/controller-runtime/pkg/handler"
@@ -807,7 +802,7 @@
 // checkComponentReadyState returns true if all component-level status' are "Ready"
 func checkComponentReadyState(vz *installv1alpha1.Verrazzano) bool {
 	for _, compStatus := range vz.Status.Components {
-		if compStatus.State != installv1alpha1.NotInstalled && compStatus.State != installv1alpha1.Ready {
+		if compStatus.State != installv1alpha1.Disabled && compStatus.State != installv1alpha1.Ready {
 			return false
 		}
 	}
@@ -827,16 +822,11 @@
 	for _, comp := range registry.GetComponents() {
 		if comp.IsOperatorInstallSupported() {
 			// If the component is installed then mark it as ready
-<<<<<<< HEAD
-			compContext := spi.NewContext(log, r, cr, r.DryRun)
-			state := installv1alpha1.NotInstalled
-=======
 			compContext, err := spi.NewContext(log, r, cr, r.DryRun)
 			if err != nil {
 				return newRequeueWithDelay(), err
 			}
 			state := installv1alpha1.Disabled
->>>>>>> d6ae43d6
 			if !unitTesting {
 				installed, err := comp.IsInstalled(compContext)
 				if err != nil {
@@ -1398,13 +1388,4 @@
 // This is needed for unit testing
 func initUnitTesing() {
 	unitTesting = true
-}
-
-// Get component version from Bom
-func getComponentVersion(compName string) (string, error) {
-	b, err := bom.NewBom(config.GetDefaultBOMFilePath())
-	if err != nil {
-		return "", err
-	}
-	return b.GetComponentVersion(compName), err
 }