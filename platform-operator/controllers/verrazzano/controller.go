--- conflicted
+++ resolved
@@ -122,7 +122,7 @@
 	// Process CR based on state
 	switch vz.Status.State {
 	case installv1alpha1.Failed:
-		return r.ReadyState(vz, log)
+		return r.FailedState(vz, log)
 	case installv1alpha1.Installing:
 		return r.InstallingState(vz, log)
 	case installv1alpha1.Ready:
@@ -168,35 +168,6 @@
 		return ctrl.Result{}, nil
 	}
 
-<<<<<<< HEAD
-	// Pre-populate the component status fields
-	initializeComponentStatus(vz)
-
-
-	//************   TEMP CODE for TESTING ISTIO COMPONENT
-
-	// Pre-create the Verrazzano System namespace if it doesn't already exist, before kicking off the install job,
-	// since it is needed for the subsequent step to syncLocalRegistration secret.
-	if err := r.createVerrazzanoSystemNamespace(ctx, log); err != nil {
-		log.Errorf("Failed to create namespace %v: %v", vzconst.VerrazzanoSystemNamespace, err)
-		return newRequeueWithDelay(), err
-	}
-
-	if result, err := r.reconcileComponents(ctx, log, vz); err != nil {
-		return newRequeueWithDelay(), err
-	} else if shouldRequeue(result) {
-		return result, nil
-	}
-
-	return ctrl.Result{}, nil
-
-	//*************   END TEMP CODE
-
-
-
-
-=======
->>>>>>> 2d71783b
 	// if an OCI DNS installation, make sure the secret required exists before proceeding
 	if vz.Spec.Components.DNS != nil && vz.Spec.Components.DNS.OCI != nil {
 		err := r.doesOCIDNSConfigSecretExist(vz)
