// Copyright (c) 2020, 2021, Oracle and/or its affiliates.
// Licensed under the Universal Permissive License v 1.0 as shown at https://oss.oracle.com/licenses/upl.

package verrazzano

import (
	"context"
	"fmt"
	"strconv"
	"strings"

	installv1alpha1 "github.com/verrazzano/verrazzano/platform-operator/apis/verrazzano/v1alpha1"
	"github.com/verrazzano/verrazzano/platform-operator/controllers/verrazzano/component/registry"
	"github.com/verrazzano/verrazzano/platform-operator/controllers/verrazzano/component/spi"
	"go.uber.org/zap"
	ctrl "sigs.k8s.io/controller-runtime"
	clipkg "sigs.k8s.io/controller-runtime/pkg/client"
)

// The max upgrade failures for a given upgrade attempt is 5
const failedUpgradeLimit = 5

// Reconcile upgrade will upgrade the components as required
func (r *Reconciler) reconcileUpgrade(log *zap.SugaredLogger, cr *installv1alpha1.Verrazzano) (ctrl.Result, error) {
	log.Debugf("enter reconcileUpgrade")

	// Upgrade version was validated in webhook, see ValidateVersion
	targetVersion := cr.Spec.Version

	// Only allow upgrade to retry a certain amount of times during any upgrade attempt.
	if upgradeFailureCount(cr.Status, cr.Generation) > failedUpgradeLimit {
		log.Warn("Upgrade failure limit reached, upgrade will not be attempted")
		return ctrl.Result{}, nil
	}

	// Only write the upgrade started message once
	if !isLastCondition(cr.Status, installv1alpha1.UpgradeStarted) {
		err := r.updateStatus(log, cr, fmt.Sprintf("Verrazzano upgrade to version %s in progress", cr.Spec.Version),
			installv1alpha1.UpgradeStarted)
		// Always requeue to get a fresh copy of status and avoid potential conflict
		return ctrl.Result{Requeue: true, RequeueAfter: 1}, err
	}

	// Loop through all of the Verrazzano components and upgrade each one sequentially
	// - for now, upgrade is blocking
	for _, comp := range registry.GetComponents() {
<<<<<<< HEAD
		// skip components that are up to date
		version, err := getComponentVersion(comp.Name())
		if err != nil {
			log.Errorf("Error getting component version for %s: %v", comp.Name(), err)
			return ctrl.Result{}, err
		}
		if version == cr.Status.Components[comp.Name()].Version {
			continue
		}
		upgradeContext := spi.NewContext(log, r, cr, r.DryRun)
=======
		compName := comp.Name()
		log.Infof("Upgrading %s", compName)
		upgradeContext, err := spi.NewContext(log, r, cr, r.DryRun)
		if err != nil {
			return newRequeueWithDelay(), err
		}
		installed, err := comp.IsInstalled(upgradeContext)
		if err != nil {
			return newRequeueWithDelay(), err
		}
		if !installed {
			log.Infof("Skip upgrade for %s, not installed", compName)
			continue
		}
		log.Infof("Running pre-upgrade for %s", compName)
>>>>>>> d6ae43d6
		if err := comp.PreUpgrade(upgradeContext); err != nil {
			// for now, this will be fatal until upgrade is retry-able
			return ctrl.Result{}, err
		}
<<<<<<< HEAD
		err = comp.Upgrade(upgradeContext)
		if err != nil {
			log.Errorf("Error upgrading component %s: %v", comp.Name(), err)
			msg := fmt.Sprintf("Error upgrading component %s - %s\".  Error is %s", comp.Name(),
=======
		log.Infof("Running upgrade for %s", compName)
		if err := comp.Upgrade(upgradeContext); err != nil {
			log.Errorf("Error upgrading component %s: %v", compName, err)
			msg := fmt.Sprintf("Error upgrading component %s - %s\".  Error is %s", compName,
>>>>>>> d6ae43d6
				fmtGeneration(cr.Generation), err.Error())
			err := r.updateStatus(log, cr, msg, installv1alpha1.UpgradeFailed)
			return ctrl.Result{}, err
		}
		log.Infof("Running post-upgrade for %s", compName)
		if err := comp.PostUpgrade(upgradeContext); err != nil {
			// for now, this will be fatal until upgrade is retry-able
			return ctrl.Result{}, err
		}

		// Update the version in the status for this component
		cr.Status.Components[comp.Name()].Version = version
		err = r.Status().Update(context.TODO(), cr)
		if err != nil {
			log.Errorf("Failed to update verrazzano resource status, retrying: %v", err)
			return newRequeueWithDelay(), err
		}
		// Always requeue to ensure that we don't get a stale status next time we update it.
		return ctrl.Result{Requeue: true}, nil
	}

	// Invoke the global post upgrade function after all components are upgraded.
	err := postUpgrade(log, r)
	if err != nil {
		log.Errorf("Error running Verrazzano system-level post-upgrade")
		return ctrl.Result{Requeue: true, RequeueAfter: 1}, err
	}

	msg := fmt.Sprintf("Verrazzano upgraded to version %s successfully", cr.Spec.Version)
	log.Info(msg)
	cr.Status.Version = targetVersion
	if err = r.updateStatus(log, cr, msg, installv1alpha1.UpgradeComplete); err != nil {
		return newRequeueWithDelay(), err
	}
	return ctrl.Result{}, nil
}

// Return true if Verrazzano is installed
func isInstalled(st installv1alpha1.VerrazzanoStatus) bool {
	for _, cond := range st.Conditions {
		if cond.Type == installv1alpha1.InstallComplete {
			return true
		}
	}
	return false
}

// Return true if the last condition matches the condition type
func isLastCondition(st installv1alpha1.VerrazzanoStatus, conditionType installv1alpha1.ConditionType) bool {
	l := len(st.Conditions)
	if l == 0 {
		return false
	}
	return st.Conditions[l-1].Type == conditionType
}

// Get the number of times an upgrade failed for the specified
// generation, meaning the last time the CR spec was modified by the user
// This is needed as a circuit-breaker for upgrade and other operations where
// limit the retries on a given generation of the CR.
func upgradeFailureCount(st installv1alpha1.VerrazzanoStatus, generation int64) int {
	var c int
	for _, cond := range st.Conditions {
		// Look for an upgrade failed condition where the message contains the CR generation that
		// is currently being processed, then increment the count. If the generation is not found then
		// the condition is from a previous user upgrade request and we can ignore it.
		if cond.Type == installv1alpha1.UpgradeFailed &&
			strings.Contains(cond.Message, fmtGeneration(generation)) {
			c++
		}
	}
	return c
}

func fmtGeneration(gen int64) string {
	s := strconv.FormatInt(gen, 10)
	return "generation:" + s
}

func postUpgrade(log *zap.SugaredLogger, client clipkg.Client) error {
	return nil
}<|MERGE_RESOLUTION|>--- conflicted
+++ resolved
@@ -4,7 +4,6 @@
 package verrazzano
 
 import (
-	"context"
 	"fmt"
 	"strconv"
 	"strings"
@@ -44,18 +43,6 @@
 	// Loop through all of the Verrazzano components and upgrade each one sequentially
 	// - for now, upgrade is blocking
 	for _, comp := range registry.GetComponents() {
-<<<<<<< HEAD
-		// skip components that are up to date
-		version, err := getComponentVersion(comp.Name())
-		if err != nil {
-			log.Errorf("Error getting component version for %s: %v", comp.Name(), err)
-			return ctrl.Result{}, err
-		}
-		if version == cr.Status.Components[comp.Name()].Version {
-			continue
-		}
-		upgradeContext := spi.NewContext(log, r, cr, r.DryRun)
-=======
 		compName := comp.Name()
 		log.Infof("Upgrading %s", compName)
 		upgradeContext, err := spi.NewContext(log, r, cr, r.DryRun)
@@ -71,22 +58,14 @@
 			continue
 		}
 		log.Infof("Running pre-upgrade for %s", compName)
->>>>>>> d6ae43d6
 		if err := comp.PreUpgrade(upgradeContext); err != nil {
 			// for now, this will be fatal until upgrade is retry-able
 			return ctrl.Result{}, err
 		}
-<<<<<<< HEAD
-		err = comp.Upgrade(upgradeContext)
-		if err != nil {
-			log.Errorf("Error upgrading component %s: %v", comp.Name(), err)
-			msg := fmt.Sprintf("Error upgrading component %s - %s\".  Error is %s", comp.Name(),
-=======
 		log.Infof("Running upgrade for %s", compName)
 		if err := comp.Upgrade(upgradeContext); err != nil {
 			log.Errorf("Error upgrading component %s: %v", compName, err)
 			msg := fmt.Sprintf("Error upgrading component %s - %s\".  Error is %s", compName,
->>>>>>> d6ae43d6
 				fmtGeneration(cr.Generation), err.Error())
 			err := r.updateStatus(log, cr, msg, installv1alpha1.UpgradeFailed)
 			return ctrl.Result{}, err
@@ -96,16 +75,6 @@
 			// for now, this will be fatal until upgrade is retry-able
 			return ctrl.Result{}, err
 		}
-
-		// Update the version in the status for this component
-		cr.Status.Components[comp.Name()].Version = version
-		err = r.Status().Update(context.TODO(), cr)
-		if err != nil {
-			log.Errorf("Failed to update verrazzano resource status, retrying: %v", err)
-			return newRequeueWithDelay(), err
-		}
-		// Always requeue to ensure that we don't get a stale status next time we update it.
-		return ctrl.Result{Requeue: true}, nil
 	}
 
 	// Invoke the global post upgrade function after all components are upgraded.
@@ -121,6 +90,7 @@
 	if err = r.updateStatus(log, cr, msg, installv1alpha1.UpgradeComplete); err != nil {
 		return newRequeueWithDelay(), err
 	}
+
 	return ctrl.Result{}, nil
 }
 
