// Copyright (c) 2020, 2021, Oracle and/or its affiliates.
// Licensed under the Universal Permissive License v 1.0 as shown at https://oss.oracle.com/licenses/upl.

package verrazzano

import (
	"fmt"
	"github.com/verrazzano/verrazzano/platform-operator/controllers/verrazzano/component/registry"
	"strconv"
	"strings"

	installv1alpha1 "github.com/verrazzano/verrazzano/platform-operator/apis/verrazzano/v1alpha1"
	"github.com/verrazzano/verrazzano/platform-operator/controllers/verrazzano/component/prometheus"

	"go.uber.org/zap"
	ctrl "sigs.k8s.io/controller-runtime"
	clipkg "sigs.k8s.io/controller-runtime/pkg/client"
)

// The max upgrade failures for a given upgrade attempt is 2
const failedUpgradeLimit = 2

// Reconcile upgrade will upgrade the components as required
func (r *Reconciler) reconcileUpgrade(log *zap.SugaredLogger, cr *installv1alpha1.Verrazzano) (ctrl.Result, error) {
	// Upgrade version was validated in webhook, see ValidateVersion
	targetVersion := cr.Spec.Version

	// Only allow upgrade to retry a certain amount of times during any upgrade attempt.
	if upgradeFailureCount(cr.Status, cr.Generation) > failedUpgradeLimit {
		log.Info("Upgrade failure limit reached, upgrade will not be attempted")
		return ctrl.Result{}, nil
	}

	// Only write the upgrade started message once
	if !isLastCondition(cr.Status, installv1alpha1.UpgradeStarted) {
		err := r.updateStatus(log, cr, fmt.Sprintf("Verrazzano upgrade to version %s in progress", cr.Spec.Version),
			installv1alpha1.UpgradeStarted)
		// Always requeue to get a fresh copy of status and avoid potential conflict
		return ctrl.Result{Requeue: true, RequeueAfter: 1}, err
	}

	// Loop through all of the Verrazzano components and upgrade each one sequentially
	// - for now, upgrade is blocking
	for _, comp := range registry.GetComponents() {
		if err := comp.PreUpgrade(log, r, cr.Namespace, r.DryRun); err != nil {
			// for now, this will be fatal until upgrade is retry-able
			return ctrl.Result{}, err
		}
<<<<<<< HEAD
=======
		// If SkipUpgrade field is true, skip this component
>>>>>>> 2d71783b
		if comp.GetSkipUpgrade() {
			continue
		}
		err := comp.Upgrade(log, cr, r, cr.Namespace, r.DryRun)
		if err != nil {
			log.Errorf("Error upgrading component %s: %v", comp.Name(), err)
			msg := fmt.Sprintf("Error upgrading component %s - %s\".  Error is %s", comp.Name(),
				fmtGeneration(cr.Generation), err.Error())
			err := r.updateStatus(log, cr, msg, installv1alpha1.UpgradeFailed)
			return ctrl.Result{}, err
		}
		if err := comp.PostUpgrade(log, r, cr.Namespace, r.DryRun); err != nil {
			// for now, this will be fatal until upgrade is retry-able
			return ctrl.Result{}, err
		}
	}

	// Invoke the global post upgrade function after all components are upgraded.
	err := postUpgrade(log, r)
	if err != nil {
		return ctrl.Result{Requeue: true, RequeueAfter: 1}, err
	}

	msg := fmt.Sprintf("Verrazzano upgraded to version %s successfully", cr.Spec.Version)
	log.Info(msg)
	cr.Status.Version = targetVersion
	if err = r.updateStatus(log, cr, msg, installv1alpha1.UpgradeComplete); err != nil {
		return newRequeueWithDelay(), err
	}

	return ctrl.Result{}, nil
}

// Return true if verrazzano is installed
func isInstalled(st installv1alpha1.VerrazzanoStatus) bool {
	for _, cond := range st.Conditions {
		if cond.Type == installv1alpha1.InstallComplete {
			return true
		}
	}
	return false
}

// Return true if the last condition matches the condition type
func isLastCondition(st installv1alpha1.VerrazzanoStatus, conditionType installv1alpha1.ConditionType) bool {
	l := len(st.Conditions)
	if l == 0 {
		return false
	}
	return st.Conditions[l-1].Type == conditionType
}

// Get the number of times an upgrade failed for the specified
// generation, meaning the last time the CR spec was modified by the user
// This is needed as a circuit-breaker for upgrade and other operations where
// limit the retries on a given generation of the CR.
func upgradeFailureCount(st installv1alpha1.VerrazzanoStatus, generation int64) int {
	var c int
	for _, cond := range st.Conditions {
		// Look for an upgrade failed condition where the message contains the CR generation that
		// is currently being processed, then increment the count. If the generation is not found then
		// the condition is from a previous user upgrade request and we can ignore it.
		if cond.Type == installv1alpha1.UpgradeFailed &&
			strings.Contains(cond.Message, fmtGeneration(generation)) {
			c++
		}
	}
	return c
}

func fmtGeneration(gen int64) string {
	s := strconv.FormatInt(gen, 10)
	return "generation:" + s
}

func postUpgrade(log *zap.SugaredLogger, client clipkg.Client) error {
	err := prometheus.FixupPrometheusDeployment(log, client)
	if err != nil {
		return err
	}
	return nil
}<|MERGE_RESOLUTION|>--- conflicted
+++ resolved
@@ -46,10 +46,7 @@
 			// for now, this will be fatal until upgrade is retry-able
 			return ctrl.Result{}, err
 		}
-<<<<<<< HEAD
-=======
 		// If SkipUpgrade field is true, skip this component
->>>>>>> 2d71783b
 		if comp.GetSkipUpgrade() {
 			continue
 		}
