--- conflicted
+++ resolved
@@ -6,7 +6,6 @@
 import (
 	"fmt"
 	"github.com/verrazzano/verrazzano/platform-operator/controllers/verrazzano/component/registry"
-	"github.com/verrazzano/verrazzano/platform-operator/controllers/verrazzano/component/spi"
 	"strconv"
 	"strings"
 
@@ -48,15 +47,7 @@
 			// for now, this will be fatal until upgrade is retry-able
 			return ctrl.Result{}, err
 		}
-<<<<<<< HEAD
-		err := comp.Upgrade(log, cr, r, cr.Namespace, r.DryRun)
-=======
-		// If SkipUpgrade field is true, skip this component
-		if comp.GetSkipUpgrade() {
-			continue
-		}
 		err := comp.Upgrade(upgradeContext)
->>>>>>> 12033a8d
 		if err != nil {
 			log.Errorf("Error upgrading component %s: %v", comp.Name(), err)
 			msg := fmt.Sprintf("Error upgrading component %s - %s\".  Error is %s", comp.Name(),
