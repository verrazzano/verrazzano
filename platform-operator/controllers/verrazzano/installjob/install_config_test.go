// Copyright (c) 2020, 2021, Oracle and/or its affiliates.
// Licensed under the Universal Permissive License v 1.0 as shown at https://oss.oracle.com/licenses/upl.

package installjob

import (
	"fmt"
	"testing"

	"github.com/stretchr/testify/assert"
	installv1alpha1 "github.com/verrazzano/verrazzano/platform-operator/apis/verrazzano/v1alpha1"
	corev1 "k8s.io/api/core/v1"
	rbacv1 "k8s.io/api/rbac/v1"
	"k8s.io/apimachinery/pkg/api/resource"
	metav1 "k8s.io/apimachinery/pkg/apis/meta/v1"
	"k8s.io/apimachinery/pkg/util/intstr"
)

// TestXipIoInstallDefaults tests the creation of an xip.io install default configuration
// GIVEN a verrazzano.install.verrazzano.io custom resource
//  WHEN I call GetInstallConfig
//  THEN the xip.io install configuration is created and verified
func TestXipIoInstallDefaults(t *testing.T) {
	vz := installv1alpha1.Verrazzano{}
	config, err := GetInstallConfig(&vz)
	assert.NoError(t, err)
	assert.Equalf(t, "default", config.EnvironmentName, "Expected environment name did not match")
	assert.Equalf(t, installv1alpha1.Prod, config.Profile, "Expected profile did not match")
	assert.Equalf(t, DNSTypeWildcard, config.DNS.Type, "Expected DNS type did not match")
	assert.Equalf(t, IngressTypeLoadBalancer, config.Ingress.Type, "Expected Ingress type did not match")
	assert.Equalf(t, CertIssuerTypeCA, config.Certificates.IssuerType, "Expected certification issuer type did not match")
	assert.Equalf(t, "verrazzano-install", config.Certificates.CA.ClusterResourceNamespace, "Expected namespace did not match")
	assert.Equalf(t, "verrazzano-ca-certificate-secret", config.Certificates.CA.SecretName, "Expected CA secret name did not match")
	assert.Equalf(t, 0, len(config.Keycloak.KeycloakInstallArgs), "Expected keycloakInstallArgs length did not match")
	assert.Equalf(t, 0, len(config.Keycloak.MySQL.MySQLInstallArgs), "Expected mySqlInstallArgs length did not match")
	assert.Equalf(t, "", config.Keycloak.Enabled, "Expected keycloak enabled did not match")
	assert.Equalf(t, "", config.Rancher.Enabled, "Expected rancher enabled did not match")
}

// TestXipIoInstallNonDefaults tests the creation of an xip.io install non-default configuration
// GIVEN a verrazzano.install.verrazzano.io custom resource
//  WHEN I call GetInstallConfig
//  THEN the xip.io install configuration is created and verified
func TestXipIoInstallNonDefaults(t *testing.T) {
	vz := installv1alpha1.Verrazzano{
		Spec: installv1alpha1.VerrazzanoSpec{
			Profile:         "dev",
			EnvironmentName: "testEnv",
			Components: installv1alpha1.ComponentSpec{
				DNS: &installv1alpha1.DNSComponent{
					Wildcard: &installv1alpha1.Wildcard{
						Domain: "xip.io",
					},
				},
				Ingress: &installv1alpha1.IngressNginxComponent{
					Type: installv1alpha1.LoadBalancer,
					NGINXInstallArgs: []installv1alpha1.InstallArgs{
						{
							Name:  "name1",
							Value: "value1",
						},
					},
					Ports: []corev1.ServicePort{
						{
							Name:       "port1",
							Protocol:   corev1.ProtocolTCP,
							Port:       8000,
							TargetPort: intstr.FromInt(8000),
							NodePort:   30500,
						},
					},
				},
				Istio: &installv1alpha1.IstioComponent{
					IstioInstallArgs: []installv1alpha1.InstallArgs{
						{
							Name:  "name2",
							Value: "value2",
						},
					},
				},
				CertManager: &installv1alpha1.CertManagerComponent{
					Certificate: installv1alpha1.Certificate{
						CA: installv1alpha1.CA{
							SecretName:               "customSecret",
							ClusterResourceNamespace: "customNamespace",
						},
					},
				},
				Rancher: &installv1alpha1.RancherComponent{
					Enabled: true,
				},
				Keycloak: &installv1alpha1.KeycloakComponent{
					KeycloakInstallArgs: []installv1alpha1.InstallArgs{
						{
							Name:  "keycloak-name",
							Value: "keycloak-value",
						},
					},
					MySQL: installv1alpha1.MySQLComponent{
						MySQLInstallArgs: []installv1alpha1.InstallArgs{
							{
								Name:  "mysql-name",
								Value: "mysql-value",
							},
						},
					},
					Enabled: true,
				},
			},
		},
	}

	config, err := GetInstallConfig(&vz)
	assert.NoError(t, err)
	assert.Equalf(t, "testEnv", config.EnvironmentName, "Expected environment name did not match")
	assert.Equalf(t, installv1alpha1.Dev, config.Profile, "Expected profile did not match")
	assert.Equalf(t, DNSTypeWildcard, config.DNS.Type, "Expected DNS type did not match")
	assert.Equalf(t, "xip.io", config.DNS.Wildcard.Domain, "Expected domain did not match")

	assert.Equalf(t, IngressTypeLoadBalancer, config.Ingress.Type, "Expected Ingress type did not match")
	assert.Equalf(t, 1, len(config.Ingress.Verrazzano.NginxInstallArgs), "Expected nginxInstallArgs length did not match")
	assert.Equalf(t, "name1", config.Ingress.Verrazzano.NginxInstallArgs[0].Name, "Expected nginxInstallArg name did not match")
	assert.Equalf(t, "value1", config.Ingress.Verrazzano.NginxInstallArgs[0].Value, "Expected nginxInstallArg value did not match")
	assert.Equalf(t, 1, len(config.Ingress.Verrazzano.Ports), "Expected ports length did not match")
	assert.Equalf(t, "port1", config.Ingress.Verrazzano.Ports[0].Name, "Expected port name did not match")
	assert.Equalf(t, "TCP", config.Ingress.Verrazzano.Ports[0].Protocol, "Expected port protocol did not match")
	assert.Equalf(t, int32(8000), config.Ingress.Verrazzano.Ports[0].Port, "Expected port did not match")
	assert.Equalf(t, int32(8000), config.Ingress.Verrazzano.Ports[0].TargetPort, "Expected target port did not match")
	assert.Equalf(t, int32(30500), config.Ingress.Verrazzano.Ports[0].NodePort, "Expected node port did not match")
	assert.Equalf(t, 1, len(config.Ingress.Application.IstioInstallArgs), "Expected istioInstallArgs length did not match")
	assert.Equalf(t, "name2", config.Ingress.Application.IstioInstallArgs[0].Name, "Expected istioInstallArg name did not match")
	assert.Equalf(t, "value2", config.Ingress.Application.IstioInstallArgs[0].Value, "Expected istioInstallArg name did not match")

	assert.Equalf(t, CertIssuerTypeCA, config.Certificates.IssuerType, "Expected certification issuer type did not match")
	assert.Equalf(t, "customNamespace", config.Certificates.CA.ClusterResourceNamespace, "Expected namespace did not match")
	assert.Equalf(t, "customSecret", config.Certificates.CA.SecretName, "Expected CA secret name did not match")

	assert.Equalf(t, "true", config.Rancher.Enabled, "Expected rancher enabled did not match")

	assert.Equalf(t, 1, len(config.Keycloak.KeycloakInstallArgs), "Expected keycloakInstallArgs length did not match")
	assert.Equalf(t, "keycloak-name", config.Keycloak.KeycloakInstallArgs[0].Name, "Expected keycloakInstallArgs name did not match")
	assert.Equalf(t, "keycloak-value", config.Keycloak.KeycloakInstallArgs[0].Value, "Expected keycloakInstallArgs value did not match")
	assert.Equalf(t, 1, len(config.Keycloak.MySQL.MySQLInstallArgs), "Expected mysqlInstallArgs length did not match")
	assert.Equalf(t, "mysql-name", config.Keycloak.MySQL.MySQLInstallArgs[0].Name, "Expected mysqlInstallArgs name did not match")
	assert.Equalf(t, "mysql-value", config.Keycloak.MySQL.MySQLInstallArgs[0].Value, "Expected mysqlInstallArgs value did not match")
	assert.Equalf(t, "true", config.Keycloak.Enabled, "Expected keycloak enabled did not match")
}

// TestExternalInstall tests the creation of an external install configuration
// GIVEN a verrazzano.install.verrazzano.io custom resource
//  WHEN I call GetInstallConfig
//  THEN the external install configuration is created and verified
func TestExternalInstall(t *testing.T) {
	vz := installv1alpha1.Verrazzano{
		Spec: installv1alpha1.VerrazzanoSpec{
			Profile:         "prod",
			EnvironmentName: "external",
			Components: installv1alpha1.ComponentSpec{
				DNS: &installv1alpha1.DNSComponent{
					External: &installv1alpha1.External{
						Suffix: "abc.def.com",
					},
				},
				Ingress: &installv1alpha1.IngressNginxComponent{
					Type: installv1alpha1.LoadBalancer,
					NGINXInstallArgs: []installv1alpha1.InstallArgs{
						{
							Name:  "name1",
							Value: "value1",
						},
						{
							Name:  "name2",
							Value: "value2",
						},
						{
							Name: "name3",
							ValueList: []string{
								"valueList3-1",
								"valueList3-2",
							},
						},
					},
					Ports: []corev1.ServicePort{
						{
							Name:       "port1",
							Protocol:   corev1.ProtocolTCP,
							Port:       8000,
							TargetPort: intstr.FromInt(8000),
							NodePort:   30500,
						},
						{
							Name:       "port2",
							Protocol:   corev1.ProtocolUDP,
							Port:       8010,
							TargetPort: intstr.FromString("8011"),
						},
						{
							Name:     "port3",
							Protocol: corev1.ProtocolSCTP,
							Port:     8020,
							NodePort: 30600,
						},
					},
				},
				Istio: &installv1alpha1.IstioComponent{
					IstioInstallArgs: []installv1alpha1.InstallArgs{
						{
							Name:  "name4",
							Value: "value4",
						},
						{
							Name: "name5",
							ValueList: []string{
								"valueList5-1",
							},
						},
					},
				},
			},
		},
	}

	config, err := GetInstallConfig(&vz)
	assert.NoError(t, err)
	assert.Equalf(t, "external", config.EnvironmentName, "Expected environment name did not match")
	assert.Equalf(t, installv1alpha1.Prod, config.Profile, "Expected profile did not match")

	assert.Equalf(t, DNSTypeExternal, config.DNS.Type, "Expected DNS type did not match")
	assert.Equalf(t, "abc.def.com", config.DNS.External.Suffix, "Expected DNS external suffix did not match")

	assert.Equalf(t, IngressTypeLoadBalancer, config.Ingress.Type, "Expected Ingress type did not match")
	assert.Equalf(t, 4, len(config.Ingress.Verrazzano.NginxInstallArgs), "Expected nginxInstallArgs length did not match")
	assert.Equalf(t, "name1", config.Ingress.Verrazzano.NginxInstallArgs[0].Name, "Expected nginxInstallArg name did not match")
	assert.Equalf(t, "value1", config.Ingress.Verrazzano.NginxInstallArgs[0].Value, "Expected nginxInstallArg value did not match")
	assert.Equalf(t, "name2", config.Ingress.Verrazzano.NginxInstallArgs[1].Name, "Expected nginxInstallArg name did not match")
	assert.Equalf(t, "value2", config.Ingress.Verrazzano.NginxInstallArgs[1].Value, "Expected nginxInstallArg value did not match")
	assert.Equalf(t, fmt.Sprintf("%s[0]", "name3"), config.Ingress.Verrazzano.NginxInstallArgs[2].Name, "Expected nginxInstallArg name did not match")
	assert.Equalf(t, "valueList3-1", config.Ingress.Verrazzano.NginxInstallArgs[2].Value, "Expected nginxInstallArg value did not match")
	assert.Equalf(t, fmt.Sprintf("%s[1]", "name3"), config.Ingress.Verrazzano.NginxInstallArgs[3].Name, "Expected nginxInstallArg name did not match")
	assert.Equalf(t, "valueList3-2", config.Ingress.Verrazzano.NginxInstallArgs[3].Value, "Expected nginxInstallArg value did not match")
	assert.Equalf(t, 3, len(config.Ingress.Verrazzano.Ports), "Expected ports length did not match")
	assert.Equalf(t, "port1", config.Ingress.Verrazzano.Ports[0].Name, "Expected port name did not match")
	assert.Equalf(t, "TCP", config.Ingress.Verrazzano.Ports[0].Protocol, "Expected port protocol did not match")
	assert.Equalf(t, int32(8000), config.Ingress.Verrazzano.Ports[0].Port, "Expected port did not match")
	assert.Equalf(t, int32(8000), config.Ingress.Verrazzano.Ports[0].TargetPort, "Expected target port did not match")
	assert.Equalf(t, int32(30500), config.Ingress.Verrazzano.Ports[0].NodePort, "Expected node port did not match")
	assert.Equalf(t, "port2", config.Ingress.Verrazzano.Ports[1].Name, "Expected port name did not match")
	assert.Equalf(t, "UDP", config.Ingress.Verrazzano.Ports[1].Protocol, "Expected port protocol did not match")
	assert.Equalf(t, int32(8010), config.Ingress.Verrazzano.Ports[1].Port, "Expected port did not match")
	assert.Equalf(t, int32(8011), config.Ingress.Verrazzano.Ports[1].TargetPort, "Expected target port did not match")
	assert.Equalf(t, "port3", config.Ingress.Verrazzano.Ports[2].Name, "Expected port name did not match")
	assert.Equalf(t, "SCTP", config.Ingress.Verrazzano.Ports[2].Protocol, "Expected port protocol did not match")
	assert.Equalf(t, int32(8020), config.Ingress.Verrazzano.Ports[2].Port, "Expected port did not match")
	assert.Equalf(t, int32(30600), config.Ingress.Verrazzano.Ports[2].NodePort, "Expected node port did not match")
	assert.Equalf(t, 2, len(config.Ingress.Application.IstioInstallArgs), "Expected istioInstallArgs length did not match")
	assert.Equalf(t, "name4", config.Ingress.Application.IstioInstallArgs[0].Name, "Expected istioInstallArg name did not match")
	assert.Equalf(t, "value4", config.Ingress.Application.IstioInstallArgs[0].Value, "Expected istioInstallArg name did not match")
	assert.Equalf(t, fmt.Sprintf("%s[0]", "name5"), config.Ingress.Application.IstioInstallArgs[1].Name, "Expected istioInstallArg name did not match")
	assert.Equalf(t, "valueList5-1", config.Ingress.Application.IstioInstallArgs[1].Value, "Expected istioInstallArg name did not match")

	assert.Equalf(t, CertIssuerTypeCA, config.Certificates.IssuerType, "Expected certification issuer type did not match")
	assert.Equalf(t, "verrazzano-install", config.Certificates.CA.ClusterResourceNamespace, "Expected namespace did not match")
	assert.Equalf(t, "verrazzano-ca-certificate-secret", config.Certificates.CA.SecretName, "Expected CA secret name did not match")
}

// TestOCIDNSInstall tests the creation of an OCI DNS install configuration
// GIVEN a verrazzano.install.verrazzano.io custom resource
//  WHEN I call GetInstallConfig
//  THEN the OCI DNS install configuration is created and verified
func TestOCIDNSInstall(t *testing.T) {
	vz := installv1alpha1.Verrazzano{
		Spec: installv1alpha1.VerrazzanoSpec{
			Profile:         "prod",
			EnvironmentName: "oci",
			Components: installv1alpha1.ComponentSpec{
				CertManager: &installv1alpha1.CertManagerComponent{
					Certificate: installv1alpha1.Certificate{
						Acme: installv1alpha1.Acme{
							Provider:     installv1alpha1.LetsEncrypt,
							EmailAddress: "someguy@foo.com",
						},
					},
				},
				DNS: &installv1alpha1.DNSComponent{
					OCI: &installv1alpha1.OCI{
						OCIConfigSecret:        "oci-config-secret",
						DNSZoneCompartmentOCID: "test-dns-zone-compartment-ocid",
						DNSZoneOCID:            "test-dns-zone-ocid",
						DNSZoneName:            "test-dns-zone-name",
					},
				},
				Ingress: &installv1alpha1.IngressNginxComponent{
					Type: installv1alpha1.NodePort,
					NGINXInstallArgs: []installv1alpha1.InstallArgs{
						{
							Name:  "name1",
							Value: "value1",
						},
					},
					Ports: []corev1.ServicePort{
						{
							Name:       "port1",
							Protocol:   corev1.ProtocolTCP,
							Port:       8000,
							TargetPort: intstr.FromInt(8000),
							NodePort:   30500,
						},
					},
				},
				Istio: &installv1alpha1.IstioComponent{
					IstioInstallArgs: []installv1alpha1.InstallArgs{
						{
							Name:  "name2",
							Value: "value2",
						},
					},
				},
			},
		},
	}

	config, err := GetInstallConfig(&vz)
	assert.NoError(t, err)
	assert.Equalf(t, "oci", config.EnvironmentName, "Expected environment name did not match")
	assert.Equalf(t, installv1alpha1.Prod, config.Profile, "Expected profile did not match")

	assert.Equalf(t, DNSTypeOci, config.DNS.Type, "Expected DNS type did not match")
	assert.Equalf(t, "test-dns-zone-compartment-ocid", config.DNS.Oci.DNSZoneCompartmentOcid, "Expected dns zone compartment ocid did not match")
	assert.Equalf(t, "test-dns-zone-ocid", config.DNS.Oci.DNSZoneOcid, "Expected dns zone ocid did not match")
	assert.Equalf(t, "test-dns-zone-name", config.DNS.Oci.DNSZoneName, "Expected dns zone name did not match")

	assert.Equalf(t, IngressTypeNodePort, config.Ingress.Type, "Expected Ingress type did not match")
	assert.Equalf(t, 1, len(config.Ingress.Verrazzano.NginxInstallArgs), "Expected nginxInstallArgs length did not match")
	assert.Equalf(t, "name1", config.Ingress.Verrazzano.NginxInstallArgs[0].Name, "Expected nginxInstallArg name did not match")
	assert.Equalf(t, "value1", config.Ingress.Verrazzano.NginxInstallArgs[0].Value, "Expected nginxInstallArg value did not match")
	assert.Equalf(t, 1, len(config.Ingress.Verrazzano.Ports), "Expected ports length did not match")
	assert.Equalf(t, "port1", config.Ingress.Verrazzano.Ports[0].Name, "Expected port name did not match")
	assert.Equalf(t, "TCP", config.Ingress.Verrazzano.Ports[0].Protocol, "Expected port protocol did not match")
	assert.Equalf(t, int32(8000), config.Ingress.Verrazzano.Ports[0].Port, "Expected port did not match")
	assert.Equalf(t, int32(8000), config.Ingress.Verrazzano.Ports[0].TargetPort, "Expected target port did not match")
	assert.Equalf(t, int32(30500), config.Ingress.Verrazzano.Ports[0].NodePort, "Expected node port did not match")
	assert.Equalf(t, 1, len(config.Ingress.Application.IstioInstallArgs), "Expected istioInstallArgs length did not match")
	assert.Equalf(t, "name2", config.Ingress.Application.IstioInstallArgs[0].Name, "Expected istioInstallArg name did not match")
	assert.Equalf(t, "value2", config.Ingress.Application.IstioInstallArgs[0].Value, "Expected istioInstallArg name did not match")

	assert.Equalf(t, CertIssuerTypeAcme, config.Certificates.IssuerType, "Expected certification issuer type did not match")
	assert.Equalf(t, "LetsEncrypt", config.Certificates.ACME.Provider, "Expected cert provider did not match")
	assert.Equalf(t, "someguy@foo.com", config.Certificates.ACME.EmailAddress, "Expected email address did not match")
}

// TestNodePortInstall tests the creation of a kind install configuration
// GIVEN a verrazzano.install.verrazzano.io custom resource
//  WHEN I call GetInstallConfig
//  THEN the kind install configuration is created and verified
func TestNodePortInstall(t *testing.T) {
	vz := installv1alpha1.Verrazzano{
		Spec: installv1alpha1.VerrazzanoSpec{
			Profile:         "dev",
			EnvironmentName: "kind",
			Components: installv1alpha1.ComponentSpec{
				CertManager: &installv1alpha1.CertManagerComponent{},
				DNS: &installv1alpha1.DNSComponent{
					Wildcard: &installv1alpha1.Wildcard{},
				},
				Ingress: &installv1alpha1.IngressNginxComponent{
					Type: installv1alpha1.NodePort,
					NGINXInstallArgs: []installv1alpha1.InstallArgs{
						{
							Name:      "name1",
							Value:     "value1",
							SetString: false,
						},
						{
							Name:      "name2",
							Value:     "true",
							SetString: true,
						},
						{
							Name: "name3",
							ValueList: []string{
								"valueList3-1",
								"valueList3-2",
							},
						},
						{
							Name:  "name4",
							Value: "value4",
						},
					},
				},
				Istio: &installv1alpha1.IstioComponent{},
			},
		},
	}

	config, err := GetInstallConfig(&vz)
	assert.NoError(t, err)
	assert.Equalf(t, "kind", config.EnvironmentName, "Expected environment name did not match")
	assert.Equalf(t, installv1alpha1.Dev, config.Profile, "Expected profile did not match")

	assert.Equalf(t, DNSTypeWildcard, config.DNS.Type, "Expected DNS type did not match")

	assert.Equalf(t, IngressTypeNodePort, config.Ingress.Type, "Expected Ingress type did not match")
	assert.Equalf(t, 5, len(config.Ingress.Verrazzano.NginxInstallArgs), "Expected nginxInstallArgs length did not match")
	assert.Equalf(t, "name1", config.Ingress.Verrazzano.NginxInstallArgs[0].Name, "Expected nginxInstallArg name did not match")
	assert.Equalf(t, "value1", config.Ingress.Verrazzano.NginxInstallArgs[0].Value, "Expected nginxInstallArg value did not match")
	assert.Equalf(t, false, config.Ingress.Verrazzano.NginxInstallArgs[0].SetString, "Expected nginxInstallArg SetString did not match")
	assert.Equalf(t, "name2", config.Ingress.Verrazzano.NginxInstallArgs[1].Name, "Expected nginxInstallArg name did not match")
	assert.Equalf(t, "true", config.Ingress.Verrazzano.NginxInstallArgs[1].Value, "Expected nginxInstallArg value did not match")
	assert.Equalf(t, true, config.Ingress.Verrazzano.NginxInstallArgs[1].SetString, "Expected nginxInstallArg SetString did not match")
	assert.Equalf(t, fmt.Sprintf("%s[0]", "name3"), config.Ingress.Verrazzano.NginxInstallArgs[2].Name, "Expected nginxInstallArg name did not match")
	assert.Equalf(t, "valueList3-1", config.Ingress.Verrazzano.NginxInstallArgs[2].Value, "Expected nginxInstallArg value did not match")
	assert.Equalf(t, false, config.Ingress.Verrazzano.NginxInstallArgs[2].SetString, "Expected nginxInstallArg SetString did not match")
	assert.Equalf(t, fmt.Sprintf("%s[1]", "name3"), config.Ingress.Verrazzano.NginxInstallArgs[3].Name, "Expected nginxInstallArg name did not match")
	assert.Equalf(t, "valueList3-2", config.Ingress.Verrazzano.NginxInstallArgs[3].Value, "Expected nginxInstallArg value did not match")
	assert.Equalf(t, false, config.Ingress.Verrazzano.NginxInstallArgs[3].SetString, "Expected nginxInstallArg SetString did not match")
	assert.Equalf(t, "name4", config.Ingress.Verrazzano.NginxInstallArgs[4].Name, "Expected nginxInstallArg name did not match")
	assert.Equalf(t, "value4", config.Ingress.Verrazzano.NginxInstallArgs[4].Value, "Expected nginxInstallArg value did not match")
	assert.Equalf(t, false, config.Ingress.Verrazzano.NginxInstallArgs[4].SetString, "Expected nginxInstallArg SetString did not match")

	assert.Equalf(t, CertIssuerTypeCA, config.Certificates.IssuerType, "Expected certification issuer type did not match")
	assert.Equalf(t, "verrazzano-install", config.Certificates.CA.ClusterResourceNamespace, "Expected namespace did not match")
	assert.Equalf(t, "verrazzano-ca-certificate-secret", config.Certificates.CA.SecretName, "Expected CA secret name did not match")
}

// TestFindVolumeTemplate Test the findVolumeTemplate utility function
// GIVEN a call to findVolumeTemplate
// WHEN valid or invalid arguments are given
// THEN true and the found template are is returned if found, nil/false otherwise
func TestFindVolumeTemplate(t *testing.T) {

	specTemplateList := []installv1alpha1.VolumeClaimSpecTemplate{
		{
			ObjectMeta: metav1.ObjectMeta{Name: "default"},
			Spec: corev1.PersistentVolumeClaimSpec{
				VolumeName: "defVolume",
			},
		},
		{
			ObjectMeta: metav1.ObjectMeta{Name: "template1"},
			Spec: corev1.PersistentVolumeClaimSpec{
				VolumeName: "temp1Volume",
			},
		},
		{
			ObjectMeta: metav1.ObjectMeta{Name: "template2"},
			Spec: corev1.PersistentVolumeClaimSpec{
				VolumeName: "temp2Volume",
			},
		},
	}
	// Test boundary conditions
	invalidName, found := findVolumeTemplate("blah", specTemplateList)
	assert.Nil(t, invalidName)
	assert.False(t, found)
	emptyName, found2 := findVolumeTemplate("", specTemplateList)
	assert.Nil(t, emptyName)
	assert.False(t, found2)
	nilList, found3 := findVolumeTemplate("default", nil)
	assert.Nil(t, nilList)
	assert.False(t, found3)
	emptyList, found4 := findVolumeTemplate("default", []installv1alpha1.VolumeClaimSpecTemplate{})
	assert.Nil(t, emptyList)
	assert.False(t, found4)

	// Test normal behavior
	defTemplate, found := findVolumeTemplate("default", specTemplateList)
	assert.True(t, found)
	assert.Equal(t, "defVolume", defTemplate.VolumeName)
	temp1, found := findVolumeTemplate("template1", specTemplateList)
	assert.True(t, found)
	assert.Equal(t, "temp1Volume", temp1.VolumeName)
	temp2, found := findVolumeTemplate("template2", specTemplateList)
	assert.True(t, found)
	assert.Equal(t, "temp2Volume", temp2.VolumeName)

}

// TestGetVerrazzanoInstallArgsNilDefaultVolumeSource Test the getVerrazzanoInstallArgs  function
// GIVEN a call to getVerrazzanoInstallArgs
// WHEN No default volume source is specified (nil)
// THEN the args list is empty and no error is returned
func TestGetVerrazzanoInstallArgsNilDefaultVolumeSource(t *testing.T) {

	vzSpec := installv1alpha1.VerrazzanoSpec{
		DefaultVolumeSource: nil,
	}
	args, err := getVerrazzanoInstallArgs(&vzSpec)
	assert.Len(t, args, 0)
	assert.Nil(t, err)
}

// TestGetVerrazzanoInstallArgsUnspportedVolumeSource Test the getVerrazzanoInstallArgs  function
// GIVEN a call to getVerrazzanoInstallArgs
// WHEN an unsupported volume source is specified as the defaultVolumeSource
// THEN the args list is empty and an error is returned
func TestGetVerrazzanoInstallArgsUnspportedVolumeSource(t *testing.T) {
	vzSpec := installv1alpha1.VerrazzanoSpec{
		DefaultVolumeSource: &corev1.VolumeSource{
			HostPath: &corev1.HostPathVolumeSource{},
		},
	}
	args, err := getVerrazzanoInstallArgs(&vzSpec)
	assert.Len(t, args, 0)
	assert.Nil(t, err)
}

// TestGetVerrazzanoInstallArgsEmptydirDefaultVolumeSource Test the getVerrazzanoInstallArgs  function
// GIVEN a call to getVerrazzanoInstallArgs
// WHEN with an EmptyDirVolumeSource
// THEN the args list specifies helm args with empty strings for the ES/Grafana/Prometheus storage settings
func TestGetVerrazzanoInstallArgsEmptydirDefaultVolumeSource(t *testing.T) {
	vzSpec := installv1alpha1.VerrazzanoSpec{
		DefaultVolumeSource: &corev1.VolumeSource{
			EmptyDir: &corev1.EmptyDirVolumeSource{},
		},
	}
	args, err := getVerrazzanoInstallArgs(&vzSpec)
	assert.Len(t, args, 3)
	assert.Nil(t, err)
	assert.Equal(t, esStorageValueName, args[0].Name)
	assert.Equal(t, "", args[0].Value)
	assert.True(t, args[0].SetString)
	assert.Equal(t, grafanaStorageValueName, args[1].Name)
	assert.Equal(t, "", args[1].Value)
	assert.True(t, args[1].SetString)
	assert.Equal(t, prometheusStorageValueName, args[2].Name)
	assert.Equal(t, "", args[2].Value)
	assert.True(t, args[2].SetString)
}

// TestGetVerrazzanoInstallArgsUnspportedVolumeSource Test the getVerrazzanoInstallArgs  function
// GIVEN a call to getVerrazzanoInstallArgs with a PersistentVolumeClaimVolumeSource
// WHEN the ClaimName does not match the list of VolumeClaimSpecTemplates
// THEN the args list is empty and an error is returned
func TestGetVerrazzanoInstallArgsInvalidPVCVolumeSource(t *testing.T) {
	vzSpec := installv1alpha1.VerrazzanoSpec{
		DefaultVolumeSource: &corev1.VolumeSource{
			PersistentVolumeClaim: &corev1.PersistentVolumeClaimVolumeSource{
				ClaimName: "foo",
			},
		},
		VolumeClaimSpecTemplates: []installv1alpha1.VolumeClaimSpecTemplate{
			{
				ObjectMeta: metav1.ObjectMeta{Name: "default"},
				Spec:       corev1.PersistentVolumeClaimSpec{},
			},
		},
	}
	args, err := getVerrazzanoInstallArgs(&vzSpec)
	assert.Len(t, args, 0)
	assert.NotNil(t, err)
}

// TestGetVerrazzanoInstallArgsEmptydirDefaultVolumeSource Test the getVerrazzanoInstallArgs  function
// GIVEN a call to getVerrazzanoInstallArgs
// WHEN with an PersistentVolumeClaimVolumeSource
// THEN the args list specifies helm args the specified storage size for the ES/Grafana/Prometheus storage settings
func TestGetVerrazzanoInstallArgsPVCVolumeSource(t *testing.T) {
	resourceList := make(corev1.ResourceList, 1)
	q, err := resource.ParseQuantity("50Gi")
	assert.NoError(t, err)

	resourceList["storage"] = q
	storageClass := "mystorageclass"
	vzSpec := installv1alpha1.VerrazzanoSpec{
		DefaultVolumeSource: &corev1.VolumeSource{
			PersistentVolumeClaim: &corev1.PersistentVolumeClaimVolumeSource{
				ClaimName: "default",
			},
		},
		VolumeClaimSpecTemplates: []installv1alpha1.VolumeClaimSpecTemplate{
			{
				ObjectMeta: metav1.ObjectMeta{Name: "default"},
				Spec: corev1.PersistentVolumeClaimSpec{
					StorageClassName: &storageClass,
					Resources: corev1.ResourceRequirements{
						Requests: resourceList,
					},
				},
			},
		},
	}
	args, err := getVerrazzanoInstallArgs(&vzSpec)
	assert.Len(t, args, 3)
	assert.Nil(t, err)
	assert.Equal(t, esStorageValueName, args[0].Name)
	assert.Equal(t, "50Gi", args[0].Value)
	assert.True(t, args[0].SetString)
	assert.Equal(t, grafanaStorageValueName, args[1].Name)
	assert.Equal(t, "50Gi", args[1].Value)
	assert.True(t, args[1].SetString)
	assert.Equal(t, prometheusStorageValueName, args[2].Name)
	assert.Equal(t, "50Gi", args[2].Value)
	assert.True(t, args[2].SetString)
}

// TestGetVerrazzanoInstallArgsWithSecurity Test the getVerrazzanoInstallArgs function
// GIVEN a call to getVerrazzanoInstallArgs with a SecuritySpec
// WHEN the AdminBindng and MonitorBidnging are valid
// THEN the args list is length 4 and err is nil
func TestGetVerrazzanoInstallArgsWithSecurity(t *testing.T) {
	vzSpec := installv1alpha1.VerrazzanoSpec{
		Security: installv1alpha1.SecuritySpec{
			AdminSubjects: []rbacv1.Subject{{
				Kind: "User",
				Name: "kilgore-trout",
			}},
			MonitorSubjects: []rbacv1.Subject{{
				Kind: "Group",
				Name: "group-of-monitors",
			}},
		},
	}
	args, err := getVerrazzanoInstallArgs(&vzSpec)
	assert.Len(t, args, 4)
	assert.Nil(t, err)
	assert.Equal(t, "security.adminSubjects.subject-0.name", args[0].Name)
	assert.Equal(t, "kilgore-trout", args[0].Value)
	assert.True(t, args[0].SetString)
	assert.Equal(t, "security.adminSubjects.subject-0.kind", args[1].Name)
	assert.Equal(t, "User", args[1].Value)
	assert.True(t, args[1].SetString)
	assert.Equal(t, "security.monitorSubjects.subject-0.name", args[2].Name)
	assert.Equal(t, "group-of-monitors", args[2].Value)
	assert.True(t, args[2].SetString)
	assert.Equal(t, "security.monitorSubjects.subject-0.kind", args[3].Name)
	assert.Equal(t, "Group", args[3].Value)
	assert.True(t, args[3].SetString)
}

// TestGetVerrazzanoInstallArgsWithSecurityInvalidSubjectKind Test the getVerrazzanoInstallArgs function
// GIVEN a call to getVerrazzanoInstallArgs with a SecuritySpec
// WHEN the AdminBindng and MonitorBidnging are valid
// THEN the args list is length 4 and err is nil
func TestGetVerrazzanoInstallArgsWithSecurityInvalidSubjectKind(t *testing.T) {
	vzSpec := installv1alpha1.VerrazzanoSpec{
		Security: installv1alpha1.SecuritySpec{
			MonitorSubjects: []rbacv1.Subject{{
				Kind: "BadKind",
				Name: "bad-kind-name",
			}},
		},
	}
	args, err := getVerrazzanoInstallArgs(&vzSpec)
	assert.Len(t, args, 0)
	assert.NotNil(t, err)
}

// TestGetVerrazzanoInstallArgsWithSecurityAndPVCVolumeSource Test the getVerrazzanoInstallArgs function
// GIVEN a call to getVerrazzanoInstallArgs with a SecuritySpec and a PersistentVolumeClaimVolumeSource
// WHEN the SecuritySpec and PVCVolumeSource are both valid
// THEN the args list is specifies both security and helm args the specified storage size for the ES/Grafana/Prometheus storage settings
func TestGetVerrazzanoInstallArgsWithSecurityAndPVCVolumeSource(t *testing.T) {
	resourceList := make(corev1.ResourceList, 1)
	q, err := resource.ParseQuantity("50Gi")
	assert.NoError(t, err)

	resourceList["storage"] = q
	storageClass := "mystorageclass"
	vzSpec := installv1alpha1.VerrazzanoSpec{
		Security: installv1alpha1.SecuritySpec{
			AdminSubjects: []rbacv1.Subject{{
				Kind: "User",
				Name: "kilgore-trout",
			}},
		},
		DefaultVolumeSource: &corev1.VolumeSource{
			PersistentVolumeClaim: &corev1.PersistentVolumeClaimVolumeSource{
				ClaimName: "default",
			},
		},
		VolumeClaimSpecTemplates: []installv1alpha1.VolumeClaimSpecTemplate{
			{
				ObjectMeta: metav1.ObjectMeta{Name: "default"},
				Spec: corev1.PersistentVolumeClaimSpec{
					StorageClassName: &storageClass,
					Resources: corev1.ResourceRequirements{
						Requests: resourceList,
					},
				},
			},
		},
	}
	args, err := getVerrazzanoInstallArgs(&vzSpec)
	assert.Len(t, args, 5)
	assert.Nil(t, err)
	assert.Equal(t, esStorageValueName, args[0].Name)
	assert.Equal(t, "50Gi", args[0].Value)
	assert.True(t, args[0].SetString)
	assert.Equal(t, grafanaStorageValueName, args[1].Name)
	assert.Equal(t, "50Gi", args[1].Value)
	assert.True(t, args[1].SetString)
	assert.Equal(t, prometheusStorageValueName, args[2].Name)
	assert.Equal(t, "50Gi", args[2].Value)
	assert.True(t, args[2].SetString)
	assert.Equal(t, "security.adminSubjects.subject-0.name", args[3].Name)
	assert.Equal(t, "kilgore-trout", args[3].Value)
	assert.True(t, args[3].SetString)
	assert.Equal(t, "security.adminSubjects.subject-0.kind", args[4].Name)
	assert.Equal(t, "User", args[4].Value)
	assert.True(t, args[4].SetString)
}

// TestGetVMIInstallArgsAllEnabled Test the getVMIInstallArgs function
// GIVEN a call to getVMIInstallArgs
// WHEN all VMI components are enabled in the vzSpec
// THEN the correct set of InstallArg objects are returned and set to "true"
func TestGetVMIInstallArgsAllEnabled(t *testing.T) {

	vzSpec := installv1alpha1.VerrazzanoSpec{
		Components: installv1alpha1.ComponentSpec{
			Elasticsearch: &installv1alpha1.ElasticsearchComponent{MonitoringComponent: installv1alpha1.MonitoringComponent{Enabled: true}},
			Kibana:        &installv1alpha1.KibanaComponent{MonitoringComponent: installv1alpha1.MonitoringComponent{Enabled: true}},
			Prometheus:    &installv1alpha1.PrometheusComponent{MonitoringComponent: installv1alpha1.MonitoringComponent{Enabled: true}},
			Grafana:       &installv1alpha1.GrafanaComponent{MonitoringComponent: installv1alpha1.MonitoringComponent{Enabled: true}},
		},
	}
	vmiInstallArgs := getVMIInstallArgs(&vzSpec)
	assert.NotNil(t, vmiInstallArgs)
	assert.Equal(t, 4, len(vmiInstallArgs))

	const (
		esIndex      = 0
		promIndex    = 1
		kibanaIndex  = 2
		grafanaIndex = 3
	)

	assert.Equal(t, esEnabledValueName, vmiInstallArgs[esIndex].Name)
	assert.Equal(t, "true", vmiInstallArgs[esIndex].Value)
	assert.False(t, vmiInstallArgs[esIndex].SetString)
	assert.Equal(t, grafanaEnabledValueName, vmiInstallArgs[grafanaIndex].Name)
	assert.Equal(t, "true", vmiInstallArgs[grafanaIndex].Value)
	assert.False(t, vmiInstallArgs[grafanaIndex].SetString)
	assert.Equal(t, promEnabledValueName, vmiInstallArgs[promIndex].Name)
	assert.Equal(t, "true", vmiInstallArgs[promIndex].Value)
	assert.False(t, vmiInstallArgs[promIndex].SetString)
	assert.Equal(t, kibanaEnabledValueName, vmiInstallArgs[kibanaIndex].Name)
	assert.Equal(t, "true", vmiInstallArgs[kibanaIndex].Value)
	assert.False(t, vmiInstallArgs[kibanaIndex].SetString)
}

// TestGetVMIInstallArgsNoneEnabled Test the getVMIInstallArgs function
// GIVEN a call to getVMIInstallArgs
// WHEN all VMI components are disabled in the vzSpec
// THEN the correct set of InstallArg objects are returned and set to "false"
func TestGetVMIInstallArgsNoneEnabled(t *testing.T) {

	vzSpec := installv1alpha1.VerrazzanoSpec{
		Components: installv1alpha1.ComponentSpec{
			Elasticsearch: &installv1alpha1.ElasticsearchComponent{MonitoringComponent: installv1alpha1.MonitoringComponent{Enabled: false}},
			Kibana:        &installv1alpha1.KibanaComponent{MonitoringComponent: installv1alpha1.MonitoringComponent{Enabled: false}},
			Prometheus:    &installv1alpha1.PrometheusComponent{MonitoringComponent: installv1alpha1.MonitoringComponent{Enabled: false}},
			Grafana:       &installv1alpha1.GrafanaComponent{MonitoringComponent: installv1alpha1.MonitoringComponent{Enabled: false}},
		},
	}
	vmiInstallArgs := getVMIInstallArgs(&vzSpec)
	assert.NotNil(t, vmiInstallArgs)
	assert.Equal(t, 4, len(vmiInstallArgs))

	const (
		esIndex      = 0
		promIndex    = 1
		kibanaIndex  = 2
		grafanaIndex = 3
	)

	assert.Equal(t, esEnabledValueName, vmiInstallArgs[esIndex].Name)
	assert.Equal(t, "false", vmiInstallArgs[esIndex].Value)
	assert.False(t, vmiInstallArgs[esIndex].SetString)
	assert.Equal(t, grafanaEnabledValueName, vmiInstallArgs[grafanaIndex].Name)
	assert.Equal(t, "false", vmiInstallArgs[grafanaIndex].Value)
	assert.False(t, vmiInstallArgs[grafanaIndex].SetString)
	assert.Equal(t, promEnabledValueName, vmiInstallArgs[promIndex].Name)
	assert.Equal(t, "false", vmiInstallArgs[promIndex].Value)
	assert.False(t, vmiInstallArgs[promIndex].SetString)
	assert.Equal(t, kibanaEnabledValueName, vmiInstallArgs[kibanaIndex].Name)
	assert.Equal(t, "false", vmiInstallArgs[kibanaIndex].Value)
	assert.False(t, vmiInstallArgs[kibanaIndex].SetString)
}

// TestGetVMIInstallManagedClusterSettings Test the getVMIInstallArgs function
// GIVEN a call to getVMIInstallArgs
// WHEN all VMI components are disabled in the vzSpec except Prometheus
// THEN the correct set of InstallArg objects are returned and set to "false", minus the Prometheus setting
func TestGetVMIInstallArgsSomeDisabled(t *testing.T) {
	// Simulates the managed-cluster settings
	vzSpec := installv1alpha1.VerrazzanoSpec{
		Components: installv1alpha1.ComponentSpec{
			Elasticsearch: &installv1alpha1.ElasticsearchComponent{MonitoringComponent: installv1alpha1.MonitoringComponent{Enabled: false}},
			Kibana:        &installv1alpha1.KibanaComponent{MonitoringComponent: installv1alpha1.MonitoringComponent{Enabled: false}},
			Grafana:       &installv1alpha1.GrafanaComponent{MonitoringComponent: installv1alpha1.MonitoringComponent{Enabled: false}},
		},
	}
	vmiInstallArgs := getVMIInstallArgs(&vzSpec)
	assert.NotNil(t, vmiInstallArgs)
	assert.Equal(t, 3, len(vmiInstallArgs))

	const (
		esIndex      = 0
		kibanaIndex  = 1
		grafanaIndex = 2
	)

	assert.Equal(t, esEnabledValueName, vmiInstallArgs[esIndex].Name)
	assert.Equal(t, "false", vmiInstallArgs[esIndex].Value)
	assert.False(t, vmiInstallArgs[esIndex].SetString)
	assert.Equal(t, grafanaEnabledValueName, vmiInstallArgs[grafanaIndex].Name)
	assert.Equal(t, "false", vmiInstallArgs[grafanaIndex].Value)
	assert.False(t, vmiInstallArgs[grafanaIndex].SetString)
	assert.Equal(t, kibanaEnabledValueName, vmiInstallArgs[kibanaIndex].Name)
	assert.Equal(t, "false", vmiInstallArgs[kibanaIndex].Value)
	assert.False(t, vmiInstallArgs[kibanaIndex].SetString)
}

// TestGetVMIInstallArgsNonePresent Test the getVMIInstallArgs function
// GIVEN a call to getVMIInstallArgs
// WHEN no VMI components are present in the vzSpec
// THEN an empty list is returned
func TestGetVMIInstallArgsNonePresent(t *testing.T) {
	vzSpec := installv1alpha1.VerrazzanoSpec{
		Components: installv1alpha1.ComponentSpec{},
	}
	vmiInstallArgs := getVMIInstallArgs(&vzSpec)
	assert.NotNil(t, vmiInstallArgs)
	assert.Equal(t, 0, len(vmiInstallArgs))
}

// TestGetVerrazzanoInstallArgsNoArgs Test the getVerrazzanoInstallArgs function
// GIVEN a call to getVMIInstallArgs
// WHEN no VMI components are present in the vzSpec
// THEN an empty list is returned
func TestGetVerrazzanoInstallArgsNoArgs(t *testing.T) {
	vzSpec := installv1alpha1.VerrazzanoSpec{
		Components: installv1alpha1.ComponentSpec{},
	}
	installArgs, err := getVerrazzanoInstallArgs(&vzSpec)
	assert.NoError(t, err)
	assert.NotNil(t, installArgs)
	assert.Equal(t, 0, len(installArgs))
}

// TestGetVerrazzanoInstallArgsSomeEnabled Test the getVerrazzanoInstallArgs function
// GIVEN a call to getVerrazzanoInstallArgs
// WHEN some components are enabled
// THEN the correct set of InstallArg objects are returned and set to "true", minus the Prometheus setting
func TestGetVerrazzanoInstallArgsSomeEnabled(t *testing.T) {
	// Simulates the managed-cluster settings
	vzSpec := installv1alpha1.VerrazzanoSpec{
		Components: installv1alpha1.ComponentSpec{
			Elasticsearch: &installv1alpha1.ElasticsearchComponent{MonitoringComponent: installv1alpha1.MonitoringComponent{Enabled: true}},
			Kibana:        &installv1alpha1.KibanaComponent{MonitoringComponent: installv1alpha1.MonitoringComponent{Enabled: true}},
			Grafana:       &installv1alpha1.GrafanaComponent{MonitoringComponent: installv1alpha1.MonitoringComponent{Enabled: true}},
			Console:       &installv1alpha1.ConsoleComponent{MonitoringComponent: installv1alpha1.MonitoringComponent{Enabled: true}},
		},
	}
	installArgs, err := getVerrazzanoInstallArgs(&vzSpec)
	assert.NoError(t, err)
	assert.NotNil(t, installArgs)
	assert.Equal(t, 4, len(installArgs))

	const (
		esIndex      = 0
		kibanaIndex  = 1
		grafanaIndex = 2
		consoleIndex = 3
	)

	assert.Equal(t, esEnabledValueName, installArgs[esIndex].Name)
	assert.Equal(t, "true", installArgs[esIndex].Value)
	assert.False(t, installArgs[esIndex].SetString)
	assert.Equal(t, grafanaEnabledValueName, installArgs[grafanaIndex].Name)
	assert.Equal(t, "true", installArgs[grafanaIndex].Value)
	assert.False(t, installArgs[grafanaIndex].SetString)
	assert.Equal(t, kibanaEnabledValueName, installArgs[kibanaIndex].Name)
	assert.Equal(t, "true", installArgs[kibanaIndex].Value)
	assert.False(t, installArgs[kibanaIndex].SetString)
	assert.Equal(t, consoleEnabledValueName, installArgs[consoleIndex].Name)
	assert.Equal(t, "true", installArgs[consoleIndex].Value)
	assert.False(t, installArgs[consoleIndex].SetString)
}

// TestGetVerrazzanoInstallArgsSomeVMIDisabled Test the getVerrazzanoInstallArgs function
// GIVEN a call to getVerrazzanoInstallArgs
// WHEN all VMI components are disabled in the vzSpec except Prometheus
// THEN the correct set of InstallArg objects are returned and set to "false", minus the Prometheus setting
func TestGetVerrazzanoInstallArgsSomeVMIDisabled(t *testing.T) {
	// Simulates the managed-cluster settings
	vzSpec := installv1alpha1.VerrazzanoSpec{
		Components: installv1alpha1.ComponentSpec{
			Elasticsearch: &installv1alpha1.ElasticsearchComponent{MonitoringComponent: installv1alpha1.MonitoringComponent{Enabled: false}},
			Kibana:        &installv1alpha1.KibanaComponent{MonitoringComponent: installv1alpha1.MonitoringComponent{Enabled: false}},
			Grafana:       &installv1alpha1.GrafanaComponent{MonitoringComponent: installv1alpha1.MonitoringComponent{Enabled: false}},
			Console:       &installv1alpha1.ConsoleComponent{MonitoringComponent: installv1alpha1.MonitoringComponent{Enabled: false}},
		},
	}
	installArgs, err := getVerrazzanoInstallArgs(&vzSpec)
	assert.NoError(t, err)
	assert.NotNil(t, installArgs)
	assert.Equal(t, 4, len(installArgs))

	const (
		esIndex      = 0
		kibanaIndex  = 1
		grafanaIndex = 2
		consoleIndex = 3
	)

	assert.Equal(t, esEnabledValueName, installArgs[esIndex].Name)
	assert.Equal(t, "false", installArgs[esIndex].Value)
	assert.False(t, installArgs[esIndex].SetString)
	assert.Equal(t, grafanaEnabledValueName, installArgs[grafanaIndex].Name)
	assert.Equal(t, "false", installArgs[grafanaIndex].Value)
	assert.False(t, installArgs[grafanaIndex].SetString)
	assert.Equal(t, kibanaEnabledValueName, installArgs[kibanaIndex].Name)
	assert.Equal(t, "false", installArgs[kibanaIndex].Value)
	assert.False(t, installArgs[kibanaIndex].SetString)
	assert.Equal(t, consoleEnabledValueName, installArgs[consoleIndex].Name)
	assert.Equal(t, "false", installArgs[consoleIndex].Value)
	assert.False(t, installArgs[consoleIndex].SetString)
}

// TestGetKeycloakEmptyDirVolumeSourceNoDefaultVolumeSource Test the getKeycloak  function
// GIVEN a call to getKeycloak
// WHEN with an EmptyDirVolumeSource in the MySQL VolumeSource configuration
// THEN the args list specifies helm args the specified storage size for the ES/Grafana/Prometheus storage settings
func TestGetKeycloakEmptyDirVolumeSourceNoDefaultVolumeSource(t *testing.T) {
	vzSpec := installv1alpha1.VerrazzanoSpec{
		Components: installv1alpha1.ComponentSpec{
			Keycloak: &installv1alpha1.KeycloakComponent{
				MySQL: installv1alpha1.MySQLComponent{
					MySQLInstallArgs: nil,
					VolumeSource: &corev1.VolumeSource{
						EmptyDir: &corev1.EmptyDirVolumeSource{},
					},
				},
			},
		},
	}
	keycloak, err := getKeycloak(vzSpec.Components.Keycloak, []installv1alpha1.VolumeClaimSpecTemplate{}, nil)
	assert.Nil(t, err)
	assert.NotNil(t, keycloak)
	args := keycloak.MySQL.MySQLInstallArgs
	assert.Len(t, args, 1)

	assert.Equal(t, "persistence.enabled", args[0].Name)
	assert.Equal(t, "false", args[0].Value)
	assert.False(t, args[0].SetString)
}

// TestGetKeycloakEmptyDirVolumeSourceNoDefaultVolumeSource Test the getKeycloak  function
// GIVEN a call to getKeycloak
// WHEN with a PVCVolumeSource in the MySQL VolumeSource configuration and an EmptyDirVolumeSource DefaultVolumeSource
// THEN The MySQL configuration overrides the default EmptyDir configuration
func TestGetKeycloakPVCVolumeSourceOverrideDefaultVolumeSource(t *testing.T) {
	resourceList := make(corev1.ResourceList, 1)
	q, err := resource.ParseQuantity("50Gi")
	assert.NoError(t, err)

	resourceList["storage"] = q
	storageClass := "mystorageclass"
	vzSpec := installv1alpha1.VerrazzanoSpec{
		DefaultVolumeSource: &corev1.VolumeSource{
			EmptyDir: &corev1.EmptyDirVolumeSource{},
		},
		Components: installv1alpha1.ComponentSpec{
			Keycloak: &installv1alpha1.KeycloakComponent{
				MySQL: installv1alpha1.MySQLComponent{
					MySQLInstallArgs: nil,
					VolumeSource: &corev1.VolumeSource{
						PersistentVolumeClaim: &corev1.PersistentVolumeClaimVolumeSource{
							ClaimName: "default",
						},
					},
				},
			},
		},
		VolumeClaimSpecTemplates: []installv1alpha1.VolumeClaimSpecTemplate{
			{
				ObjectMeta: metav1.ObjectMeta{Name: "default"},
				Spec: corev1.PersistentVolumeClaimSpec{
					StorageClassName: &storageClass,
					Resources: corev1.ResourceRequirements{
						Requests: resourceList,
					},
					AccessModes: []corev1.PersistentVolumeAccessMode{
						"ReadWriteOnce",
						"ReadWriteMany",
					},
				},
			},
		},
	}
	keycloak, err := getKeycloak(vzSpec.Components.Keycloak, vzSpec.VolumeClaimSpecTemplates, vzSpec.DefaultVolumeSource)
	assert.Nil(t, err)
	assert.NotNil(t, keycloak)
	args := keycloak.MySQL.MySQLInstallArgs
	assert.Len(t, args, 3)

	assert.Equal(t, "persistence.storageClass", args[0].Name)
	assert.Equal(t, storageClass, args[0].Value)
	assert.True(t, args[0].SetString)
	assert.Equal(t, "persistence.size", args[1].Name)
	assert.Equal(t, "50Gi", args[1].Value)
	assert.True(t, args[1].SetString)
	assert.Equal(t, "persistence.accessMode", args[2].Name)
	assert.Equal(t, "ReadWriteOnce", args[2].Value)
	assert.True(t, args[2].SetString)
}

// TestGetKeycloakPVCVolumeSourceNoAccessModes Test the getKeycloak  function
// GIVEN a call to getKeycloak
// WHEN with a PVCVolumeSource in the MySQL VolumeSource configuration with no AccessModes specified
// THEN The MySQL args do not contain the "persistence.accessMode" helm arg override
func TestGetKeycloakPVCVolumeSourceNoAccessModes(t *testing.T) {
	resourceList := make(corev1.ResourceList, 1)
	q, err := resource.ParseQuantity("50Gi")
	assert.NoError(t, err)

	resourceList["storage"] = q
	storageClass := "mystorageclass"
	vzSpec := installv1alpha1.VerrazzanoSpec{
		Components: installv1alpha1.ComponentSpec{
			Keycloak: &installv1alpha1.KeycloakComponent{
				MySQL: installv1alpha1.MySQLComponent{
					MySQLInstallArgs: nil,
					VolumeSource: &corev1.VolumeSource{
						PersistentVolumeClaim: &corev1.PersistentVolumeClaimVolumeSource{
							ClaimName: "default",
						},
					},
				},
			},
		},
		VolumeClaimSpecTemplates: []installv1alpha1.VolumeClaimSpecTemplate{
			{
				ObjectMeta: metav1.ObjectMeta{Name: "default"},
				Spec: corev1.PersistentVolumeClaimSpec{
					StorageClassName: &storageClass,
					Resources: corev1.ResourceRequirements{
						Requests: resourceList,
					},
				},
			},
		},
	}
	keycloak, err := getKeycloak(vzSpec.Components.Keycloak, vzSpec.VolumeClaimSpecTemplates, vzSpec.DefaultVolumeSource)
	assert.Nil(t, err)
	assert.NotNil(t, keycloak)
	args := keycloak.MySQL.MySQLInstallArgs
	assert.Len(t, args, 2)

	assert.Equal(t, "persistence.storageClass", args[0].Name)
	assert.Equal(t, storageClass, args[0].Value)
	assert.True(t, args[0].SetString)
	assert.Equal(t, "persistence.size", args[1].Name)
	assert.Equal(t, "50Gi", args[1].Value)
	assert.True(t, args[1].SetString)
}

// TestGetKeycloakPVCVolumeSourceNoTemplates Test the getKeycloak  function
// GIVEN a call to getKeycloak
// WHEN with a PVCVolumeSource in the MySQL VolumeSource configuration with no templates specified
// THEN The MySQL args are empty and an error is returned
func TestGetKeycloakPVCVolumeSourceNoTemplates(t *testing.T) {
	vzSpec := installv1alpha1.VerrazzanoSpec{
		Components: installv1alpha1.ComponentSpec{
			Keycloak: &installv1alpha1.KeycloakComponent{
				MySQL: installv1alpha1.MySQLComponent{
					MySQLInstallArgs: nil,
					VolumeSource: &corev1.VolumeSource{
						PersistentVolumeClaim: &corev1.PersistentVolumeClaimVolumeSource{
							ClaimName: "default",
						},
					},
				},
			},
		},
	}
	keycloak, err := getKeycloak(vzSpec.Components.Keycloak, vzSpec.VolumeClaimSpecTemplates, vzSpec.DefaultVolumeSource)
	assert.NotNil(t, err)
	assert.NotNil(t, keycloak)
	args := keycloak.MySQL.MySQLInstallArgs
	assert.Len(t, args, 0)
}

// TestGetKeycloakPVCVolumeSourceStorageSizeOnly Test the getKeycloak  function
// GIVEN a call to getKeycloak
// WHEN with a PVCVolumeSource in the MySQL VolumeSource configuration with no AccessModes or StorageClass specified
// THEN The MySQL args do not contain the "persistence.accessMode" or "persistence.storageClass" helm arg override
func TestGetKeycloakPVCVolumeSourceStorageSizeOnly(t *testing.T) {
	resourceList := make(corev1.ResourceList, 1)
	q, err := resource.ParseQuantity("50Gi")
	assert.NoError(t, err)

	resourceList["storage"] = q
	vzSpec := installv1alpha1.VerrazzanoSpec{
		Components: installv1alpha1.ComponentSpec{
			Keycloak: &installv1alpha1.KeycloakComponent{
				MySQL: installv1alpha1.MySQLComponent{
					MySQLInstallArgs: nil,
					VolumeSource: &corev1.VolumeSource{
						PersistentVolumeClaim: &corev1.PersistentVolumeClaimVolumeSource{
							ClaimName: "default",
						},
					},
				},
			},
		},
		VolumeClaimSpecTemplates: []installv1alpha1.VolumeClaimSpecTemplate{
			{
				ObjectMeta: metav1.ObjectMeta{Name: "default"},
				Spec: corev1.PersistentVolumeClaimSpec{
					Resources: corev1.ResourceRequirements{
						Requests: resourceList,
					},
				},
			},
		},
	}
	keycloak, err := getKeycloak(vzSpec.Components.Keycloak, vzSpec.VolumeClaimSpecTemplates, vzSpec.DefaultVolumeSource)
	assert.Nil(t, err)
	assert.NotNil(t, keycloak)
	args := keycloak.MySQL.MySQLInstallArgs
	assert.Len(t, args, 1)

	assert.Equal(t, "persistence.size", args[0].Name)
	assert.Equal(t, "50Gi", args[0].Value)
	assert.True(t, args[0].SetString)
}

// TestGetKeycloakPVCVolumeSourceZeroStorageSize Test the getKeycloak  function
// GIVEN a call to getKeycloak
// WHEN with a PVCVolumeSource in the MySQL VolumeSource configuration with a Zero size string
// THEN The MySQL args do not contain the "persistence.size" helm arg override
func TestGetKeycloakPVCVolumeSourceZeroStorageSize(t *testing.T) {
	resourceList := make(corev1.ResourceList, 1)
	q, err := resource.ParseQuantity("0")
	assert.NoError(t, err)

	resourceList["storage"] = q
	vzSpec := installv1alpha1.VerrazzanoSpec{
		Components: installv1alpha1.ComponentSpec{
			Keycloak: &installv1alpha1.KeycloakComponent{
				MySQL: installv1alpha1.MySQLComponent{
					MySQLInstallArgs: nil,
					VolumeSource: &corev1.VolumeSource{
						PersistentVolumeClaim: &corev1.PersistentVolumeClaimVolumeSource{
							ClaimName: "default",
						},
					},
				},
			},
		},
		VolumeClaimSpecTemplates: []installv1alpha1.VolumeClaimSpecTemplate{
			{
				ObjectMeta: metav1.ObjectMeta{Name: "default"},
				Spec: corev1.PersistentVolumeClaimSpec{
					Resources: corev1.ResourceRequirements{
						Requests: resourceList,
					},
				},
			},
		},
	}
	keycloak, err := getKeycloak(vzSpec.Components.Keycloak, vzSpec.VolumeClaimSpecTemplates, vzSpec.DefaultVolumeSource)
	assert.Nil(t, err)
	assert.NotNil(t, keycloak)
	args := keycloak.MySQL.MySQLInstallArgs
	assert.Len(t, args, 0)
}

// TestGetKeycloakPVCVolumeSourceEmptyPVCConfiguration Test the getKeycloak  function
// GIVEN a call to getKeycloak
// WHEN with a PVCVolumeSource in the MySQL VolumeSource configuration with an empty struct
// THEN The MySQL args do not contain any helm overrides
func TestGetKeycloakPVCVolumeSourceEmptyPVCConfiguration(t *testing.T) {
	vzSpec := installv1alpha1.VerrazzanoSpec{
		Components: installv1alpha1.ComponentSpec{
			Keycloak: &installv1alpha1.KeycloakComponent{
				MySQL: installv1alpha1.MySQLComponent{
					MySQLInstallArgs: nil,
					VolumeSource: &corev1.VolumeSource{
						PersistentVolumeClaim: &corev1.PersistentVolumeClaimVolumeSource{
							ClaimName: "default",
						},
					},
				},
			},
		},
		VolumeClaimSpecTemplates: []installv1alpha1.VolumeClaimSpecTemplate{
			{
				ObjectMeta: metav1.ObjectMeta{Name: "default"},
				Spec:       corev1.PersistentVolumeClaimSpec{},
			},
		},
	}
	keycloak, err := getKeycloak(vzSpec.Components.Keycloak, vzSpec.VolumeClaimSpecTemplates, vzSpec.DefaultVolumeSource)
	assert.Nil(t, err)
	assert.NotNil(t, keycloak)
	args := keycloak.MySQL.MySQLInstallArgs
	assert.Len(t, args, 0)
}

// TestNewExternalDNSInstallConfigInvalidVZInstallArgs Test the getVerrazzanoInstallArgs  function
// GIVEN a call to newExternalDNSInstallConfig
// WHEN the VerrazzanoSpec contains an invalid storage config
// THEN the returned config is nil and an error is returned
func TestNewExternalDNSInstallConfigInvalidVZInstallArgs(t *testing.T) {
	vzSpec := installv1alpha1.Verrazzano{
		Spec: installv1alpha1.VerrazzanoSpec{
			DefaultVolumeSource: &corev1.VolumeSource{
				PersistentVolumeClaim: &corev1.PersistentVolumeClaimVolumeSource{
					ClaimName: "foo",
				},
			},
			VolumeClaimSpecTemplates: []installv1alpha1.VolumeClaimSpecTemplate{
				{
					ObjectMeta: metav1.ObjectMeta{Name: "default"},
					Spec:       corev1.PersistentVolumeClaimSpec{},
				},
			},
		},
	}
	config, err := GetInstallConfig(&vzSpec)
	assert.Nil(t, config)
	assert.NotNil(t, err)
}

// TestNewExternalDNSInstallConfigInvalidKeyCloakConfig Test the getKeycloak  function
// GIVEN a call to newExternalDNSInstallConfig
// WHEN with a PVCVolumeSource in the MySQL VolumeSource configuration with no templates specified
// THEN the returned config is nil and an error is returned
func TestNewExternalDNSInstallConfigInvalidKeyCloakConfig(t *testing.T) {
	vzSpec := installv1alpha1.Verrazzano{
		Spec: installv1alpha1.VerrazzanoSpec{
			Components: installv1alpha1.ComponentSpec{
				Keycloak: &installv1alpha1.KeycloakComponent{
					MySQL: installv1alpha1.MySQLComponent{
						MySQLInstallArgs: nil,
						VolumeSource: &corev1.VolumeSource{
							PersistentVolumeClaim: &corev1.PersistentVolumeClaimVolumeSource{
								ClaimName: "default",
							},
						},
					},
				},
			},
		},
	}
	config, err := GetInstallConfig(&vzSpec)
	assert.Nil(t, config)
	assert.NotNil(t, err)
}

// TestNewWildcardInstallConfigInvalidVZInstallArgs Test the getVerrazzanoInstallArgs function
// GIVEN a call to newWildcardInstallConfig
// WHEN the VerrazzanoSpec contains an invalid storage config
// THEN the returned config is nil and an error is returned
func TestNewWildcardInstallConfigInvalidVZInstallArgs(t *testing.T) {
	vzSpec := installv1alpha1.Verrazzano{
		Spec: installv1alpha1.VerrazzanoSpec{
			DefaultVolumeSource: &corev1.VolumeSource{
				PersistentVolumeClaim: &corev1.PersistentVolumeClaimVolumeSource{
					ClaimName: "foo",
				},
			},
			VolumeClaimSpecTemplates: []installv1alpha1.VolumeClaimSpecTemplate{
				{
					ObjectMeta: metav1.ObjectMeta{Name: "default"},
					Spec:       corev1.PersistentVolumeClaimSpec{},
				},
			},
		},
	}
<<<<<<< HEAD
	config, err := newWildcardInstallConfig(&vzSpec)
=======
	config, err := GetInstallConfig(&vzSpec)
>>>>>>> c8cb14fb
	assert.Nil(t, config)
	assert.NotNil(t, err)
}

// TestNewWildcardInstallConfigInvalidKeyCloakConfig Test the getKeycloak  function
// GIVEN a call to newWildcardInstallConfig
// WHEN with a PVCVolumeSource in the MySQL VolumeSource configuration with no templates specified
// THEN the returned config is nil and an error is returned
func TestNewWildcardInstallConfigInvalidKeyCloakConfig(t *testing.T) {
	vzSpec := installv1alpha1.Verrazzano{
		Spec: installv1alpha1.VerrazzanoSpec{
			Components: installv1alpha1.ComponentSpec{
				Keycloak: &installv1alpha1.KeycloakComponent{
					MySQL: installv1alpha1.MySQLComponent{
						MySQLInstallArgs: nil,
						VolumeSource: &corev1.VolumeSource{
							PersistentVolumeClaim: &corev1.PersistentVolumeClaimVolumeSource{
								ClaimName: "default",
							},
						},
					},
				},
			},
		},
	}
<<<<<<< HEAD
	config, err := newWildcardInstallConfig(&vzSpec)
=======
	config, err := GetInstallConfig(&vzSpec)
>>>>>>> c8cb14fb
	assert.Nil(t, config)
	assert.NotNil(t, err)
}

// TestNewOCIDNSInstallConfigInvalidVZInstallArgs Test the getVerrazzanoInstallArgs  function
// GIVEN a call to newOCIDNSInstallConfig
// WHEN the VerrazzanoSpec contains an invalid storage config
// THEN the returned config is nil and an error is returned
func TestNewOCIDNSInstallConfigInvalidVZInstallArgs(t *testing.T) {
	vzSpec := installv1alpha1.Verrazzano{
		Spec: installv1alpha1.VerrazzanoSpec{
			DefaultVolumeSource: &corev1.VolumeSource{
				PersistentVolumeClaim: &corev1.PersistentVolumeClaimVolumeSource{
					ClaimName: "foo",
				},
			},
			VolumeClaimSpecTemplates: []installv1alpha1.VolumeClaimSpecTemplate{
				{
					ObjectMeta: metav1.ObjectMeta{Name: "default"},
					Spec:       corev1.PersistentVolumeClaimSpec{},
				},
			},
		},
	}
	config, err := GetInstallConfig(&vzSpec)
	assert.Nil(t, config)
	assert.NotNil(t, err)
}

// TestNewOCIDNSInstallConfigInvalidKeyCloakConfig Test the getKeycloak  function
// GIVEN a call to newOCIDNSInstallConfig
// WHEN with a PVCVolumeSource in the MySQL VolumeSource configuration with no templates specified
// THEN the returned config is nil and an error is returned
func TestNewOCIDNSInstallConfigInvalidKeyCloakConfig(t *testing.T) {
	vzSpec := installv1alpha1.Verrazzano{
		Spec: installv1alpha1.VerrazzanoSpec{
			Components: installv1alpha1.ComponentSpec{
				Keycloak: &installv1alpha1.KeycloakComponent{
					MySQL: installv1alpha1.MySQLComponent{
						MySQLInstallArgs: nil,
						VolumeSource: &corev1.VolumeSource{
							PersistentVolumeClaim: &corev1.PersistentVolumeClaimVolumeSource{
								ClaimName: "default",
							},
						},
					},
				},
			},
		},
	}
	config, err := GetInstallConfig(&vzSpec)
	assert.Nil(t, config)
	assert.NotNil(t, err)
}<|MERGE_RESOLUTION|>--- conflicted
+++ resolved
@@ -1274,11 +1274,7 @@
 			},
 		},
 	}
-<<<<<<< HEAD
-	config, err := newWildcardInstallConfig(&vzSpec)
-=======
 	config, err := GetInstallConfig(&vzSpec)
->>>>>>> c8cb14fb
 	assert.Nil(t, config)
 	assert.NotNil(t, err)
 }
@@ -1304,11 +1300,7 @@
 			},
 		},
 	}
-<<<<<<< HEAD
-	config, err := newWildcardInstallConfig(&vzSpec)
-=======
 	config, err := GetInstallConfig(&vzSpec)
->>>>>>> c8cb14fb
 	assert.Nil(t, config)
 	assert.NotNil(t, err)
 }
