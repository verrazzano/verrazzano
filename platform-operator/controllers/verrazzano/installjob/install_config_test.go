--- conflicted
+++ resolved
@@ -1274,11 +1274,7 @@
 			},
 		},
 	}
-<<<<<<< HEAD
-	config, err := newWildcardInstallConfig(&vzSpec)
-=======
 	config, err := GetInstallConfig(&vzSpec)
->>>>>>> 1ef8737f
 	assert.Nil(t, config)
 	assert.NotNil(t, err)
 }
@@ -1304,11 +1300,7 @@
 			},
 		},
 	}
-<<<<<<< HEAD
-	config, err := newWildcardInstallConfig(&vzSpec)
-=======
 	config, err := GetInstallConfig(&vzSpec)
->>>>>>> 1ef8737f
 	assert.Nil(t, config)
 	assert.NotNil(t, err)
 }
