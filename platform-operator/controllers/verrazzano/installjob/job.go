--- conflicted
+++ resolved
@@ -38,10 +38,6 @@
 	registry := os.Getenv(constants.RegistryOverrideEnvVar)
 	imageRepo := os.Getenv(constants.ImageRepoOverrideEnvVar)
 	appOperatorImage := os.Getenv(constants.VerrazzanoAppOperatorImageEnvVar)
-<<<<<<< HEAD
-
-=======
->>>>>>> 221ed3b4
 	job := &batchv1.Job{
 		ObjectMeta: metav1.ObjectMeta{
 			Name:        jobConfig.JobName,
