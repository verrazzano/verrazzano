// Copyright (c) 2022, Oracle and/or its affiliates.
// Licensed under the Universal Permissive License v 1.0 as shown at https://oss.oracle.com/licenses/upl.

package verrazzano

import (
	"context"

	vzappclusters "github.com/verrazzano/verrazzano/application-operator/apis/clusters/v1alpha1"
	"github.com/verrazzano/verrazzano/pkg/constants"
	"github.com/verrazzano/verrazzano/pkg/k8s/resource"
	"github.com/verrazzano/verrazzano/pkg/log/vzlog"
	clustersapi "github.com/verrazzano/verrazzano/platform-operator/apis/clusters/v1alpha1"
	installv1alpha1 "github.com/verrazzano/verrazzano/platform-operator/apis/verrazzano/v1alpha1"
	vzconst "github.com/verrazzano/verrazzano/platform-operator/constants"
	"github.com/verrazzano/verrazzano/platform-operator/controllers/verrazzano/component/rancher"
	"github.com/verrazzano/verrazzano/platform-operator/controllers/verrazzano/component/registry"
	"github.com/verrazzano/verrazzano/platform-operator/controllers/verrazzano/component/spi"
	corev1 "k8s.io/api/core/v1"
	rbacv1 "k8s.io/api/rbac/v1"
	"k8s.io/apimachinery/pkg/api/errors"
	metav1 "k8s.io/apimachinery/pkg/apis/meta/v1"
	"k8s.io/apimachinery/pkg/types"
	ctrl "sigs.k8s.io/controller-runtime"
	"sigs.k8s.io/controller-runtime/pkg/client"
)

const (
	// vzStateUninstallStart is the state where Verrazzano is starting the uninstall flow
	vzStateUninstallStart uninstallState = "vzStateUninstallStart"

	// vzStateUninstallRancherLocal is the state where the Rancher local cluster is being uninstalled
	vzStateUninstallRancherLocal uninstallState = "vzStateUninstallRancherLocal"

	// vzStateUninstallMC is the state where the multi-cluster resources are being uninstalled
	vzStateUninstallMC uninstallState = "vzStateUninstallMC"

	// vzStateUninstallComponents is the state where the components are being uninstalled
	vzStateUninstallComponents uninstallState = "vzStateUninstallComponents"

	// vzStateUninstallCleanup is the state where the final cleanup is performed for a full uninstall
	vzStateUninstallCleanup uninstallState = "vzStateUninstallCleanup"

	// vzStateUninstallDone is the state when uninstall is done
	vzStateUninstallDone uninstallState = "vzStateUninstallDone"

	// vzStateUninstallEnd is the terminal state
	vzStateUninstallEnd uninstallState = "vzStateUninstallEnd"

	// The name of the Istio root certificate
	istioRootCertName = "istio-ca-root-cert"
)

// old node-exporter constants replaced with prometheus-operator node-exporter
const (
	monitoringNamespace = "monitoring"
	nodeExporterName    = "node-exporter"
)

// sharedNamespaces The set of namespaces shared by multiple components; managed separately apart from individual components
var sharedNamespaces = []string{
	vzconst.VerrazzanoMonitoringNamespace,
	constants.CertManagerNamespace,
	constants.VerrazzanoSystemNamespace,
	vzconst.KeycloakNamespace,
	monitoringNamespace,
}

// uninstallState identifies the state of a Verrazzano uninstall operation
type uninstallState string

// UninstallTracker has the Uninstall context for the Verrazzano Uninstall
// This tracker keeps an in-memory Uninstall state for Verrazzano and the components that
// are being Uninstall.
type UninstallTracker struct {
	vzState uninstallState
	gen     int64
	compMap map[string]*componentUninstallContext
}

// UninstallTrackerMap has a map of UninstallTrackers, one entry per Verrazzano CR resource generation
var UninstallTrackerMap = make(map[string]*UninstallTracker)

// reconcileUninstall will Uninstall a Verrazzano installation
func (r *Reconciler) reconcileUninstall(log vzlog.VerrazzanoLogger, cr *installv1alpha1.Verrazzano) (ctrl.Result, error) {
	log.Oncef("Uninstalling Verrazzano %s/%s", cr.Namespace, cr.Name)

	tracker := getUninstallTracker(cr)
	done := false
	for !done {
		switch tracker.vzState {
		case vzStateUninstallStart:
			tracker.vzState = vzStateUninstallRancherLocal

		case vzStateUninstallRancherLocal:
			// If Rancher is installed, then delete local cluster
			found, comp := registry.FindComponent(rancher.ComponentName)
			if !found {
				tracker.vzState = vzStateUninstallMC
				continue
			}
			spiCtx, err := spi.NewContext(log, r.Client, cr, r.DryRun)
			if err != nil {
				return newRequeueWithDelay(), err
			}
			compContext := spiCtx.Init(rancher.ComponentName).Operation(vzconst.UninstallOperation)
			installed, err := comp.IsInstalled(compContext)
			if err != nil {
				return newRequeueWithDelay(), err
			}
			if !installed {
				tracker.vzState = vzStateUninstallMC
				continue
			}
			if err := rancher.DeleteLocalCluster(log, r.Client, cr); err != nil {
				return ctrl.Result{}, err
			}
			tracker.vzState = vzStateUninstallMC

		case vzStateUninstallMC:
			if err := r.deleteMCResources(log); err != nil {
				return ctrl.Result{}, err
			}
			tracker.vzState = vzStateUninstallComponents

		case vzStateUninstallComponents:
			log.Once("Uninstalling all Verrazzano components")
			res, err := r.uninstallComponents(log, cr, tracker)
			if err != nil || res.Requeue {
				return res, err
			}
			tracker.vzState = vzStateUninstallCleanup

		case vzStateUninstallCleanup:
			spiCtx, err := spi.NewContext(log, r.Client, cr, r.DryRun)
			if err != nil {
				return ctrl.Result{}, err
			}
			err = r.uninstallCleanup(spiCtx)
			if err != nil {
				return ctrl.Result{}, err
			}
			tracker.vzState = vzStateUninstallDone
		case vzStateUninstallDone:
			log.Once("Successfully uninstalled all Verrazzano components")
			tracker.vzState = vzStateUninstallEnd

		case vzStateUninstallEnd:
			done = true
		}
	}
	// Uninstall done, no need to requeue
	return ctrl.Result{}, nil
}

// getUninstallTracker gets the Uninstall tracker for Verrazzano
func getUninstallTracker(cr *installv1alpha1.Verrazzano) *UninstallTracker {
	key := getNSNKey(cr)
	vuc, ok := UninstallTrackerMap[key]
	// If the entry is missing or the generation is different create a new entry
	if !ok || vuc.gen != cr.Generation {
		vuc = &UninstallTracker{
			vzState: vzStateUninstallStart,
			gen:     cr.Generation,
			compMap: make(map[string]*componentUninstallContext),
		}
		UninstallTrackerMap[key] = vuc
	}
	return vuc
}

// DeleteUninstallTracker deletes the Uninstall tracker for the Verrazzano resource
// This needs to be called when uninstall is completely done
func DeleteUninstallTracker(cr *installv1alpha1.Verrazzano) {
	key := getNSNKey(cr)
	_, ok := UninstallTrackerMap[key]
	if ok {
		delete(UninstallTrackerMap, key)
	}
}

// Delete multicluster related resources
func (r *Reconciler) deleteMCResources(log vzlog.VerrazzanoLogger) error {
	// Return if this is not MC or if there is an error
	if mc, err := r.isMC(log); err != nil || !mc {
		return err
	}

	log.Oncef("Deleting all VMC resources")
	vmcList := clustersapi.VerrazzanoManagedClusterList{}
	if err := r.List(context.TODO(), &vmcList, &client.ListOptions{}); err != nil {
		return log.ErrorfNewErr("Failed listing VMCs: %v", err)
	}
	for i, vmc := range vmcList.Items {
		if err := r.Delete(context.TODO(), &vmcList.Items[i]); err != nil {
			return log.ErrorfNewErr("Failed to delete VMC %s/%s, %v", vmc.Namespace, vmc.Name, err)
		}
	}

	// Delete VMC namespace only if there are no projects
	projects := vzappclusters.VerrazzanoProjectList{}
	if err := r.List(context.TODO(), &projects, &client.ListOptions{Namespace: vzconst.VerrazzanoMultiClusterNamespace}); err != nil {
		return log.ErrorfNewErr("Failed listing MC projects: %v", err)
	}
	if len(projects.Items) == 0 {
		log.Oncef("Deleting %s namespace", vzconst.VerrazzanoMultiClusterNamespace)
		if err := r.deleteNamespace(context.TODO(), log, vzconst.VerrazzanoMultiClusterNamespace); err != nil {
			return err
		}
	}

	// Delete secrets last. Don't delete MC agent secret until the end since it tells us this is MC install
	if err := r.deleteSecret(log, vzconst.VerrazzanoSystemNamespace, vzconst.MCRegistrationSecret); err != nil {
		return err
	}
	if err := r.deleteSecret(log, vzconst.VerrazzanoSystemNamespace, "verrazzano-cluster-elasticsearch"); err != nil {
		return err
	}
	if err := r.deleteSecret(log, vzconst.VerrazzanoSystemNamespace, vzconst.MCAgentSecret); err != nil {
		return err
	}
	return nil
}

func (r *Reconciler) isMC(log vzlog.VerrazzanoLogger) (bool, error) {
	var secret corev1.Secret
	secretNsn := types.NamespacedName{
		Namespace: vzconst.VerrazzanoSystemNamespace,
		Name:      vzconst.MCAgentSecret,
	}

	// Get the MC agent secret and return if not found
	if err := r.Get(context.TODO(), secretNsn, &secret); err != nil {
		if errors.IsNotFound(err) {
			log.Once("Determined that this is not a managed cluster")
			return false, nil
		}
		return false, log.ErrorfNewErr("Failed to fetch the multicluster secret %s/%s, %v", vzconst.VerrazzanoSystemNamespace, vzconst.MCAgentSecret, err)
	}
	return true, nil
}

// uninstallCleanup Perform the final cleanup of shared resources, etc not tracked by individual component uninstalls
func (r *Reconciler) uninstallCleanup(ctx spi.ComponentContext) error {
	if err := rancher.PostUninstall(ctx); err != nil {
		return err
	}
<<<<<<< HEAD

	if err := r.deleteCARootCert(ctx); err != nil {
		return err
	}

=======
	if err := r.nodeExporterCleanup(ctx.Log()); err != nil {
		return err
	}
>>>>>>> 1ad12b03
	return r.deleteNamespaces(ctx.Log())
}

// nodeExporterCleanup cleans up any resources from the old node-exporter that was
// replaced with the node-exporter from the prometheus-operator
func (r *Reconciler) nodeExporterCleanup(log vzlog.VerrazzanoLogger) error {
	err := resource.Resource{
		Name:   nodeExporterName,
		Client: r.Client,
		Object: &rbacv1.ClusterRoleBinding{},
		Log:    log,
	}.Delete()
	if err != nil {
		return err
	}
	err = resource.Resource{
		Name:   nodeExporterName,
		Client: r.Client,
		Object: &rbacv1.ClusterRole{},
		Log:    log,
	}.Delete()
	if err != nil {
		return err
	}

	return nil
}

func (r *Reconciler) deleteSecret(log vzlog.VerrazzanoLogger, namespace string, name string) error {
	secret := corev1.Secret{
		ObjectMeta: metav1.ObjectMeta{Namespace: namespace, Name: name},
	}
	log.Oncef("Deleting multicluster secret %s:%s", namespace, name)
	if err := r.Delete(context.TODO(), &secret); err != nil {
		if errors.IsNotFound(err) {
			return nil
		}
		return log.ErrorfNewErr("Failed to delete secret %s/%s, %v", namespace, name, err)
	}
	return nil
}

//deleteNamespaces Cleans up any namespaces shared by multiple components
func (r *Reconciler) deleteNamespaces(log vzlog.VerrazzanoLogger) error {
	for _, ns := range sharedNamespaces {
		log.Progressf("Deleting namespace %s", ns)
		err := resource.Resource{
			Name:   ns,
			Client: r.Client,
			Object: &corev1.Namespace{},
			Log:    log,
		}.RemoveFinalizersAndDelete()
		if err != nil {
			return err
		}
	}
	waiting := false
	for _, ns := range sharedNamespaces {
		err := r.Get(context.TODO(), types.NamespacedName{Name: ns}, &corev1.Namespace{})
		if err != nil {
			if errors.IsNotFound(err) {
				continue
			}
			return err
		}
		waiting = true
		log.Progressf("Waiting for namespace %s to terminate", ns)
	}
	if waiting {
		return log.ErrorfThrottledNewErr("Namespace terminations still in progress")
	}
	return nil
}

// deleteCARootCert deletes the Istio root cert ConfigMap that gets distributed across the cluster
func (r *Reconciler) deleteCARootCert(ctx spi.ComponentContext) error {
	namespaces := corev1.NamespaceList{}
	err := ctx.Client().List(context.TODO(), &namespaces)
	if err != nil {
		return ctx.Log().ErrorfNewErr("Failed to list the cluster namespaces: %v", err)
	}

	for _, ns := range namespaces.Items {
		ctx.Log().Progressf("Deleting Istio root cert in namespace %s", ns.GetName())
		err := resource.Resource{
			Name:      istioRootCertName,
			Namespace: ns.GetName(),
			Client:    r.Client,
			Object:    &corev1.ConfigMap{},
			Log:       ctx.Log(),
		}.Delete()
		if err != nil {
			return err
		}
	}
	return nil
}<|MERGE_RESOLUTION|>--- conflicted
+++ resolved
@@ -46,15 +46,13 @@
 
 	// vzStateUninstallEnd is the terminal state
 	vzStateUninstallEnd uninstallState = "vzStateUninstallEnd"
-
-	// The name of the Istio root certificate
-	istioRootCertName = "istio-ca-root-cert"
 )
 
 // old node-exporter constants replaced with prometheus-operator node-exporter
 const (
 	monitoringNamespace = "monitoring"
 	nodeExporterName    = "node-exporter"
+	istioRootCertName   = "istio-ca-root-cert"
 )
 
 // sharedNamespaces The set of namespaces shared by multiple components; managed separately apart from individual components
@@ -245,17 +243,15 @@
 	if err := rancher.PostUninstall(ctx); err != nil {
 		return err
 	}
-<<<<<<< HEAD
 
 	if err := r.deleteCARootCert(ctx); err != nil {
 		return err
 	}
 
-=======
 	if err := r.nodeExporterCleanup(ctx.Log()); err != nil {
 		return err
 	}
->>>>>>> 1ad12b03
+
 	return r.deleteNamespaces(ctx.Log())
 }
 
