// Copyright (c) 2022, Oracle and/or its affiliates.
// Licensed under the Universal Permissive License v 1.0 as shown at https://oss.oracle.com/licenses/upl.

package verrazzano

import (
	"context"
	vzappclusters "github.com/verrazzano/verrazzano/application-operator/apis/clusters/v1alpha1"
	"github.com/verrazzano/verrazzano/pkg/constants"
	"github.com/verrazzano/verrazzano/pkg/k8s/resource"
	"github.com/verrazzano/verrazzano/pkg/log/vzlog"
	clustersapi "github.com/verrazzano/verrazzano/platform-operator/apis/clusters/v1alpha1"
	installv1alpha1 "github.com/verrazzano/verrazzano/platform-operator/apis/verrazzano/v1alpha1"
	vzconst "github.com/verrazzano/verrazzano/platform-operator/constants"
	"github.com/verrazzano/verrazzano/platform-operator/controllers/verrazzano/component/rancher"
	"github.com/verrazzano/verrazzano/platform-operator/controllers/verrazzano/component/rancherbackup"
	"github.com/verrazzano/verrazzano/platform-operator/controllers/verrazzano/component/registry"
	"github.com/verrazzano/verrazzano/platform-operator/controllers/verrazzano/component/spi"
	corev1 "k8s.io/api/core/v1"
	rbacv1 "k8s.io/api/rbac/v1"
	"k8s.io/apimachinery/pkg/api/errors"
	metav1 "k8s.io/apimachinery/pkg/apis/meta/v1"
	"k8s.io/apimachinery/pkg/types"
	ctrl "sigs.k8s.io/controller-runtime"
	"sigs.k8s.io/controller-runtime/pkg/client"
)

const (
	// vzStateUninstallStart is the state where Verrazzano is starting the uninstall flow
	vzStateUninstallStart uninstallState = "vzStateUninstallStart"

	// vzStateUninstallRancherLocal is the state where the Rancher local cluster is being uninstalled
	vzStateUninstallRancherLocal uninstallState = "vzStateUninstallRancherLocal"

	// vzStateUninstallMC is the state where the multi-cluster resources are being uninstalled
	vzStateUninstallMC uninstallState = "vzStateUninstallMC"

	// vzStateUninstallComponents is the state where the components are being uninstalled
	vzStateUninstallComponents uninstallState = "vzStateUninstallComponents"

	// vzStateUninstallCleanup is the state where the final cleanup is performed for a full uninstall
	vzStateUninstallCleanup uninstallState = "vzStateUninstallCleanup"

	// vzStateUninstallDone is the state when uninstall is done
	vzStateUninstallDone uninstallState = "vzStateUninstallDone"

	// vzStateUninstallEnd is the terminal state
	vzStateUninstallEnd uninstallState = "vzStateUninstallEnd"
)

// old node-exporter constants replaced with prometheus-operator node-exporter
const (
	monitoringNamespace = "monitoring"
	nodeExporterName    = "node-exporter"
	mcElasticSearchScrt = "verrazzano-cluster-elasticsearch"
	istioRootCertName   = "istio-ca-root-cert"
)

// sharedNamespaces The set of namespaces shared by multiple components; managed separately apart from individual components
var sharedNamespaces = []string{
	vzconst.VerrazzanoMonitoringNamespace,
	constants.CertManagerNamespace,
	constants.VerrazzanoSystemNamespace,
	vzconst.KeycloakNamespace,
	monitoringNamespace,
}

// uninstallState identifies the state of a Verrazzano uninstall operation
type uninstallState string

// UninstallTracker has the Uninstall context for the Verrazzano Uninstall
// This tracker keeps an in-memory Uninstall state for Verrazzano and the components that
// are being Uninstall.
type UninstallTracker struct {
	vzState uninstallState
	gen     int64
	compMap map[string]*componentUninstallContext
}

// UninstallTrackerMap has a map of UninstallTrackers, one entry per Verrazzano CR resource generation
var UninstallTrackerMap = make(map[string]*UninstallTracker)

// reconcileUninstall will Uninstall a Verrazzano installation
func (r *Reconciler) reconcileUninstall(log vzlog.VerrazzanoLogger, cr *installv1alpha1.Verrazzano) (ctrl.Result, error) {
	log.Oncef("Uninstalling Verrazzano %s/%s", cr.Namespace, cr.Name)

	tracker := getUninstallTracker(cr)
	done := false
	for !done {
		switch tracker.vzState {
		case vzStateUninstallStart:
			tracker.vzState = vzStateUninstallRancherLocal

		case vzStateUninstallRancherLocal:
			// If Rancher is installed, then delete local cluster
			found, comp := registry.FindComponent(rancher.ComponentName)
			if !found {
				tracker.vzState = vzStateUninstallMC
				continue
			}
			spiCtx, err := spi.NewContext(log, r.Client, cr, r.DryRun)
			if err != nil {
				return newRequeueWithDelay(), err
			}
			compContext := spiCtx.Init(rancher.ComponentName).Operation(vzconst.UninstallOperation)
			installed, err := comp.IsInstalled(compContext)
			if err != nil {
				return newRequeueWithDelay(), err
			}
			if !installed {
				tracker.vzState = vzStateUninstallMC
				continue
			}
			if err := rancher.DeleteLocalCluster(log, r.Client, cr); err != nil {
				return ctrl.Result{}, err
			}
			tracker.vzState = vzStateUninstallMC

		case vzStateUninstallMC:
			spiCtx, err := spi.NewContext(log, r.Client, cr, r.DryRun)
			if err != nil {
				return ctrl.Result{}, err
			}
			if err := r.deleteMCResources(spiCtx); err != nil {
				return ctrl.Result{}, err
			}
			tracker.vzState = vzStateUninstallComponents

		case vzStateUninstallComponents:
			log.Once("Uninstalling all Verrazzano components")
			res, err := r.uninstallComponents(log, cr, tracker)
			if err != nil || res.Requeue {
				return res, err
			}
			tracker.vzState = vzStateUninstallCleanup

		case vzStateUninstallCleanup:
			spiCtx, err := spi.NewContext(log, r.Client, cr, r.DryRun)
			if err != nil {
				return ctrl.Result{}, err
			}
			result, err := r.uninstallCleanup(spiCtx)
			if err != nil || !result.IsZero() {
				return result, err
			}
			tracker.vzState = vzStateUninstallDone
		case vzStateUninstallDone:
			log.Once("Successfully uninstalled all Verrazzano components")
			tracker.vzState = vzStateUninstallEnd

		case vzStateUninstallEnd:
			done = true
		}
	}
	// Uninstall done, no need to requeue
	return ctrl.Result{}, nil
}

// getUninstallTracker gets the Uninstall tracker for Verrazzano
func getUninstallTracker(cr *installv1alpha1.Verrazzano) *UninstallTracker {
	key := getTrackerKey(cr)
	vuc, ok := UninstallTrackerMap[key]
	// If the entry is missing or the generation is different create a new entry
	if !ok || vuc.gen != cr.Generation {
		vuc = &UninstallTracker{
			vzState: vzStateUninstallStart,
			gen:     cr.Generation,
			compMap: make(map[string]*componentUninstallContext),
		}
		UninstallTrackerMap[key] = vuc
	}
	return vuc
}

// DeleteUninstallTracker deletes the Uninstall tracker for the Verrazzano resource
// This needs to be called when uninstall is completely done
func DeleteUninstallTracker(cr *installv1alpha1.Verrazzano) {
	key := getTrackerKey(cr)
	_, ok := UninstallTrackerMap[key]
	if ok {
		delete(UninstallTrackerMap, key)
	}
}

// Delete multicluster related resources
func (r *Reconciler) deleteMCResources(ctx spi.ComponentContext) error {
	// Check if this is not managed cluster
	managed, err := r.isManagedCluster(ctx.Log())
	if err != nil {
		return err
	}

	projects := vzappclusters.VerrazzanoProjectList{}
	if err := r.List(context.TODO(), &projects, &client.ListOptions{Namespace: vzconst.VerrazzanoMultiClusterNamespace}); err != nil {
		return ctx.Log().ErrorfNewErr("Failed listing MC projects: %v", err)
	}
	// Delete MC rolebindings for each project
	for _, p := range projects.Items {
		if err := r.deleteManagedClusterRoleBindings(p, ctx.Log()); err != nil {
			return err
		}
	}

	ctx.Log().Oncef("Deleting all VMC resources")
	vmcList := clustersapi.VerrazzanoManagedClusterList{}
	if err := r.List(context.TODO(), &vmcList, &client.ListOptions{}); err != nil {
		return ctx.Log().ErrorfNewErr("Failed listing VMCs: %v", err)
	}

	for i, vmc := range vmcList.Items {
		// Delete the VMC ServiceAccount (since managed cluster role bindings associated to it should now be deleted)
		vmcSA := corev1.ServiceAccount{
			ObjectMeta: metav1.ObjectMeta{Namespace: vmc.Namespace, Name: vmc.Spec.ServiceAccount},
		}
		if err := r.Delete(context.TODO(), &vmcSA); err != nil {
			return ctx.Log().ErrorfNewErr("Failed to delete VMC service account %s/%s, %v", vmc.Namespace, vmc.Spec.ServiceAccount, err)
		}
		if err := r.Delete(context.TODO(), &vmcList.Items[i]); err != nil {
			return ctx.Log().ErrorfNewErr("Failed to delete VMC %s/%s, %v", vmc.Namespace, vmc.Name, err)
		}
	}

	// Delete VMC namespace only if there are no projects
	if len(projects.Items) == 0 {
		ctx.Log().Oncef("Deleting %s namespace", vzconst.VerrazzanoMultiClusterNamespace)
		if err := r.deleteNamespace(context.TODO(), ctx.Log(), vzconst.VerrazzanoMultiClusterNamespace); err != nil {
			return err
		}
	}

	// Delete secrets on managed cluster.  Don't delete MC agent secret until the end since it tells us this is MC install
	if managed {
		if err := r.deleteSecret(ctx.Log(), vzconst.VerrazzanoSystemNamespace, vzconst.MCRegistrationSecret); err != nil {
			return err
		}
		if err := r.deleteSecret(ctx.Log(), vzconst.VerrazzanoSystemNamespace, mcElasticSearchScrt); err != nil {
			return err
		}
		if err := r.deleteSecret(ctx.Log(), vzconst.VerrazzanoSystemNamespace, vzconst.MCAgentSecret); err != nil {
			return err
		}

		// Run Rancher Post Uninstall to delete the Rancher resources on the managed cluster
		if err := rancher.PostUninstall(ctx); err != nil {
			return err
		}
	}

	return nil
}

// deleteManagedClusterRoleBindings deletes the managed cluster rolebindings from each namespace
// governed by the given project
func (r *Reconciler) deleteManagedClusterRoleBindings(project vzappclusters.VerrazzanoProject, log vzlog.VerrazzanoLogger) error {
	for _, projectNSTemplate := range project.Spec.Template.Namespaces {
		rbList := rbacv1.RoleBindingList{}
		if err := r.List(context.TODO(), &rbList, &client.ListOptions{Namespace: projectNSTemplate.Metadata.Name}); err != nil {
			return err
		}
		for i, rb := range rbList.Items {
			if rb.RoleRef.Name == "verrazzano-managed-cluster" {
				if err := r.Delete(context.TODO(), &rbList.Items[i]); err != nil {
					return err
				}
			}
		}
	}

	return nil
}

// isManagedCluster returns true if this is a managed cluster
func (r *Reconciler) isManagedCluster(log vzlog.VerrazzanoLogger) (bool, error) {
	var secret corev1.Secret
	secretNsn := types.NamespacedName{
		Namespace: vzconst.VerrazzanoSystemNamespace,
		Name:      vzconst.MCAgentSecret,
	}

	// Get the MC agent secret and return if not found
	if err := r.Get(context.TODO(), secretNsn, &secret); err != nil {
		if errors.IsNotFound(err) {
			log.Once("Determined that this is not a managed cluster")
			return false, nil
		}
		return false, log.ErrorfNewErr("Failed to fetch the multicluster secret %s/%s, %v", vzconst.VerrazzanoSystemNamespace, vzconst.MCAgentSecret, err)
	}
	return true, nil
}

// uninstallCleanup Perform the final cleanup of shared resources, etc not tracked by individual component uninstalls
func (r *Reconciler) uninstallCleanup(ctx spi.ComponentContext) (ctrl.Result, error) {
<<<<<<< HEAD
	if err := rancher.PostUninstall(ctx); err != nil {
		return ctrl.Result{}, err
	}
	if err := rancherbackup.PostUninstall(ctx); err != nil {
		return ctrl.Result{}, err
	}

=======
>>>>>>> ee87ab24
	if err := r.deleteIstioCARootCert(ctx); err != nil {
		return ctrl.Result{}, err
	}

	if err := r.nodeExporterCleanup(ctx.Log()); err != nil {
		return ctrl.Result{}, err
	}
	return r.deleteNamespaces(ctx.Log())
}

// nodeExporterCleanup cleans up any resources from the old node-exporter that was
// replaced with the node-exporter from the prometheus-operator
func (r *Reconciler) nodeExporterCleanup(log vzlog.VerrazzanoLogger) error {
	err := resource.Resource{
		Name:   nodeExporterName,
		Client: r.Client,
		Object: &rbacv1.ClusterRoleBinding{},
		Log:    log,
	}.Delete()
	if err != nil {
		return err
	}
	err = resource.Resource{
		Name:   nodeExporterName,
		Client: r.Client,
		Object: &rbacv1.ClusterRole{},
		Log:    log,
	}.Delete()
	if err != nil {
		return err
	}

	return nil
}

// deleteSecret deletes a Kubernetes secret
func (r *Reconciler) deleteSecret(log vzlog.VerrazzanoLogger, namespace string, name string) error {
	secret := corev1.Secret{
		ObjectMeta: metav1.ObjectMeta{Namespace: namespace, Name: name},
	}
	log.Oncef("Deleting multicluster secret %s:%s", namespace, name)
	if err := r.Delete(context.TODO(), &secret); err != nil {
		if errors.IsNotFound(err) {
			return nil
		}
		return log.ErrorfNewErr("Failed to delete secret %s/%s, %v", namespace, name, err)
	}
	return nil
}

// deleteNamespaces deletes up all component namespaces plus any namespaces shared by multiple components
// - returns an error or a requeue with delay result
func (r *Reconciler) deleteNamespaces(log vzlog.VerrazzanoLogger) (ctrl.Result, error) {
	// Load a set of all component namespaces plus shared namespaces
	nsSet := make(map[string]bool)
	for _, comp := range registry.GetComponents() {
		nsSet[comp.Namespace()] = true
	}
	for i := range sharedNamespaces {
		nsSet[sharedNamespaces[i]] = true
	}

	// Delete all the namespaces
	for ns := range nsSet {
		log.Progressf("Deleting namespace %s", ns)
		err := resource.Resource{
			Name:   ns,
			Client: r.Client,
			Object: &corev1.Namespace{},
			Log:    log,
		}.RemoveFinalizersAndDelete()
		if err != nil {
			return ctrl.Result{}, err
		}
	}

	// Wait for all the namespaces to be deleted
	waiting := false
	for ns := range nsSet {
		err := r.Get(context.TODO(), types.NamespacedName{Name: ns}, &corev1.Namespace{})
		if err != nil {
			if errors.IsNotFound(err) {
				continue
			}
			return ctrl.Result{}, err
		}
		waiting = true
		log.Progressf("Waiting for namespace %s to terminate", ns)
	}
	if waiting {
		log.Progressf("Namespace terminations still in progress")
		return newRequeueWithDelay(), nil
	}
	log.Once("Namespaces terminated successfully")
	return ctrl.Result{}, nil
}

// deleteIstioCARootCert deletes the Istio root cert ConfigMap that gets distributed across the cluster
func (r *Reconciler) deleteIstioCARootCert(ctx spi.ComponentContext) error {
	namespaces := corev1.NamespaceList{}
	err := ctx.Client().List(context.TODO(), &namespaces)
	if err != nil {
		return ctx.Log().ErrorfNewErr("Failed to list the cluster namespaces: %v", err)
	}

	for _, ns := range namespaces.Items {
		ctx.Log().Progressf("Deleting Istio root cert in namespace %s", ns.GetName())
		err := resource.Resource{
			Name:      istioRootCertName,
			Namespace: ns.GetName(),
			Client:    r.Client,
			Object:    &corev1.ConfigMap{},
			Log:       ctx.Log(),
		}.Delete()
		if err != nil {
			return err
		}
	}
	return nil
}<|MERGE_RESOLUTION|>--- conflicted
+++ resolved
@@ -290,16 +290,12 @@
 
 // uninstallCleanup Perform the final cleanup of shared resources, etc not tracked by individual component uninstalls
 func (r *Reconciler) uninstallCleanup(ctx spi.ComponentContext) (ctrl.Result, error) {
-<<<<<<< HEAD
 	if err := rancher.PostUninstall(ctx); err != nil {
 		return ctrl.Result{}, err
 	}
 	if err := rancherbackup.PostUninstall(ctx); err != nil {
 		return ctrl.Result{}, err
 	}
-
-=======
->>>>>>> ee87ab24
 	if err := r.deleteIstioCARootCert(ctx); err != nil {
 		return ctrl.Result{}, err
 	}
