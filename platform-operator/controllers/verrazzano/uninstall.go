// Copyright (c) 2022, Oracle and/or its affiliates.
// Licensed under the Universal Permissive License v 1.0 as shown at https://oss.oracle.com/licenses/upl.

package verrazzano

import (
	"context"

	vzappclusters "github.com/verrazzano/verrazzano/application-operator/apis/clusters/v1alpha1"
	"github.com/verrazzano/verrazzano/pkg/constants"
	"github.com/verrazzano/verrazzano/pkg/k8s/resource"
	"github.com/verrazzano/verrazzano/pkg/log/vzlog"
	clustersapi "github.com/verrazzano/verrazzano/platform-operator/apis/clusters/v1alpha1"
	installv1alpha1 "github.com/verrazzano/verrazzano/platform-operator/apis/verrazzano/v1alpha1"
	vzconst "github.com/verrazzano/verrazzano/platform-operator/constants"
	"github.com/verrazzano/verrazzano/platform-operator/controllers/verrazzano/component/rancher"
	"github.com/verrazzano/verrazzano/platform-operator/controllers/verrazzano/component/registry"
	"github.com/verrazzano/verrazzano/platform-operator/controllers/verrazzano/component/spi"
	corev1 "k8s.io/api/core/v1"
	rbacv1 "k8s.io/api/rbac/v1"
	"k8s.io/apimachinery/pkg/api/errors"
	metav1 "k8s.io/apimachinery/pkg/apis/meta/v1"
	"k8s.io/apimachinery/pkg/types"
	ctrl "sigs.k8s.io/controller-runtime"
	"sigs.k8s.io/controller-runtime/pkg/client"
)

const (
	// vzStateUninstallStart is the state where Verrazzano is starting the uninstall flow
	vzStateUninstallStart uninstallState = "vzStateUninstallStart"

	// vzStateUninstallRancherLocal is the state where the Rancher local cluster is being uninstalled
	vzStateUninstallRancherLocal uninstallState = "vzStateUninstallRancherLocal"

	// vzStateUninstallMC is the state where the multi-cluster resources are being uninstalled
	vzStateUninstallMC uninstallState = "vzStateUninstallMC"

	// vzStateUninstallComponents is the state where the components are being uninstalled
	vzStateUninstallComponents uninstallState = "vzStateUninstallComponents"

	// vzStateUninstallCleanup is the state where the final cleanup is performed for a full uninstall
	vzStateUninstallCleanup uninstallState = "vzStateUninstallCleanup"

	// vzStateUninstallDone is the state when uninstall is done
	vzStateUninstallDone uninstallState = "vzStateUninstallDone"

	// vzStateUninstallEnd is the terminal state
	vzStateUninstallEnd uninstallState = "vzStateUninstallEnd"
)

// old node-exporter constants replaced with prometheus-operator node-exporter
const (
	monitoringNamespace = "monitoring"
	nodeExporterName    = "node-exporter"
<<<<<<< HEAD
	mcElasticSearchScrt = "verrazzano-cluster-elasticsearch"
=======
	istioRootCertName   = "istio-ca-root-cert"
>>>>>>> e86ba21e
)

// sharedNamespaces The set of namespaces shared by multiple components; managed separately apart from individual components
var sharedNamespaces = []string{
	vzconst.VerrazzanoMonitoringNamespace,
	constants.CertManagerNamespace,
	constants.VerrazzanoSystemNamespace,
	vzconst.KeycloakNamespace,
	monitoringNamespace,
}

// uninstallState identifies the state of a Verrazzano uninstall operation
type uninstallState string

// UninstallTracker has the Uninstall context for the Verrazzano Uninstall
// This tracker keeps an in-memory Uninstall state for Verrazzano and the components that
// are being Uninstall.
type UninstallTracker struct {
	vzState uninstallState
	gen     int64
	compMap map[string]*componentUninstallContext
}

// UninstallTrackerMap has a map of UninstallTrackers, one entry per Verrazzano CR resource generation
var UninstallTrackerMap = make(map[string]*UninstallTracker)

// reconcileUninstall will Uninstall a Verrazzano installation
func (r *Reconciler) reconcileUninstall(log vzlog.VerrazzanoLogger, cr *installv1alpha1.Verrazzano) (ctrl.Result, error) {
	log.Oncef("Uninstalling Verrazzano %s/%s", cr.Namespace, cr.Name)

	tracker := getUninstallTracker(cr)
	done := false
	for !done {
		switch tracker.vzState {
		case vzStateUninstallStart:
			tracker.vzState = vzStateUninstallRancherLocal

		case vzStateUninstallRancherLocal:
			// If Rancher is installed, then delete local cluster
			found, comp := registry.FindComponent(rancher.ComponentName)
			if !found {
				tracker.vzState = vzStateUninstallMC
				continue
			}
			spiCtx, err := spi.NewContext(log, r.Client, cr, r.DryRun)
			if err != nil {
				return newRequeueWithDelay(), err
			}
			compContext := spiCtx.Init(rancher.ComponentName).Operation(vzconst.UninstallOperation)
			installed, err := comp.IsInstalled(compContext)
			if err != nil {
				return newRequeueWithDelay(), err
			}
			if !installed {
				tracker.vzState = vzStateUninstallMC
				continue
			}
			if err := rancher.DeleteLocalCluster(log, r.Client, cr); err != nil {
				return ctrl.Result{}, err
			}
			tracker.vzState = vzStateUninstallMC

		case vzStateUninstallMC:
			if err := r.deleteMCResources(log); err != nil {
				return ctrl.Result{}, err
			}
			tracker.vzState = vzStateUninstallComponents

		case vzStateUninstallComponents:
			log.Once("Uninstalling all Verrazzano components")
			res, err := r.uninstallComponents(log, cr, tracker)
			if err != nil || res.Requeue {
				return res, err
			}
			tracker.vzState = vzStateUninstallCleanup

		case vzStateUninstallCleanup:
			spiCtx, err := spi.NewContext(log, r.Client, cr, r.DryRun)
			if err != nil {
				return ctrl.Result{}, err
			}
			err = r.uninstallCleanup(spiCtx)
			if err != nil {
				return ctrl.Result{}, err
			}
			tracker.vzState = vzStateUninstallDone
		case vzStateUninstallDone:
			log.Once("Successfully uninstalled all Verrazzano components")
			tracker.vzState = vzStateUninstallEnd

		case vzStateUninstallEnd:
			done = true
		}
	}
	// Uninstall done, no need to requeue
	return ctrl.Result{}, nil
}

// getUninstallTracker gets the Uninstall tracker for Verrazzano
func getUninstallTracker(cr *installv1alpha1.Verrazzano) *UninstallTracker {
	key := getNSNKey(cr)
	vuc, ok := UninstallTrackerMap[key]
	// If the entry is missing or the generation is different create a new entry
	if !ok || vuc.gen != cr.Generation {
		vuc = &UninstallTracker{
			vzState: vzStateUninstallStart,
			gen:     cr.Generation,
			compMap: make(map[string]*componentUninstallContext),
		}
		UninstallTrackerMap[key] = vuc
	}
	return vuc
}

// DeleteUninstallTracker deletes the Uninstall tracker for the Verrazzano resource
// This needs to be called when uninstall is completely done
func DeleteUninstallTracker(cr *installv1alpha1.Verrazzano) {
	key := getNSNKey(cr)
	_, ok := UninstallTrackerMap[key]
	if ok {
		delete(UninstallTrackerMap, key)
	}
}

// Delete multicluster related resources
func (r *Reconciler) deleteMCResources(log vzlog.VerrazzanoLogger) error {
	// Check if this is not managed cluster
	managed, err := r.isManagedCluster(log)
	if err != nil {
		return err
	}

	log.Oncef("Deleting all VMC resources")
	vmcList := clustersapi.VerrazzanoManagedClusterList{}
	if err := r.List(context.TODO(), &vmcList, &client.ListOptions{}); err != nil {
		return log.ErrorfNewErr("Failed listing VMCs: %v", err)
	}

	for i, vmc := range vmcList.Items {
		if err := r.Delete(context.TODO(), &vmcList.Items[i]); err != nil {
			return log.ErrorfNewErr("Failed to delete VMC %s/%s, %v", vmc.Namespace, vmc.Name, err)
		}
	}

	// Delete VMC namespace only if there are no projects
	projects := vzappclusters.VerrazzanoProjectList{}
	if err := r.List(context.TODO(), &projects, &client.ListOptions{Namespace: vzconst.VerrazzanoMultiClusterNamespace}); err != nil {
		return log.ErrorfNewErr("Failed listing MC projects: %v", err)
	}
	if len(projects.Items) == 0 {
		log.Oncef("Deleting %s namespace", vzconst.VerrazzanoMultiClusterNamespace)
		if err := r.deleteNamespace(context.TODO(), log, vzconst.VerrazzanoMultiClusterNamespace); err != nil {
			return err
		}
	}

	// Delete secrets on managed cluster.  Don't delete MC agent secret until the end since it tells us this is MC install
	if managed {
		if err := r.deleteSecret(log, vzconst.VerrazzanoSystemNamespace, vzconst.MCRegistrationSecret); err != nil {
			return err
		}
		if err := r.deleteSecret(log, vzconst.VerrazzanoSystemNamespace, mcElasticSearchScrt); err != nil {
			return err
		}
		if err := r.deleteSecret(log, vzconst.VerrazzanoSystemNamespace, vzconst.MCAgentSecret); err != nil {
			return err
		}
	}

	return nil
}

// isManagedCluster returns true if this is a managed cluster
func (r *Reconciler) isManagedCluster(log vzlog.VerrazzanoLogger) (bool, error) {
	var secret corev1.Secret
	secretNsn := types.NamespacedName{
		Namespace: vzconst.VerrazzanoSystemNamespace,
		Name:      vzconst.MCAgentSecret,
	}

	// Get the MC agent secret and return if not found
	if err := r.Get(context.TODO(), secretNsn, &secret); err != nil {
		if errors.IsNotFound(err) {
			log.Once("Determined that this is not a managed cluster")
			return false, nil
		}
		return false, log.ErrorfNewErr("Failed to fetch the multicluster secret %s/%s, %v", vzconst.VerrazzanoSystemNamespace, vzconst.MCAgentSecret, err)
	}
	return true, nil
}

// uninstallCleanup Perform the final cleanup of shared resources, etc not tracked by individual component uninstalls
func (r *Reconciler) uninstallCleanup(ctx spi.ComponentContext) error {
	if err := rancher.PostUninstall(ctx); err != nil {
		return err
	}

	if err := r.deleteIstioCARootCert(ctx); err != nil {
		return err
	}

	if err := r.nodeExporterCleanup(ctx.Log()); err != nil {
		return err
	}

	return r.deleteNamespaces(ctx.Log())
}

// nodeExporterCleanup cleans up any resources from the old node-exporter that was
// replaced with the node-exporter from the prometheus-operator
func (r *Reconciler) nodeExporterCleanup(log vzlog.VerrazzanoLogger) error {
	err := resource.Resource{
		Name:   nodeExporterName,
		Client: r.Client,
		Object: &rbacv1.ClusterRoleBinding{},
		Log:    log,
	}.Delete()
	if err != nil {
		return err
	}
	err = resource.Resource{
		Name:   nodeExporterName,
		Client: r.Client,
		Object: &rbacv1.ClusterRole{},
		Log:    log,
	}.Delete()
	if err != nil {
		return err
	}

	return nil
}

// deleteSecret deletes a Kubernetes secret
func (r *Reconciler) deleteSecret(log vzlog.VerrazzanoLogger, namespace string, name string) error {
	secret := corev1.Secret{
		ObjectMeta: metav1.ObjectMeta{Namespace: namespace, Name: name},
	}
	log.Oncef("Deleting multicluster secret %s:%s", namespace, name)
	if err := r.Delete(context.TODO(), &secret); err != nil {
		if errors.IsNotFound(err) {
			return nil
		}
		return log.ErrorfNewErr("Failed to delete secret %s/%s, %v", namespace, name, err)
	}
	return nil
}

//deleteNamespaces Cleans up any namespaces shared by multiple components
func (r *Reconciler) deleteNamespaces(log vzlog.VerrazzanoLogger) error {
	for _, ns := range sharedNamespaces {
		log.Progressf("Deleting namespace %s", ns)
		err := resource.Resource{
			Name:   ns,
			Client: r.Client,
			Object: &corev1.Namespace{},
			Log:    log,
		}.RemoveFinalizersAndDelete()
		if err != nil {
			return err
		}
	}
	waiting := false
	for _, ns := range sharedNamespaces {
		err := r.Get(context.TODO(), types.NamespacedName{Name: ns}, &corev1.Namespace{})
		if err != nil {
			if errors.IsNotFound(err) {
				continue
			}
			return err
		}
		waiting = true
		log.Progressf("Waiting for namespace %s to terminate", ns)
	}
	if waiting {
		return log.ErrorfThrottledNewErr("Namespace terminations still in progress")
	}
	return nil
}

// deleteIstioCARootCert deletes the Istio root cert ConfigMap that gets distributed across the cluster
func (r *Reconciler) deleteIstioCARootCert(ctx spi.ComponentContext) error {
	namespaces := corev1.NamespaceList{}
	err := ctx.Client().List(context.TODO(), &namespaces)
	if err != nil {
		return ctx.Log().ErrorfNewErr("Failed to list the cluster namespaces: %v", err)
	}

	for _, ns := range namespaces.Items {
		ctx.Log().Progressf("Deleting Istio root cert in namespace %s", ns.GetName())
		err := resource.Resource{
			Name:      istioRootCertName,
			Namespace: ns.GetName(),
			Client:    r.Client,
			Object:    &corev1.ConfigMap{},
			Log:       ctx.Log(),
		}.Delete()
		if err != nil {
			return err
		}
	}
	return nil
}<|MERGE_RESOLUTION|>--- conflicted
+++ resolved
@@ -52,11 +52,8 @@
 const (
 	monitoringNamespace = "monitoring"
 	nodeExporterName    = "node-exporter"
-<<<<<<< HEAD
 	mcElasticSearchScrt = "verrazzano-cluster-elasticsearch"
-=======
 	istioRootCertName   = "istio-ca-root-cert"
->>>>>>> e86ba21e
 )
 
 // sharedNamespaces The set of namespaces shared by multiple components; managed separately apart from individual components
