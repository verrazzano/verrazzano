--- conflicted
+++ resolved
@@ -335,12 +335,8 @@
 	return nil
 }
 
-<<<<<<< HEAD
-//deleteNamespaces deletes up all component namespaces plus any namespaces shared by multiple components
+// deleteNamespaces deletes up all component namespaces plus any namespaces shared by multiple components
 // - returns an error or a requeue with delay result
-=======
-// deleteNamespaces Cleans up any namespaces shared by multiple components
->>>>>>> d9ef2e80
 func (r *Reconciler) deleteNamespaces(log vzlog.VerrazzanoLogger) (ctrl.Result, error) {
 	// Load a set of all component namespaces plus shared namespaces
 	nsSet := make(map[string]bool)
