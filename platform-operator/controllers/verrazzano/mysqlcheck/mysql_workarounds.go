// Copyright (c) 2022, 2023, Oracle and/or its affiliates.
// Licensed under the Universal Permissive License v 1.0 as shown at https://oss.oracle.com/licenses/upl.

package mysqlcheck

import (
	"context"
	"fmt"
	"time"

	ctrlerrors "github.com/verrazzano/verrazzano/pkg/controller/errors"
	k8sready "github.com/verrazzano/verrazzano/pkg/k8s/ready"
	"github.com/verrazzano/verrazzano/pkg/log/vzlog"
	"github.com/verrazzano/verrazzano/platform-operator/controllers/verrazzano/component/mysqloperator"
	"github.com/verrazzano/verrazzano/platform-operator/controllers/verrazzano/component/spi"
	v1 "k8s.io/api/core/v1"
	"k8s.io/apimachinery/pkg/api/errors"
	metav1 "k8s.io/apimachinery/pkg/apis/meta/v1"
	"k8s.io/apimachinery/pkg/apis/meta/v1/unstructured"
	"k8s.io/apimachinery/pkg/runtime/schema"
	"k8s.io/apimachinery/pkg/types"
	clipkg "sigs.k8s.io/controller-runtime/pkg/client"
)

const (
<<<<<<< HEAD
	mySQLComponentLabel = "component"
	mySQLDComponentName = "mysqld"
	helmReleaseName     = "mysql"
	componentNamespace  = "keycloak"
	componentName       = "mysql"
	repairTimeoutPeriod = 2 * time.Minute
=======
	mySQLComponentLabel      = "component"
	mySQLDComponentName      = "mysqld"
	helmReleaseName          = "mysql"
	componentNamespace       = "keycloak"
	componentName            = "mysql"
	mysqlRouterComponentName = "mysqlrouter"
	repairTimeoutPeriod      = 5 * time.Minute
>>>>>>> 88710233
)

var (
	innoDBClusterGVK = schema.GroupVersionKind{
		Group:   "mysql.oracle.com",
		Version: "v2",
		Kind:    "InnoDBCluster",
	}

	// The start of the timer for determining if an IC object is stuck terminating
	initialTimeICUninstallChecked time.Time

	// The start of the timer for determining if any MySQL pods are stuck terminating
	initialTimeMySQLPodsStuckChecked time.Time

	// The start of the timer for determining if any MySQL pods are waiting for readiness gates
	initialTimeReadinessGateChecked time.Time
)

// resetInitialTimeICUninstallChecked allocates an empty time struct
func resetInitialTimeICUninstallChecked() {
	initialTimeICUninstallChecked = time.Time{}
}

// getInitialTimeICUninstallChecked returns the time struct
func getInitialTimeICUninstallChecked() time.Time {
	return initialTimeICUninstallChecked
}

// setInitialTimeICUninstallChecked sets the time struct
func setInitialTimeICUninstallChecked(time time.Time) {
	initialTimeICUninstallChecked = time
}

// resetInitialTimeMySQLPodsStuckChecked allocates an empty time struct
func resetInitialTimeMySQLPodsStuckChecked() {
	initialTimeMySQLPodsStuckChecked = time.Time{}
}

// getInitialTimeMySQLPodsStuckChecked returns the time struct
func getInitialTimeMySQLPodsStuckChecked() time.Time {
	return initialTimeMySQLPodsStuckChecked
}

// setInitialTimeMySQLPodsStuckChecked sets the time struct
func setInitialTimeMySQLPodsStuckChecked(time time.Time) {
	initialTimeMySQLPodsStuckChecked = time
}

// getLastTimeReadinessGateChecked returns the time struct
func getLastTimeReadinessGateChecked() time.Time {
	return initialTimeReadinessGateChecked
}

// setInitialTimeReadinessGateChecked sets the time struct
func setInitialTimeReadinessGateChecked(time time.Time) {
	initialTimeReadinessGateChecked = time
}

// resetInitialTimeReadinessGateChecked sets the time struct
func resetInitialTimeReadinessGateChecked() {
	initialTimeReadinessGateChecked = time.Time{}
}

// RepairICStuckDeleting - temporary workaround to repair issue where a InnoDBCluster object
// can be stuck terminating (e.g. during uninstall).  The workaround is to recycle the mysql-operator.
func RepairICStuckDeleting(ctx spi.ComponentContext) error {
	// Get the IC object
	innoDBCluster, err := getInnoDBCluster(ctx)
	if err != nil {
		if errors.IsNotFound(err) {
			return nil
		}
		return err
	}
	if innoDBCluster.GetDeletionTimestamp() == nil {
		resetInitialTimeICUninstallChecked()
		return nil
	}

	// Found an IC object with a deletion timestamp. Start a timer if this is the first time.
	if getInitialTimeICUninstallChecked().IsZero() {
		setInitialTimeICUninstallChecked(time.Now())
		ctx.Log().Progressf("Starting check to insure the InnoDBCluster %s/%s is not stuck deleting", componentNamespace, helmReleaseName)
		return ctrlerrors.RetryableError{}
	}

	// Initiate repair only if time to wait period has been exceeded
	expiredTime := getInitialTimeICUninstallChecked().Add(repairTimeoutPeriod)
	if time.Now().After(expiredTime) {
		return restartMySQLOperator(ctx.Log(), ctx.Client(), "InnoDBCluster stuck deleting")
	}

	ctx.Log().Progressf("Waiting for InnoDBCluster %s/%s to be deleted", componentNamespace, helmReleaseName)

	return ctrlerrors.RetryableError{}
}

// RepairMySQLPodsWaitingReadinessGates - temporary workaround to repair issue were a MySQL pod
// can be stuck waiting for its readiness gates to be met.  The workaround is to recycle the mysql-operator.
func (mc *MySQLChecker) RepairMySQLPodsWaitingReadinessGates() error {
	podsWaiting, err := isPodsWaitingForReadinessGates(mc.log, mc.client)
	if err != nil {
		return err
	}
	if podsWaiting {
		// Start a timer the first time pods are waiting for readiness gates
		if getLastTimeReadinessGateChecked().IsZero() {
			setInitialTimeReadinessGateChecked(time.Now())
			return nil
		}

		// Initiate repair only if time to wait period has been exceeded
		expiredTime := getLastTimeReadinessGateChecked().Add(mc.RepairTimeout)
		if time.Now().After(expiredTime) {
			return restartMySQLOperator(mc.log, mc.client, "MySQL pods waiting for readiness gates")
		}
	}

	// Clear the timer when no pods are waiting
	resetInitialTimeReadinessGateChecked()
	return nil
}

func isPodsWaitingForReadinessGates(log vzlog.VerrazzanoLogger, client clipkg.Client) (bool, error) {
	log.Debug("Checking if MySQL pods waiting for readiness gates")

	selector := metav1.LabelSelectorRequirement{Key: mySQLComponentLabel, Operator: metav1.LabelSelectorOpIn, Values: []string{mySQLDComponentName}}
	podList := k8sready.GetPodsList(log, client, types.NamespacedName{Namespace: componentNamespace}, &metav1.LabelSelector{MatchExpressions: []metav1.LabelSelectorRequirement{selector}})
	if podList == nil || len(podList.Items) == 0 {
		return false, nil
	}

	for i := range podList.Items {
		pod := podList.Items[i]
		// Check if the readiness conditions have been met
		conditions := pod.Status.Conditions
		if len(conditions) == 0 {
			return false, fmt.Errorf("Failed checking MySQL readiness gates, no status conditions found for pod %s/%s", pod.Namespace, pod.Name)
		}
		if !isPodReadinessGatesReady(pod, conditions) {
			return true, nil
		}
	}
	return false, nil
}

// isPodReadinessGatesReady - return boolean indicating if all readiness gate
// conditions have been met for the pod
func isPodReadinessGatesReady(pod v1.Pod, conditions []v1.PodCondition) bool {
	readyCount := 0
	for _, condition := range conditions {
		for _, gate := range pod.Spec.ReadinessGates {
			if condition.Type == gate.ConditionType && condition.Status == v1.ConditionTrue {
				readyCount++
				continue
			}
		}
	}
	// All readiness gates must be true
	return len(pod.Spec.ReadinessGates) == readyCount
}

// getMySQLOperatorPod - return the mysql-operator pod
func getMySQLOperatorPod(log vzlog.VerrazzanoLogger, client clipkg.Client) (*v1.Pod, error) {
	operSelector := metav1.LabelSelectorRequirement{Key: "name", Operator: metav1.LabelSelectorOpIn, Values: []string{mysqloperator.ComponentName}}
	operPodList := k8sready.GetPodsList(log, client, types.NamespacedName{Namespace: mysqloperator.ComponentNamespace}, &metav1.LabelSelector{MatchExpressions: []metav1.LabelSelectorRequirement{operSelector}})
	if operPodList == nil || len(operPodList.Items) != 1 {
		return nil, fmt.Errorf("no pods found matching selector %s", operSelector.String())
	}
	return &operPodList.Items[0], nil
}

// getInnoDBCluster - get the InnoDBCluster object
func getInnoDBCluster(ctx spi.ComponentContext) (*unstructured.Unstructured, error) {
	innoDBCluster := unstructured.Unstructured{}
	innoDBCluster.SetGroupVersionKind(innoDBClusterGVK)

	// The InnoDBCluster resource name is the helm release name
	nsn := types.NamespacedName{Namespace: componentNamespace, Name: helmReleaseName}
	if err := ctx.Client().Get(context.Background(), nsn, &innoDBCluster); err != nil {
		return nil, err
	}
	return &innoDBCluster, nil
}

// RepairMySQLPodStuckDeleting - temporary workaround to repair issue where a MySQL pod
// can be stuck terminating (e.g. during uninstall).  The workaround is to recycle the mysql-operator.
func (mc *MySQLChecker) RepairMySQLPodStuckDeleting() error {
	// Check if any MySQL pods are in the process of terminating
	selector := metav1.LabelSelectorRequirement{Key: mySQLComponentLabel, Operator: metav1.LabelSelectorOpIn, Values: []string{mySQLDComponentName}}
	podList := k8sready.GetPodsList(mc.log, mc.client, types.NamespacedName{Namespace: componentNamespace}, &metav1.LabelSelector{MatchExpressions: []metav1.LabelSelectorRequirement{selector}})
	if podList == nil || len(podList.Items) == 0 {
		// No MySQL pods found, assume they have finished deleting
		resetInitialTimeMySQLPodsStuckChecked()
		return nil
	}

	foundPodsDeleting := false
	for i := range podList.Items {
		pod := podList.Items[i]
		if !pod.GetDeletionTimestamp().IsZero() {
			foundPodsDeleting = true
			break
		}
	}

	if foundPodsDeleting {
		// First time through start a timer
		if getInitialTimeMySQLPodsStuckChecked().IsZero() {
			setInitialTimeMySQLPodsStuckChecked(time.Now())
			mc.log.Progressf("Waiting for MySQL pods to terminate in namespace %s", componentNamespace)
			return nil
		}

		// Initiate repair only if time to wait period has been exceeded
		expiredTime := getInitialTimeMySQLPodsStuckChecked().Add(mc.RepairTimeout)
		if time.Now().After(expiredTime) {
			if err := restartMySQLOperator(mc.log, mc.client, "MySQL pods stuck terminating"); err != nil {
				return err
			}
		} else {
			// Keep trying until no pods deleting or timer expires
			return nil
		}
	}

	// Clear the timer
	resetInitialTimeMySQLPodsStuckChecked()
	return nil
}

// RepairMySQLRouterPodsCrashLoopBackoff - repair mysql-router pods stuck in CrashLoopBackoff.
// The workaround is to delete the pod.
func (mc *MySQLChecker) RepairMySQLRouterPodsCrashLoopBackoff() error {
	selector := metav1.LabelSelectorRequirement{Key: mySQLComponentLabel, Operator: metav1.LabelSelectorOpIn, Values: []string{mysqlRouterComponentName}}
	podList := k8sready.GetPodsList(mc.log, mc.client, types.NamespacedName{Namespace: componentNamespace}, &metav1.LabelSelector{MatchExpressions: []metav1.LabelSelectorRequirement{selector}})
	if podList == nil || len(podList.Items) == 0 {
		// No MySQL pods found
		return nil
	}

	for i := range podList.Items {
		pod := podList.Items[i]
		for _, container := range pod.Status.ContainerStatuses {
			if waiting := container.State.Waiting; waiting != nil {
				if waiting.Reason == "CrashLoopBackOff" {
					// Terminate the pod
					mc.log.Infof("Terminating pod %s/%s because it was stuck in CrashLoopBackOff", pod.Namespace, pod.Name)
					if err := mc.client.Delete(context.TODO(), &pod, &clipkg.DeleteOptions{}); err != nil {
						return err
					}
				}
			}
		}
	}
	return nil
}

// restartMySQLOperator - restart the MySQL Operator pod
func restartMySQLOperator(log vzlog.VerrazzanoLogger, client clipkg.Client, reason string) error {
	log.Info("Restarting the mysql-operator to see if it will repair: %s", reason)

	operPod, err := getMySQLOperatorPod(log, client)
	if err != nil {
		return fmt.Errorf("Failed restarting the mysql-operator to repair MySQL pods stuck deleting: %v", err)
	}

	if err = client.Delete(context.TODO(), operPod, &clipkg.DeleteOptions{}); err != nil {
		return err
	}

	// Reset all timers that have workarounds of restarting the MySQL operator.
	resetInitialTimeMySQLPodsStuckChecked()
	resetInitialTimeReadinessGateChecked()
	resetInitialTimeICUninstallChecked()

	return nil
}<|MERGE_RESOLUTION|>--- conflicted
+++ resolved
@@ -23,22 +23,13 @@
 )
 
 const (
-<<<<<<< HEAD
-	mySQLComponentLabel = "component"
-	mySQLDComponentName = "mysqld"
-	helmReleaseName     = "mysql"
-	componentNamespace  = "keycloak"
-	componentName       = "mysql"
-	repairTimeoutPeriod = 2 * time.Minute
-=======
 	mySQLComponentLabel      = "component"
 	mySQLDComponentName      = "mysqld"
 	helmReleaseName          = "mysql"
 	componentNamespace       = "keycloak"
 	componentName            = "mysql"
 	mysqlRouterComponentName = "mysqlrouter"
-	repairTimeoutPeriod      = 5 * time.Minute
->>>>>>> 88710233
+	repairTimeoutPeriod      = 2 * time.Minute
 )
 
 var (
