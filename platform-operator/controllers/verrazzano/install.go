// Copyright (c) 2020, 2021, Oracle and/or its affiliates.
// Licensed under the Universal Permissive License v 1.0 as shown at https://oss.oracle.com/licenses/upl.

package verrazzano

import (
	"context"
	"github.com/verrazzano/verrazzano/pkg/semver"
	vzapi "github.com/verrazzano/verrazzano/platform-operator/apis/verrazzano/v1alpha1"
	"github.com/verrazzano/verrazzano/platform-operator/controllers/verrazzano/component/registry"
	"github.com/verrazzano/verrazzano/platform-operator/controllers/verrazzano/component/spi"
	ctrl "sigs.k8s.io/controller-runtime"

	"go.uber.org/zap"
)

// reconcileComponents reconciles each component using the following rules:
// 1. Always requeue until all enabled components have completed installation
// 2. Don't update the component state until all the work in that state is done, since
//    that update will cause a state transition
// 3. Loop through all components before returning, except for the case
//    where update status fails, in which case we exit the function and requeue
//    immediately.
func (r *Reconciler) reconcileComponents(_ context.Context, log *zap.SugaredLogger, cr *vzapi.Verrazzano) (ctrl.Result, error) {
	log.Debugf("reconcileComponents for installation")

	var requeue bool

	compContext, err := spi.NewContext(log, r, cr, r.DryRun)
	if err != nil {
		return newRequeueWithDelay(), err
	}

	// Loop through all of the Verrazzano components and upgrade each one sequentially for now; will parallelize later
	for _, comp := range registry.GetComponents() {
		compName := comp.Name()
		log.Debugf("processing install for %s", compName)

		if !comp.IsOperatorInstallSupported() {
			log.Debugf("component based install not supported for %s", compName)
			continue
		}
		componentStatus, ok := cr.Status.Components[comp.Name()]
		if !ok {
			log.Warn("Did not find status details in map for component %s", comp.Name())
			continue
		}
		switch componentStatus.State {
		case vzapi.Ready:
			// For delete, we should look at the VZ resource delete timestamp and shift into Quiescing/Uninstalling state
			log.Debugf("component %s is ready", compName)
			continue
<<<<<<< HEAD
		case vzapi.NotInstalled:
=======
		case vzapi.Disabled:
			log.Infof("component %s is not installed", compName)
>>>>>>> d6ae43d6
			if !comp.IsEnabled(compContext) {
				log.Debugf("component %s is disabled, skipping install", compName)
				// User has disabled component in Verrazzano CR, don't install
				continue
			}
			if !isVersionOk(log, comp.GetMinVerrazzanoVersion(), cr.Status.Version) {
				// User needs to do upgrade before this component can be installed
				log.Debugf("Component %s cannot be installed until Verrazzano is upgrade to at least version %s",
					comp.Name(), comp.GetMinVerrazzanoVersion())
				continue
			}
			if err := r.updateComponentStatus(log, cr, comp.Name(), "PreInstall started", vzapi.PreInstall); err != nil {
				return ctrl.Result{Requeue: true}, err
			}
			requeue = true

		case vzapi.PreInstalling:
			log.Infof("PreInstalling component %s", comp.Name())
			if !registry.ComponentDependenciesMet(comp, compContext) {
				log.Debugf("Dependencies not met for %s: %v", comp.Name(), comp.GetDependencies())
				requeue = true
				continue
			}
			if err := comp.PreInstall(compContext); err != nil {
				log.Errorf("Error calling comp.PreInstall for component %s: %v", comp.Name(), err.Error())
				requeue = true
				continue
			}
			// If component is not installed,install it
			if err := comp.Install(compContext); err != nil {
				log.Errorf("Error calling comp.Install for component %s: %v", comp.Name(), err.Error())
				requeue = true
				continue
			}
			if err := r.updateComponentStatus(log, cr, comp.Name(), "Install started", vzapi.InstallStarted); err != nil {
				return ctrl.Result{Requeue: true}, err
			}
			// Install started requeue to check status
			requeue = true
		case vzapi.Installing:
			log.Debugf("Checking if %s is ready", compName)
			// For delete, we should look at the VZ resource delete timestamp and shift into Quiescing/Uninstalling state
			// If component is enabled -- need to replicate scripts' config merging logic here
			// If component is in deployed state, continue
			if comp.IsReady(compContext) {
				log.Debugf("Component %s is ready", compName)

				if err := comp.PostInstall(compContext); err != nil {
					log.Warnf("Post install failed for component %s: %s", comp.Name(), err.Error())
					return newRequeueWithDelay(), err
				}
				log.Infof("Component %s has been successfully installed", comp.Name())
				if err := r.updateComponentStatus(log, cr, comp.Name(), "Install complete", vzapi.InstallComplete); err != nil {
					return ctrl.Result{Requeue: true}, err
				}
				// Don't requeue because of this component, it is done install
				continue
			}
			// Install of this component is not done, requeue to check status
			requeue = true
		}
	}
	if requeue {
		return newRequeueWithDelay(), nil
	}
	return ctrl.Result{}, nil
}

// Check if the component can be installed in this Verrazzano installation based on version
// Components might require a specific a minimum version of Verrazzano > 1.0.0
func isVersionOk(log *zap.SugaredLogger, compVersion string, vzVersion string) bool {
	if len(vzVersion) == 0 {
		return true
	}
	vzSemver, err := semver.NewSemVersion(vzVersion)
	if err != nil {
		log.Errorf("Unexpected error getting semver from status")
		return false
	}
	compSemver, err := semver.NewSemVersion(compVersion)
	if err != nil {
		log.Errorf("Unexpected error getting semver from component")
		return false
	}

	// return false if VZ version is too low to install component, else true
	return !vzSemver.IsLessThan(compSemver)
}<|MERGE_RESOLUTION|>--- conflicted
+++ resolved
@@ -50,12 +50,8 @@
 			// For delete, we should look at the VZ resource delete timestamp and shift into Quiescing/Uninstalling state
 			log.Debugf("component %s is ready", compName)
 			continue
-<<<<<<< HEAD
-		case vzapi.NotInstalled:
-=======
 		case vzapi.Disabled:
 			log.Infof("component %s is not installed", compName)
->>>>>>> d6ae43d6
 			if !comp.IsEnabled(compContext) {
 				log.Debugf("component %s is disabled, skipping install", compName)
 				// User has disabled component in Verrazzano CR, don't install
