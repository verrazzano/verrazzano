--- conflicted
+++ resolved
@@ -5,13 +5,7 @@
 
 import (
 	"context"
-<<<<<<< HEAD
-
-	vzapi "github.com/verrazzano/verrazzano/platform-operator/apis/verrazzano/v1alpha1"
-	"github.com/verrazzano/verrazzano/platform-operator/controllers/verrazzano/component/coherence"
-=======
 	installv1alpha1 "github.com/verrazzano/verrazzano/platform-operator/apis/verrazzano/v1alpha1"
->>>>>>> 8684bd7f
 	"github.com/verrazzano/verrazzano/platform-operator/controllers/verrazzano/component/registry"
 	ctrl "sigs.k8s.io/controller-runtime"
 
@@ -64,16 +58,7 @@
 				return newRequeueWithDelay(), err
 			}
 			// If component is not installed,install it
-<<<<<<< HEAD
-			if err := comp.Install(log, cr, r, cr.Namespace, r.DryRun); err != nil {
-				log.Errorf("Error calling comp.Install for component %s: %v", comp.Name(), err.Error())
-				requeue = true
-				continue
-			}
-			if err := r.updateComponentStatus(log, cr, comp.Name(), "Install started", vzapi.InstallStarted); err != nil {
-=======
 			if err := comp.Install(log, r, cr.Namespace, r.DryRun); err != nil {
->>>>>>> 8684bd7f
 				return ctrl.Result{Requeue: true}, err
 			}
 			//case installv1alpha1.Failed, installv1alpha1.Error:
