// Copyright (c) 2020, 2021, Oracle and/or its affiliates.
// Licensed under the Universal Permissive License v 1.0 as shown at https://oss.oracle.com/licenses/upl.

package verrazzano

import (
	"context"
	vzapi "github.com/verrazzano/verrazzano/platform-operator/apis/verrazzano/v1alpha1"
	"github.com/verrazzano/verrazzano/platform-operator/controllers/verrazzano/component/coherence"
	"github.com/verrazzano/verrazzano/platform-operator/controllers/verrazzano/component/registry"
	"github.com/verrazzano/verrazzano/platform-operator/controllers/verrazzano/component/weblogic"
	ctrl "sigs.k8s.io/controller-runtime"

	"go.uber.org/zap"
)

// reconcileComponents reconciles each component using the following rules:
// 1. Always requeue until all enabled components have completed installation
// 2. Don't update the component state until all the work in that state is done, since
//    that update will cause a state transition
// 3. Loop through all components before returning, except for the case
//    where update status fails, in which case we exit the function and requeue
//    immediately.
func (r *Reconciler) reconcileComponents(_ context.Context, log *zap.SugaredLogger, cr *vzapi.Verrazzano) (ctrl.Result, error) {

	var requeue bool

	// Loop through all of the Verrazzano components and upgrade each one sequentially for now; will parallelize later
	for _, comp := range registry.GetComponents() {
		if !comp.IsOperatorInstallSupported() {
			continue
		}
		componentState := cr.Status.Components[comp.Name()].State
		switch componentState {
		case vzapi.Ready:
			// For delete, we should look at the VZ resource delete timestamp and shift into Quiescing/Uninstalling state
			continue
		case vzapi.Disabled:
			if !isComponentEnabled(cr, comp.Name()) {
				// User has disabled component in Verrazzano CR, don't install
				continue
			}
			if err := r.updateComponentStatus(log, cr, comp.Name(), "PreInstall started", vzapi.PreInstall); err != nil {
				return ctrl.Result{Requeue: true}, err
			}
			requeue = true

		case vzapi.PreInstalling:
			log.Infof("PreInstalling component %s", comp.Name())
			if !registry.ComponentDependenciesMet(log, r.Client, comp) {
				log.Infof("Dependencies not met for %s: %v", comp.Name(), comp.GetDependencies())
				requeue = true
				continue
			}
			if err := comp.PreInstall(log, r, cr.Namespace, r.DryRun); err != nil {
				log.Errorf("Error calling comp.PreInstall for component %s: %v", comp.Name(), err.Error())
				requeue = true
				continue
			}
			// If component is not installed,install it
			if err := comp.Install(log, cr, r, cr.Namespace, r.DryRun); err != nil {
<<<<<<< HEAD
=======
				log.Errorf("Error calling comp.Install for component %s: %v", comp.Name(), err.Error())
				requeue = true
				continue
			}
			if err := r.updateComponentStatus(log, cr, comp.Name(), "Install started", vzapi.InstallStarted); err != nil {
>>>>>>> 2d71783b
				return ctrl.Result{Requeue: true}, err
			}
			// Install started requeue to check status
			requeue = true
		case vzapi.Installing:
			// For delete, we should look at the VZ resource delete timestamp and shift into Quiescing/Uninstalling state
			// If component is enabled -- need to replicate scripts' config merging logic here
			// If component is in deployed state, continue
			if comp.IsReady(log, r.Client, cr.Namespace) {
				if err := comp.PostInstall(log, r, cr.Namespace, r.DryRun); err != nil {
					return newRequeueWithDelay(), err
				}
				log.Infof("Component %s successfully installed", comp.Name())
				if err := r.updateComponentStatus(log, cr, comp.Name(), "Install complete", vzapi.InstallComplete); err != nil {
					return ctrl.Result{Requeue: true}, err
				}
				// Don't requeue because of this component, it is done install
				continue
			}
			// Install of this component is not done, requeue to check status
			requeue = true
		}
	}
	if requeue {
		return newRequeueWithDelay(), nil
	}
	return ctrl.Result{}, nil
}

// IsEnabled returns true if the component spec has enabled set to true
// Enabled=true is the default
func isComponentEnabled(cr *vzapi.Verrazzano, componentName string) bool {
	switch componentName {
	case coherence.ComponentName:
		return coherence.IsEnabled(cr.Spec.Components.CoherenceOperator)
	case weblogic.ComponentName:
		return weblogic.IsEnabled(cr.Spec.Components.WebLogicOperator)
	}
	return true
}<|MERGE_RESOLUTION|>--- conflicted
+++ resolved
@@ -59,14 +59,11 @@
 			}
 			// If component is not installed,install it
 			if err := comp.Install(log, cr, r, cr.Namespace, r.DryRun); err != nil {
-<<<<<<< HEAD
-=======
 				log.Errorf("Error calling comp.Install for component %s: %v", comp.Name(), err.Error())
 				requeue = true
 				continue
 			}
 			if err := r.updateComponentStatus(log, cr, comp.Name(), "Install started", vzapi.InstallStarted); err != nil {
->>>>>>> 2d71783b
 				return ctrl.Result{Requeue: true}, err
 			}
 			// Install started requeue to check status
