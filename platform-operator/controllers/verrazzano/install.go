// Copyright (c) 2020, 2021, Oracle and/or its affiliates.
// Licensed under the Universal Permissive License v 1.0 as shown at https://oss.oracle.com/licenses/upl.

package verrazzano

import (
	"context"
	installv1alpha1 "github.com/verrazzano/verrazzano/platform-operator/apis/verrazzano/v1alpha1"
	"github.com/verrazzano/verrazzano/platform-operator/controllers/verrazzano/component/registry"
<<<<<<< HEAD
=======
	ctrl "sigs.k8s.io/controller-runtime"
>>>>>>> b0743006

	"go.uber.org/zap"
)

<<<<<<< HEAD
// Reconcile upgrade will install the components as required
func (r *Reconciler) reconcileInstall(log *zap.SugaredLogger, cr *installv1alpha1.Verrazzano) error {
=======
// reconcileComponents Reconcile components individually
func (r *Reconciler) reconcileComponents(_ context.Context, log *zap.SugaredLogger, cr *installv1alpha1.Verrazzano) (ctrl.Result, error) {

	result := ctrl.Result{}
>>>>>>> b0743006

	// Loop through all of the Verrazzano components and upgrade each one sequentially for now; will parallelize later
	for _, comp := range registry.GetComponents() {
		if !comp.IsOperatorInstallSupported() {
			continue
		}
		componentState := cr.Status.Components[comp.Name()].State
		switch componentState {
		case installv1alpha1.Ready:
			// For delete, we should look at the VZ resource delete timestamp and shift into Quiescing/Uninstalling state
			continue
<<<<<<< HEAD
		}
		if !registry.ComponentDependenciesMet(log, r.Client, comp) {
			return fmt.Errorf("Dependencies not met for %s: %v", comp.Name(), comp.GetDependencies())
		}
		if err := r.updateComponentStatus(log, cr, comp.Name(), "Install starting", installv1alpha1.InstallStarted); err != nil {
			return err
		}
		// If component is not installed,install it
		if err := comp.Install(log, r, cr.Namespace, r.DryRun); err != nil {
			return err
		}
		if err := r.updateComponentStatus(log, cr, comp.Name(), "Install complete", installv1alpha1.InstallComplete); err != nil {
			return err
=======
		case installv1alpha1.Disabled:
			r.updateComponentStatus(log, cr, comp.Name(), "Install started", installv1alpha1.InstallStarted)
			result.Requeue = true
			continue
		case installv1alpha1.Installing:
			// For delete, we should look at the VZ resource delete timestamp and shift into Quiescing/Uninstalling state
			// If component is enabled -- need to replicate scripts' config merging logic here
			// If component is in deployed state, continue
			if comp.IsReady(log, r.Client, cr.Namespace) {
				log.Infof("Component %s successfully installed")
				if err := r.updateComponentStatus(log, cr, comp.Name(), "Install complete", installv1alpha1.InstallComplete); err != nil {
					return ctrl.Result{Requeue: true}, err
				}
				result.Requeue = true
				continue
			}
			if !registry.ComponentDependenciesMet(log, r.Client, comp) {
				log.Infof("Dependencies not met for %s: %v", comp.Name(), comp.GetDependencies())
				result.Requeue = true
				continue
			}
			if err := r.updateComponentStatus(log, cr, comp.Name(), "Install starting", installv1alpha1.InstallStarted); err != nil {
				return ctrl.Result{Requeue: true}, err
			}
			// If component is not installed,install it
			if err := comp.Install(log, r, cr.Namespace, r.DryRun); err != nil {
				return ctrl.Result{Requeue: true}, err
			}
			//case installv1alpha1.Failed, installv1alpha1.Error:
			//case installv1alpha1.Disabled:
			//case installv1alpha1.Upgrading:
			//case installv1alpha1.Updating:
			//case installv1alpha1.Quiescing:
>>>>>>> b0743006
		}
	}
	return result, nil
}<|MERGE_RESOLUTION|>--- conflicted
+++ resolved
@@ -7,23 +7,15 @@
 	"context"
 	installv1alpha1 "github.com/verrazzano/verrazzano/platform-operator/apis/verrazzano/v1alpha1"
 	"github.com/verrazzano/verrazzano/platform-operator/controllers/verrazzano/component/registry"
-<<<<<<< HEAD
-=======
 	ctrl "sigs.k8s.io/controller-runtime"
->>>>>>> b0743006
 
 	"go.uber.org/zap"
 )
 
-<<<<<<< HEAD
-// Reconcile upgrade will install the components as required
-func (r *Reconciler) reconcileInstall(log *zap.SugaredLogger, cr *installv1alpha1.Verrazzano) error {
-=======
 // reconcileComponents Reconcile components individually
 func (r *Reconciler) reconcileComponents(_ context.Context, log *zap.SugaredLogger, cr *installv1alpha1.Verrazzano) (ctrl.Result, error) {
 
 	result := ctrl.Result{}
->>>>>>> b0743006
 
 	// Loop through all of the Verrazzano components and upgrade each one sequentially for now; will parallelize later
 	for _, comp := range registry.GetComponents() {
@@ -35,21 +27,6 @@
 		case installv1alpha1.Ready:
 			// For delete, we should look at the VZ resource delete timestamp and shift into Quiescing/Uninstalling state
 			continue
-<<<<<<< HEAD
-		}
-		if !registry.ComponentDependenciesMet(log, r.Client, comp) {
-			return fmt.Errorf("Dependencies not met for %s: %v", comp.Name(), comp.GetDependencies())
-		}
-		if err := r.updateComponentStatus(log, cr, comp.Name(), "Install starting", installv1alpha1.InstallStarted); err != nil {
-			return err
-		}
-		// If component is not installed,install it
-		if err := comp.Install(log, r, cr.Namespace, r.DryRun); err != nil {
-			return err
-		}
-		if err := r.updateComponentStatus(log, cr, comp.Name(), "Install complete", installv1alpha1.InstallComplete); err != nil {
-			return err
-=======
 		case installv1alpha1.Disabled:
 			r.updateComponentStatus(log, cr, comp.Name(), "Install started", installv1alpha1.InstallStarted)
 			result.Requeue = true
@@ -83,7 +60,6 @@
 			//case installv1alpha1.Upgrading:
 			//case installv1alpha1.Updating:
 			//case installv1alpha1.Quiescing:
->>>>>>> b0743006
 		}
 	}
 	return result, nil
