// Copyright (c) 2020, 2021, Oracle and/or its affiliates.
// Licensed under the Universal Permissive License v 1.0 as shown at https://oss.oracle.com/licenses/upl.

package verrazzano

import (
	"context"
	vzapi "github.com/verrazzano/verrazzano/platform-operator/apis/verrazzano/v1alpha1"
	"github.com/verrazzano/verrazzano/platform-operator/controllers/verrazzano/component/coherence"
	"github.com/verrazzano/verrazzano/platform-operator/controllers/verrazzano/component/registry"
	"github.com/verrazzano/verrazzano/platform-operator/controllers/verrazzano/component/weblogic"
	ctrl "sigs.k8s.io/controller-runtime"

	"go.uber.org/zap"
)

// reconcileComponents reconciles each component using the following rules:
// 1. Always requeue until all enabled components have completed installation
// 2. Don't update the component state until all the work in that state is done, since
//    that update will cause a state transition
// 3. Loop through all components before returning, except for the case
//    where update status fails, in which case we exit the function and requeue
//    immediately.
func (r *Reconciler) reconcileComponents(_ context.Context, log *zap.SugaredLogger, cr *vzapi.Verrazzano) (ctrl.Result, error) {

	var requeue bool

	// Loop through all of the Verrazzano components and upgrade each one sequentially for now; will parallelize later
	for _, comp := range registry.GetComponents() {
		if !comp.IsOperatorInstallSupported() {
			continue
		}
		componentState := cr.Status.Components[comp.Name()].State
		switch componentState {
		case vzapi.Ready:
			// For delete, we should look at the VZ resource delete timestamp and shift into Quiescing/Uninstalling state
			continue
		case vzapi.Disabled:
			if !isComponentEnabled(cr, comp.Name()) {
				// User has disabled component in Verrazzano CR, don't install
				continue
			}
			if err := r.updateComponentStatus(log, cr, comp.Name(), "PreInstall started", vzapi.PreInstall); err != nil {
				return ctrl.Result{Requeue: true}, err
			}
			requeue = true

		case vzapi.PreInstalling:
			log.Infof("PreInstalling component %s", comp.Name())
			if !registry.ComponentDependenciesMet(log, r.Client, comp) {
				log.Infof("Dependencies not met for %s: %v", comp.Name(), comp.GetDependencies())
				requeue = true
				continue
			}
			if err := comp.PreInstall(log, r, cr.Namespace, r.DryRun); err != nil {
				log.Errorf("Error calling comp.PreInstall for component %s: %v", comp.Name(), err.Error())
				requeue = true
				continue
			}
			// If component is not installed,install it
<<<<<<< HEAD
			if err := comp.Install(log, cr, r, cr.Namespace, r.DryRun); err != nil {
=======
			if err := comp.Install(log, r, cr.Namespace, r.DryRun); err != nil {
				log.Errorf("Error calling comp.Install for component %s: %v", comp.Name(), err.Error())
				requeue = true
				continue
			}
			if err := r.updateComponentStatus(log, cr, comp.Name(), "Install started", vzapi.InstallStarted); err != nil {
>>>>>>> 3e25aacd
				return ctrl.Result{Requeue: true}, err
			}
			// Install started requeue to check status
			requeue = true
		case vzapi.Installing:
			// For delete, we should look at the VZ resource delete timestamp and shift into Quiescing/Uninstalling state
			// If component is enabled -- need to replicate scripts' config merging logic here
			// If component is in deployed state, continue
			if comp.IsReady(log, r.Client, cr.Namespace) {
				if err := comp.PostInstall(log, r, cr.Namespace, r.DryRun); err != nil {
					return newRequeueWithDelay(), err
				}
				log.Infof("Component %s successfully installed", comp.Name())
				if err := r.updateComponentStatus(log, cr, comp.Name(), "Install complete", vzapi.InstallComplete); err != nil {
					return ctrl.Result{Requeue: true}, err
				}
				// Don't requeue because of this component, it is done install
				continue
			}
			// Install of this component is not done, requeue to check status
			requeue = true
		}
	}
	if requeue {
		return newRequeueWithDelay(), nil
	}
	return ctrl.Result{}, nil
}

// IsEnabled returns true if the component spec has enabled set to true
// Enabled=true is the default
func isComponentEnabled(cr *vzapi.Verrazzano, componentName string) bool {
	switch componentName {
	case coherence.ComponentName:
		return coherence.IsEnabled(cr.Spec.Components.CoherenceOperator)
	case weblogic.ComponentName:
		return weblogic.IsEnabled(cr.Spec.Components.WebLogicOperator)
	}
	return true
}<|MERGE_RESOLUTION|>--- conflicted
+++ resolved
@@ -58,16 +58,12 @@
 				continue
 			}
 			// If component is not installed,install it
-<<<<<<< HEAD
-			if err := comp.Install(log, cr, r, cr.Namespace, r.DryRun); err != nil {
-=======
 			if err := comp.Install(log, r, cr.Namespace, r.DryRun); err != nil {
 				log.Errorf("Error calling comp.Install for component %s: %v", comp.Name(), err.Error())
 				requeue = true
 				continue
 			}
 			if err := r.updateComponentStatus(log, cr, comp.Name(), "Install started", vzapi.InstallStarted); err != nil {
->>>>>>> 3e25aacd
 				return ctrl.Result{Requeue: true}, err
 			}
 			// Install started requeue to check status
