--- conflicted
+++ resolved
@@ -27,21 +27,6 @@
 		case installv1alpha1.Ready:
 			// For delete, we should look at the VZ resource delete timestamp and shift into Quiescing/Uninstalling state
 			continue
-<<<<<<< HEAD
-		}
-		if !registry.ComponentDependenciesMet(log, r.Client, comp) {
-			return fmt.Errorf("Dependencies not met for %s: %v", comp.Name(), comp.GetDependencies())
-		}
-		if err := r.updateComponentStatus(log, cr, comp.Name(), "Install starting", installv1alpha1.InstallStarted); err != nil {
-			return err
-		}
-		// If component is not installed,install it
-		if err := comp.Install(log, cr, r, cr.Namespace, r.DryRun); err != nil {
-			return err
-		}
-		if err := r.updateComponentStatus(log, cr, comp.Name(), "Install complete", installv1alpha1.InstallComplete); err != nil {
-			return err
-=======
 		case installv1alpha1.Disabled:
 			r.updateComponentStatus(log, cr, comp.Name(), "Install started", installv1alpha1.InstallStarted)
 			result.Requeue = true
@@ -81,7 +66,6 @@
 			//case installv1alpha1.Upgrading:
 			//case installv1alpha1.Updating:
 			//case installv1alpha1.Quiescing:
->>>>>>> 592408d2
 		}
 	}
 	return result, nil
