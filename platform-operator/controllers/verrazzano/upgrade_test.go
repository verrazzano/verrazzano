// Copyright (c) 2020, 2021, Oracle and/or its affiliates.
// Licensed under the Universal Permissive License v 1.0 as shown at https://oss.oracle.com/licenses/upl.

package verrazzano

import (
	"context"
	"errors"
	"fmt"
<<<<<<< HEAD
	helmcomp "github.com/verrazzano/verrazzano/platform-operator/controllers/verrazzano/component/helm"
	istiocomp "github.com/verrazzano/verrazzano/platform-operator/controllers/verrazzano/component/istio"
	"github.com/verrazzano/verrazzano/platform-operator/internal/config"
	"go.uber.org/zap"
=======
>>>>>>> 5a09d3d2
	"os/exec"
	"path/filepath"
	"testing"
	"time"

	helmcomp "github.com/verrazzano/verrazzano/platform-operator/controllers/verrazzano/component/helm"
	"github.com/verrazzano/verrazzano/platform-operator/controllers/verrazzano/installjob"
	"github.com/verrazzano/verrazzano/platform-operator/internal/config"
	"github.com/verrazzano/verrazzano/platform-operator/internal/k8s"
	k8sapps "k8s.io/api/apps/v1"
	batchv1 "k8s.io/api/batch/v1"
	errors2 "k8s.io/apimachinery/pkg/api/errors"
	"k8s.io/apimachinery/pkg/runtime/schema"

	"github.com/golang/mock/gomock"
	"github.com/stretchr/testify/assert"
	vzapi "github.com/verrazzano/verrazzano/platform-operator/apis/verrazzano/v1alpha1"
	"github.com/verrazzano/verrazzano/platform-operator/internal/helm"
	"github.com/verrazzano/verrazzano/platform-operator/mocks"
	metav1 "k8s.io/apimachinery/pkg/apis/meta/v1"
	"k8s.io/apimachinery/pkg/types"
	"sigs.k8s.io/controller-runtime/pkg/client"
)

// unitTestBomFIle is used for unit test
const unitTestBomFile = "../../verrazzano-bom.json"

// goodRunner is used to test helm success without actually running an OS exec command
type goodRunner struct {
}

// badRunner is used to test helm failure without actually running an OS exec command
type badRunner struct {
}

// Generate mocs for the Kerberos Client and StatusWriter interfaces for use in tests.
//go:generate mockgen -destination=../mocks/controller_mock.go -package=mocks -copyright_file=../hack/boilerplate.go.txt sigs.k8s.io/controller-runtime/pkg/client Client,StatusWriter

// TestUpgradeNoVersion tests the reconcileUpgrade method for the following use case
// GIVEN a request to reconcile an verrazzano resource after install is completed
// WHEN a verrazzano version is empty
// THEN ensure a condition with type UpgradeStarted is not added
func TestUpgradeNoVersion(t *testing.T) {
	initUnitTesing()
	namespace := "verrazzano"
	name := "test"
	var verrazzanoToUse vzapi.Verrazzano
	labels := map[string]string{}

	config.SetDefaultBomFilePath(unitTestBomFile)
	asserts := assert.New(t)
	mocker := gomock.NewController(t)
	mock := mocks.NewMockClient(mocker)
	mockStatus := mocks.NewMockStatusWriter(mocker)
	asserts.NotNil(mockStatus)

	// Expect a call to get the verrazzano resource.  Return resource with version
	mock.EXPECT().
		Get(gomock.Any(), types.NamespacedName{Namespace: namespace, Name: name}, gomock.Not(gomock.Nil())).
		DoAndReturn(func(ctx context.Context, name types.NamespacedName, verrazzano *vzapi.Verrazzano) error {
			verrazzano.TypeMeta = metav1.TypeMeta{
				APIVersion: "install.verrazzano.io/v1alpha1",
				Kind:       "Verrazzano"}
			verrazzano.ObjectMeta = metav1.ObjectMeta{
				Namespace:  name.Namespace,
				Name:       name.Name,
				Finalizers: []string{finalizerName}}
			verrazzano.Status = vzapi.VerrazzanoStatus{
				State: vzapi.Ready,
				Conditions: []vzapi.Condition{
					{
						Type: vzapi.InstallComplete,
					},
				},
			}
			verrazzano.Status.Components = makeVerrazzanoComponentStatusMap()
			return nil
		})

	// Sample bom file for version validation functions
	config.SetDefaultBomFilePath(testBomFilePath)
	defer func() {
		config.SetDefaultBomFilePath("")
	}()
	// Stubout the call to check the chart status
	helm.SetChartStatusFunction(func(releaseName string, namespace string) (string, error) {
		return helm.ChartStatusDeployed, nil
	})
	defer helm.SetDefaultChartStatusFunction()

	// Expect a call to get the service account
	expectGetServiceAccountExists(mock, name, labels)

	// Expect a call to get the ClusterRoleBinding
	expectClusterRoleBindingExists(mock, verrazzanoToUse, namespace, name)

	// Expect a call to get the ConfigMap
	expectConfigMapExists(mock, name, labels)

	// Expect a call to get the verrazzano system namespace (return exists)
	expectGetVerrazzanoSystemNamespaceExists(mock, asserts)

	// Expect a call to get the Job - return that it exists
	mock.EXPECT().
		Get(gomock.Any(), types.NamespacedName{Namespace: getInstallNamespace(), Name: buildInstallJobName(name)}, gomock.Not(gomock.Nil())).
		DoAndReturn(func(ctx context.Context, name types.NamespacedName, job *batchv1.Job) error {
			newJob := installjob.NewJob(&installjob.JobConfig{
				JobConfigCommon: k8s.JobConfigCommon{
					JobName:            name.Name,
					Namespace:          name.Namespace,
					Labels:             nil,
					ServiceAccountName: buildServiceAccountName(name.Name),
					JobImage:           "image",
					DryRun:             false,
				},
				ConfigMapName: buildConfigMapName(name.Name),
			})
			job.ObjectMeta = newJob.ObjectMeta
			job.Spec = newJob.Spec
			job.Status = batchv1.JobStatus{
				Succeeded: 1,
			}
			return nil
		})

	// Expect local registration calls
	expectSyncLocalRegistration(t, mock, name)

	setupInstallInternalConfigMapExpectations(mock, name, namespace)

	// Create and make the request
	request := newRequest(namespace, name)
	reconciler := newVerrazzanoReconciler(mock)
	result, err := reconciler.Reconcile(request)

	// Validate the results
	mocker.Finish()
	asserts.NoError(err)
	asserts.Equal(false, result.Requeue)
	asserts.Equal(time.Duration(0), result.RequeueAfter)
}

// TestUpgradeSameVersion tests the reconcileUpgrade method for the following use case
// GIVEN a request to reconcile an verrazzano resource after install is completed
// WHEN a verrazzano spec.version is the same as the status.version
// THEN ensure a condition with type UpgradeStarted is not added
func TestUpgradeSameVersion(t *testing.T) {
	initUnitTesing()
	namespace := "verrazzano"
	name := "test"
	var verrazzanoToUse vzapi.Verrazzano
	labels := map[string]string{}

	config.SetDefaultBomFilePath(unitTestBomFile)
	asserts := assert.New(t)
	mocker := gomock.NewController(t)
	mock := mocks.NewMockClient(mocker)
	mockStatus := mocks.NewMockStatusWriter(mocker)
	asserts.NotNil(mockStatus)

	// Expect a call to get the verrazzano resource.  Return resource with version
	mock.EXPECT().
		Get(gomock.Any(), types.NamespacedName{Namespace: namespace, Name: name}, gomock.Not(gomock.Nil())).
		DoAndReturn(func(ctx context.Context, name types.NamespacedName, verrazzano *vzapi.Verrazzano) error {
			verrazzano.TypeMeta = metav1.TypeMeta{
				APIVersion: "install.verrazzano.io/v1alpha1",
				Kind:       "Verrazzano"}
			verrazzano.ObjectMeta = metav1.ObjectMeta{
				Namespace:  name.Namespace,
				Name:       name.Name,
				Finalizers: []string{finalizerName}}
			verrazzano.Spec = vzapi.VerrazzanoSpec{
				Version: "0.2.0"}
			verrazzano.Status = vzapi.VerrazzanoStatus{
				State:   vzapi.Ready,
				Version: "0.2.0",
				Conditions: []vzapi.Condition{
					{
						Type: vzapi.InstallComplete,
					},
				},
			}
			verrazzano.Status.Components = makeVerrazzanoComponentStatusMap()
			return nil
		})

	// Sample bom file for version validation functions
	config.SetDefaultBomFilePath(testBomFilePath)
	defer func() {
		config.SetDefaultBomFilePath("")
	}()
	// Stubout the call to check the chart status
	helm.SetChartStatusFunction(func(releaseName string, namespace string) (string, error) {
		return helm.ChartStatusDeployed, nil
	})
	defer helm.SetDefaultChartStatusFunction()

	// Expect a call to get the service account
	expectGetServiceAccountExists(mock, name, labels)

	// Expect a call to get the ClusterRoleBinding
	expectClusterRoleBindingExists(mock, verrazzanoToUse, namespace, name)

	// Expect a call to get the ConfigMap
	expectConfigMapExists(mock, name, labels)

	// Expect a call to get the verrazzano system namespace (return exists)
	expectGetVerrazzanoSystemNamespaceExists(mock, asserts)

	// Expect a call to get the Job - return that it exists
	mock.EXPECT().
		Get(gomock.Any(), types.NamespacedName{Namespace: getInstallNamespace(), Name: buildInstallJobName(name)}, gomock.Not(gomock.Nil())).
		DoAndReturn(func(ctx context.Context, name types.NamespacedName, job *batchv1.Job) error {
			newJob := installjob.NewJob(&installjob.JobConfig{
				JobConfigCommon: k8s.JobConfigCommon{
					JobName:            name.Name,
					Namespace:          name.Namespace,
					Labels:             nil,
					ServiceAccountName: buildServiceAccountName(name.Name),
					JobImage:           "image",
					DryRun:             false,
				},
				ConfigMapName: buildConfigMapName(name.Name),
			})
			job.ObjectMeta = newJob.ObjectMeta
			job.Spec = newJob.Spec
			job.Status = batchv1.JobStatus{
				Succeeded: 1,
			}
			return nil
		})

	// Expect local registration calls
	expectSyncLocalRegistration(t, mock, name)

	setupInstallInternalConfigMapExpectations(mock, name, namespace)

	// Create and make the request
	request := newRequest(namespace, name)
	reconciler := newVerrazzanoReconciler(mock)
	result, err := reconciler.Reconcile(request)

	// Validate the results
	mocker.Finish()
	asserts.NoError(err)
	asserts.Equal(false, result.Requeue)
	asserts.Equal(time.Duration(0), result.RequeueAfter)
}

// TestUpgradeStarted tests the reconcileUpgrade method for the following use case
// GIVEN a request to reconcile an verrazzano resource after install is completed
// WHEN upgrade has not been started and spec.version doesn't match status.version
// THEN ensure a condition with type UpgradeStarted is added
func TestUpgradeStarted(t *testing.T) {
	initUnitTesing()
	namespace := "verrazzano"
	name := "test"
	var verrazzanoToUse vzapi.Verrazzano

	config.SetDefaultBomFilePath(unitTestBomFile)
	asserts := assert.New(t)
	mocker := gomock.NewController(t)
	mock := mocks.NewMockClient(mocker)
	mockStatus := mocks.NewMockStatusWriter(mocker)
	asserts.NotNil(mockStatus)

	defer config.Set(config.Get())
	config.Set(config.OperatorConfig{VersionCheckEnabled: false})

	// Expect a call to get the verrazzano resource.  Return resource with version
	mock.EXPECT().
		Get(gomock.Any(), types.NamespacedName{Namespace: namespace, Name: name}, gomock.Not(gomock.Nil())).
		DoAndReturn(func(ctx context.Context, name types.NamespacedName, verrazzano *vzapi.Verrazzano) error {
			verrazzano.TypeMeta = metav1.TypeMeta{
				APIVersion: "install.verrazzano.io/v1alpha1",
				Kind:       "Verrazzano"}
			verrazzano.ObjectMeta = metav1.ObjectMeta{
				Namespace:  name.Namespace,
				Name:       name.Name,
				Finalizers: []string{finalizerName}}
			verrazzano.Spec = vzapi.VerrazzanoSpec{
				Version: "0.2.0"}
			verrazzano.Status = vzapi.VerrazzanoStatus{
				State: vzapi.Ready,
				Conditions: []vzapi.Condition{
					{
						Type: vzapi.InstallComplete,
					},
				},
			}
			return nil
		})

	// Expect a call to get the service account
	expectGetServiceAccountExists(mock, name, nil)

	// Expect a call to get the ClusterRoleBinding
	expectClusterRoleBindingExists(mock, verrazzanoToUse, namespace, name)

	// Expect a call to get the status writer and return a mock.
	mock.EXPECT().Status().Return(mockStatus).AnyTimes()

	// Expect a call to update the status of the Verrazzano resource
	mockStatus.EXPECT().
		Update(gomock.Any(), gomock.Any()).
		DoAndReturn(func(ctx context.Context, verrazzano *vzapi.Verrazzano, opts ...client.UpdateOption) error {
			asserts.Len(verrazzano.Status.Conditions, 2, "Incorrect number of conditions")
			asserts.Equal(verrazzano.Status.Conditions[1].Type, vzapi.UpgradeStarted)
			return nil
		})

	// Create and make the request
	request := newRequest(namespace, name)
	reconciler := newVerrazzanoReconciler(mock)
	result, err := reconciler.Reconcile(request)

	// Validate the results
	mocker.Finish()
	asserts.NoError(err)
	asserts.Equal(true, result.Requeue)
	asserts.Equal(time.Duration(1), result.RequeueAfter)
}

// TestUpgradeTooManyFailures tests the reconcileUpgrade method for the following use case
// GIVEN a request to reconcile an verrazzano resource after install is completed
// WHEN the current upgrade failed more than the failure limet
// THEN ensure that upgrade is not started
func TestUpgradeTooManyFailures(t *testing.T) {
	initUnitTesing()
	namespace := "verrazzano"
	name := "test"
	var verrazzanoToUse vzapi.Verrazzano

	config.SetDefaultBomFilePath(unitTestBomFile)
	asserts := assert.New(t)
	mocker := gomock.NewController(t)
	mock := mocks.NewMockClient(mocker)
	mockStatus := mocks.NewMockStatusWriter(mocker)
	asserts.NotNil(mockStatus)

	defer config.Set(config.Get())
	config.Set(config.OperatorConfig{VersionCheckEnabled: false})

	// Expect a call to get the verrazzano resource.  Return resource with version
	mock.EXPECT().
		Get(gomock.Any(), types.NamespacedName{Namespace: namespace, Name: name}, gomock.Not(gomock.Nil())).
		DoAndReturn(func(ctx context.Context, name types.NamespacedName, verrazzano *vzapi.Verrazzano) error {
			verrazzano.TypeMeta = metav1.TypeMeta{
				APIVersion: "install.verrazzano.io/v1alpha1",
				Kind:       "Verrazzano"}
			verrazzano.ObjectMeta = metav1.ObjectMeta{
				Namespace:  name.Namespace,
				Name:       name.Name,
				Generation: 1,
				Finalizers: []string{finalizerName}}
			verrazzano.Spec = vzapi.VerrazzanoSpec{
				Version: "0.2.0"}
			verrazzano.Status = vzapi.VerrazzanoStatus{
				State: vzapi.Ready,
				Conditions: []vzapi.Condition{
					{
						Type: vzapi.InstallComplete,
					},
					{
						Type:    vzapi.UpgradeFailed,
						Message: "Upgrade failed generation:1",
					},
					{
						Type:    vzapi.UpgradeFailed,
						Message: "Upgrade failed generation:1",
					},
					{
						Type:    vzapi.UpgradeFailed,
						Message: "Upgrade failed generation:1",
					},
				},
			}
			return nil
		})

	// Expect a call to get the service account
	expectGetServiceAccountExists(mock, name, nil)

	// Expect a call to get the ClusterRoleBinding
	expectClusterRoleBindingExists(mock, verrazzanoToUse, namespace, name)

	// Create and make the request
	request := newRequest(namespace, name)
	reconciler := newVerrazzanoReconciler(mock)
	result, err := reconciler.Reconcile(request)

	// Validate the results
	mocker.Finish()
	asserts.NoError(err)
	asserts.Equal(false, result.Requeue)
	asserts.Equal(time.Duration(0), result.RequeueAfter)
}

// TestUpgradeStartedWhenPrevFailures tests the reconcileUpgrade method for the following use case
// GIVEN a request to reconcile an verrazzano resource after install is completed
// WHEN the total upgrade failures exceed the limit, but the current upgrade is under the limit
// THEN ensure that upgrade is started
func TestUpgradeStartedWhenPrevFailures(t *testing.T) {
	initUnitTesing()
	namespace := "verrazzano"
	name := "test"
	var verrazzanoToUse vzapi.Verrazzano

	config.SetDefaultBomFilePath(unitTestBomFile)
	asserts := assert.New(t)
	mocker := gomock.NewController(t)
	mock := mocks.NewMockClient(mocker)
	mockStatus := mocks.NewMockStatusWriter(mocker)
	asserts.NotNil(mockStatus)

	defer config.Set(config.Get())
	config.Set(config.OperatorConfig{VersionCheckEnabled: false})

	// Expect a call to get the verrazzano resource.  Return resource with version
	mock.EXPECT().
		Get(gomock.Any(), types.NamespacedName{Namespace: namespace, Name: name}, gomock.Not(gomock.Nil())).
		DoAndReturn(func(ctx context.Context, name types.NamespacedName, verrazzano *vzapi.Verrazzano) error {
			verrazzano.TypeMeta = metav1.TypeMeta{
				APIVersion: "install.verrazzano.io/v1alpha1",
				Kind:       "Verrazzano"}
			verrazzano.ObjectMeta = metav1.ObjectMeta{
				Namespace:  name.Namespace,
				Name:       name.Name,
				Generation: 2,
				Finalizers: []string{finalizerName}}
			verrazzano.Spec = vzapi.VerrazzanoSpec{
				Version: "0.2.0"}
			verrazzano.Status = vzapi.VerrazzanoStatus{
				State: vzapi.Ready,
				Conditions: []vzapi.Condition{
					{
						Type: vzapi.InstallComplete,
					},
					{
						Type:    vzapi.UpgradeFailed,
						Message: "Upgrade failed generation:1",
					},
					{
						Type:    vzapi.UpgradeFailed,
						Message: "Upgrade failed generation:1",
					},
					{
						Type:    vzapi.UpgradeFailed,
						Message: "Upgrade failed generation:1",
					},
					{
						Type: vzapi.UpgradeComplete,
					},
					{
						Type:    vzapi.UpgradeFailed,
						Message: "Upgrade failed generation:2",
					},
					{
						Type:    vzapi.UpgradeFailed,
						Message: "Upgrade failed generation:2",
					},
				},
			}
			return nil
		})

	// Expect a call to get the service account
	expectGetServiceAccountExists(mock, name, nil)

	// Expect a call to get the ClusterRoleBinding
	expectClusterRoleBindingExists(mock, verrazzanoToUse, namespace, name)

	// Expect a call to get the status writer and return a mock.
	mock.EXPECT().Status().Return(mockStatus).AnyTimes()

	// Expect a call to update the status of the Verrazzano resource
	mockStatus.EXPECT().
		Update(gomock.Any(), gomock.Any()).
		DoAndReturn(func(ctx context.Context, verrazzano *vzapi.Verrazzano, opts ...client.UpdateOption) error {
			asserts.Len(verrazzano.Status.Conditions, 8, "Incorrect number of conditions")
			asserts.Equal(verrazzano.Status.Conditions[7].Type, vzapi.UpgradeStarted)
			return nil
		})

	// Create and make the request
	request := newRequest(namespace, name)
	reconciler := newVerrazzanoReconciler(mock)
	result, err := reconciler.Reconcile(request)

	// Validate the results
	mocker.Finish()
	asserts.NoError(err)
	asserts.Equal(true, result.Requeue)
	asserts.Equal(time.Duration(1), result.RequeueAfter)
}

// TestUpgradeNotStartedWhenPrevFailures tests the reconcileUpgrade method for the following use case
// GIVEN a request to reconcile an verrazzano resource after install is completed
// WHEN the current upgrade failures exceeds the limit, but there was a previous upgrade success
// THEN ensure that upgrade is not started
func TestUpgradeNotStartedWhenPrevFailures(t *testing.T) {
	initUnitTesing()
	namespace := "verrazzano"
	name := "test"
	var verrazzanoToUse vzapi.Verrazzano

	config.SetDefaultBomFilePath(unitTestBomFile)
	asserts := assert.New(t)
	mocker := gomock.NewController(t)
	mock := mocks.NewMockClient(mocker)
	mockStatus := mocks.NewMockStatusWriter(mocker)
	asserts.NotNil(mockStatus)

	defer config.Set(config.Get())
	config.Set(config.OperatorConfig{VersionCheckEnabled: false})

	// Expect a call to get the verrazzano resource.  Return resource with version
	mock.EXPECT().
		Get(gomock.Any(), types.NamespacedName{Namespace: namespace, Name: name}, gomock.Not(gomock.Nil())).
		DoAndReturn(func(ctx context.Context, name types.NamespacedName, verrazzano *vzapi.Verrazzano) error {
			verrazzano.TypeMeta = metav1.TypeMeta{
				APIVersion: "install.verrazzano.io/v1alpha1",
				Kind:       "Verrazzano"}
			verrazzano.ObjectMeta = metav1.ObjectMeta{
				Namespace:  name.Namespace,
				Name:       name.Name,
				Generation: 2,
				Finalizers: []string{finalizerName}}
			verrazzano.Spec = vzapi.VerrazzanoSpec{
				Version: "0.2.0"}
			verrazzano.Status = vzapi.VerrazzanoStatus{
				State: vzapi.Ready,
				Conditions: []vzapi.Condition{
					{
						Type: vzapi.InstallComplete,
					},
					{
						Type:    vzapi.UpgradeFailed,
						Message: "Upgrade failed generation:1",
					},
					{
						Type:    vzapi.UpgradeFailed,
						Message: "Upgrade failed generation:1",
					},
					{
						Type: vzapi.UpgradeComplete,
					},
					{
						Type:    vzapi.UpgradeFailed,
						Message: "Upgrade failed generation:2",
					},
					{
						Type:    vzapi.UpgradeFailed,
						Message: "Upgrade failed generation:2",
					},
					{
						Type:    vzapi.UpgradeFailed,
						Message: "Upgrade failed generation:2",
					},
				},
			}
			return nil
		})

	// Expect a call to get the service account
	expectGetServiceAccountExists(mock, name, nil)

	// Expect a call to get the ClusterRoleBinding
	expectClusterRoleBindingExists(mock, verrazzanoToUse, namespace, name)

	// Create and make the request
	request := newRequest(namespace, name)
	reconciler := newVerrazzanoReconciler(mock)
	result, err := reconciler.Reconcile(request)

	// Validate the results
	mocker.Finish()
	asserts.NoError(err)
	asserts.Equal(false, result.Requeue)
	asserts.Equal(time.Duration(0), result.RequeueAfter)
}

// TestUpgradeCompleted tests the reconcileUpgrade method for the following use case
// GIVEN a request to reconcile an verrazzano resource after install is completed
// WHEN spec.version doesn't match status.version
// THEN ensure a condition with type UpgradeCompleted is added
func TestUpgradeCompleted(t *testing.T) {
	initUnitTesing()
	namespace := "verrazzano"
	name := "test"
	var verrazzanoToUse vzapi.Verrazzano

	fname, _ := filepath.Abs(unitTestBomFile)
	config.SetDefaultBomFilePath(fname)
	asserts := assert.New(t)
	mocker := gomock.NewController(t)
	mock := mocks.NewMockClient(mocker)
	mockStatus := mocks.NewMockStatusWriter(mocker)
	asserts.NotNil(mockStatus)

	defer config.Set(config.Get())
	config.Set(config.OperatorConfig{VersionCheckEnabled: false})

	// Expect a call to get the Prometheus deployment and return a NotFound error.
	mock.EXPECT().
		Get(gomock.Any(), types.NamespacedName{Namespace: "verrazzano-system", Name: "vmi-system-prometheus-0"}, gomock.Not(gomock.Nil())).
		DoAndReturn(func(ctx context.Context, name types.NamespacedName, deployment *k8sapps.Deployment) error {
			return errors2.NewNotFound(schema.GroupResource{Group: "apps", Resource: "Deployment"}, name.Name)
		})
	// Expect a call to get the verrazzano resource.  Return resource with version
	mock.EXPECT().
		Get(gomock.Any(), types.NamespacedName{Namespace: namespace, Name: name}, gomock.Not(gomock.Nil())).
		DoAndReturn(func(ctx context.Context, name types.NamespacedName, verrazzano *vzapi.Verrazzano) error {
			verrazzano.TypeMeta = metav1.TypeMeta{
				APIVersion: "install.verrazzano.io/v1alpha1",
				Kind:       "Verrazzano"}
			verrazzano.ObjectMeta = metav1.ObjectMeta{
				Namespace:  name.Namespace,
				Name:       name.Name,
				Finalizers: []string{finalizerName}}
			verrazzano.Spec = vzapi.VerrazzanoSpec{
				Version: "0.2.0"}
			verrazzano.Status = vzapi.VerrazzanoStatus{
				State: vzapi.Ready,
				Conditions: []vzapi.Condition{
					{
						Type: vzapi.InstallComplete,
					},
					{
						Type: vzapi.UpgradeStarted,
					},
				},
			}
			return nil
		})

	// Expect a call to get the service account
	expectGetServiceAccountExists(mock, name, nil)

	// Expect a call to get the ClusterRoleBinding
	expectClusterRoleBindingExists(mock, verrazzanoToUse, namespace, name)

	// Expect a call to get the status writer and return a mock.
	mock.EXPECT().Status().Return(mockStatus).AnyTimes()

	// Expect a call to update the status of the Verrazzano resource
	mockStatus.EXPECT().
		Update(gomock.Any(), gomock.Any()).
		DoAndReturn(func(ctx context.Context, verrazzano *vzapi.Verrazzano, opts ...client.UpdateOption) error {
			asserts.Len(verrazzano.Status.Conditions, 3, "Incorrect number of conditions")
			asserts.Equal(verrazzano.Status.Conditions[2].Type, vzapi.UpgradeComplete, "Incorrect conditions")
			return nil
		})

	istiocomp.SetIstioUpgradeFunction(func(log *zap.SugaredLogger, overridesFiles ...string) (stdout []byte, stderr []byte, err error) {
		return []byte(""), []byte(""), nil
	})
	defer istiocomp.ResetIstioUpgradeFunction()
	istiocomp.SetLabelAndRestartFn(func(log *zap.SugaredLogger, err error, i istiocomp.IstioComponent, client client.Client) error {
		return nil
	})
	defer istiocomp.ResetLabelAndRestartFn()

	// Inject a fake cmd runner to the real helm is not called
	helm.SetCmdRunner(goodRunner{})
	//istio.SetCmdRunner(goodRunner{})
	helmcomp.UpgradePrehooksEnabled = false

	// Stubout the call to check the chart status
	helm.SetChartStatusFunction(func(releaseName string, namespace string) (string, error) {
		return helm.ChartStatusDeployed, nil
	})
	defer helm.SetDefaultChartStatusFunction()

	// Create and make the request
	request := newRequest(namespace, name)
	reconciler := newVerrazzanoReconciler(mock)
	result, err := reconciler.Reconcile(request)

	// Validate the results
	mocker.Finish()
	asserts.NoError(err)
	asserts.Equal(false, result.Requeue)
	asserts.Equal(time.Duration(0), result.RequeueAfter)
}

// TestUpgradeCompletedStatusReturnsError tests the reconcileUpgrade method for the following use case
// GIVEN a request to reconcile an verrazzano resource after install is completed
// WHEN the update of the VZ resource status fails and returns an error
// THEN ensure an error is returned and a requeue is requested
func TestUpgradeCompletedStatusReturnsError(t *testing.T) {
	initUnitTesing()
	namespace := "verrazzano"
	name := "test"
	var verrazzanoToUse vzapi.Verrazzano

	fname, _ := filepath.Abs(unitTestBomFile)
	config.SetDefaultBomFilePath(fname)
	asserts := assert.New(t)
	mocker := gomock.NewController(t)
	mock := mocks.NewMockClient(mocker)
	mockStatus := mocks.NewMockStatusWriter(mocker)
	asserts.NotNil(mockStatus)

	defer config.Set(config.Get())
	config.Set(config.OperatorConfig{VersionCheckEnabled: false})

<<<<<<< HEAD
	istiocomp.SetIstioUpgradeFunction(func(log *zap.SugaredLogger, overridesFiles ...string) (stdout []byte, stderr []byte, err error) {
		return []byte(""), []byte(""), nil
	})
	defer istiocomp.ResetIstioUpgradeFunction()
	istiocomp.SetLabelAndRestartFn(func(log *zap.SugaredLogger, err error, i istiocomp.IstioComponent, client client.Client) error {
		return nil
	})
	defer istiocomp.ResetLabelAndRestartFn()

=======
	// Expect a call to get the Prometheus deployment and return a NotFound error.
	mock.EXPECT().
		Get(gomock.Any(), types.NamespacedName{Namespace: "verrazzano-system", Name: "vmi-system-prometheus-0"}, gomock.Not(gomock.Nil())).
		DoAndReturn(func(ctx context.Context, name types.NamespacedName, deployment *k8sapps.Deployment) error {
			return errors2.NewNotFound(schema.GroupResource{Group: "apps", Resource: "Deployment"}, name.Name)
		})
>>>>>>> 5a09d3d2
	// Expect a call to get the verrazzano resource.  Return resource with version
	mock.EXPECT().
		Get(gomock.Any(), types.NamespacedName{Namespace: namespace, Name: name}, gomock.Not(gomock.Nil())).
		DoAndReturn(func(ctx context.Context, name types.NamespacedName, verrazzano *vzapi.Verrazzano) error {
			verrazzano.TypeMeta = metav1.TypeMeta{
				APIVersion: "install.verrazzano.io/v1alpha1",
				Kind:       "Verrazzano"}
			verrazzano.ObjectMeta = metav1.ObjectMeta{
				Namespace:  name.Namespace,
				Name:       name.Name,
				Finalizers: []string{finalizerName}}
			verrazzano.Spec = vzapi.VerrazzanoSpec{
				Version: "0.2.0"}
			verrazzano.Status = vzapi.VerrazzanoStatus{
				State: vzapi.Ready,
				Conditions: []vzapi.Condition{
					{
						Type: vzapi.InstallComplete,
					},
					{
						Type: vzapi.UpgradeStarted,
					},
				},
			}
			return nil
		})

	// Expect a call to get the service account
	expectGetServiceAccountExists(mock, name, nil)

	// Expect a call to get the ClusterRoleBinding
	expectClusterRoleBindingExists(mock, verrazzanoToUse, namespace, name)

	// Expect a call to get the status writer and return a mock.
	mock.EXPECT().Status().Return(mockStatus).AnyTimes()

	// Expect a call to update the status of the Verrazzano resource
	mockStatus.EXPECT().
		Update(gomock.Any(), gomock.Any()).
		DoAndReturn(func(ctx context.Context, verrazzano *vzapi.Verrazzano, opts ...client.UpdateOption) error {
			asserts.Len(verrazzano.Status.Conditions, 3, "Incorrect number of conditions")
			asserts.Equal(verrazzano.Status.Conditions[2].Type, vzapi.UpgradeComplete, "Incorrect conditions")
			return fmt.Errorf("Unexpected status error")
		})

	// Inject a fake cmd runner to the real helm is not called
	helm.SetCmdRunner(goodRunner{})
	helmcomp.UpgradePrehooksEnabled = false

	// Stubout the call to check the chart status
	helm.SetChartStatusFunction(func(releaseName string, namespace string) (string, error) {
		return helm.ChartStatusDeployed, nil
	})
	defer helm.SetDefaultChartStatusFunction()

	// Create and make the request
	request := newRequest(namespace, name)
	reconciler := newVerrazzanoReconciler(mock)
	result, err := reconciler.Reconcile(request)

	// Validate the results
	mocker.Finish()
	asserts.Error(err)
	asserts.Equal(true, result.Requeue)
}

// TestUpgradeHelmError tests the reconcileUpgrade method for the following use case
// GIVEN a request to reconcile an verrazzano resource after install is completed
// WHEN spec.version doesn't match status.version
// THEN ensure a condition with type UpgradeCompleted is added
func TestUpgradeHelmError(t *testing.T) {
	initUnitTesing()
	namespace := "verrazzano"
	name := "test"
	var verrazzanoToUse vzapi.Verrazzano

	config.SetDefaultBomFilePath(unitTestBomFile)
	asserts := assert.New(t)
	mocker := gomock.NewController(t)
	mock := mocks.NewMockClient(mocker)
	mockStatus := mocks.NewMockStatusWriter(mocker)
	asserts.NotNil(mockStatus)

	defer config.Set(config.Get())
	config.Set(config.OperatorConfig{VersionCheckEnabled: false})

	// Expect a call to get the verrazzano resource.  Return resource with version
	mock.EXPECT().
		Get(gomock.Any(), types.NamespacedName{Namespace: namespace, Name: name}, gomock.Not(gomock.Nil())).
		DoAndReturn(func(ctx context.Context, name types.NamespacedName, verrazzano *vzapi.Verrazzano) error {
			verrazzano.TypeMeta = metav1.TypeMeta{
				APIVersion: "install.verrazzano.io/v1alpha1",
				Kind:       "Verrazzano"}
			verrazzano.ObjectMeta = metav1.ObjectMeta{
				Namespace:  name.Namespace,
				Name:       name.Name,
				Finalizers: []string{finalizerName}}
			verrazzano.Spec = vzapi.VerrazzanoSpec{
				Version: "0.2.0"}
			verrazzano.Status = vzapi.VerrazzanoStatus{
				State: vzapi.Ready,
				Conditions: []vzapi.Condition{
					{
						Type: vzapi.InstallComplete,
					},
					{
						Type: vzapi.UpgradeStarted,
					},
				},
			}
			return nil
		})

	// Expect a call to get the service account
	expectGetServiceAccountExists(mock, name, nil)

	// Expect a call to get the ClusterRoleBinding
	expectClusterRoleBindingExists(mock, verrazzanoToUse, namespace, name)

	// Expect a call to get the status writer and return a mock.
	mock.EXPECT().Status().Return(mockStatus).AnyTimes()

	// Expect a call to update the status of the Verrazzano resource
	mockStatus.EXPECT().
		Update(gomock.Any(), gomock.Any()).
		DoAndReturn(func(ctx context.Context, verrazzano *vzapi.Verrazzano, opts ...client.UpdateOption) error {
			asserts.Len(verrazzano.Status.Conditions, 3, "Incorrect number of conditions")
			asserts.Equal(verrazzano.Status.Conditions[2].Type, vzapi.UpgradeFailed, "Incorrect condition")
			return nil
		})

	// Inject a bad cmd runner to the real helm is not called
	helm.SetCmdRunner(badRunner{})

	// Create and make the request
	request := newRequest(namespace, name)
	reconciler := newVerrazzanoReconciler(mock)
	result, err := reconciler.Reconcile(request)

	// Validate the results
	mocker.Finish()
	asserts.NoError(err)
	asserts.Equal(false, result.Requeue)
	asserts.Equal(time.Duration(0), result.RequeueAfter)
}

// TestIsLastConditionNone tests the isLastCondition method for the following use case
// GIVEN an empty array of conditions
// WHEN isLastCondition is called
// THEN ensure that false
func TestIsLastConditionNone(t *testing.T) {
	asserts := assert.New(t)
	asserts.False(isLastCondition(vzapi.VerrazzanoStatus{}, vzapi.UpgradeComplete), "isLastCondition should have returned false")
}

// TestIsLastConditionFalse tests the isLastCondition method for the following use case
// GIVEN an array of conditions
// WHEN isLastCondition is called where the target last condition doesn't match the actual last condition
// THEN ensure that false is returned
func TestIsLastConditionFalse(t *testing.T) {
	asserts := assert.New(t)
	st := vzapi.VerrazzanoStatus{
		Conditions: []vzapi.Condition{
			{
				Type: vzapi.UpgradeComplete,
			},
			{
				Type: vzapi.InstallFailed,
			},
		},
	}
	asserts.False(isLastCondition(st, vzapi.UpgradeComplete), "isLastCondition should have returned false")
}

// TestIsLastConditionTrue tests the isLastCondition method for the following use case
// GIVEN an array of conditions
// WHEN isLastCondition is called where the target last condition matches the actual last condition
// THEN ensure that true is returned
func TestIsLastConditionTrue(t *testing.T) {
	asserts := assert.New(t)
	st := vzapi.VerrazzanoStatus{
		Conditions: []vzapi.Condition{
			{
				Type: vzapi.UpgradeComplete,
			},
			{
				Type: vzapi.InstallFailed,
			},
		},
	}
	asserts.True(isLastCondition(st, vzapi.InstallFailed), "isLastCondition should have returned true")
}

func (r goodRunner) Run(_ *exec.Cmd) (stdout []byte, stderr []byte, err error) {
	return []byte("success"), []byte(""), nil
}

func (r badRunner) Run(_ *exec.Cmd) (stdout []byte, stderr []byte, err error) {
	return []byte(""), []byte("failure"), errors.New("Helm Error")
}<|MERGE_RESOLUTION|>--- conflicted
+++ resolved
@@ -7,13 +7,6 @@
 	"context"
 	"errors"
 	"fmt"
-<<<<<<< HEAD
-	helmcomp "github.com/verrazzano/verrazzano/platform-operator/controllers/verrazzano/component/helm"
-	istiocomp "github.com/verrazzano/verrazzano/platform-operator/controllers/verrazzano/component/istio"
-	"github.com/verrazzano/verrazzano/platform-operator/internal/config"
-	"go.uber.org/zap"
-=======
->>>>>>> 5a09d3d2
 	"os/exec"
 	"path/filepath"
 	"testing"
@@ -61,7 +54,6 @@
 	namespace := "verrazzano"
 	name := "test"
 	var verrazzanoToUse vzapi.Verrazzano
-	labels := map[string]string{}
 
 	config.SetDefaultBomFilePath(unitTestBomFile)
 	asserts := assert.New(t)
@@ -89,60 +81,14 @@
 					},
 				},
 			}
-			verrazzano.Status.Components = makeVerrazzanoComponentStatusMap()
-			return nil
-		})
-
-	// Sample bom file for version validation functions
-	config.SetDefaultBomFilePath(testBomFilePath)
-	defer func() {
-		config.SetDefaultBomFilePath("")
-	}()
-	// Stubout the call to check the chart status
-	helm.SetChartStatusFunction(func(releaseName string, namespace string) (string, error) {
-		return helm.ChartStatusDeployed, nil
-	})
-	defer helm.SetDefaultChartStatusFunction()
+			return nil
+		})
 
 	// Expect a call to get the service account
-	expectGetServiceAccountExists(mock, name, labels)
+	expectGetServiceAccountExists(mock, name, nil)
 
 	// Expect a call to get the ClusterRoleBinding
 	expectClusterRoleBindingExists(mock, verrazzanoToUse, namespace, name)
-
-	// Expect a call to get the ConfigMap
-	expectConfigMapExists(mock, name, labels)
-
-	// Expect a call to get the verrazzano system namespace (return exists)
-	expectGetVerrazzanoSystemNamespaceExists(mock, asserts)
-
-	// Expect a call to get the Job - return that it exists
-	mock.EXPECT().
-		Get(gomock.Any(), types.NamespacedName{Namespace: getInstallNamespace(), Name: buildInstallJobName(name)}, gomock.Not(gomock.Nil())).
-		DoAndReturn(func(ctx context.Context, name types.NamespacedName, job *batchv1.Job) error {
-			newJob := installjob.NewJob(&installjob.JobConfig{
-				JobConfigCommon: k8s.JobConfigCommon{
-					JobName:            name.Name,
-					Namespace:          name.Namespace,
-					Labels:             nil,
-					ServiceAccountName: buildServiceAccountName(name.Name),
-					JobImage:           "image",
-					DryRun:             false,
-				},
-				ConfigMapName: buildConfigMapName(name.Name),
-			})
-			job.ObjectMeta = newJob.ObjectMeta
-			job.Spec = newJob.Spec
-			job.Status = batchv1.JobStatus{
-				Succeeded: 1,
-			}
-			return nil
-		})
-
-	// Expect local registration calls
-	expectSyncLocalRegistration(t, mock, name)
-
-	setupInstallInternalConfigMapExpectations(mock, name, namespace)
 
 	// Create and make the request
 	request := newRequest(namespace, name)
@@ -165,7 +111,6 @@
 	namespace := "verrazzano"
 	name := "test"
 	var verrazzanoToUse vzapi.Verrazzano
-	labels := map[string]string{}
 
 	config.SetDefaultBomFilePath(unitTestBomFile)
 	asserts := assert.New(t)
@@ -196,60 +141,14 @@
 					},
 				},
 			}
-			verrazzano.Status.Components = makeVerrazzanoComponentStatusMap()
-			return nil
-		})
-
-	// Sample bom file for version validation functions
-	config.SetDefaultBomFilePath(testBomFilePath)
-	defer func() {
-		config.SetDefaultBomFilePath("")
-	}()
-	// Stubout the call to check the chart status
-	helm.SetChartStatusFunction(func(releaseName string, namespace string) (string, error) {
-		return helm.ChartStatusDeployed, nil
-	})
-	defer helm.SetDefaultChartStatusFunction()
+			return nil
+		})
 
 	// Expect a call to get the service account
-	expectGetServiceAccountExists(mock, name, labels)
+	expectGetServiceAccountExists(mock, name, nil)
 
 	// Expect a call to get the ClusterRoleBinding
 	expectClusterRoleBindingExists(mock, verrazzanoToUse, namespace, name)
-
-	// Expect a call to get the ConfigMap
-	expectConfigMapExists(mock, name, labels)
-
-	// Expect a call to get the verrazzano system namespace (return exists)
-	expectGetVerrazzanoSystemNamespaceExists(mock, asserts)
-
-	// Expect a call to get the Job - return that it exists
-	mock.EXPECT().
-		Get(gomock.Any(), types.NamespacedName{Namespace: getInstallNamespace(), Name: buildInstallJobName(name)}, gomock.Not(gomock.Nil())).
-		DoAndReturn(func(ctx context.Context, name types.NamespacedName, job *batchv1.Job) error {
-			newJob := installjob.NewJob(&installjob.JobConfig{
-				JobConfigCommon: k8s.JobConfigCommon{
-					JobName:            name.Name,
-					Namespace:          name.Namespace,
-					Labels:             nil,
-					ServiceAccountName: buildServiceAccountName(name.Name),
-					JobImage:           "image",
-					DryRun:             false,
-				},
-				ConfigMapName: buildConfigMapName(name.Name),
-			})
-			job.ObjectMeta = newJob.ObjectMeta
-			job.Spec = newJob.Spec
-			job.Status = batchv1.JobStatus{
-				Succeeded: 1,
-			}
-			return nil
-		})
-
-	// Expect local registration calls
-	expectSyncLocalRegistration(t, mock, name)
-
-	setupInstallInternalConfigMapExpectations(mock, name, namespace)
 
 	// Create and make the request
 	request := newRequest(namespace, name)
@@ -617,12 +516,6 @@
 	defer config.Set(config.Get())
 	config.Set(config.OperatorConfig{VersionCheckEnabled: false})
 
-	// Expect a call to get the Prometheus deployment and return a NotFound error.
-	mock.EXPECT().
-		Get(gomock.Any(), types.NamespacedName{Namespace: "verrazzano-system", Name: "vmi-system-prometheus-0"}, gomock.Not(gomock.Nil())).
-		DoAndReturn(func(ctx context.Context, name types.NamespacedName, deployment *k8sapps.Deployment) error {
-			return errors2.NewNotFound(schema.GroupResource{Group: "apps", Resource: "Deployment"}, name.Name)
-		})
 	// Expect a call to get the verrazzano resource.  Return resource with version
 	mock.EXPECT().
 		Get(gomock.Any(), types.NamespacedName{Namespace: namespace, Name: name}, gomock.Not(gomock.Nil())).
@@ -721,7 +614,13 @@
 	defer config.Set(config.Get())
 	config.Set(config.OperatorConfig{VersionCheckEnabled: false})
 
-<<<<<<< HEAD
+	// Expect a call to get the Prometheus deployment and return a NotFound error.
+	mock.EXPECT().
+		Get(gomock.Any(), types.NamespacedName{Namespace: "verrazzano-system", Name: "vmi-system-prometheus-0"}, gomock.Not(gomock.Nil())).
+		DoAndReturn(func(ctx context.Context, name types.NamespacedName, deployment *k8sapps.Deployment) error {
+			return errors2.NewNotFound(schema.GroupResource{Group: "apps", Resource: "Deployment"}, name.Name)
+		})
+
 	istiocomp.SetIstioUpgradeFunction(func(log *zap.SugaredLogger, overridesFiles ...string) (stdout []byte, stderr []byte, err error) {
 		return []byte(""), []byte(""), nil
 	})
@@ -731,14 +630,6 @@
 	})
 	defer istiocomp.ResetLabelAndRestartFn()
 
-=======
-	// Expect a call to get the Prometheus deployment and return a NotFound error.
-	mock.EXPECT().
-		Get(gomock.Any(), types.NamespacedName{Namespace: "verrazzano-system", Name: "vmi-system-prometheus-0"}, gomock.Not(gomock.Nil())).
-		DoAndReturn(func(ctx context.Context, name types.NamespacedName, deployment *k8sapps.Deployment) error {
-			return errors2.NewNotFound(schema.GroupResource{Group: "apps", Resource: "Deployment"}, name.Name)
-		})
->>>>>>> 5a09d3d2
 	// Expect a call to get the verrazzano resource.  Return resource with version
 	mock.EXPECT().
 		Get(gomock.Any(), types.NamespacedName{Namespace: namespace, Name: name}, gomock.Not(gomock.Nil())).
