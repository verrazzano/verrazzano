// Copyright (c) 2022, Oracle and/or its affiliates.
// Licensed under the Universal Permissive License v 1.0 as shown at https://oss.oracle.com/licenses/upl.

package vmo

import (
	"fmt"

	"github.com/verrazzano/verrazzano/pkg/bom"
	"github.com/verrazzano/verrazzano/platform-operator/controllers/verrazzano/component/spi"
	"github.com/verrazzano/verrazzano/platform-operator/internal/config"
	"github.com/verrazzano/verrazzano/platform-operator/internal/k8s/status"
	"github.com/verrazzano/verrazzano/platform-operator/internal/vzconfig"
<<<<<<< HEAD
=======
	appsv1 "k8s.io/api/apps/v1"
	corev1 "k8s.io/api/core/v1"
	netv1 "k8s.io/api/networking/v1"
	rbacv1 "k8s.io/api/rbac/v1"
>>>>>>> 42a2d510
	"k8s.io/apimachinery/pkg/types"
)

// isVMOReady checks to see if the VMO component is in ready state
func isVMOReady(context spi.ComponentContext) bool {
	deployments := []types.NamespacedName{
		{
			Name:      ComponentName,
			Namespace: ComponentNamespace,
		},
	}
	prefix := fmt.Sprintf("Component %s", context.GetComponent())
	return status.DeploymentsAreReady(context.Log(), context.Client(), deployments, 1, prefix)
}

// appendVMOOverrides appends overrides for the VMO component
func appendVMOOverrides(ctx spi.ComponentContext, _ string, _ string, _ string, kvs []bom.KeyValue) ([]bom.KeyValue, error) {
	vzkvs, err := appendInitImageOverrides(kvs)
	if err != nil {
		return kvs, ctx.Log().ErrorfNewErr("Failed to append monitoring init image overrides: %v", err)
	}

	effectiveCR := ctx.EffectiveCR()

	// If NGINX is enabled, then get the values used to build up the defaultIngressTargetDNSName
	// value in the VMO config map.  Otherwise, the value is not set in the VMO config map.
	if vzconfig.IsNGINXEnabled(effectiveCR) {
		// Get the dnsSuffix override
		dnsSuffix, err := vzconfig.GetDNSSuffix(ctx.Client(), effectiveCR)
		if err != nil {
			return kvs, ctx.Log().ErrorfNewErr("Failed getting DNS suffix: %v", err)
		}
		kvs = append(kvs, bom.KeyValue{Key: "config.dnsSuffix", Value: dnsSuffix})

		// Get the env name
		envName := vzconfig.GetEnvName(effectiveCR)

		kvs = append(kvs, bom.KeyValue{Key: "config.envName", Value: envName})
	}

	// Override the OIDC auth enabled value if Auth Proxy is disabled
	if !vzconfig.IsAuthProxyEnabled(effectiveCR) {
		kvs = append(kvs, bom.KeyValue{Key: "monitoringOperator.oidcAuthEnabled", Value: "false"})
	}

	kvs = append(kvs, vzkvs...)
	return kvs, nil
}

// append the monitoring-init-images overrides
func appendInitImageOverrides(kvs []bom.KeyValue) ([]bom.KeyValue, error) {
	bomFile, err := bom.NewBom(config.GetDefaultBOMFilePath())
	if err != nil {
		return kvs, err
	}

	imageOverrides, err := bomFile.BuildImageOverrides("monitoring-init-images")
	if err != nil {
		return kvs, err
	}

	kvs = append(kvs, imageOverrides...)
	return kvs, nil
<<<<<<< HEAD
=======
}

// ExportVMOHelmChart adds necessary annotations to verrazzano-monitoring-operator objects which allows them to be
// managed by the verrazzano-monitoring-operator helm chart.  This is needed for the case when VMO was
// previously installed by the verrazzano helm charrt.
func ExportVMOHelmChart(ctx spi.ComponentContext) error {
	releaseName := types.NamespacedName{Name: ComponentName, Namespace: ComponentNamespace}
	managedResources := getHelmManagedResources()
	for _, managedResource := range managedResources {
		if _, err := common.AssociateHelmObject(ctx.Client(), managedResource.Obj, releaseName, managedResource.NamespacedName, true); err != nil {
			return err
		}
	}

	return nil
}

// ReassociateResources updates the resources to ensure they are managed by the VMO release/component.  The resource policy
// annotation is removed to ensure that helm manages the lifecycle of the resources (the resource policy annotation is
// added to ensure the resources are disassociated from the VZ chart which used to manage these resources)
func ReassociateResources(ctx spi.ComponentContext) error {
	managedResources := getHelmManagedResources()
	for _, managedResource := range managedResources {
		if _, err := common.RemoveResourcePolicyAnnotation(ctx.Client(), managedResource.Obj, managedResource.NamespacedName); err != nil {
			return err
		}
	}

	return nil
}

// getHelmManagedResources returns a list of resource types and their namespaced names that are managed by the
// VMO helm chart
func getHelmManagedResources() []common.HelmManagedResource {
	return []common.HelmManagedResource{
		{Obj: &corev1.ConfigMap{}, NamespacedName: types.NamespacedName{Name: "verrazzano-monitoring-operator-config", Namespace: ComponentNamespace}},
		{Obj: &appsv1.Deployment{}, NamespacedName: types.NamespacedName{Name: ComponentName, Namespace: ComponentNamespace}},
		{Obj: &corev1.Service{}, NamespacedName: types.NamespacedName{Name: ComponentName, Namespace: ComponentNamespace}},
		{Obj: &corev1.ServiceAccount{}, NamespacedName: types.NamespacedName{Name: ComponentName, Namespace: ComponentNamespace}},
		{Obj: &rbacv1.ClusterRole{}, NamespacedName: types.NamespacedName{Name: "verrazzano-monitoring-operator-cluster-role"}},
		{Obj: &rbacv1.ClusterRole{}, NamespacedName: types.NamespacedName{Name: "vmi-cluster-role-default"}},
		{Obj: &rbacv1.ClusterRole{}, NamespacedName: types.NamespacedName{Name: "verrazzano-monitoring-operator-get-nodes"}},
		{Obj: &rbacv1.ClusterRoleBinding{}, NamespacedName: types.NamespacedName{Name: "verrazzano-monitoring-operator-cluster-role-binding"}},
		{Obj: &rbacv1.ClusterRoleBinding{}, NamespacedName: types.NamespacedName{Name: "verrazzano-monitoring-operator-cluster-role-default-binding"}},
		{Obj: &rbacv1.ClusterRoleBinding{}, NamespacedName: types.NamespacedName{Name: "verrazzano-monitoring-operator-get-nodes"}},
		{Obj: &netv1.NetworkPolicy{}, NamespacedName: types.NamespacedName{Name: ComponentName, Namespace: ComponentNamespace}},
	}
>>>>>>> 42a2d510
}<|MERGE_RESOLUTION|>--- conflicted
+++ resolved
@@ -11,13 +11,7 @@
 	"github.com/verrazzano/verrazzano/platform-operator/internal/config"
 	"github.com/verrazzano/verrazzano/platform-operator/internal/k8s/status"
 	"github.com/verrazzano/verrazzano/platform-operator/internal/vzconfig"
-<<<<<<< HEAD
-=======
-	appsv1 "k8s.io/api/apps/v1"
-	corev1 "k8s.io/api/core/v1"
-	netv1 "k8s.io/api/networking/v1"
-	rbacv1 "k8s.io/api/rbac/v1"
->>>>>>> 42a2d510
+
 	"k8s.io/apimachinery/pkg/types"
 )
 
@@ -81,54 +75,4 @@
 
 	kvs = append(kvs, imageOverrides...)
 	return kvs, nil
-<<<<<<< HEAD
-=======
-}
-
-// ExportVMOHelmChart adds necessary annotations to verrazzano-monitoring-operator objects which allows them to be
-// managed by the verrazzano-monitoring-operator helm chart.  This is needed for the case when VMO was
-// previously installed by the verrazzano helm charrt.
-func ExportVMOHelmChart(ctx spi.ComponentContext) error {
-	releaseName := types.NamespacedName{Name: ComponentName, Namespace: ComponentNamespace}
-	managedResources := getHelmManagedResources()
-	for _, managedResource := range managedResources {
-		if _, err := common.AssociateHelmObject(ctx.Client(), managedResource.Obj, releaseName, managedResource.NamespacedName, true); err != nil {
-			return err
-		}
-	}
-
-	return nil
-}
-
-// ReassociateResources updates the resources to ensure they are managed by the VMO release/component.  The resource policy
-// annotation is removed to ensure that helm manages the lifecycle of the resources (the resource policy annotation is
-// added to ensure the resources are disassociated from the VZ chart which used to manage these resources)
-func ReassociateResources(ctx spi.ComponentContext) error {
-	managedResources := getHelmManagedResources()
-	for _, managedResource := range managedResources {
-		if _, err := common.RemoveResourcePolicyAnnotation(ctx.Client(), managedResource.Obj, managedResource.NamespacedName); err != nil {
-			return err
-		}
-	}
-
-	return nil
-}
-
-// getHelmManagedResources returns a list of resource types and their namespaced names that are managed by the
-// VMO helm chart
-func getHelmManagedResources() []common.HelmManagedResource {
-	return []common.HelmManagedResource{
-		{Obj: &corev1.ConfigMap{}, NamespacedName: types.NamespacedName{Name: "verrazzano-monitoring-operator-config", Namespace: ComponentNamespace}},
-		{Obj: &appsv1.Deployment{}, NamespacedName: types.NamespacedName{Name: ComponentName, Namespace: ComponentNamespace}},
-		{Obj: &corev1.Service{}, NamespacedName: types.NamespacedName{Name: ComponentName, Namespace: ComponentNamespace}},
-		{Obj: &corev1.ServiceAccount{}, NamespacedName: types.NamespacedName{Name: ComponentName, Namespace: ComponentNamespace}},
-		{Obj: &rbacv1.ClusterRole{}, NamespacedName: types.NamespacedName{Name: "verrazzano-monitoring-operator-cluster-role"}},
-		{Obj: &rbacv1.ClusterRole{}, NamespacedName: types.NamespacedName{Name: "vmi-cluster-role-default"}},
-		{Obj: &rbacv1.ClusterRole{}, NamespacedName: types.NamespacedName{Name: "verrazzano-monitoring-operator-get-nodes"}},
-		{Obj: &rbacv1.ClusterRoleBinding{}, NamespacedName: types.NamespacedName{Name: "verrazzano-monitoring-operator-cluster-role-binding"}},
-		{Obj: &rbacv1.ClusterRoleBinding{}, NamespacedName: types.NamespacedName{Name: "verrazzano-monitoring-operator-cluster-role-default-binding"}},
-		{Obj: &rbacv1.ClusterRoleBinding{}, NamespacedName: types.NamespacedName{Name: "verrazzano-monitoring-operator-get-nodes"}},
-		{Obj: &netv1.NetworkPolicy{}, NamespacedName: types.NamespacedName{Name: ComponentName, Namespace: ComponentNamespace}},
-	}
->>>>>>> 42a2d510
 }