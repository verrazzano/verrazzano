--- conflicted
+++ resolved
@@ -62,13 +62,8 @@
 	assert.False(t, isVMOReady(spi.NewFakeContext(fakeClient, &vzapi.Verrazzano{}, false)))
 }
 
-<<<<<<< HEAD
 // TestAppendVMOOverrides tests the appendVMOOverrides function
 // GIVEN a call to appendVMOOverrides
-=======
-// TestAppendVmoOverrides tests the appendVmoOverrides function
-// GIVEN a call to appendVmoOverrides
->>>>>>> 808afd00
 //  WHEN I call with no extra kvs
 //  THEN the correct KeyValue objects are returned and no error occurs
 func TestAppendVMOOverrides(t *testing.T) {
@@ -126,7 +121,7 @@
 	fakeClient := fake.NewClientBuilder().WithScheme(k8scheme.Scheme).Build()
 
 	enabled := false
-	kvs, err := appendVmoOverrides(spi.NewFakeContext(fakeClient,
+	kvs, err := appendVMOOverrides(spi.NewFakeContext(fakeClient,
 		&vzapi.Verrazzano{
 			Spec: vzapi.VerrazzanoSpec{
 				Components: vzapi.ComponentSpec{
@@ -179,15 +174,9 @@
 	assert.NotContains(t, service.Annotations["helm.sh/resource-policy"], "keep")
 }
 
-<<<<<<< HEAD
 // TestExportVMOHelmChart tests the VMO ExportVMOHelmChart function
 // GIVEN a VMO component
 //  WHEN I call ExportVMOHelmChart with a VMO service resource
-=======
-// TestExportVmoHelmChart tests the VMO exportVMOHelmChart function
-// GIVEN a VMO component
-//  WHEN I call exportVMOHelmChart with a VMO service resource
->>>>>>> 808afd00
 //  THEN no error is returned and the VMO service contains expected Helm labels and annotations
 func TestExportVMOHelmChart(t *testing.T) {
 	// The actual pre-upgrade testing is performed by the underlying unit tests, this just adds coverage
