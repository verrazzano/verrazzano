--- conflicted
+++ resolved
@@ -4,6 +4,7 @@
 package vmo
 
 import (
+	"context"
 	"github.com/stretchr/testify/assert"
 	"github.com/verrazzano/verrazzano/pkg/bom"
 	vzapi "github.com/verrazzano/verrazzano/platform-operator/apis/verrazzano/v1alpha1"
@@ -12,6 +13,8 @@
 	appsv1 "k8s.io/api/apps/v1"
 	corev1 "k8s.io/api/core/v1"
 	metav1 "k8s.io/apimachinery/pkg/apis/meta/v1"
+	"k8s.io/apimachinery/pkg/runtime"
+	"k8s.io/apimachinery/pkg/types"
 	k8scheme "k8s.io/client-go/kubernetes/scheme"
 	"sigs.k8s.io/controller-runtime/pkg/client/fake"
 	"testing"
@@ -102,8 +105,6 @@
 		Key:   "config.envName",
 		Value: "default",
 	})
-<<<<<<< HEAD
-=======
 }
 
 // TestAppendVMOOverridesNoNGINX tests the appendVmoOverrides function
@@ -142,61 +143,4 @@
 		Key:   "monitoringOperator.esInitImage",
 		Value: "ghcr.io/oracle/oraclelinux:7.8",
 	})
-}
-
-// TestReassociateResources tests the VMO reassociateResources function
-// GIVEN a VMO component
-//  WHEN I call reassociateResources with a VMO service resource
-//  THEN no error is returned and the VMO service contains expected Helm labels and annotations
-func TestReassociateResources(t *testing.T) {
-	// The actual pre-upgrade testing is performed by the underlying unit tests, this just adds coverage
-	// for the Component interface hook
-	scheme := runtime.NewScheme()
-	_ = corev1.AddToScheme(scheme)
-
-	fakeClient := fake.NewClientBuilder().WithScheme(k8scheme.Scheme).WithObjects(&corev1.Service{
-		ObjectMeta: metav1.ObjectMeta{
-			Namespace: ComponentNamespace,
-			Name:      ComponentName,
-		},
-	}).Build()
-	err := ExportVMOHelmChart(spi.NewFakeContext(fakeClient, nil, false))
-	assert.NoError(t, err)
-	err = ReassociateResources(spi.NewFakeContext(fakeClient, nil, false))
-	assert.NoError(t, err)
-	service := corev1.Service{}
-	err = fakeClient.Get(context.TODO(), types.NamespacedName{Namespace: ComponentNamespace, Name: ComponentName}, &service)
-	assert.NoError(t, err)
-	assert.Contains(t, service.Labels["app.kubernetes.io/managed-by"], "Helm")
-	assert.Contains(t, service.Annotations["meta.helm.sh/release-name"], ComponentName)
-	assert.Contains(t, service.Annotations["meta.helm.sh/release-namespace"], ComponentNamespace)
-	assert.NotContains(t, service.Annotations["helm.sh/resource-policy"], "keep")
-}
-
-// TestExportVmoHelmChart tests the VMO exportVMOHelmChart function
-// GIVEN a VMO component
-//  WHEN I call exportVMOHelmChart with a VMO service resource
-//  THEN no error is returned and the VMO service contains expected Helm labels and annotations
-func TestExportVmoHelmChart(t *testing.T) {
-	// The actual pre-upgrade testing is performed by the underlying unit tests, this just adds coverage
-	// for the Component interface hook
-	scheme := runtime.NewScheme()
-	_ = corev1.AddToScheme(scheme)
-
-	fakeClient := fake.NewClientBuilder().WithScheme(k8scheme.Scheme).WithObjects(&corev1.Service{
-		ObjectMeta: metav1.ObjectMeta{
-			Namespace: ComponentNamespace,
-			Name:      ComponentName,
-		},
-	}).Build()
-	err := ExportVMOHelmChart(spi.NewFakeContext(fakeClient, nil, false))
-	assert.NoError(t, err)
-	service := corev1.Service{}
-	err = fakeClient.Get(context.TODO(), types.NamespacedName{Namespace: ComponentNamespace, Name: ComponentName}, &service)
-	assert.NoError(t, err)
-	assert.Contains(t, service.Labels["app.kubernetes.io/managed-by"], "Helm")
-	assert.Contains(t, service.Annotations["meta.helm.sh/release-name"], ComponentName)
-	assert.Contains(t, service.Annotations["meta.helm.sh/release-namespace"], ComponentNamespace)
-	assert.Contains(t, service.Annotations["helm.sh/resource-policy"], "keep")
->>>>>>> 9e4d3a57
 }