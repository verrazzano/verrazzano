--- conflicted
+++ resolved
@@ -4,21 +4,14 @@
 package vmo
 
 import (
-<<<<<<< HEAD
-	"testing"
-
-=======
-	"context"
 	"testing"
 
 	"github.com/stretchr/testify/assert"
->>>>>>> 42a2d510
 	"github.com/verrazzano/verrazzano/pkg/bom"
 	vzapi "github.com/verrazzano/verrazzano/platform-operator/apis/verrazzano/v1alpha1"
 	"github.com/verrazzano/verrazzano/platform-operator/controllers/verrazzano/component/spi"
 	"github.com/verrazzano/verrazzano/platform-operator/internal/config"
 
-	"github.com/stretchr/testify/assert"
 	appsv1 "k8s.io/api/apps/v1"
 	corev1 "k8s.io/api/core/v1"
 	metav1 "k8s.io/apimachinery/pkg/apis/meta/v1"
@@ -149,8 +142,6 @@
 		Key:   "monitoringOperator.esInitImage",
 		Value: "ghcr.io/oracle/oraclelinux:7.8",
 	})
-<<<<<<< HEAD
-=======
 }
 
 // TestAppendVmoOverridesOidcAuthDisabled tests the appendVmoOverrides function
@@ -193,61 +184,4 @@
 		Key:   "monitoringOperator.oidcAuthEnabled",
 		Value: "false",
 	})
-}
-
-// TestReassociateResources tests the VMO reassociateResources function
-// GIVEN a VMO component
-//  WHEN I call reassociateResources with a VMO service resource
-//  THEN no error is returned and the VMO service contains expected Helm labels and annotations
-func TestReassociateResources(t *testing.T) {
-	// The actual pre-upgrade testing is performed by the underlying unit tests, this just adds coverage
-	// for the Component interface hook
-	scheme := runtime.NewScheme()
-	_ = corev1.AddToScheme(scheme)
-
-	fakeClient := fake.NewClientBuilder().WithScheme(k8scheme.Scheme).WithObjects(&corev1.Service{
-		ObjectMeta: metav1.ObjectMeta{
-			Namespace: ComponentNamespace,
-			Name:      ComponentName,
-		},
-	}).Build()
-	err := ExportVMOHelmChart(spi.NewFakeContext(fakeClient, nil, false))
-	assert.NoError(t, err)
-	err = ReassociateResources(spi.NewFakeContext(fakeClient, nil, false))
-	assert.NoError(t, err)
-	service := corev1.Service{}
-	err = fakeClient.Get(context.TODO(), types.NamespacedName{Namespace: ComponentNamespace, Name: ComponentName}, &service)
-	assert.NoError(t, err)
-	assert.Contains(t, service.Labels["app.kubernetes.io/managed-by"], "Helm")
-	assert.Contains(t, service.Annotations["meta.helm.sh/release-name"], ComponentName)
-	assert.Contains(t, service.Annotations["meta.helm.sh/release-namespace"], ComponentNamespace)
-	assert.NotContains(t, service.Annotations["helm.sh/resource-policy"], "keep")
-}
-
-// TestExportVMOHelmChart tests the VMO ExportVMOHelmChart function
-// GIVEN a VMO component
-//  WHEN I call ExportVMOHelmChart with a VMO service resource
-//  THEN no error is returned and the VMO service contains expected Helm labels and annotations
-func TestExportVMOHelmChart(t *testing.T) {
-	// The actual pre-upgrade testing is performed by the underlying unit tests, this just adds coverage
-	// for the Component interface hook
-	scheme := runtime.NewScheme()
-	_ = corev1.AddToScheme(scheme)
-
-	fakeClient := fake.NewClientBuilder().WithScheme(k8scheme.Scheme).WithObjects(&corev1.Service{
-		ObjectMeta: metav1.ObjectMeta{
-			Namespace: ComponentNamespace,
-			Name:      ComponentName,
-		},
-	}).Build()
-	err := ExportVMOHelmChart(spi.NewFakeContext(fakeClient, nil, false))
-	assert.NoError(t, err)
-	service := corev1.Service{}
-	err = fakeClient.Get(context.TODO(), types.NamespacedName{Namespace: ComponentNamespace, Name: ComponentName}, &service)
-	assert.NoError(t, err)
-	assert.Contains(t, service.Labels["app.kubernetes.io/managed-by"], "Helm")
-	assert.Contains(t, service.Annotations["meta.helm.sh/release-name"], ComponentName)
-	assert.Contains(t, service.Annotations["meta.helm.sh/release-namespace"], ComponentNamespace)
-	assert.Contains(t, service.Annotations["helm.sh/resource-policy"], "keep")
->>>>>>> 42a2d510
 }