--- conflicted
+++ resolved
@@ -161,20 +161,6 @@
 
 // GetIngressNames - gets the names of the ingresses associated with this component
 func (d opensearchDashboardsComponent) GetIngressNames(ctx spi.ComponentContext) []types.NamespacedName {
-<<<<<<< HEAD
-	return []types.NamespacedName{{
-		Namespace: ComponentNamespace,
-		Name:      constants.KibanaIngress,
-	}}
-}
-
-// GetCertificateNames - gets the names of the ingresses associated with this component
-func (d opensearchDashboardsComponent) GetCertificateNames(ctx spi.ComponentContext) []types.NamespacedName {
-	return []types.NamespacedName{{
-		Namespace: ComponentNamespace,
-		Name:      osdCertificateName,
-	}}
-=======
 	var ingressNames []types.NamespacedName
 
 	if vzconfig.IsNGINXEnabled(ctx.EffectiveCR()) {
@@ -195,5 +181,4 @@
 			Name:      osdCertificateName,
 		},
 	}
->>>>>>> 42a2d510
 }