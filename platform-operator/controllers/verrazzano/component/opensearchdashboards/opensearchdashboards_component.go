--- conflicted
+++ resolved
@@ -4,13 +4,11 @@
 package opensearchdashboards
 
 import (
+	"fmt"
 	"github.com/verrazzano/verrazzano-modules/pkg/controller/base/controllerspi"
 	"github.com/verrazzano/verrazzano/platform-operator/internal/config"
-<<<<<<< HEAD
-=======
 	apiextensionsv1 "k8s.io/apiextensions-apiserver/pkg/apis/apiextensions/v1"
 
->>>>>>> 7e54944b
 	"k8s.io/apimachinery/pkg/runtime"
 
 	"k8s.io/apimachinery/pkg/types"
@@ -202,7 +200,7 @@
 
 // IsEnabled OpenSearch-Dashboards specific enabled check for installation
 func (d opensearchDashboardsComponent) IsEnabled(effectiveCR runtime.Object) bool {
-	return true
+	return vzcr.IsOpenSearchDashboardsEnabled(effectiveCR)
 }
 
 // ValidateUpdate checks if the specified new Verrazzano CR is valid for this component to be updated
@@ -247,6 +245,10 @@
 }
 
 func (d opensearchDashboardsComponent) isOpenSearchDashboardEnabled(old runtime.Object, new runtime.Object) error {
+	// Do not allow disabling of any component post-install for now
+	if vzcr.IsOpenSearchDashboardsEnabled(old) && !vzcr.IsOpenSearchDashboardsEnabled(new) {
+		return fmt.Errorf("Disabling component %s not allowed", ComponentJSONName)
+	}
 	return nil
 }
 
