--- conflicted
+++ resolved
@@ -25,13 +25,8 @@
 // ComponentName is the name of the component
 const ComponentName = "capi"
 
-<<<<<<< HEAD
 // Namespace for CAPI providers
 const ComponentNamespace = constants.VerrazzanoCAPINamespace
-=======
-// VerrazzanoCAPINamespace is the namespace for CAPI providers
-const VerrazzanoCAPINamespace = constants.VerrazzanoCAPINamespace
->>>>>>> e7f5c8e3
 
 // ComponentJSONName is the JSON name of the component in CRD
 const ComponentJSONName = "capi"
