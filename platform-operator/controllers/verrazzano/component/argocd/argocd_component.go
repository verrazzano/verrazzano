--- conflicted
+++ resolved
@@ -118,7 +118,7 @@
 	return nil
 }
 
-<<<<<<< HEAD
+
 // PostInstall
 /* Additional setup for ArgoCD after the component is installed
 - Patch argocd-rbac-cm by providing role admin to verrazzano-admins group
@@ -162,7 +162,8 @@
 	}
 
 	return nil
-=======
+}
+
 // ValidateUpdate checks if the specified new Verrazzano CR is valid for this component to be updated
 func (r argoCDComponent) ValidateUpdate(old *vzapi.Verrazzano, new *vzapi.Verrazzano) error {
 	// Block all changes for now, particularly around storage changes
@@ -179,5 +180,4 @@
 		return fmt.Errorf("Disabling component %s is not allowed", ComponentJSONName)
 	}
 	return r.HelmComponent.ValidateUpdateV1Beta1(old, new)
->>>>>>> d177f3e7
-}+}
