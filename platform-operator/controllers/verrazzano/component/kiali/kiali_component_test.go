--- conflicted
+++ resolved
@@ -22,16 +22,6 @@
 	"sigs.k8s.io/controller-runtime/pkg/client/fake"
 )
 
-<<<<<<< HEAD
-var crEnabled = vzapi.Verrazzano{
-	Spec: vzapi.VerrazzanoSpec{
-		Components: vzapi.ComponentSpec{
-			Kiali: &vzapi.KialiComponent{
-				Enabled: getBoolPtr(true),
-			},
-		},
-	},
-=======
 var testScheme = runtime.NewScheme()
 
 func init() {
@@ -44,7 +34,6 @@
 	_ = istioclisec.AddToScheme(testScheme)
 
 	// +kubebuilder:scaffold:testScheme
->>>>>>> ed27aa9b
 }
 
 // TestIsKialiReady tests the IsReady function
@@ -117,7 +106,8 @@
 //  WHEN Kiali is explicitly enabled
 //  THEN true is returned
 func TestIsEnabled(t *testing.T) {
-	assert.True(t, IsEnabled(spi.NewContext(zap.S(), nil, &crEnabled, false)))
+	enabled := true
+	assert.True(t, IsEnabled(&vzapi.KialiComponent{Enabled: &enabled}))
 }
 
 // TestIsEnabledNilComponent tests the IsEnabled function
@@ -125,51 +115,23 @@
 //  WHEN The Kiali component is nil
 //  THEN false is returned
 func TestIsEnabledNilComponent(t *testing.T) {
-	assert.True(t, IsEnabled(spi.NewContext(zap.S(), nil, &vzapi.Verrazzano{}, false)))
-}
-
-// TestIsEnabledNilKiali tests the IsEnabled function
+	assert.False(t, IsEnabled(nil))
+}
+
+// TestIsEnabledNilEnabledFlag tests the IsEnabled function
 // GIVEN a call to IsEnabled
-//  WHEN The Kiali component is nil
-//  THEN true is returned
-func TestIsEnabledNilKiali(t *testing.T) {
-	cr := crEnabled
-	cr.Spec.Components.Kiali = nil
-	assert.True(t, IsEnabled(spi.NewContext(zap.S(), nil, &cr, false)))
-}
-
-// TestIsEnabledNilEnabled tests the IsEnabled function
-// GIVEN a call to IsEnabled
-//  WHEN The Kiali component enabled is nil
-//  THEN true is returned
-func TestIsEnabledNilEnabled(t *testing.T) {
-	cr := crEnabled
-	cr.Spec.Components.Kiali.Enabled = nil
-	assert.True(t, IsEnabled(spi.NewContext(zap.S(), nil, &cr, false)))
-}
-
-// TestIsEnabledManaged tests the IsEnabled function
-// GIVEN a call to IsEnabled
-//  WHEN The Kiali enabled flag is nil and managed cluster profile
-//  THEN false is returned
-func TestIsEnabledManaged(t *testing.T) {
-	cr := crEnabled
-	cr.Spec.Components.Kiali = nil
-	cr.Spec.Profile = vzapi.ManagedCluster
-	assert.False(t, IsEnabled(spi.NewContext(zap.S(), nil, &cr, false)))
+//  WHEN The Kiali enabled flag is nil
+//  THEN false is returned
+func TestIsEnabledNilEnabledFlag(t *testing.T) {
+	assert.False(t, IsEnabled(&vzapi.KialiComponent{}))
 }
 
 // TestKialiPostInstallUpdateResources tests the PostInstall function
 // GIVEN a call to PostInstall
 //  WHEN the Kiali resources already exist
 //  THEN no error is returned
-<<<<<<< HEAD
-func TestPostInstallUpdateKialiIngress(t *testing.T) {
-	cr := &vzapi.Verrazzano{
-=======
 func TestKialiPostInstallUpdateResources(t *testing.T) {
 	vz := &vzapi.Verrazzano{
->>>>>>> ed27aa9b
 		Spec: vzapi.VerrazzanoSpec{
 			Components: vzapi.ComponentSpec{
 				DNS: &vzapi.DNSComponent{
@@ -183,16 +145,11 @@
 	ingress := &v1.Ingress{
 		ObjectMeta: metav1.ObjectMeta{Name: kialiSystemName, Namespace: constants.VerrazzanoSystemNamespace},
 	}
-<<<<<<< HEAD
-	fakeClient := fake.NewFakeClientWithScheme(k8scheme.Scheme, ingress)
-	err := NewComponent().PostInstall(spi.NewContext(zap.S(), fakeClient, cr, false))
-=======
 	authPol := &istioclisec.AuthorizationPolicy{
 		ObjectMeta: metav1.ObjectMeta{Namespace: constants.VerrazzanoSystemNamespace, Name: "vmi-system-kiali-authzpol"},
 	}
 	fakeClient := fake.NewFakeClientWithScheme(testScheme, ingress, authPol)
 	err := NewComponent().PostInstall(spi.NewContext(zap.S(), fakeClient, vz, false))
->>>>>>> ed27aa9b
 	assert.Nil(t, err)
 }
 
@@ -200,13 +157,8 @@
 // GIVEN a call to PostInstall
 //  WHEN the Kiali ingress and authpolicies don't yet exist
 //  THEN no error is returned
-<<<<<<< HEAD
-func TestPostInstallCreateKialiIngress(t *testing.T) {
-	cr := &vzapi.Verrazzano{
-=======
 func TestKialiPostInstallCreateResources(t *testing.T) {
 	vz := &vzapi.Verrazzano{
->>>>>>> ed27aa9b
 		Spec: vzapi.VerrazzanoSpec{
 			Components: vzapi.ComponentSpec{
 				DNS: &vzapi.DNSComponent{
@@ -217,13 +169,8 @@
 			},
 		},
 	}
-<<<<<<< HEAD
-	fakeClient := fake.NewFakeClientWithScheme(k8scheme.Scheme)
-	err := NewComponent().PostInstall(spi.NewContext(zap.S(), fakeClient, cr, false))
-=======
 	fakeClient := fake.NewFakeClientWithScheme(testScheme)
 	err := NewComponent().PostInstall(spi.NewContext(zap.S(), fakeClient, vz, false))
->>>>>>> ed27aa9b
 	assert.Nil(t, err)
 }
 
@@ -231,13 +178,8 @@
 // GIVEN a call to PostUpgrade
 //  WHEN the Kiali resources exist
 //  THEN no error is returned
-<<<<<<< HEAD
-func TestPostUpgradeUpdateKialiIngress(t *testing.T) {
-	cr := &vzapi.Verrazzano{
-=======
 func TestKialiPostUpgradeUpdateResources(t *testing.T) {
 	vz := &vzapi.Verrazzano{
->>>>>>> ed27aa9b
 		Spec: vzapi.VerrazzanoSpec{
 			Components: vzapi.ComponentSpec{
 				DNS: &vzapi.DNSComponent{
@@ -251,19 +193,10 @@
 	ingress := &v1.Ingress{
 		ObjectMeta: metav1.ObjectMeta{Name: kialiSystemName, Namespace: constants.VerrazzanoSystemNamespace},
 	}
-<<<<<<< HEAD
-	fakeClient := fake.NewFakeClientWithScheme(k8scheme.Scheme, ingress)
-	err := NewComponent().PostUpgrade(spi.NewContext(zap.S(), fakeClient, cr, false))
-=======
 	authPol := &istioclisec.AuthorizationPolicy{
 		ObjectMeta: metav1.ObjectMeta{Namespace: constants.VerrazzanoSystemNamespace, Name: "vmi-system-kiali-authzpol"},
 	}
 	fakeClient := fake.NewFakeClientWithScheme(testScheme, ingress, authPol)
 	err := NewComponent().PostUpgrade(spi.NewContext(zap.S(), fakeClient, vz, false))
->>>>>>> ed27aa9b
 	assert.Nil(t, err)
-}
-
-func getBoolPtr(b bool) *bool {
-	return &b
 }