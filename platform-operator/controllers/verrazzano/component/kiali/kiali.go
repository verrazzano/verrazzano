// Copyright (c) 2021, 2022, Oracle and/or its affiliates.
// Licensed under the Universal Permissive License v 1.0 as shown at https://oss.oracle.com/licenses/upl.

package kiali

import (
	"context"
	"fmt"
<<<<<<< HEAD

	"github.com/verrazzano/verrazzano/platform-operator/apis/verrazzano/v1alpha1"
	"github.com/verrazzano/verrazzano/platform-operator/apis/verrazzano/v1beta1"
=======
	vzapi "github.com/verrazzano/verrazzano/platform-operator/apis/verrazzano/v1alpha1"
	installv1beta1 "github.com/verrazzano/verrazzano/platform-operator/apis/verrazzano/v1beta1"
	"k8s.io/apimachinery/pkg/runtime"
>>>>>>> 72c9d8a6

	"github.com/verrazzano/verrazzano/pkg/bom"
	ctrlerrors "github.com/verrazzano/verrazzano/pkg/controller/errors"
	"github.com/verrazzano/verrazzano/platform-operator/constants"
	"github.com/verrazzano/verrazzano/platform-operator/controllers/verrazzano/component/spi"
	"github.com/verrazzano/verrazzano/platform-operator/internal/k8s/status"
	"github.com/verrazzano/verrazzano/platform-operator/internal/vzconfig"
	securityv1beta1 "istio.io/api/security/v1beta1"
	istiov1beta1 "istio.io/api/type/v1beta1"
	istioclisec "istio.io/client-go/pkg/apis/security/v1beta1"
	v1 "k8s.io/api/networking/v1"
	metav1 "k8s.io/apimachinery/pkg/apis/meta/v1"
	"k8s.io/apimachinery/pkg/types"
	controllerruntime "sigs.k8s.io/controller-runtime"
)

const (
	kialiHostName    = "kiali.vmi.system"
	kialiSystemName  = "vmi-system-kiali"
	kialiServicePort = "20001"
	kialiMetricsPort = "9090"
	webFQDNKey       = "server.web_fqdn"
)

// isKialiReady checks if the Kiali deployment is ready
func isKialiReady(ctx spi.ComponentContext) bool {
	deployments := []types.NamespacedName{
		{
			Name:      kialiSystemName,
			Namespace: ComponentNamespace,
		},
	}
	prefix := fmt.Sprintf("Component %s", ctx.GetComponent())
	return status.DeploymentsAreReady(ctx.Log(), ctx.Client(), deployments, 1, prefix)
}

// AppendOverrides Build the set of Kiali overrides for the helm install
func AppendOverrides(ctx spi.ComponentContext, _ string, _ string, _ string, kvs []bom.KeyValue) ([]bom.KeyValue, error) {
	if vzconfig.IsNGINXEnabled(ctx.EffectiveCR()) {
		hostName, err := getKialiHostName(ctx)
		if err != nil {
			return kvs, err
		}
		// Service overrides
		kvs = append(kvs, bom.KeyValue{
			Key:   webFQDNKey,
			Value: hostName,
		})
	}
	return kvs, nil
}

// createOrUpdateKialiIngress Creates or updates the Kiali authproxy ingress
func createOrUpdateKialiIngress(ctx spi.ComponentContext, namespace string) error {
	ingress := v1.Ingress{
		ObjectMeta: metav1.ObjectMeta{Name: kialiSystemName, Namespace: namespace},
	}
	_, err := controllerruntime.CreateOrUpdate(context.TODO(), ctx.Client(), &ingress, func() error {
		dnsSubDomain, err := vzconfig.BuildDNSDomain(ctx.Client(), ctx.EffectiveCR())
		if err != nil {
			return ctx.Log().ErrorfNewErr("Failed building DNS domain name: %v", err)
		}
		ingressTarget := fmt.Sprintf("verrazzano-ingress.%s", dnsSubDomain)

		kialiHostName := buildKialiHostnameForDomain(dnsSubDomain)
		ingressClassName := vzconfig.GetIngressClassName(ctx.EffectiveCR())
		// Overwrite the existing Kiali service definition to point to the Verrazzano authproxy
		pathType := v1.PathTypeImplementationSpecific
		ingRule := v1.IngressRule{
			Host: kialiHostName,
			IngressRuleValue: v1.IngressRuleValue{
				HTTP: &v1.HTTPIngressRuleValue{
					Paths: []v1.HTTPIngressPath{
						{
							Path:     "/()(.*)",
							PathType: &pathType,
							Backend: v1.IngressBackend{
								Service: &v1.IngressServiceBackend{
									Name: constants.VerrazzanoAuthProxyServiceName,
									Port: v1.ServiceBackendPort{
										Number: constants.VerrazzanoAuthProxyServicePort,
									},
								},
								Resource: nil,
							},
						},
					},
				},
			},
		}
		ingress.Spec.TLS = []v1.IngressTLS{
			{
				Hosts:      []string{kialiHostName},
				SecretName: "system-tls-kiali",
			},
		}
		ingress.Spec.Rules = []v1.IngressRule{ingRule}
		ingress.Spec.IngressClassName = &ingressClassName
		if ingress.Annotations == nil {
			ingress.Annotations = make(map[string]string)
		}
		ingress.Annotations["kubernetes.io/tls-acme"] = "true"
		ingress.Annotations["nginx.ingress.kubernetes.io/proxy-body-size"] = "6M"
		ingress.Annotations["nginx.ingress.kubernetes.io/rewrite-target"] = "/$2"
		ingress.Annotations["nginx.ingress.kubernetes.io/secure-backends"] = "false"
		ingress.Annotations["nginx.ingress.kubernetes.io/backend-protocol"] = "HTTP"
		ingress.Annotations["nginx.ingress.kubernetes.io/service-upstream"] = "true"
		ingress.Annotations["nginx.ingress.kubernetes.io/upstream-vhost"] = "${service_name}.${namespace}.svc.cluster.local"
		ingress.Annotations["cert-manager.io/common-name"] = kialiHostName
		if vzconfig.IsExternalDNSEnabled(ctx.EffectiveCR()) {
			ingress.Annotations["external-dns.alpha.kubernetes.io/target"] = ingressTarget
			ingress.Annotations["external-dns.alpha.kubernetes.io/ttl"] = "60"
		}
		return nil
	})
	if ctrlerrors.ShouldLogKubenetesAPIError(err) {
		return ctx.Log().ErrorfNewErr("Failed create/update Kiali ingress: %v", err)
	}
	return err
}

func createOrUpdateAuthPolicy(ctx spi.ComponentContext) error {
	authPol := istioclisec.AuthorizationPolicy{
		ObjectMeta: metav1.ObjectMeta{Namespace: constants.VerrazzanoSystemNamespace, Name: "vmi-system-kiali-authzpol"},
	}
	_, err := controllerruntime.CreateOrUpdate(context.TODO(), ctx.Client(), &authPol, func() error {
		authPol.Spec = securityv1beta1.AuthorizationPolicy{
			Selector: &istiov1beta1.WorkloadSelector{
				MatchLabels: map[string]string{
					"app": "kiali",
				},
			},
			Action: securityv1beta1.AuthorizationPolicy_ALLOW,
			Rules: []*securityv1beta1.Rule{
				{
					From: []*securityv1beta1.Rule_From{{
						Source: &securityv1beta1.Source{
							Principals: []string{fmt.Sprintf("cluster.local/ns/%s/sa/verrazzano-authproxy", constants.VerrazzanoSystemNamespace)},
							Namespaces: []string{constants.VerrazzanoSystemNamespace},
						},
					}},
					To: []*securityv1beta1.Rule_To{{
						Operation: &securityv1beta1.Operation{
							Ports: []string{kialiServicePort},
						},
					}},
				},
				{
					From: []*securityv1beta1.Rule_From{{
						Source: &securityv1beta1.Source{
							Principals: []string{fmt.Sprintf("cluster.local/ns/%s/sa/verrazzano-monitoring-operator", constants.VerrazzanoSystemNamespace)},
							Namespaces: []string{constants.VerrazzanoSystemNamespace},
						},
					}},
					To: []*securityv1beta1.Rule_To{{
						Operation: &securityv1beta1.Operation{
							Ports: []string{kialiMetricsPort},
						},
					}},
				},
			},
		}
		return nil
	})
	if ctrlerrors.ShouldLogKubenetesAPIError(err) {
		return ctx.Log().ErrorfNewErr("Failed create/update Kiali auth policy: %v", err)
	}
	return err
}

func getKialiHostName(context spi.ComponentContext) (string, error) {
	dnsDomain, err := vzconfig.BuildDNSDomain(context.Client(), context.EffectiveCR())
	if err != nil {
		return "", err
	}
	return buildKialiHostnameForDomain(dnsDomain), nil
}

func buildKialiHostnameForDomain(dnsDomain string) string {
	return fmt.Sprintf("%s.%s", kialiHostName, dnsDomain)
}

<<<<<<< HEAD
// GetOverrides returns the Kiali specific install overrides from v1beta1.Verrazzano CR
func GetOverrides(effectiveCR *v1alpha1.Verrazzano) []v1alpha1.Overrides {
	if effectiveCR.Spec.Components.Kiali != nil {
		return effectiveCR.Spec.Components.Kiali.ValueOverrides
	}
	return []v1alpha1.Overrides{}
}

// GetV1beta1Overrides returns the Kiali specific install overrides from v1beta1.Verrazzano CR
func GetV1beta1Overrides(effectiveCR *v1beta1.Verrazzano) []v1beta1.Overrides {
	if effectiveCR.Spec.Components.Kiali != nil {
		return effectiveCR.Spec.Components.Kiali.ValueOverrides
	}
	return []v1beta1.Overrides{}
=======
// GetOverrides gets the install overrides
func GetOverrides(object runtime.Object) interface{} {
	if effectiveCR, ok := object.(*vzapi.Verrazzano); ok {
		if effectiveCR.Spec.Components.Kiali != nil {
			return effectiveCR.Spec.Components.Kiali.ValueOverrides
		}
		return []vzapi.Overrides{}
	} else if effectiveCR, ok := object.(*installv1beta1.Verrazzano); ok {
		if effectiveCR.Spec.Components.Kiali != nil {
			return effectiveCR.Spec.Components.Kiali.ValueOverrides
		}
		return []installv1beta1.Overrides{}
	}

	return []vzapi.Overrides{}
>>>>>>> 72c9d8a6
}<|MERGE_RESOLUTION|>--- conflicted
+++ resolved
@@ -6,15 +6,10 @@
 import (
 	"context"
 	"fmt"
-<<<<<<< HEAD
 
 	"github.com/verrazzano/verrazzano/platform-operator/apis/verrazzano/v1alpha1"
-	"github.com/verrazzano/verrazzano/platform-operator/apis/verrazzano/v1beta1"
-=======
-	vzapi "github.com/verrazzano/verrazzano/platform-operator/apis/verrazzano/v1alpha1"
 	installv1beta1 "github.com/verrazzano/verrazzano/platform-operator/apis/verrazzano/v1beta1"
 	"k8s.io/apimachinery/pkg/runtime"
->>>>>>> 72c9d8a6
 
 	"github.com/verrazzano/verrazzano/pkg/bom"
 	ctrlerrors "github.com/verrazzano/verrazzano/pkg/controller/errors"
@@ -197,36 +192,18 @@
 	return fmt.Sprintf("%s.%s", kialiHostName, dnsDomain)
 }
 
-<<<<<<< HEAD
 // GetOverrides returns the Kiali specific install overrides from v1beta1.Verrazzano CR
-func GetOverrides(effectiveCR *v1alpha1.Verrazzano) []v1alpha1.Overrides {
-	if effectiveCR.Spec.Components.Kiali != nil {
-		return effectiveCR.Spec.Components.Kiali.ValueOverrides
-	}
-	return []v1alpha1.Overrides{}
-}
-
-// GetV1beta1Overrides returns the Kiali specific install overrides from v1beta1.Verrazzano CR
-func GetV1beta1Overrides(effectiveCR *v1beta1.Verrazzano) []v1beta1.Overrides {
-	if effectiveCR.Spec.Components.Kiali != nil {
-		return effectiveCR.Spec.Components.Kiali.ValueOverrides
-	}
-	return []v1beta1.Overrides{}
-=======
-// GetOverrides gets the install overrides
 func GetOverrides(object runtime.Object) interface{} {
-	if effectiveCR, ok := object.(*vzapi.Verrazzano); ok {
+	if effectiveCR, ok := object.(*v1alpha1.Verrazzano); ok {
 		if effectiveCR.Spec.Components.Kiali != nil {
 			return effectiveCR.Spec.Components.Kiali.ValueOverrides
 		}
-		return []vzapi.Overrides{}
+		return []v1alpha1.Overrides{}
 	} else if effectiveCR, ok := object.(*installv1beta1.Verrazzano); ok {
 		if effectiveCR.Spec.Components.Kiali != nil {
 			return effectiveCR.Spec.Components.Kiali.ValueOverrides
 		}
 		return []installv1beta1.Overrides{}
 	}
-
-	return []vzapi.Overrides{}
->>>>>>> 72c9d8a6
+	return []v1alpha1.Overrides{}
 }