--- conflicted
+++ resolved
@@ -39,27 +39,6 @@
 // AppendMySQLOverrides appends the the password for database user and root user.
 func AppendMySQLOverrides(compContext spi.ComponentContext, _ string, _ string, _ string, kvs []bom.KeyValue) ([]bom.KeyValue, error) {
 	cr := compContext.EffectiveCR()
-<<<<<<< HEAD
-	/*secret := &v1.Secret{}
-	nsName := types.NamespacedName{
-		Namespace: vzconst.KeycloakNamespace,
-		Name:      secretName}
-
-	err := compContext.Client().Get(context.TODO(), nsName, secret)
-	if err != nil {
-		return []bom.KeyValue{}, err
-	}
-
-	// Force mysql to use the initial password and root password during the upgrade, by specifying as helm overrides
-	kvs = append(kvs, bom.KeyValue{
-		Key:   helmPwd,
-		Value: string(secret.Data[mysqlKey]),
-	})
-	kvs = append(kvs, bom.KeyValue{
-		Key:   helmRootPwd,
-		Value: string(secret.Data[mysqlRootKey]),
-	})*/
-=======
 	//secret := &v1.Secret{}
 	//nsName := types.NamespacedName{
 	//	Namespace: vzconst.KeycloakNamespace,
@@ -79,7 +58,6 @@
 	//	Key:   helmRootPwd,
 	//	Value: string(secret.Data[mysqlRootKey]),
 	//})
->>>>>>> 19e94e65
 	kvs = append(kvs, bom.KeyValue{Key: "mysqlUser", Value: mysqlUsername})
 	err := createDBFile(compContext)
 	if err != nil {
