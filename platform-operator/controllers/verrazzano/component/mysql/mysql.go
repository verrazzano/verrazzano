--- conflicted
+++ resolved
@@ -6,18 +6,6 @@
 import (
 	"context"
 	"fmt"
-<<<<<<< HEAD
-=======
-	vzpassword "github.com/verrazzano/verrazzano/pkg/security/password"
-	installv1beta1 "github.com/verrazzano/verrazzano/platform-operator/apis/verrazzano/v1beta1"
-	"github.com/verrazzano/verrazzano/platform-operator/controllers/verrazzano/component/helm"
-	"github.com/verrazzano/verrazzano/platform-operator/controllers/verrazzano/component/keycloak"
-	"github.com/verrazzano/verrazzano/platform-operator/internal/config"
-	appsv1 "k8s.io/api/apps/v1"
-	batchv1 "k8s.io/api/batch/v1"
-	"k8s.io/apimachinery/pkg/api/errors"
-	"k8s.io/apimachinery/pkg/runtime"
->>>>>>> 43951b0d
 	"os"
 	"strings"
 
@@ -30,10 +18,13 @@
 	vzconst "github.com/verrazzano/verrazzano/platform-operator/constants"
 	"github.com/verrazzano/verrazzano/platform-operator/controllers/verrazzano/component/common"
 	"github.com/verrazzano/verrazzano/platform-operator/controllers/verrazzano/component/helm"
+	"github.com/verrazzano/verrazzano/platform-operator/controllers/verrazzano/component/keycloak"
 	"github.com/verrazzano/verrazzano/platform-operator/controllers/verrazzano/component/spi"
+	"github.com/verrazzano/verrazzano/platform-operator/internal/config"
 	"github.com/verrazzano/verrazzano/platform-operator/internal/k8s/status"
 	"github.com/verrazzano/verrazzano/platform-operator/internal/vzconfig"
 	appsv1 "k8s.io/api/apps/v1"
+	batchv1 "k8s.io/api/batch/v1"
 	v1 "k8s.io/api/core/v1"
 	"k8s.io/apimachinery/pkg/api/errors"
 	metav1 "k8s.io/apimachinery/pkg/apis/meta/v1"
@@ -49,7 +40,7 @@
 	rootSec               = "mysql-cluster-secret"
 	helmRootPwd           = "credentials.root.password" //nolint:gosec //#gosec G101
 	helmUserPwd           = "credentials.user.password" //nolint:gosec //#gosec G101
-	helmUserName          = "credentials.user.name" //nolint:gosec //#gosec G101
+	helmUserName          = "credentials.user.name"     //nolint:gosec //#gosec G101
 	mySQLRootKey          = "rootPassword"
 	secretName            = "mysql"
 	secretKey             = "mysql-password"
@@ -57,7 +48,7 @@
 	rootPasswordKey       = "rootPassword"
 	statefulsetClaimName  = "dump-claim"
 	mySQLInitFilePrefix   = "init-mysql-"
-	dbLoadJobName		  = "load-dump"
+	dbLoadJobName         = "load-dump"
 	initdbScriptsFile     = "initdbScripts.create-db\\.sql"
 	backupHookScriptsFile = "configurationFiles.mysql-hook\\.sh"
 	mySQLHookFile         = "platform-operator/scripts/hooks/mysql-hook.sh"
@@ -369,7 +360,7 @@
 		},
 	}
 	compContext.Log().Debugf("Looking for deployment %s", ComponentName)
-	err := compContext.Client().Get(context.TODO(), types.NamespacedName{Namespace: ComponentNamespace, Name: ComponentName} ,deployment)
+	err := compContext.Client().Get(context.TODO(), types.NamespacedName{Namespace: ComponentNamespace, Name: ComponentName}, deployment)
 	if err != nil {
 		compContext.Log().Infof("No legacy database found")
 		return false
@@ -599,14 +590,16 @@
 	return password, nil
 }
 
-func createDatabaseInitializationValues(compContext spi.ComponentContext, userPwd []byte, kvs []bom.KeyValue)([]bom.KeyValue, error){
+func createDatabaseInitializationValues(compContext spi.ComponentContext, userPwd []byte, kvs []bom.KeyValue) ([]bom.KeyValue, error) {
 	compContext.Log().Info("Adding database initialization values to MySQL helm values")
 	mySQLInitFile, err := createMySQLInitFile(compContext, userPwd)
 	if err != nil {
 		return []bom.KeyValue{}, ctrlerrors.RetryableError{Source: ComponentName, Cause: err}
 	}
-<<<<<<< HEAD
-	return nil
+	kvs = append(kvs, bom.KeyValue{Key: initdbScriptsFile, Value: mySQLInitFile, SetFile: true})
+	kvs = append(kvs, bom.KeyValue{Key: backupHookScriptsFile, Value: mySQLHookFile, SetFile: true})
+
+	return kvs, nil
 }
 
 // getMySQLPod returns the mySQL pod that mounts the PV used for migration
@@ -681,10 +674,4 @@
 // This is needed for unit testing
 func initUnitTesting() {
 	unitTesting = true
-=======
-	kvs = append(kvs, bom.KeyValue{Key: initdbScriptsFile, Value: mySQLInitFile, SetFile: true})
-	kvs = append(kvs, bom.KeyValue{Key: backupHookScriptsFile, Value: mySQLHookFile, SetFile: true})
-
-	return kvs, nil
->>>>>>> 43951b0d
 }