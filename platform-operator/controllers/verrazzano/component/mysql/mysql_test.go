--- conflicted
+++ resolved
@@ -732,7 +732,6 @@
 			Revision: 1,
 		},
 	).Build()
-<<<<<<< HEAD
 	servers := []byte(`{"serverInstances": 1}`)
 	routers := []byte(`{"routerInstances": 1}`)
 
@@ -761,10 +760,7 @@
 			},
 		},
 	}
-	assert.True(t, isMySQLReady(spi.NewFakeContext(fakeClient, vz, false)))
-=======
-	assert.True(t, isMySQLReady(spi.NewFakeContext(fakeClient, nil, nil, false)))
->>>>>>> f98237f5
+	assert.True(t, isMySQLReady(spi.NewFakeContext(fakeClient, vz, nil, false)))
 }
 
 // TestIsMySQLNotReady tests the isMySQLReady function
@@ -807,7 +803,6 @@
 				UpdatedReplicas:   1,
 			},
 		},
-<<<<<<< HEAD
 		&appsv1.ReplicaSet{
 			ObjectMeta: metav1.ObjectMeta{
 				Namespace:   ComponentNamespace,
@@ -873,25 +868,7 @@
 			},
 		},
 	}
-	assert.False(t, isMySQLReady(spi.NewFakeContext(fakeClient, vz, false)))
-=======
-	}).Build()
-	assert.False(t, isMySQLReady(spi.NewFakeContext(fakeClient, nil, nil, false)))
-}
-
-// TestSQLFileCreatedAndRemoved tests the creation and deletion of the mysql db init file
-// WHEN the appendMySQLOverrides and then postInstall functions are called
-// THEN ensure that the mysql db init file is created successfully and then deleted successfully
-func TestSQLFileCreatedAndRemoved(t *testing.T) {
-	fakeContext := spi.NewFakeContext(nil, nil, nil, false)
-	tmpFile, err := createMySQLInitFile(fakeContext)
-	assert.NoError(t, err)
-	tmpFileContents, err := os.ReadFile(tmpFile)
-	assert.NoError(t, err)
-	assert.NotEmpty(t, tmpFileContents)
-	removeMySQLInitFile(fakeContext)
-	assert.NoFileExists(t, tmpFile)
->>>>>>> f98237f5
+	assert.False(t, isMySQLReady(spi.NewFakeContext(fakeClient, vz, nil, false)))
 }
 
 // TestIsEnabledNilComponent tests the IsEnabled function
