--- conflicted
+++ resolved
@@ -5,8 +5,6 @@
 
 import (
 	"fmt"
-	"github.com/verrazzano/verrazzano/platform-operator/controllers/verrazzano/component/istio"
-	"github.com/verrazzano/verrazzano/platform-operator/controllers/verrazzano/component/verrazzano"
 	"path/filepath"
 
 	"k8s.io/apimachinery/pkg/runtime"
@@ -68,11 +66,7 @@
 			ImagePullSecretKeyname:    secret.DefaultImagePullSecretKeyName,
 			ValuesFile:                filepath.Join(config.GetHelmOverridesDir(), "mysql-values.yaml"),
 			AppendOverridesFunc:       appendMySQLOverrides,
-<<<<<<< HEAD
-			Dependencies:              []string{networkpolicies.ComponentName, MySQLOperatorComponentName, fluentoperator.ComponentName, istio.ComponentName, verrazzano.ComponentName},
-=======
 			Dependencies:              []string{networkpolicies.ComponentName, istio.ComponentName, MySQLOperatorComponentName, fluentoperator.ComponentName},
->>>>>>> 28488e22
 			GetInstallOverridesFunc:   GetOverrides,
 			AvailabilityObjects: &ready.AvailabilityObjects{
 				StatefulsetNames: []types.NamespacedName{
