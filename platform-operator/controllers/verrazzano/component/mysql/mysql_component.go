--- conflicted
+++ resolved
@@ -13,18 +13,6 @@
 // ComponentName is the name of the component
 const ComponentName = "mysql"
 
-<<<<<<< HEAD
-var hc = helm.HelmComponent{
-	ReleaseName:             ComponentName,
-	ChartDir:                filepath.Join(config.GetThirdPartyDir(), ComponentName),
-	ChartNamespace:          "keycloak",
-	IgnoreNamespaceOverride: true,
-	ValuesFile:              filepath.Join(config.GetHelmOverridesDir(), "mysql-values.yaml"),
-	AppendOverridesFunc:     AppendMySQLOverrides,
-}
-
-=======
->>>>>>> 9c72274f
 // MySQLComponent represents an MySQL component
 type MySQLComponent struct {
 	helmComponent helm.HelmComponent
@@ -42,6 +30,7 @@
 			ChartNamespace:          "keycloak",
 			IgnoreNamespaceOverride: true,
 			ValuesFile:              filepath.Join(config.GetHelmOverridesDir(), "mysql-values.yaml"),
+			AppendOverridesFunc:     AppendMySQLOverrides,
 		},
 	}
 }
