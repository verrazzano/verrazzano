--- conflicted
+++ resolved
@@ -73,10 +73,8 @@
 
 	// Environment name
 	overrides.Config = &configValues{
-<<<<<<< HEAD
-		EnvName:                   vzconfig.GetEnvName(effectiveCR),
-		PrometheusOperatorEnabled: vzcr.IsPrometheusOperatorEnabled(effectiveCR),
-		IngressClassName:          vzconfig.GetIngressClassName(effectiveCR),
+		EnvName:          vzconfig.GetEnvName(effectiveCR),
+		IngressClassName: vzconfig.GetIngressClassName(effectiveCR),
 		OpenSearch:                &opensearchConfig,
 	}
 
@@ -89,10 +87,6 @@
 		overrides.Config.OpenSearch.Protocol = "https"
 		overrides.Config.OpenSearch.Service = "opensearch"
 		overrides.Config.OpenSearch.OSDService = "opensearch-dashboards"
-=======
-		EnvName:          vzconfig.GetEnvName(effectiveCR),
-		IngressClassName: vzconfig.GetIngressClassName(effectiveCR),
->>>>>>> 8c796b79
 	}
 
 	// DNS Suffix
