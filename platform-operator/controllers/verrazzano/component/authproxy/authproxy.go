// Copyright (c) 2022, 2023, Oracle and/or its affiliates.
// Licensed under the Universal Permissive License v 1.0 as shown at https://oss.oracle.com/licenses/upl.

package authproxy

import (
	"context"
	"fmt"
	"io/fs"
	"os"

<<<<<<< HEAD
=======
	vzconst "github.com/verrazzano/verrazzano/pkg/constants"
>>>>>>> 3a9b2a52
	"github.com/verrazzano/verrazzano/pkg/k8s/ready"
	"github.com/verrazzano/verrazzano/pkg/vzcr"
	"github.com/verrazzano/verrazzano/platform-operator/constants"
	apierrors "k8s.io/apimachinery/pkg/api/errors"
	metav1 "k8s.io/apimachinery/pkg/apis/meta/v1"

	"github.com/verrazzano/verrazzano/platform-operator/apis/verrazzano/v1beta1"
	"k8s.io/apimachinery/pkg/runtime"

	"github.com/verrazzano/verrazzano/pkg/bom"
	vzapi "github.com/verrazzano/verrazzano/platform-operator/apis/verrazzano/v1alpha1"
	"github.com/verrazzano/verrazzano/platform-operator/controllers/verrazzano/component/common"
	"github.com/verrazzano/verrazzano/platform-operator/controllers/verrazzano/component/spi"
	"github.com/verrazzano/verrazzano/platform-operator/internal/config"
	"github.com/verrazzano/verrazzano/platform-operator/internal/vzconfig"
	appsv1 "k8s.io/api/apps/v1"
	corev1 "k8s.io/api/core/v1"
	netv1 "k8s.io/api/networking/v1"
	rbacv1 "k8s.io/api/rbac/v1"
	"k8s.io/apimachinery/pkg/types"
	clipkg "sigs.k8s.io/controller-runtime/pkg/client"
	"sigs.k8s.io/yaml"
)

const (
	keycloakInClusterURL = "keycloak-http.keycloak.svc.cluster.local"
	tmpFilePrefix        = "authproxy-overrides-"
	tmpSuffix            = "yaml"
	tmpFileCreatePattern = tmpFilePrefix + "*." + tmpSuffix
	tmpFileCleanPattern  = tmpFilePrefix + ".*\\." + tmpSuffix
	adminClusterOidcID   = "verrazzano-pkce"
	dexProvider          = "dex"
)

var (
	// For Unit test purposes
	writeFileFunc = os.WriteFile
)

func resetWriteFileFunc() {
	writeFileFunc = os.WriteFile
}

// isAuthProxyReady checks if the AuthProxy deployment is ready
func (c authProxyComponent) isAuthProxyReady(ctx spi.ComponentContext) bool {
	prefix := fmt.Sprintf("Component %s", ctx.GetComponent())
	return ready.DeploymentsAreReady(ctx.Log(), ctx.Client(), c.AvailabilityObjects.DeploymentNames, 1, prefix)
}

// AppendOverrides builds the set of verrazzano-authproxy overrides for the helm install
func AppendOverrides(ctx spi.ComponentContext, _ string, _ string, _ string, kvs []bom.KeyValue) ([]bom.KeyValue, error) {
	effectiveCR := ctx.EffectiveCR()
	// Overrides object to store any user overrides
	overrides := authProxyValues{}

	// Environment name
	overrides.Config = &configValues{
		EnvName:                   vzconfig.GetEnvName(effectiveCR),
		PrometheusOperatorEnabled: vzcr.IsPrometheusOperatorEnabled(effectiveCR),
		IngressClassName:          vzconfig.GetIngressClassName(effectiveCR),
	}

	// DNS Suffix
	dnsSuffix, err := vzconfig.GetDNSSuffix(ctx.Client(), effectiveCR)
	if err != nil {
		return nil, err
	}
	overrides.Config.DNSSuffix = dnsSuffix

	registrationSecret, err := common.GetManagedClusterRegistrationSecret(ctx.Client())
	if err != nil {
		return nil, err
	}
	mgdClusterOidcClient := ""
	if registrationSecret != nil {
		// specify the cluster associated keycloak/OIDC client
		clusterName := string(registrationSecret.Data[constants.ClusterNameData])
		mgdClusterOidcClient = fmt.Sprintf("verrazzano-%s", clusterName)
	}

	oidcProviderHost := fmt.Sprintf("keycloak.%s.%s", overrides.Config.EnvName, dnsSuffix)
	overrides.Proxy = &proxyValues{
		OidcProviderHost:          oidcProviderHost,
		OidcProviderHostInCluster: keycloakInClusterURL,
		PKCEClientID:              adminClusterOidcID,
	}
	if len(mgdClusterOidcClient) > 0 {
		overrides.Proxy.OIDCClientID = mgdClusterOidcClient
		overrides.ManagedClusterRegistered = true
	} else {
		overrides.Proxy.OIDCClientID = adminClusterOidcID
	}

	if vzcr.IsDexEnabled(effectiveCR) {
		clientSecret, err := getPKCEClientSecret(ctx)
		if err != nil {
			return nil, err
		}

		overrides.Proxy.OidcProviderClientSecret = string(clientSecret)
		overrides.Proxy.OidcProviderForConsole = dexProvider
		overrides.Proxy.OidcProviderHostDex = fmt.Sprintf("%s.%s.%s", constants.DexHostPrefix, overrides.Config.EnvName, dnsSuffix)
		overrides.Proxy.OidcProviderHostInClusterDex = fmt.Sprintf("%s.%s.svc.cluster.local", dexProvider, dexProvider)
	} else {
		overrides.Proxy.OidcProviderForConsole = "keycloak"
	}

	// Image name and version
	err = loadImageSettings(ctx, &overrides)
	if err != nil {
		return nil, err
	}

	// DNS Values
	if isWildcardDNS, domain := getWildcardDNS(&effectiveCR.Spec); isWildcardDNS {
		overrides.DNS = &dnsValues{
			Wildcard: &wildcardDNSValues{
				Domain: domain,
			},
		}
	}

	// Kubernetes settings
	err = loadKubernetesSettings(ctx, &overrides)
	if err != nil {
		return nil, err
	}

	// Write the overrides file to a temp dir and add a helm file override argument
	overridesFileName, err := generateOverridesFile(ctx, &overrides)
	if err != nil {
		return kvs, ctx.Log().ErrorfNewErr("Failed generating AuthProxy overrides file: %v", err)
	}

	// Append any installArgs overrides in vzkvs after the file overrides to ensure precedence of those
	kvs = append(kvs, bom.KeyValue{Value: overridesFileName, IsFile: true})

	// Append auth proxy v2 overrides
	kvs = appendOIDCOverrides(kvs, keycloakInClusterURL, oidcProviderHost, vzconst.VerrazzanoOIDCSystemRealm)

	return appendAuthProxyImageOverrides(kvs), nil
}

// GetHelmManagedResources returns a list of extra resource types and their namespaced names that are managed by the
// authproxy helm chart
func GetHelmManagedResources() []common.HelmManagedResource {
	return []common.HelmManagedResource{
		{Obj: &corev1.Service{}, NamespacedName: types.NamespacedName{Name: "verrazzano-authproxy-elasticsearch", Namespace: ComponentNamespace}},
		{Obj: &corev1.Secret{}, NamespacedName: types.NamespacedName{Name: "verrazzano-authproxy-secret", Namespace: ComponentNamespace}},
		{Obj: &corev1.ConfigMap{}, NamespacedName: types.NamespacedName{Name: "verrazzano-authproxy-config", Namespace: ComponentNamespace}},
		{Obj: &netv1.Ingress{}, NamespacedName: types.NamespacedName{Name: "verrazzano-ingress", Namespace: ComponentNamespace}},
	}
}

// authproxyPreHelmOps ensures the authproxy associated resources are managed its helm install/upgrade executions by
// ensuring the resource policy of "keep" is removed (if it remains then helm is unable to delete these resources and
// they will become orphaned)
func authproxyPreHelmOps(ctx spi.ComponentContext) error {
	return reassociateResources(ctx.Client())
}

// reassociateResources updates the resources to ensure they are managed by this release/component.  The resource policy
// annotation is removed to ensure that helm manages the lifecycle of the resources (the resource policy annotation is
// added to ensure the resources are disassociated from the VZ chart which used to manage these resources)
func reassociateResources(cli clipkg.Client) error {
	namespacedName := types.NamespacedName{Name: ComponentName, Namespace: ComponentNamespace}
	name := types.NamespacedName{Name: ComponentName}
	objects := []clipkg.Object{
		&corev1.ServiceAccount{},
		&corev1.Service{},
		&appsv1.Deployment{},
	}

	noNamespaceObjects := []clipkg.Object{
		&rbacv1.ClusterRole{},
		&rbacv1.ClusterRoleBinding{},
	}

	// namespaced resources
	for _, obj := range objects {
		if _, err := common.RemoveResourcePolicyAnnotation(cli, obj, namespacedName); err != nil {
			return err
		}
	}

	// additional namespaced resources managed by this helm chart
	authProxyResources := GetHelmManagedResources()
	for _, managedResoure := range authProxyResources {
		if _, err := common.RemoveResourcePolicyAnnotation(cli, managedResoure.Obj, managedResoure.NamespacedName); err != nil {
			return err
		}
	}

	// cluster resources
	for _, obj := range noNamespaceObjects {
		if _, err := common.RemoveResourcePolicyAnnotation(cli, obj, name); err != nil {
			return err
		}
	}
	return nil
}

// loadImageSettings loads the override values for the image name and version
func loadImageSettings(ctx spi.ComponentContext, overrides *authProxyValues) error {
	// Full image name
	bomFile, err := bom.NewBom(config.GetDefaultBOMFilePath())
	if err != nil {
		return err
	}
	images, err := bomFile.BuildImageOverrides("verrazzano")
	if err != nil {
		return err
	}

	for _, image := range images {
		switch image.Key {
		case "api.imageName":
			overrides.ImageName = image.Value
		case "api.imageVersion":
			overrides.ImageVersion = image.Value
		case "api.metricsImageName":
			overrides.MetricsImageName = image.Value
		case "api.metricsImageVersion":
			overrides.MetricsImageVersion = image.Value
		}
	}
	if len(overrides.ImageName) == 0 {
		return ctx.Log().ErrorNewErr("Failed to find api.imageName in BOM")
	}
	if len(overrides.ImageVersion) == 0 {
		return ctx.Log().ErrorNewErr("Failed to find api.imageVersion in BOM")
	}
	if len(overrides.MetricsImageName) == 0 {
		return ctx.Log().ErrorNewErr("Failed to find api.metricsImageName in BOM")
	}
	if len(overrides.MetricsImageVersion) == 0 {
		return ctx.Log().ErrorNewErr("Failed to find api.metricsImageVersion in BOM")
	}

	return nil
}

// loadKubernetesSettings loads the override values for Kubernetes settings
func loadKubernetesSettings(ctx spi.ComponentContext, overrides *authProxyValues) error {
	effectiveCR := ctx.EffectiveCR()
	authProxyComponent := effectiveCR.Spec.Components.AuthProxy

	if authProxyComponent != nil {
		kubernetesSettings := authProxyComponent.Kubernetes
		if kubernetesSettings != nil {
			// Replicas
			if kubernetesSettings.Replicas > 0 {
				overrides.Replicas = kubernetesSettings.Replicas
			}
			// Affinity
			if kubernetesSettings.Affinity != nil {
				affinityYaml, err := yaml.Marshal(kubernetesSettings.Affinity)
				if err != nil {
					return err
				}
				overrides.Affinity = string(affinityYaml)
			}
		}
	}
	return nil
}

func generateOverridesFile(ctx spi.ComponentContext, overrides interface{}) (string, error) {
	bytes, err := yaml.Marshal(overrides)
	if err != nil {
		return "", err
	}
	file, err := os.CreateTemp(os.TempDir(), tmpFileCreatePattern)
	if err != nil {
		return "", err
	}

	overridesFileName := file.Name()
	if err := writeFileFunc(overridesFileName, bytes, fs.ModeAppend); err != nil {
		return "", err
	}
	ctx.Log().Debugf("Verrazzano install overrides file %s contents: %s", overridesFileName, string(bytes))
	return overridesFileName, nil
}

func getWildcardDNS(vz *vzapi.VerrazzanoSpec) (bool, string) {
	if vz.Components.DNS != nil && vz.Components.DNS.Wildcard != nil {
		return true, vz.Components.DNS.Wildcard.Domain
	}
	return false, ""
}

// GetOverrides gets the install overrides
func GetOverrides(object runtime.Object) interface{} {
	if effectiveCR, ok := object.(*vzapi.Verrazzano); ok {
		if effectiveCR.Spec.Components.AuthProxy != nil {
			return effectiveCR.Spec.Components.AuthProxy.ValueOverrides
		}
		return []vzapi.Overrides{}
	}
	effectiveCR := object.(*v1beta1.Verrazzano)
	if effectiveCR.Spec.Components.AuthProxy != nil {
		return effectiveCR.Spec.Components.AuthProxy.ValueOverrides
	}
	return []v1beta1.Overrides{}
}

// getAuthproxyManagedResources returns a list of resource types and their namespaced names that are managed by the
// Authproxy helm chart
func getAuthproxyManagedResources() []common.HelmManagedResource {
	return []common.HelmManagedResource{
		{Obj: &rbacv1.ClusterRole{}, NamespacedName: types.NamespacedName{Name: "impersonate-api-user"}},
		{Obj: &rbacv1.ClusterRoleBinding{}, NamespacedName: types.NamespacedName{Name: "impersonate-api-user"}},
		{Obj: &corev1.ConfigMap{}, NamespacedName: types.NamespacedName{Name: "verrazzano-authproxy-config", Namespace: ComponentNamespace}},
		{Obj: &netv1.Ingress{}, NamespacedName: types.NamespacedName{Name: "verrazzano-ingress", Namespace: ComponentNamespace}},
		{Obj: &appsv1.Deployment{}, NamespacedName: types.NamespacedName{Name: ComponentName, Namespace: ComponentNamespace}},
		{Obj: &corev1.Secret{}, NamespacedName: types.NamespacedName{Name: "verrazzano-authproxy-secret", Namespace: ComponentNamespace}},
		{Obj: &corev1.Service{}, NamespacedName: types.NamespacedName{Name: ComponentName, Namespace: ComponentNamespace}},
		{Obj: &corev1.Service{}, NamespacedName: types.NamespacedName{Name: "verrazzano-authproxy-elasticsearch", Namespace: ComponentNamespace}},
		{Obj: &corev1.ServiceAccount{}, NamespacedName: types.NamespacedName{Name: "impersonate-api-user", Namespace: ComponentNamespace}},
	}
}

// removeDeprecatedAuthProxyESServiceIfExists removes the deprecated authproxy ES service.
func removeDeprecatedAuthProxyESServiceIfExists(ctx spi.ComponentContext) {
	service := &corev1.Service{
		ObjectMeta: metav1.ObjectMeta{
			Namespace: ComponentNamespace,
			Name:      "verrazzano-authproxy-elasticsearch",
		},
	}
	ctx.Log().Debugf("Deleting the deprecated ES service: %s", service.Name)
	if err := ctx.Client().Delete(context.TODO(), service); err != nil && !apierrors.IsNotFound(err) {
		ctx.Log().Errorf("Unable to delete deprecated ES service: %s, %v", service.Name, err)
	}
}

// If the Auth Proxy image is specified in the env vars, add it as a Helm argument to override the image
func appendAuthProxyImageOverrides(kvs []bom.KeyValue) []bom.KeyValue {
	envImageOverride := os.Getenv(constants.VerrazzanoAuthProxyImageEnvVar)
	if len(envImageOverride) > 0 {
		return append(kvs, bom.KeyValue{
			Key:   "v2.image",
			Value: envImageOverride,
		})
	}
	return kvs
}

<<<<<<< HEAD
// getPKCEClientSecret retrieves the client secret for verrazzano-pkce client.
func getPKCEClientSecret(ctx spi.ComponentContext) ([]byte, error) {
	secret := &corev1.Secret{}
	ctx.Log().Debugf("Retrieving the client secret from %s/%s secret", dexProvider, adminClusterOidcID)
	err := ctx.Client().Get(context.TODO(), types.NamespacedName{Namespace: dexProvider, Name: adminClusterOidcID}, secret)
	if err != nil {
		errMsg := fmt.Sprintf("Unable to retrieve %s secret from %s namespace, %v", adminClusterOidcID, dexProvider, err)
		ctx.Log().Once(errMsg)
		return nil, fmt.Errorf(errMsg)
	}

	if data, ok := secret.Data["clientSecret"]; ok {
		return data, nil
	}

	return nil, fmt.Errorf("client secret not present in %s/%s secret", dexProvider, adminClusterOidcID)

=======
// appendOIDCOverrides appends overrides related to OIDC configuration
func appendOIDCOverrides(kvs []bom.KeyValue, oidcServiceHost, oidcExternalHost, realm string) []bom.KeyValue {
	oidcServiceURL := fmt.Sprintf("http://%s/auth/realms/%s", oidcServiceHost, realm)
	kvs = append(kvs, bom.KeyValue{Key: "v2.oidcServiceURL", Value: oidcServiceURL})

	oidcExternalURL := fmt.Sprintf("https://%s/auth/realms/%s", oidcExternalHost, realm)
	kvs = append(kvs, bom.KeyValue{Key: "v2.oidcExternalURL", Value: oidcExternalURL})

	return kvs
>>>>>>> 3a9b2a52
}<|MERGE_RESOLUTION|>--- conflicted
+++ resolved
@@ -9,10 +9,7 @@
 	"io/fs"
 	"os"
 
-<<<<<<< HEAD
-=======
 	vzconst "github.com/verrazzano/verrazzano/pkg/constants"
->>>>>>> 3a9b2a52
 	"github.com/verrazzano/verrazzano/pkg/k8s/ready"
 	"github.com/verrazzano/verrazzano/pkg/vzcr"
 	"github.com/verrazzano/verrazzano/platform-operator/constants"
@@ -362,7 +359,6 @@
 	return kvs
 }
 
-<<<<<<< HEAD
 // getPKCEClientSecret retrieves the client secret for verrazzano-pkce client.
 func getPKCEClientSecret(ctx spi.ComponentContext) ([]byte, error) {
 	secret := &corev1.Secret{}
@@ -379,8 +375,8 @@
 	}
 
 	return nil, fmt.Errorf("client secret not present in %s/%s secret", dexProvider, adminClusterOidcID)
-
-=======
+}
+
 // appendOIDCOverrides appends overrides related to OIDC configuration
 func appendOIDCOverrides(kvs []bom.KeyValue, oidcServiceHost, oidcExternalHost, realm string) []bom.KeyValue {
 	oidcServiceURL := fmt.Sprintf("http://%s/auth/realms/%s", oidcServiceHost, realm)
@@ -390,5 +386,4 @@
 	kvs = append(kvs, bom.KeyValue{Key: "v2.oidcExternalURL", Value: oidcExternalURL})
 
 	return kvs
->>>>>>> 3a9b2a52
 }