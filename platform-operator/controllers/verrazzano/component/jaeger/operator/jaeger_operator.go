--- conflicted
+++ resolved
@@ -280,21 +280,6 @@
 			return nil, err
 		}
 		if createInstance {
-<<<<<<< HEAD
-			// use jaegerCRTemplate to populate Jaeger spec data
-			jaegerCRTemplate, err := template.New("jaeger").Parse(jaegerCreateTemplate)
-			if err != nil {
-				return nil, err
-			}
-			var osReplicaCount int32 = 1
-			if opensearchoperator.IsSingleDataNodeCluster(compContext) {
-				osReplicaCount = 0
-			}
-			data := jaegerData{OpenSearchURL: openSearchURL, SecretName: globalconst.DefaultJaegerSecretName, OpenSearchReplicaCount: osReplicaCount}
-			err = jaegerCRTemplate.Execute(&b, data)
-			if err != nil {
-				return nil, err
-=======
 			// Check if Jaeger instance can use Verrazzano's OpenSearch as storage
 			if canUseVZOpenSearchStorage(compContext) {
 				jaegerValuesFile := filepath.Join(config.GetHelmOverridesDir(), "jaeger-production-strategy-values.yaml")
@@ -302,7 +287,7 @@
 				kvs = append(kvs, bom.KeyValue{Value: jaegerValuesFile, IsFile: true})
 
 				var osReplicaCount int32 = 1
-				if opensearch.IsSingleDataNodeCluster(compContext) {
+				if opensearchoperator.IsSingleDataNodeCluster(compContext) {
 					osReplicaCount = 0
 				}
 				data := jaegerData{OpenSearchURL: openSearchURL, SecretName: globalconst.DefaultJaegerSecretName, OpenSearchReplicaCount: osReplicaCount}
@@ -323,7 +308,6 @@
 				if err != nil {
 					return nil, err
 				}
->>>>>>> 7e54944b
 			}
 		}
 	}
