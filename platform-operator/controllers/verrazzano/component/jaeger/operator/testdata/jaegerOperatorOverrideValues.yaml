--- conflicted
+++ resolved
@@ -21,11 +21,8 @@
     annotations:
       sidecar.istio.io/inject: "true"
       proxy.istio.io/config: '{ "holdApplicationUntilProxyStarts": true }'
-<<<<<<< HEAD
-=======
     ingress:
       enabled: false
->>>>>>> 60f1df7e
     strategy: production
     storage:
       # Jaeger Elasticsearch storage is compatible with Verrazzano OpenSearch.
