--- conflicted
+++ resolved
@@ -26,56 +26,26 @@
 	ChartDir = "jaegertracing/jaeger-operator"
 )
 
-<<<<<<< HEAD
-var (
-	componentPrefix          = fmt.Sprintf("Component %s", ComponentName)
-	jaegerOperatorDeployment = types.NamespacedName{
-		Name:      ComponentName,
-		Namespace: ComponentNamespace,
-	}
-	deployments = []types.NamespacedName{
-		jaegerOperatorDeployment,
-	}
-)
-
-//jaegerOperatorComponent is stubbed if any properties need to be added in the future
-type jaegerOperatorComponent struct{}
-
-func NewComponent() spi.Component {
-	return jaegerOperatorComponent{}
-}
-
-func (c jaegerOperatorComponent) PreInstall(ctx spi.ComponentContext) error {
-	return ensureVerrazzanoMonitoringNamespace(ctx)
-}
-
-func (c jaegerOperatorComponent) IsOperatorUninstallSupported() bool {
-	return true
-}
-
-func (c jaegerOperatorComponent) PreUninstall(context spi.ComponentContext) error {
-	return nil
-=======
 type jaegerOperatorComponent struct {
 	helm.HelmComponent
->>>>>>> 905c64e9
 }
 
 func NewComponent() spi.Component {
 	return jaegerOperatorComponent{
 		helm.HelmComponent{
-			ReleaseName:             ComponentName,
-			JSONName:                ComponentJSONName,
-			ChartDir:                filepath.Join(config.GetThirdPartyDir(), ChartDir),
-			ChartNamespace:          ComponentNamespace,
-			IgnoreNamespaceOverride: true,
-			SupportsOperatorInstall: true,
-			MinVerrazzanoVersion:    constants.VerrazzanoVersion1_3_0,
-			ImagePullSecretKeyname:  "image.imagePullSecrets[0].name",
-			ValuesFile:              filepath.Join(config.GetHelmOverridesDir(), "jaeger-operator-values.yaml"),
-			Dependencies:            []string{certmanager.ComponentName},
-			AppendOverridesFunc:     AppendOverrides,
-			GetInstallOverridesFunc: GetOverrides,
+			ReleaseName:               ComponentName,
+			JSONName:                  ComponentJSONName,
+			ChartDir:                  filepath.Join(config.GetThirdPartyDir(), ChartDir),
+			ChartNamespace:            ComponentNamespace,
+			IgnoreNamespaceOverride:   true,
+			SupportsOperatorInstall:   true,
+			SupportsOperatorUninstall: true,
+			MinVerrazzanoVersion:      constants.VerrazzanoVersion1_3_0,
+			ImagePullSecretKeyname:    "image.imagePullSecrets[0].name",
+			ValuesFile:                filepath.Join(config.GetHelmOverridesDir(), "jaeger-operator-values.yaml"),
+			Dependencies:              []string{certmanager.ComponentName},
+			AppendOverridesFunc:       AppendOverrides,
+			GetInstallOverridesFunc:   GetOverrides,
 		},
 	}
 }
