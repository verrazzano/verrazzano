// Copyright (c) 2022, Oracle and/or its affiliates.
// Licensed under the Universal Permissive License v 1.0 as shown at https://oss.oracle.com/licenses/upl.

package operator

import (
	"fmt"
	"path/filepath"

	vzapi "github.com/verrazzano/verrazzano/platform-operator/apis/verrazzano/v1alpha1"
	"github.com/verrazzano/verrazzano/platform-operator/constants"
	"github.com/verrazzano/verrazzano/platform-operator/controllers/verrazzano/component/certmanager"
	"github.com/verrazzano/verrazzano/platform-operator/controllers/verrazzano/component/helm"
	"github.com/verrazzano/verrazzano/platform-operator/controllers/verrazzano/component/spi"
	"github.com/verrazzano/verrazzano/platform-operator/internal/config"
	"github.com/verrazzano/verrazzano/platform-operator/internal/vzconfig"

	"k8s.io/apimachinery/pkg/types"
)

const (
	// ComponentName is the name of the component
	ComponentName = "jaeger-operator"
	// ComponentNamespace is the namespace of the component
	ComponentNamespace = constants.VerrazzanoMonitoringNamespace
	// ComponentJSONName is the json name of the component in the CRD
	ComponentJSONName = "jaegerOperator"
	// ChartDir is the relative directory path for Jaeger Operator chart
	ChartDir = "jaegertracing/jaeger-operator"
)

type jaegerOperatorComponent struct {
	helm.HelmComponent
}

var certificates = []types.NamespacedName{
	{Namespace: constants.VerrazzanoSystemNamespace, Name: jaegerCertificateName},
}

func NewComponent() spi.Component {
	return jaegerOperatorComponent{
		helm.HelmComponent{
<<<<<<< HEAD
			ReleaseName:             ComponentName,
			JSONName:                ComponentJSONName,
			ChartDir:                filepath.Join(config.GetThirdPartyDir(), ChartDir),
			ChartNamespace:          ComponentNamespace,
			IgnoreNamespaceOverride: true,
			SupportsOperatorInstall: true,
			MinVerrazzanoVersion:    constants.VerrazzanoVersion1_3_0,
			ImagePullSecretKeyname:  "image.imagePullSecrets[0].name",
			ValuesFile:              filepath.Join(config.GetHelmOverridesDir(), "jaeger-operator-values.yaml"),
			Dependencies:            []string{certmanager.ComponentName},
			Certificates:            certificates,
			IngressNames: []types.NamespacedName{
				{
					Namespace: constants.VerrazzanoSystemNamespace,
					Name:      constants.JaegerIngress,
				},
			},
			AppendOverridesFunc:     AppendOverrides,
			GetInstallOverridesFunc: GetOverrides,
=======
			ReleaseName:               ComponentName,
			JSONName:                  ComponentJSONName,
			ChartDir:                  filepath.Join(config.GetThirdPartyDir(), ChartDir),
			ChartNamespace:            ComponentNamespace,
			IgnoreNamespaceOverride:   true,
			SupportsOperatorInstall:   true,
			SupportsOperatorUninstall: true,
			MinVerrazzanoVersion:      constants.VerrazzanoVersion1_3_0,
			ImagePullSecretKeyname:    "image.imagePullSecrets[0].name",
			ValuesFile:                filepath.Join(config.GetHelmOverridesDir(), "jaeger-operator-values.yaml"),
			Dependencies:              []string{certmanager.ComponentName},
			AppendOverridesFunc:       AppendOverrides,
			GetInstallOverridesFunc:   GetOverrides,
>>>>>>> 37409de9
		},
	}
}

// IsEnabled returns true only if the Jaeger Operator is explicitly enabled
// in the Verrazzano CR.
func (c jaegerOperatorComponent) IsEnabled(effectiveCR *vzapi.Verrazzano) bool {
	comp := effectiveCR.Spec.Components.JaegerOperator
	if comp == nil || comp.Enabled == nil {
		return false
	}
	return *comp.Enabled
}

// IsReady checks if the Jaeger Operator deployment is ready
func (c jaegerOperatorComponent) IsReady(ctx spi.ComponentContext) bool {
	if c.HelmComponent.IsReady(ctx) {
		return isJaegerOperatorReady(ctx)
	}
	return false
}

// MonitorOverrides checks whether monitoring is enabled for install overrides sources
func (c jaegerOperatorComponent) MonitorOverrides(ctx spi.ComponentContext) bool {
	if ctx.EffectiveCR().Spec.Components.JaegerOperator == nil {
		return false
	}
	if ctx.EffectiveCR().Spec.Components.JaegerOperator.MonitorChanges != nil {
		return *ctx.EffectiveCR().Spec.Components.JaegerOperator.MonitorChanges
	}
	return true
}

// PreInstall updates resources necessary for the Jaeger Operator Component installation
func (c jaegerOperatorComponent) PreInstall(ctx spi.ComponentContext) error {
	return preInstall(ctx)
}

func (c jaegerOperatorComponent) PostInstall(ctx spi.ComponentContext) error {
	if err := c.createOrUpdateJaegerResources(ctx); err != nil {
		return err
	}
	return c.HelmComponent.PostInstall(ctx)
}

func (c jaegerOperatorComponent) PostUpgrade(ctx spi.ComponentContext) error {
	if err := c.HelmComponent.PostUpgrade(ctx); err != nil {
		return err
	}
	return c.createOrUpdateJaegerResources(ctx)
}

// ValidateInstall verifies the installation of the Verrazzano object
func (c jaegerOperatorComponent) ValidateInstall(vz *vzapi.Verrazzano) error {
	return c.validateJaegerOperator(vz)
}

// ValidateUpgrade verifies the upgrade of the Verrazzano object
func (c jaegerOperatorComponent) ValidateUpdate(old *vzapi.Verrazzano, new *vzapi.Verrazzano) error {
	if c.IsEnabled(old) && !c.IsEnabled(new) {
		return fmt.Errorf("disabling component %s is not allowed", ComponentJSONName)
	}
	return c.validateJaegerOperator(new)
}

// createOrUpdateKialiResources create or update related Kiali resources
func (c jaegerOperatorComponent) createOrUpdateJaegerResources(ctx spi.ComponentContext) error {
	jaegerCREnabled, err := isCreateJaegerInstance(ctx)
	if err != nil {
		return err
	}
	if vzconfig.IsNGINXEnabled(ctx.EffectiveCR()) && jaegerCREnabled {
		if err := createOrUpdateJaegerIngress(ctx, constants.VerrazzanoSystemNamespace); err != nil {
			return err
		}
	}
	return nil
}<|MERGE_RESOLUTION|>--- conflicted
+++ resolved
@@ -40,27 +40,6 @@
 func NewComponent() spi.Component {
 	return jaegerOperatorComponent{
 		helm.HelmComponent{
-<<<<<<< HEAD
-			ReleaseName:             ComponentName,
-			JSONName:                ComponentJSONName,
-			ChartDir:                filepath.Join(config.GetThirdPartyDir(), ChartDir),
-			ChartNamespace:          ComponentNamespace,
-			IgnoreNamespaceOverride: true,
-			SupportsOperatorInstall: true,
-			MinVerrazzanoVersion:    constants.VerrazzanoVersion1_3_0,
-			ImagePullSecretKeyname:  "image.imagePullSecrets[0].name",
-			ValuesFile:              filepath.Join(config.GetHelmOverridesDir(), "jaeger-operator-values.yaml"),
-			Dependencies:            []string{certmanager.ComponentName},
-			Certificates:            certificates,
-			IngressNames: []types.NamespacedName{
-				{
-					Namespace: constants.VerrazzanoSystemNamespace,
-					Name:      constants.JaegerIngress,
-				},
-			},
-			AppendOverridesFunc:     AppendOverrides,
-			GetInstallOverridesFunc: GetOverrides,
-=======
 			ReleaseName:               ComponentName,
 			JSONName:                  ComponentJSONName,
 			ChartDir:                  filepath.Join(config.GetThirdPartyDir(), ChartDir),
@@ -72,9 +51,15 @@
 			ImagePullSecretKeyname:    "image.imagePullSecrets[0].name",
 			ValuesFile:                filepath.Join(config.GetHelmOverridesDir(), "jaeger-operator-values.yaml"),
 			Dependencies:              []string{certmanager.ComponentName},
-			AppendOverridesFunc:       AppendOverrides,
-			GetInstallOverridesFunc:   GetOverrides,
->>>>>>> 37409de9
+			Certificates:              certificates,
+			IngressNames: []types.NamespacedName{
+				{
+					Namespace: constants.VerrazzanoSystemNamespace,
+					Name:      constants.JaegerIngress,
+				},
+			},
+			AppendOverridesFunc:     AppendOverrides,
+			GetInstallOverridesFunc: GetOverrides,
 		},
 	}
 }
