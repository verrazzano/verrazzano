--- conflicted
+++ resolved
@@ -227,7 +227,6 @@
 	if err != nil {
 		return err
 	}
-<<<<<<< HEAD
 	createInstance, err := isCreateDefaultJaegerInstance(ctx)
 	if err != nil {
 		return err
@@ -237,9 +236,6 @@
 		return createJaegerSecret(ctx)
 	}
 	return c.HelmComponent.PreUpgrade(ctx)
-=======
-	return createJaegerSecrets(ctx)
->>>>>>> 1d1a52bf
 }
 
 // Upgrade jaegeroperator component for upgrade processing.
