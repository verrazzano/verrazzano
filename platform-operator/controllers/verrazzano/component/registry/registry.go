// Copyright (c) 2021, 2022, Oracle and/or its affiliates.
// Licensed under the Universal Permissive License v 1.0 as shown at https://oss.oracle.com/licenses/upl.

package registry

import (
	vzapi "github.com/verrazzano/verrazzano/platform-operator/apis/verrazzano/v1alpha1"
	"github.com/verrazzano/verrazzano/platform-operator/controllers/verrazzano/component/appoper"
	"github.com/verrazzano/verrazzano/platform-operator/controllers/verrazzano/component/argocd"
	"github.com/verrazzano/verrazzano/platform-operator/controllers/verrazzano/component/authproxy"
	"github.com/verrazzano/verrazzano/platform-operator/controllers/verrazzano/component/certmanager"
	"github.com/verrazzano/verrazzano/platform-operator/controllers/verrazzano/component/clusteroperator"
	"github.com/verrazzano/verrazzano/platform-operator/controllers/verrazzano/component/coherence"
	"github.com/verrazzano/verrazzano/platform-operator/controllers/verrazzano/component/console"
	"github.com/verrazzano/verrazzano/platform-operator/controllers/verrazzano/component/externaldns"
	"github.com/verrazzano/verrazzano/platform-operator/controllers/verrazzano/component/fluentd"
	"github.com/verrazzano/verrazzano/platform-operator/controllers/verrazzano/component/grafana"
	"github.com/verrazzano/verrazzano/platform-operator/controllers/verrazzano/component/istio"
	jaegeroperator "github.com/verrazzano/verrazzano/platform-operator/controllers/verrazzano/component/jaeger/operator"
	"github.com/verrazzano/verrazzano/platform-operator/controllers/verrazzano/component/keycloak"
	"github.com/verrazzano/verrazzano/platform-operator/controllers/verrazzano/component/kiali"
	"github.com/verrazzano/verrazzano/platform-operator/controllers/verrazzano/component/mysql"
	"github.com/verrazzano/verrazzano/platform-operator/controllers/verrazzano/component/mysqloperator"
	"github.com/verrazzano/verrazzano/platform-operator/controllers/verrazzano/component/networkpolicies"
	"github.com/verrazzano/verrazzano/platform-operator/controllers/verrazzano/component/nginx"
	"github.com/verrazzano/verrazzano/platform-operator/controllers/verrazzano/component/oam"
	"github.com/verrazzano/verrazzano/platform-operator/controllers/verrazzano/component/opensearch"
	"github.com/verrazzano/verrazzano/platform-operator/controllers/verrazzano/component/opensearchdashboards"
	promadapter "github.com/verrazzano/verrazzano/platform-operator/controllers/verrazzano/component/prometheus/adapter"
	"github.com/verrazzano/verrazzano/platform-operator/controllers/verrazzano/component/prometheus/kubestatemetrics"
	promnodeexporter "github.com/verrazzano/verrazzano/platform-operator/controllers/verrazzano/component/prometheus/nodeexporter"
	promoperator "github.com/verrazzano/verrazzano/platform-operator/controllers/verrazzano/component/prometheus/operator"
	"github.com/verrazzano/verrazzano/platform-operator/controllers/verrazzano/component/prometheus/pushgateway"
	"github.com/verrazzano/verrazzano/platform-operator/controllers/verrazzano/component/rancher"
	"github.com/verrazzano/verrazzano/platform-operator/controllers/verrazzano/component/rancherbackup"
	"github.com/verrazzano/verrazzano/platform-operator/controllers/verrazzano/component/spi"
	"github.com/verrazzano/verrazzano/platform-operator/controllers/verrazzano/component/velero"
	"github.com/verrazzano/verrazzano/platform-operator/controllers/verrazzano/component/verrazzano"
	"github.com/verrazzano/verrazzano/platform-operator/controllers/verrazzano/component/vmo"
	"github.com/verrazzano/verrazzano/platform-operator/controllers/verrazzano/component/weblogic"
)

type GetCompoentsFnType func() []spi.Component

var getComponentsFn = getComponents

var componentsRegistry []spi.Component

// OverrideGetComponentsFn Allows overriding the set of registry components for testing purposes
func OverrideGetComponentsFn(fnType GetCompoentsFnType) {
	getComponentsFn = fnType
}

// ResetGetComponentsFn Restores the GetComponents implementation to the default if it's been overridden for testing
func ResetGetComponentsFn() {
	getComponentsFn = getComponents
}

func InitRegistry() {
	componentsRegistry = []spi.Component{
		networkpolicies.NewComponent(), // This must be first, don't move it.  see netpol_components.go
		oam.NewComponent(),
		appoper.NewComponent(),
		istio.NewComponent(),
		weblogic.NewComponent(),
		nginx.NewComponent(),
		certmanager.NewComponent(),
		externaldns.NewComponent(),
		rancher.NewComponent(),
		verrazzano.NewComponent(),
		vmo.NewComponent(),
		opensearch.NewComponent(),
		opensearchdashboards.NewComponent(),
		grafana.NewComponent(),
		authproxy.NewComponent(),
		coherence.NewComponent(),
		mysqloperator.NewComponent(), // mysqloperator needs to be upgraded before mysql
		mysql.NewComponent(),
		keycloak.NewComponent(),
		kiali.NewComponent(),
		promoperator.NewComponent(),
		promadapter.NewComponent(),
		kubestatemetrics.NewComponent(),
		pushgateway.NewComponent(),
		promnodeexporter.NewComponent(),
		jaegeroperator.NewComponent(),
		console.NewComponent(),
		fluentd.NewComponent(),
		velero.NewComponent(),
		rancherbackup.NewComponent(),
		clusteroperator.NewComponent(),
	}
}

// GetComponents returns the list of components that are installable and upgradeable.
// The components will be processed in the order items in the array
// The components will be processed in the order items in the array
func GetComponents() []spi.Component {
	if len(componentsRegistry) == 0 {
		InitRegistry()
	}
	return getComponentsFn()
}

// getComponents is the internal impl function for GetComponents, to allow overriding it for testing purposes
func getComponents() []spi.Component {
<<<<<<< HEAD
	mutex.Lock()
	defer mutex.Unlock()
	if len(componentsRegistry) == 0 {
		componentsRegistry = []spi.Component{
			networkpolicies.NewComponent(), // This must be first, don't move it.  see netpol_components.go
			oam.NewComponent(),
			appoper.NewComponent(),
			istio.NewComponent(),
			weblogic.NewComponent(),
			nginx.NewComponent(),
			certmanager.NewComponent(),
			externaldns.NewComponent(),
			rancher.NewComponent(),
			verrazzano.NewComponent(),
			vmo.NewComponent(),
			opensearch.NewComponent(),
			opensearchdashboards.NewComponent(),
			grafana.NewComponent(),
			authproxy.NewComponent(),
			coherence.NewComponent(),
			mysqloperator.NewComponent(), // mysqloperator needs to be upgraded before mysql
			mysql.NewComponent(),
			keycloak.NewComponent(),
			kiali.NewComponent(),
			promoperator.NewComponent(),
			promadapter.NewComponent(),
			kubestatemetrics.NewComponent(),
			pushgateway.NewComponent(),
			promnodeexporter.NewComponent(),
			jaegeroperator.NewComponent(),
			console.NewComponent(),
			fluentd.NewComponent(),
			velero.NewComponent(),
			rancherbackup.NewComponent(),
			argocd.NewComponent(),
		}
	}
=======
>>>>>>> c8de3fdc
	return componentsRegistry
}

func FindComponent(componentName string) (bool, spi.Component) {
	for _, comp := range GetComponents() {
		if comp.Name() == componentName {
			return true, comp
		}
	}
	return false, nil
}

// ComponentDependenciesMet Checks if the declared dependencies for the component are ready and available; this is
// a shallow check of the direct dependencies, with the expectation that any indirect dependencies will be implicitly
// handled.
//
// For now, a dependency is soft; that is, we only care if it's Ready if it's enabled; if not we pass the dependency check
// so as not to block the dependent.  This would theoretically allow, for example, components that depend on Istio
// to continue to deploy if it's not enabled.  In the long run, the dependency mechanism should likely go away and
// allow components to individually make those decisions.
func ComponentDependenciesMet(c spi.Component, context spi.ComponentContext) bool {
	log := context.Log()
	trace, err := checkDirectDependenciesReady(c, context, make(map[string]bool))
	if err != nil {
		log.Error(err.Error())
		return false
	}
	if len(trace) == 0 {
		log.Debugf("No dependencies declared for %s", c.Name())
		return true
	}
	log.Debugf("Trace results for %s: %v", c.Name(), trace)
	for _, value := range trace {
		if !value {
			return false
		}
	}
	return true
}

// checkDependencies Check the ready state of any dependencies and check for cycles
func checkDirectDependenciesReady(c spi.Component, context spi.ComponentContext, stateMap map[string]bool) (map[string]bool, error) {
	compName := c.Name()
	log := context.Log()
	log.Debugf("Checking %s dependencies", compName)
	for _, dependencyName := range c.GetDependencies() {
		if compName == dependencyName {
			return stateMap, context.Log().ErrorfNewErr("Failed, illegal state, dependency cycle found for %s", c.Name())
		}
		if _, ok := stateMap[dependencyName]; ok {
			// dependency already checked
			log.Debugf("Dependency %s already checked", dependencyName)
			continue
		}
		found, dependency := FindComponent(dependencyName)
		if !found {
			return stateMap, context.Log().ErrorfNewErr("Failed, illegal state, declared dependency not found for %s: %s", c.Name(), dependencyName)
		}
		// Only check if dependency is ready when the dependency is enabled
		stateMap[dependencyName] = isDependencyReady(dependency, context) // dependency is ready
	}
	return stateMap, nil
}

// isDependencyReady Returns true if the component is disabled, is already in the Ready state, or if it's isReady() check is true
func isDependencyReady(dependency spi.Component, context spi.ComponentContext) bool {
	if !dependency.IsEnabled(context.EffectiveCR()) {
		return true
	}
	if isInReadyState(context, dependency) {
		// CR component status indicates ready
		return true
	}
	return dependency.IsReady(context)
}

func isInReadyState(context spi.ComponentContext, comp spi.Component) bool {
	if dependencyStatus, ok := context.ActualCR().Status.Components[comp.Name()]; ok {
		// We've already reported Ready status for this component
		if dependencyStatus.State == vzapi.CompStateReady {
			return true
		}
	}
	return false
}<|MERGE_RESOLUTION|>--- conflicted
+++ resolved
@@ -89,6 +89,7 @@
 		velero.NewComponent(),
 		rancherbackup.NewComponent(),
 		clusteroperator.NewComponent(),
+                argocd.NewComponent(),
 	}
 }
 
@@ -104,46 +105,6 @@
 
 // getComponents is the internal impl function for GetComponents, to allow overriding it for testing purposes
 func getComponents() []spi.Component {
-<<<<<<< HEAD
-	mutex.Lock()
-	defer mutex.Unlock()
-	if len(componentsRegistry) == 0 {
-		componentsRegistry = []spi.Component{
-			networkpolicies.NewComponent(), // This must be first, don't move it.  see netpol_components.go
-			oam.NewComponent(),
-			appoper.NewComponent(),
-			istio.NewComponent(),
-			weblogic.NewComponent(),
-			nginx.NewComponent(),
-			certmanager.NewComponent(),
-			externaldns.NewComponent(),
-			rancher.NewComponent(),
-			verrazzano.NewComponent(),
-			vmo.NewComponent(),
-			opensearch.NewComponent(),
-			opensearchdashboards.NewComponent(),
-			grafana.NewComponent(),
-			authproxy.NewComponent(),
-			coherence.NewComponent(),
-			mysqloperator.NewComponent(), // mysqloperator needs to be upgraded before mysql
-			mysql.NewComponent(),
-			keycloak.NewComponent(),
-			kiali.NewComponent(),
-			promoperator.NewComponent(),
-			promadapter.NewComponent(),
-			kubestatemetrics.NewComponent(),
-			pushgateway.NewComponent(),
-			promnodeexporter.NewComponent(),
-			jaegeroperator.NewComponent(),
-			console.NewComponent(),
-			fluentd.NewComponent(),
-			velero.NewComponent(),
-			rancherbackup.NewComponent(),
-			argocd.NewComponent(),
-		}
-	}
-=======
->>>>>>> c8de3fdc
 	return componentsRegistry
 }
 
