--- conflicted
+++ resolved
@@ -145,27 +145,8 @@
 			Dependencies:            []string{"oam-kubernetes-runtime"},
 			PreUpgradeFunc:          appoper.ApplyCRDYaml,
 		},
-<<<<<<< HEAD
-		helm.HelmComponent{
-			ReleaseName:             mysql.ComponentName,
-			ChartDir:                filepath.Join(thirdPartyChartsDir, mysql.ComponentName),
-			ChartNamespace:          "keycloak",
-			IgnoreNamespaceOverride: true,
-			ValuesFile:              filepath.Join(overridesDir, "mysql-values.yaml"),
-			AppendOverridesFunc:     mysql.AppendOverrides,
-		},
-		helm.HelmComponent{
-			ReleaseName:             "keycloak",
-			ChartDir:                filepath.Join(thirdPartyChartsDir, "keycloak"),
-			ChartNamespace:          "keycloak",
-			IgnoreNamespaceOverride: true,
-			ValuesFile:              filepath.Join(overridesDir, "keycloak-values.yaml"),
-			AppendOverridesFunc:     keycloak.AppendKeycloakOverrides,
-		},
-=======
 		mysql.NewComponent(),
 		keycloak.NewComponent(),
->>>>>>> 9321955e
 		istio.IstioComponent{
 			ValuesFile:               filepath.Join(overridesDir, "istio-cr.yaml"),
 			InjectedSystemNamespaces: injectedSystemNamespaces,
