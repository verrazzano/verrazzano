// Copyright (c) 2021, Oracle and/or its affiliates.
// Licensed under the Universal Permissive License v 1.0 as shown at https://oss.oracle.com/licenses/upl.

package registry

import (
	"fmt"
	"path/filepath"

	"github.com/verrazzano/verrazzano/platform-operator/controllers/verrazzano/component/coherence"
	"github.com/verrazzano/verrazzano/platform-operator/controllers/verrazzano/component/externaldns"
	"github.com/verrazzano/verrazzano/platform-operator/controllers/verrazzano/component/mysql"
	"github.com/verrazzano/verrazzano/platform-operator/controllers/verrazzano/component/nginx"
	"github.com/verrazzano/verrazzano/platform-operator/controllers/verrazzano/component/oam"
	"github.com/verrazzano/verrazzano/platform-operator/controllers/verrazzano/component/rancher"

	"github.com/verrazzano/verrazzano/platform-operator/constants"
	"github.com/verrazzano/verrazzano/platform-operator/controllers/verrazzano/component/appoper"
	"github.com/verrazzano/verrazzano/platform-operator/controllers/verrazzano/component/helm"
	"github.com/verrazzano/verrazzano/platform-operator/controllers/verrazzano/component/istio"
	"github.com/verrazzano/verrazzano/platform-operator/controllers/verrazzano/component/keycloak"
	"github.com/verrazzano/verrazzano/platform-operator/controllers/verrazzano/component/spi"
	"github.com/verrazzano/verrazzano/platform-operator/controllers/verrazzano/component/verrazzano"
	"github.com/verrazzano/verrazzano/platform-operator/controllers/verrazzano/component/weblogic"
	"github.com/verrazzano/verrazzano/platform-operator/internal/config"
)

type GetCompoentsFnType func() []spi.Component

var getComponentsFn = getComponents

// OverrideGetComponentsFn Allows overriding the set of registry components for testing purposes
func OverrideGetComponentsFn(fnType GetCompoentsFnType) {
	getComponentsFn = fnType
}

// ResetGetComponentsFn Restores the GetComponents implementation to the default if it's been overridden for testing
func ResetGetComponentsFn() {
	getComponentsFn = getComponents
}

// GetComponents returns the list of components that are installable and upgradeable.
// The components will be processed in the order items in the array
// The components will be processed in the order items in the array
func GetComponents() []spi.Component {
	return getComponentsFn()
}

const defaultImagePullSecretKeyName = "imagePullSecrets[0].name"

// getComponents is the internal impl function for GetComponents, to allow overriding it for testing purposes
func getComponents() []spi.Component {
	overridesDir := config.GetHelmOverridesDir()
	helmChartsDir := config.GetHelmChartsDir()
	thirdPartyChartsDir := config.GetThirdPartyDir()
	injectedSystemNamespaces := config.GetInjectedSystemNamespaces()

	return []spi.Component{
		helm.HelmComponent{
			ReleaseName:             nginx.ComponentName,
			ChartDir:                filepath.Join(thirdPartyChartsDir, "ingress-nginx"), // Note name is different than release name
			ChartNamespace:          nginx.ComponentNamespace,
			IgnoreNamespaceOverride: true,
			SupportsOperatorInstall: true,
			ImagePullSecretKeyname:  defaultImagePullSecretKeyName,
			ValuesFile:              filepath.Join(overridesDir, nginx.ValuesFileOverride),
			PreInstallFunc:          nginx.PreInstall,
			AppendOverridesFunc:     nginx.AppendOverrides,
			PostInstallFunc:         nginx.PostInstall,
			Dependencies:            []string{istio.ComponentName},
			ReadyStatusFunc:         nginx.IsReady,
		},
		helm.HelmComponent{
			ReleaseName:             "cert-manager",
			ChartDir:                filepath.Join(thirdPartyChartsDir, "cert-manager"),
			ChartNamespace:          "cert-manager",
			IgnoreNamespaceOverride: true,
			ValuesFile:              filepath.Join(overridesDir, "cert-manager-values.yaml"),
		},
		helm.HelmComponent{
			ReleaseName:             externaldns.ComponentName,
			ChartDir:                filepath.Join(thirdPartyChartsDir, externaldns.ComponentName),
			ChartNamespace:          "cert-manager",
			IgnoreNamespaceOverride: true,
			ValuesFile:              filepath.Join(overridesDir, "external-dns-values.yaml"),
		},
		helm.HelmComponent{
			ReleaseName:             rancher.ComponentName,
			ChartDir:                filepath.Join(thirdPartyChartsDir, rancher.ComponentName),
			ChartNamespace:          "cattle-system",
			IgnoreNamespaceOverride: true,
			ValuesFile:              filepath.Join(overridesDir, "rancher-values.yaml"),
		},
		helm.HelmComponent{
			ReleaseName:             verrazzano.ComponentName,
			ChartDir:                filepath.Join(helmChartsDir, verrazzano.ComponentName),
			ChartNamespace:          constants.VerrazzanoSystemNamespace,
			IgnoreNamespaceOverride: true,
			ResolveNamespaceFunc:    verrazzano.ResolveVerrazzanoNamespace,
			PreUpgradeFunc:          verrazzano.VerrazzanoPreUpgrade,
		},
		helm.HelmComponent{
			ReleaseName:             coherence.ComponentName,
			ChartDir:                filepath.Join(thirdPartyChartsDir, coherence.ComponentName),
			ChartNamespace:          constants.VerrazzanoSystemNamespace,
			IgnoreNamespaceOverride: true,
			SupportsOperatorInstall: true,
			ImagePullSecretKeyname:  defaultImagePullSecretKeyName,
			ValuesFile:              filepath.Join(overridesDir, "coherence-values.yaml"),
			ReadyStatusFunc:         coherence.IsCoherenceOperatorReady,
		},
		helm.HelmComponent{
			ReleaseName:             weblogic.ComponentName,
			ChartDir:                filepath.Join(thirdPartyChartsDir, weblogic.ComponentName),
			ChartNamespace:          constants.VerrazzanoSystemNamespace,
			IgnoreNamespaceOverride: true,
			SupportsOperatorInstall: true,
			ImagePullSecretKeyname:  defaultImagePullSecretKeyName,
			ValuesFile:              filepath.Join(overridesDir, "weblogic-values.yaml"),
			PreInstallFunc:          weblogic.WeblogicOperatorPreInstall,
			AppendOverridesFunc:     weblogic.AppendWeblogicOperatorOverrides,
			Dependencies:            []string{istio.ComponentName},
			ReadyStatusFunc:         weblogic.IsWeblogicOperatorReady,
		},
		helm.HelmComponent{
			ReleaseName:             oam.ComponentName,
			ChartDir:                filepath.Join(thirdPartyChartsDir, oam.ComponentName),
			ChartNamespace:          constants.VerrazzanoSystemNamespace,
			IgnoreNamespaceOverride: true,
			SupportsOperatorInstall: true,
			ValuesFile:              filepath.Join(overridesDir, "oam-kubernetes-runtime-values.yaml"),
			ImagePullSecretKeyname:  defaultImagePullSecretKeyName,
			ReadyStatusFunc:         oam.IsOAMReady,
		},
		helm.HelmComponent{
			ReleaseName:             appoper.ComponentName,
			ChartDir:                filepath.Join(helmChartsDir, appoper.ComponentName),
			ChartNamespace:          constants.VerrazzanoSystemNamespace,
			IgnoreNamespaceOverride: true,
			SupportsOperatorInstall: true,
			ValuesFile:              filepath.Join(overridesDir, "verrazzano-application-operator-values.yaml"),
			AppendOverridesFunc:     appoper.AppendApplicationOperatorOverrides,
			ImagePullSecretKeyname:  "global.imagePullSecrets[0]",
			ReadyStatusFunc:         appoper.IsApplicationOperatorReady,
			Dependencies:            []string{"oam-kubernetes-runtime"},
			PreUpgradeFunc:          appoper.ApplyCRDYaml,
		},
<<<<<<< HEAD
		helm.HelmComponent{
			ReleaseName:             mysql.ComponentName,
			ChartDir:                filepath.Join(thirdPartyChartsDir, mysql.ComponentName),
			ChartNamespace:          "keycloak",
			IgnoreNamespaceOverride: true,
			ValuesFile:              filepath.Join(overridesDir, "mysql-values.yaml"),
		},
		helm.HelmComponent{
			ReleaseName:             "keycloak",
			ChartDir:                filepath.Join(thirdPartyChartsDir, "keycloak"),
			ChartNamespace:          "keycloak",
			IgnoreNamespaceOverride: true,
			ValuesFile:              filepath.Join(overridesDir, "keycloak-values.yaml"),
			AppendOverridesFunc:     keycloak.AppendKeycloakOverrides,
			PostInstallFunc:         keycloak.PostInstallFunc,
			PostUpgradeFunc:         keycloak.PostUpgradeFunc,
		},
=======
		mysql.NewComponent(),
		keycloak.NewComponent(),
>>>>>>> 11ee2740
		istio.IstioComponent{
			ValuesFile:               filepath.Join(overridesDir, "istio-cr.yaml"),
			InjectedSystemNamespaces: injectedSystemNamespaces,
		},
	}
}

func FindComponent(releaseName string) (bool, spi.Component) {
	for _, comp := range GetComponents() {
		if comp.Name() == releaseName {
			return true, comp
		}
	}
	return false, &helm.HelmComponent{}
}

// ComponentDependenciesMet Checks if the declared dependencies for the component are ready and available
func ComponentDependenciesMet(c spi.Component, context spi.ComponentContext) bool {
	log := context.Log()
	trace, err := checkDependencies(c, context, nil)
	if err != nil {
		log.Error(err.Error())
		return false
	}
	if len(trace) == 0 {
		log.Infof("No dependencies declared for %s", c.Name())
		return true
	}
	log.Infof("Trace results for %s: %v", c.Name(), trace)
	for _, value := range trace {
		if !value {
			return false
		}
	}
	return true
}

// checkDependencies Check the ready state of any dependencies and check for cycles
func checkDependencies(c spi.Component, context spi.ComponentContext, trace map[string]bool) (map[string]bool, error) {
	for _, dependencyName := range c.GetDependencies() {
		if trace == nil {
			trace = make(map[string]bool)
		}
		if _, ok := trace[dependencyName]; ok {
			return trace, fmt.Errorf("Illegal state, dependency cycle found for %s: %s", c.Name(), dependencyName)
		}
		found, dependency := FindComponent(dependencyName)
		if !found {
			return trace, fmt.Errorf("Illegal state, declared dependency not found for %s: %s", c.Name(), dependencyName)
		}
		if trace, err := checkDependencies(dependency, context, trace); err != nil {
			return trace, err
		}
		if !dependency.IsReady(context) {
			trace[dependencyName] = false // dependency is not ready
			continue
		}
		trace[dependencyName] = true // dependency is ready
	}
	return trace, nil
}<|MERGE_RESOLUTION|>--- conflicted
+++ resolved
@@ -145,28 +145,8 @@
 			Dependencies:            []string{"oam-kubernetes-runtime"},
 			PreUpgradeFunc:          appoper.ApplyCRDYaml,
 		},
-<<<<<<< HEAD
-		helm.HelmComponent{
-			ReleaseName:             mysql.ComponentName,
-			ChartDir:                filepath.Join(thirdPartyChartsDir, mysql.ComponentName),
-			ChartNamespace:          "keycloak",
-			IgnoreNamespaceOverride: true,
-			ValuesFile:              filepath.Join(overridesDir, "mysql-values.yaml"),
-		},
-		helm.HelmComponent{
-			ReleaseName:             "keycloak",
-			ChartDir:                filepath.Join(thirdPartyChartsDir, "keycloak"),
-			ChartNamespace:          "keycloak",
-			IgnoreNamespaceOverride: true,
-			ValuesFile:              filepath.Join(overridesDir, "keycloak-values.yaml"),
-			AppendOverridesFunc:     keycloak.AppendKeycloakOverrides,
-			PostInstallFunc:         keycloak.PostInstallFunc,
-			PostUpgradeFunc:         keycloak.PostUpgradeFunc,
-		},
-=======
 		mysql.NewComponent(),
 		keycloak.NewComponent(),
->>>>>>> 11ee2740
 		istio.IstioComponent{
 			ValuesFile:               filepath.Join(overridesDir, "istio-cr.yaml"),
 			InjectedSystemNamespaces: injectedSystemNamespaces,
