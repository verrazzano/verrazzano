--- conflicted
+++ resolved
@@ -84,11 +84,8 @@
 			pushgateway.NewComponent(),
 			promnodeexporter.NewComponent(),
 			jaegeroperator.NewComponent(),
-<<<<<<< HEAD
 			velero.NewComponent(),
-=======
 			console.NewComponent(),
->>>>>>> 29bea285
 		}
 	}
 	return componentsRegistry
