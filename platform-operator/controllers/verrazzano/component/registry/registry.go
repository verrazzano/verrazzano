--- conflicted
+++ resolved
@@ -5,10 +5,6 @@
 
 import (
 	"fmt"
-<<<<<<< HEAD
-	"path/filepath"
-
-=======
 
 	"github.com/verrazzano/verrazzano/platform-operator/controllers/verrazzano/component/coherence"
 	"github.com/verrazzano/verrazzano/platform-operator/controllers/verrazzano/component/externaldns"
@@ -20,10 +16,12 @@
 
 	"github.com/verrazzano/verrazzano/platform-operator/constants"
 	"github.com/verrazzano/verrazzano/platform-operator/controllers/verrazzano/component/appoper"
->>>>>>> 2d71783b
 	"github.com/verrazzano/verrazzano/platform-operator/controllers/verrazzano/component/helm"
 	"github.com/verrazzano/verrazzano/platform-operator/controllers/verrazzano/component/istio"
+	"github.com/verrazzano/verrazzano/platform-operator/controllers/verrazzano/component/keycloak"
 	"github.com/verrazzano/verrazzano/platform-operator/controllers/verrazzano/component/spi"
+	"github.com/verrazzano/verrazzano/platform-operator/controllers/verrazzano/component/verrazzano"
+	"github.com/verrazzano/verrazzano/platform-operator/controllers/verrazzano/component/weblogic"
 	"github.com/verrazzano/verrazzano/platform-operator/internal/config"
 
 	"go.uber.org/zap"
@@ -34,164 +32,22 @@
 // The components will be processed in the order items in the array
 func GetComponents() []spi.Component {
 	overridesDir := config.GetHelmOverridesDir()
-<<<<<<< HEAD
-	//helmChartsDir := config.GetHelmChartsDir()
-	//thirdPartyChartsDir := config.GetThirdPartyDir()
-	injectedSystemNamespaces := config.GetInjectedSystemNamespaces()
-
-	return []spi.Component{
-		istio.IstioComponent{
-			ValuesFile:               filepath.Join(overridesDir, "istio-cr.yaml"),
-			Revision:                 "1-10-2",
-			InjectedSystemNamespaces: injectedSystemNamespaces,
-		},
-		//
-		//helm.HelmComponent{
-		//	ReleaseName:             "istio-base",
-		//	ChartDir:                filepath.Join(thirdPartyChartsDir, "istio/base"),
-		//	ChartNamespace:          "istio-system",
-		//	IgnoreNamespaceOverride: true,
-		//	IgnoreImageOverrides:    true,
-		//	SkipUpgrade:             true,
-		//},
-		//helm.HelmComponent{
-		//	ReleaseName:             "istiod",
-		//	ChartDir:                filepath.Join(thirdPartyChartsDir, "istio/istio-control/istio-discovery"),
-		//	ChartNamespace:          "istio-system",
-		//	IgnoreNamespaceOverride: true,
-		//	ValuesFile:              filepath.Join(overridesDir, "istio-values.yaml"),
-		//	AppendOverridesFunc:     istio.AppendIstioOverrides,
-		//	ReadyStatusFunc:         istio.IstiodReadyCheck,
-		//	SkipUpgrade:             true,
-		//},
-		//helm.HelmComponent{
-		//	ReleaseName:             "istio-ingress",
-		//	ChartDir:                filepath.Join(thirdPartyChartsDir, "istio/gateways/istio-ingress"),
-		//	ChartNamespace:          "istio-system",
-		//	IgnoreNamespaceOverride: true,
-		//	ValuesFile:              filepath.Join(overridesDir, "istio-values.yaml"),
-		//	AppendOverridesFunc:     istio.AppendIstioOverrides,
-		//	SkipUpgrade:             true,
-		//},
-		//helm.HelmComponent{
-		//	ReleaseName:             "istio-egress",
-		//	ChartDir:                filepath.Join(thirdPartyChartsDir, "istio/gateways/istio-egress"),
-		//	ChartNamespace:          "istio-system",
-		//	IgnoreNamespaceOverride: true,
-		//	ValuesFile:              filepath.Join(overridesDir, "istio-values.yaml"),
-		//	AppendOverridesFunc:     istio.AppendIstioOverrides,
-		//	SkipUpgrade:             true,
-		//},
-		//helm.HelmComponent{
-		//	ReleaseName:             "istiocoredns",
-		//	ChartDir:                filepath.Join(thirdPartyChartsDir, "istio/istiocoredns"),
-		//	ChartNamespace:          "istio-system",
-		//	IgnoreNamespaceOverride: true,
-		//	ValuesFile:              filepath.Join(overridesDir, "istio-values.yaml"),
-		//	AppendOverridesFunc:     istio.AppendIstioOverrides,
-		//	SkipUpgrade:             true,
-		//},
-		//helm.HelmComponent{
-		//	ReleaseName:             "ingress-controller",
-		//	ChartDir:                filepath.Join(thirdPartyChartsDir, "ingress-nginx"),
-		//	ChartNamespace:          "ingress-nginx",
-		//	IgnoreNamespaceOverride: true,
-		//	ValuesFile:              filepath.Join(overridesDir, "ingress-nginx-values.yaml"),
-		//},
-		//helm.HelmComponent{
-		//	ReleaseName:             "cert-manager",
-		//	ChartDir:                filepath.Join(thirdPartyChartsDir, "cert-manager"),
-		//	ChartNamespace:          "cert-manager",
-		//	IgnoreNamespaceOverride: true,
-		//	ValuesFile:              filepath.Join(overridesDir, "cert-manager-values.yaml"),
-		//},
-		//helm.HelmComponent{
-		//	ReleaseName:             "external-dns",
-		//	ChartDir:                filepath.Join(thirdPartyChartsDir, "external-dns"),
-		//	ChartNamespace:          "cert-manager",
-		//	IgnoreNamespaceOverride: true,
-		//	ValuesFile:              filepath.Join(overridesDir, "external-dns-values.yaml"),
-		//},
-		//helm.HelmComponent{
-		//	ReleaseName:             "rancher",
-		//	ChartDir:                filepath.Join(thirdPartyChartsDir, "rancher"),
-		//	ChartNamespace:          "cattle-system",
-		//	IgnoreNamespaceOverride: true,
-		//	ValuesFile:              filepath.Join(overridesDir, "rancher-values.yaml"),
-		//},
-		//helm.HelmComponent{
-		//	ReleaseName:             "verrazzano",
-		//	ChartDir:                filepath.Join(helmChartsDir, "verrazzano"),
-		//	ChartNamespace:          constants.VerrazzanoSystemNamespace,
-		//	IgnoreNamespaceOverride: true,
-		//	ResolveNamespaceFunc:    verrazzano.ResolveVerrazzanoNamespace,
-		//	PreUpgradeFunc:          verrazzano.VerrazzanoPreUpgrade,
-		//},
-		//helm.HelmComponent{
-		//	ReleaseName:             "coherence-operator",
-		//	ChartDir:                filepath.Join(thirdPartyChartsDir, "coherence-operator"),
-		//	ChartNamespace:          constants.VerrazzanoSystemNamespace,
-		//	IgnoreNamespaceOverride: true,
-		//	SupportsOperatorInstall: true,
-		//	ImagePullSecretKeyname:  "imagePullSecrets[0].name",
-		//	ValuesFile:              filepath.Join(overridesDir, "coherence-values.yaml"),
-		//	ReadyStatusFunc:         coherence.IsCoherenceOperatorReady,
-		//},
-		//helm.HelmComponent{
-		//	ReleaseName:             "weblogic-operator",
-		//	ChartDir:                filepath.Join(thirdPartyChartsDir, "weblogic-operator"),
-		//	ChartNamespace:          constants.VerrazzanoSystemNamespace,
-		//	IgnoreNamespaceOverride: true,
-		//	SupportsOperatorInstall: true,
-		//	ImagePullSecretKeyname:  "imagePullSecrets[0].name",
-		//	ValuesFile:              filepath.Join(overridesDir, "weblogic-values.yaml"),
-		//	PreInstallFunc:          weblogic.WeblogicOperatorPreInstall,
-		//	AppendOverridesFunc:     weblogic.AppendWeblogicOperatorOverrides,
-		//	Dependencies:            []string{"istiod"},
-		//	ReadyStatusFunc:         weblogic.IsWeblogicOperatorReady,
-		//},
-		//helm.HelmComponent{
-		//	ReleaseName:             "oam-kubernetes-runtime",
-		//	ChartDir:                filepath.Join(thirdPartyChartsDir, "oam-kubernetes-runtime"),
-		//	ChartNamespace:          constants.VerrazzanoSystemNamespace,
-		//	IgnoreNamespaceOverride: true,
-		//	SupportsOperatorInstall: true,
-		//	ValuesFile:              filepath.Join(overridesDir, "oam-kubernetes-runtime-values.yaml"),
-		//	ImagePullSecretKeyname:  "imagePullSecrets[0].name",
-		//	ReadyStatusFunc:         oam.IsOAMReady,
-		//},
-		//helm.HelmComponent{
-		//	ReleaseName:             "verrazzano-application-operator",
-		//	ChartDir:                filepath.Join(helmChartsDir, "verrazzano-application-operator"),
-		//	ChartNamespace:          constants.VerrazzanoSystemNamespace,
-		//	IgnoreNamespaceOverride: true,
-		//	SupportsOperatorInstall: true,
-		//	ValuesFile:              filepath.Join(overridesDir, "verrazzano-application-operator-values.yaml"),
-		//	AppendOverridesFunc:     appoper.AppendApplicationOperatorOverrides,
-		//	ImagePullSecretKeyname:  "global.imagePullSecrets[0]",
-		//	ReadyStatusFunc:         appoper.IsApplicationOperatorReady,
-		//	Dependencies:            []string{"oam-kubernetes-runtime"},
-		//},
-		//helm.HelmComponent{
-		//	ReleaseName:             "mysql",
-		//	ChartDir:                filepath.Join(thirdPartyChartsDir, "mysql"),
-		//	ChartNamespace:          "keycloak",
-		//	IgnoreNamespaceOverride: true,
-		//	ValuesFile:              filepath.Join(overridesDir, "mysql-values.yaml"),
-		//},
-		//helm.HelmComponent{
-		//	ReleaseName:             "keycloak",
-		//	ChartDir:                filepath.Join(thirdPartyChartsDir, "keycloak"),
-		//	ChartNamespace:          "keycloak",
-		//	IgnoreNamespaceOverride: true,
-		//	ValuesFile:              filepath.Join(overridesDir, "keycloak-values.yaml"),
-		//	AppendOverridesFunc:     keycloak.AppendKeycloakOverrides,
-		//},
-
-=======
 	helmChartsDir := config.GetHelmChartsDir()
 	thirdPartyChartsDir := config.GetThirdPartyDir()
 	injectedSystemNamespaces := config.GetInjectedSystemNamespaces()
+
+	// **************   TEMP DEBUGGING ******************************************
+
+	testing := false
+	if testing {
+		return []spi.Component{
+			istio.IstioComponent{
+				ValuesFile:               filepath.Join(overridesDir, "istio-cr.yaml"),
+				InjectedSystemNamespaces: injectedSystemNamespaces,
+			},
+		}
+	}
+	// **************   END  TMPE DEBUGGING ***********************************************
 
 	return []spi.Component{
 		helm.HelmComponent{
@@ -339,7 +195,6 @@
 			ValuesFile:               filepath.Join(overridesDir, "istio-cr.yaml"),
 			InjectedSystemNamespaces: injectedSystemNamespaces,
 		},
->>>>>>> 2d71783b
 	}
 }
 
