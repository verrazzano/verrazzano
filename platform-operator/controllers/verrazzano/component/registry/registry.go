--- conflicted
+++ resolved
@@ -5,13 +5,14 @@
 
 import (
 	"fmt"
+	"path/filepath
+
 	"github.com/verrazzano/verrazzano/platform-operator/controllers/verrazzano/component/coherence"
 	"github.com/verrazzano/verrazzano/platform-operator/controllers/verrazzano/component/externaldns"
 	"github.com/verrazzano/verrazzano/platform-operator/controllers/verrazzano/component/mysql"
 	"github.com/verrazzano/verrazzano/platform-operator/controllers/verrazzano/component/nginx"
 	"github.com/verrazzano/verrazzano/platform-operator/controllers/verrazzano/component/oam"
 	"github.com/verrazzano/verrazzano/platform-operator/controllers/verrazzano/component/rancher"
-	"path/filepath"
 
 	"github.com/verrazzano/verrazzano/platform-operator/constants"
 	"github.com/verrazzano/verrazzano/platform-operator/controllers/verrazzano/component/appoper"
@@ -92,7 +93,6 @@
 			SkipUpgrade:             true,
 		},
 		helm.HelmComponent{
-<<<<<<< HEAD
 			ReleaseName:             "istiocoredns",
 			ChartDir:                filepath.Join(thirdPartyChartsDir, "istio/istiocoredns"),
 			ChartNamespace:          "istio-system",
@@ -102,8 +102,6 @@
 			UninstallComponent:      true,
 		},
 		helm.HelmComponent{
-=======
->>>>>>> a57c1006
 			ReleaseName:             nginx.ComponentName,
 			ChartDir:                filepath.Join(thirdPartyChartsDir, "ingress-nginx"), // Note name is different than release name
 			ChartNamespace:          nginx.ComponentNamespace,
