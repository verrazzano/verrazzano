# Copyright (c) 2021, 2022, Oracle and/or its affiliates.
# Licensed under the Universal Permissive License v 1.0 as shown at https://oss.oracle.com/licenses/upl.
config:
  dnsSuffix: 11.22.33.44.nip.io
  envName: default
console:
  enabled: true
dns:
  wildcard:
    domain: nip.io
elasticSearch:
  enabled: true
logging:
  configHash: 88460f47e6c63ea7758048594d14872474fef617a36fc03553e2b7896c3061cb
  elasticsearchSecret: verrazzano-es-internal
  elasticsearchURL: http://verrazzano-authproxy-elasticsearch:8775
fluentd:
  enabled: true
grafana:
  enabled: true
  requests:
    storage: ""
keycloak:
  enabled: true
kibana:
  enabled: true
monitoringOperator:
  enabled: true
prometheus:
  enabled: true
  requests:
    storage: ""
rancher:
  enabled: true
nodeExporter:
  enabled: true
prometheusOperator:
  enabled: false
prometheusAdapter:
  enabled: false
kubeStateMetrics:
  enabled: false
prometheusPushgateway:
  enabled: false
prometheusNodeExporter:
  enabled: false
jaegerOperator:
  enabled: false
<<<<<<< HEAD
velero:
  enabled: false
=======
istio:
  enabled: true
>>>>>>> d0c95fd7
<|MERGE_RESOLUTION|>--- conflicted
+++ resolved
@@ -46,10 +46,7 @@
   enabled: false
 jaegerOperator:
   enabled: false
-<<<<<<< HEAD
 velero:
   enabled: false
-=======
 istio:
-  enabled: true
->>>>>>> d0c95fd7
+  enabled: true