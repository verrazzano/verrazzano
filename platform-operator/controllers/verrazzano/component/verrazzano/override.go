// Copyright (c) 2022, Oracle and/or its affiliates.
// Licensed under the Universal Permissive License v 1.0 as shown at https://oss.oracle.com/licenses/upl.

package verrazzano

import (
	"fmt"
	"github.com/verrazzano/verrazzano/platform-operator/controllers/verrazzano/component/common"
	"io/fs"
	"os"

	"github.com/verrazzano/verrazzano/pkg/bom"
	globalconst "github.com/verrazzano/verrazzano/pkg/constants"
	vzapi "github.com/verrazzano/verrazzano/platform-operator/apis/verrazzano/v1alpha1"
	"github.com/verrazzano/verrazzano/platform-operator/controllers/verrazzano/component/spi"
	"github.com/verrazzano/verrazzano/platform-operator/internal/vzconfig"
	"sigs.k8s.io/yaml"
)

// appendVerrazzanoOverrides appends the overrides for verrazzano component
func appendVerrazzanoOverrides(ctx spi.ComponentContext, _ string, _ string, _ string, kvs []bom.KeyValue) ([]bom.KeyValue, error) {
<<<<<<< HEAD
	// Append some custom image overrides
	// - use local KeyValues array to ensure we append those after the file override; typically won't matter with the
	//   way we implement Helm calls, but don't depend on that
	vzkvs, err := appendCustomImageOverrides(kvs)
	if err != nil {
		return kvs, ctx.Log().ErrorfNewErr("Failed to append custom image overrides: %v", err)
	}

=======
>>>>>>> 2c5a5ddf
	effectiveCR := ctx.EffectiveCR()
	// Find any storage overrides for the VMI, and
	resourceRequestOverrides, err := common.FindStorageOverride(effectiveCR)
	if err != nil {
		return kvs, err
	}

	// Overrides object to store any user overrides
	overrides := verrazzanoValues{}

	// Append the simple overrides
	if err := appendVerrazzanoValues(ctx, &overrides); err != nil {
		return kvs, ctx.Log().ErrorfNewErr("Failed appending Verrazzano values: %v", err)
	}
	// Append any VMI overrides to the override values object, and any installArgs overrides to the kvs list
	vzkvs := appendVMIOverrides(effectiveCR, &overrides, resourceRequestOverrides, []bom.KeyValue{})

	// append any fluentd overrides
	appendFluentdOverrides(effectiveCR, &overrides)
	// append the security role overrides
	if err := appendSecurityOverrides(effectiveCR, &overrides); err != nil {
		return kvs, ctx.Log().ErrorfNewErr("Failed appending Verrazzano security overrides: %v", err)
	}

	// Append any installArgs overrides to the kvs list
	vzkvs = appendVerrazzanoComponentOverrides(effectiveCR, vzkvs)

	// Write the overrides file to a temp dir and add a helm file override argument
	overridesFileName, err := generateOverridesFile(ctx, &overrides)
	if err != nil {
		return kvs, ctx.Log().ErrorfNewErr("Failed generating Verrazzano overrides file: %v", err)
	}

	// Append any installArgs overrides in vzkvs after the file overrides to ensure precedence of those
	kvs = append(kvs, bom.KeyValue{Value: overridesFileName, IsFile: true})
	kvs = append(kvs, vzkvs...)
	return kvs, nil
}

func generateOverridesFile(ctx spi.ComponentContext, overrides *verrazzanoValues) (string, error) {
	bytes, err := yaml.Marshal(overrides)
	if err != nil {
		return "", err
	}
	file, err := os.CreateTemp(os.TempDir(), tmpFileCreatePattern)
	if err != nil {
		return "", err
	}

	overridesFileName := file.Name()
	if err := writeFileFunc(overridesFileName, bytes, fs.ModeAppend); err != nil {
		return "", err
	}
	ctx.Log().Debugf("Verrazzano install overrides file %s contents: %s", overridesFileName, string(bytes))
	return overridesFileName, nil
}

func appendVerrazzanoValues(ctx spi.ComponentContext, overrides *verrazzanoValues) error {
	effectiveCR := ctx.EffectiveCR()

	dnsSuffix, err := vzconfig.GetDNSSuffix(ctx.Client(), effectiveCR)
	if err != nil {
		return ctx.Log().ErrorfNewErr("Failed getting DNS suffix: %v", err)
	}

	if externalDNSEnabled := vzconfig.IsExternalDNSEnabled(effectiveCR); externalDNSEnabled {
		overrides.Externaldns = &externalDNSValues{
			Enabled: externalDNSEnabled,
		}
	}

	envName := vzconfig.GetEnvName(effectiveCR)
	overrides.Config = &configValues{
		EnvName:   envName,
		DNSSuffix: dnsSuffix,
	}

	overrides.Keycloak = &keycloakValues{Enabled: vzconfig.IsKeycloakEnabled(effectiveCR)}
	overrides.Rancher = &rancherValues{Enabled: vzconfig.IsRancherEnabled(effectiveCR)}
	overrides.Console = &consoleValues{Enabled: vzconfig.IsConsoleEnabled(effectiveCR)}
	overrides.NodeExporter = &nodeExporterValues{Enabled: vzconfig.IsVMOEnabled(effectiveCR)}
	overrides.PrometheusOperator = &prometheusOperatorValues{Enabled: vzconfig.IsPrometheusOperatorEnabled(effectiveCR)}
	overrides.PrometheusAdapter = &prometheusAdapterValues{Enabled: vzconfig.IsPrometheusAdapterEnabled(effectiveCR)}
	overrides.KubeStateMetrics = &kubeStateMetricsValues{Enabled: vzconfig.IsKubeStateMetricsEnabled(effectiveCR)}
	overrides.PrometheusPushgateway = &prometheusPushgatewayValues{Enabled: vzconfig.IsPrometheusPushgatewayEnabled(effectiveCR)}
	overrides.PrometheusNodeExporter = &prometheusNodeExporterValues{Enabled: vzconfig.IsPrometheusNodeExporterEnabled(effectiveCR)}
	return nil
}

func appendSecurityOverrides(effectiveCR *vzapi.Verrazzano, overrides *verrazzanoValues) error {
	vzSpec := effectiveCR.Spec

	numAdminSubjects := len(vzSpec.Security.AdminSubjects)
	numMonSubjects := len(vzSpec.Security.MonitorSubjects)
	if numMonSubjects == 0 && numAdminSubjects == 0 {
		return nil
	}

	overrides.Security = &securityRoleBindingValues{}

	if numAdminSubjects > 0 {
		adminSubjectsMap := make(map[string]subject, numAdminSubjects)
		for i, adminSubj := range vzSpec.Security.AdminSubjects {
			subjectName := fmt.Sprintf("subject-%d", i)
			if err := vzconfig.ValidateRoleBindingSubject(adminSubj, subjectName); err != nil {
				return err
			}
			adminSubjectsMap[subjectName] = subject{
				Name:      adminSubj.Name,
				Kind:      adminSubj.Kind,
				Namespace: adminSubj.Namespace,
				APIGroup:  adminSubj.APIGroup,
			}
		}
		overrides.Security.AdminSubjects = adminSubjectsMap
	}
	if numMonSubjects > 0 {
		monSubjectMap := make(map[string]subject, numMonSubjects)
		for i, monSubj := range vzSpec.Security.MonitorSubjects {
			subjectName := fmt.Sprintf("subject-%d", i)
			if err := vzconfig.ValidateRoleBindingSubject(monSubj, fmt.Sprintf("monitorSubjects[%d]", i)); err != nil {
				return err
			}
			monSubjectMap[subjectName] = subject{
				Name:      monSubj.Name,
				Kind:      monSubj.Kind,
				Namespace: monSubj.Namespace,
				APIGroup:  monSubj.APIGroup,
			}
		}
		overrides.Security.MonitorSubjects = monSubjectMap
	}
	return nil
}

// appendVerrazzanoComponentOverrides - append overrides specified for the Verrazzano component
func appendVerrazzanoComponentOverrides(effectiveCR *vzapi.Verrazzano, kvs []bom.KeyValue) []bom.KeyValue {
	if effectiveCR.Spec.Components.Verrazzano != nil {
		for _, arg := range effectiveCR.Spec.Components.Verrazzano.InstallArgs {
			kvs = append(kvs, bom.KeyValue{
				Key:   arg.Name,
				Value: arg.Value,
			})
		}
	}
	return kvs
}

func appendVMIOverrides(effectiveCR *vzapi.Verrazzano, overrides *verrazzanoValues, storageOverrides *common.ResourceRequestValues, kvs []bom.KeyValue) []bom.KeyValue {
	overrides.Kibana = &kibanaValues{Enabled: vzconfig.IsKibanaEnabled(effectiveCR)}

	overrides.ElasticSearch = &elasticsearchValues{
		Enabled: vzconfig.IsElasticsearchEnabled(effectiveCR),
	}
	if storageOverrides != nil {
		overrides.ElasticSearch.Nodes = &esNodes{
			// Only have to override the data node storage
			Data: &esNodeValues{
				Requests: storageOverrides,
			},
		}
	}
	if effectiveCR.Spec.Components.Elasticsearch != nil {
		for _, arg := range effectiveCR.Spec.Components.Elasticsearch.ESInstallArgs {
			kvs = append(kvs, bom.KeyValue{
				Key:   fmt.Sprintf(esHelmValuePrefixFormat, arg.Name),
				Value: arg.Value,
			})
		}
	}

	overrides.Prometheus = &prometheusValues{
		Enabled:  vzconfig.IsPrometheusEnabled(effectiveCR),
		Requests: storageOverrides,
	}

	overrides.Grafana = &grafanaValues{
		Enabled:  vzconfig.IsGrafanaEnabled(effectiveCR),
		Requests: storageOverrides,
	}
	return kvs
}

func appendFluentdOverrides(effectiveCR *vzapi.Verrazzano, overrides *verrazzanoValues) {
	overrides.Fluentd = &fluentdValues{
		Enabled: vzconfig.IsFluentdEnabled(effectiveCR),
	}

	fluentd := effectiveCR.Spec.Components.Fluentd
	if fluentd != nil {
		overrides.Logging = &loggingValues{ConfigHash: HashSum(fluentd)}
		if len(fluentd.ElasticsearchURL) > 0 {
			overrides.Logging.ElasticsearchURL = fluentd.ElasticsearchURL
		}
		if len(fluentd.ElasticsearchSecret) > 0 {
			overrides.Logging.ElasticsearchSecret = fluentd.ElasticsearchSecret
		}
		if len(fluentd.ExtraVolumeMounts) > 0 {
			for _, vm := range fluentd.ExtraVolumeMounts {
				dest := vm.Source
				if vm.Destination != "" {
					dest = vm.Destination
				}
				readOnly := true
				if vm.ReadOnly != nil {
					readOnly = *vm.ReadOnly
				}
				overrides.Fluentd.ExtraVolumeMounts = append(overrides.Fluentd.ExtraVolumeMounts,
					volumeMount{Source: vm.Source, Destination: dest, ReadOnly: readOnly})
			}
		}
		// Overrides for OCI Logging integration
		if fluentd.OCI != nil {
			overrides.Fluentd.OCI = &ociLoggingSettings{
				DefaultAppLogID: fluentd.OCI.DefaultAppLogID,
				SystemLogID:     fluentd.OCI.SystemLogID,
				APISecret:       fluentd.OCI.APISecret,
			}
		}
	}

	// Force the override to be the internal ES secret if the legacy ES secret is being used.
	// This may be the case during an upgrade from a version that was not using the ES internal password for Fluentd.
	if overrides.Logging != nil {
		if overrides.Logging.ElasticsearchSecret == globalconst.LegacyElasticsearchSecretName {
			overrides.Logging.ElasticsearchSecret = globalconst.VerrazzanoESInternal
		}
	}
}<|MERGE_RESOLUTION|>--- conflicted
+++ resolved
@@ -5,7 +5,6 @@
 
 import (
 	"fmt"
-	"github.com/verrazzano/verrazzano/platform-operator/controllers/verrazzano/component/common"
 	"io/fs"
 	"os"
 
@@ -14,22 +13,12 @@
 	vzapi "github.com/verrazzano/verrazzano/platform-operator/apis/verrazzano/v1alpha1"
 	"github.com/verrazzano/verrazzano/platform-operator/controllers/verrazzano/component/spi"
 	"github.com/verrazzano/verrazzano/platform-operator/internal/vzconfig"
+
 	"sigs.k8s.io/yaml"
 )
 
 // appendVerrazzanoOverrides appends the overrides for verrazzano component
 func appendVerrazzanoOverrides(ctx spi.ComponentContext, _ string, _ string, _ string, kvs []bom.KeyValue) ([]bom.KeyValue, error) {
-<<<<<<< HEAD
-	// Append some custom image overrides
-	// - use local KeyValues array to ensure we append those after the file override; typically won't matter with the
-	//   way we implement Helm calls, but don't depend on that
-	vzkvs, err := appendCustomImageOverrides(kvs)
-	if err != nil {
-		return kvs, ctx.Log().ErrorfNewErr("Failed to append custom image overrides: %v", err)
-	}
-
-=======
->>>>>>> 2c5a5ddf
 	effectiveCR := ctx.EffectiveCR()
 	// Find any storage overrides for the VMI, and
 	resourceRequestOverrides, err := common.FindStorageOverride(effectiveCR)
