// Copyright (c) 2022, Oracle and/or its affiliates.
// Licensed under the Universal Permissive License v 1.0 as shown at https://oss.oracle.com/licenses/upl.

package verrazzano

import (
	"context"
	"fmt"
	vmov1 "github.com/verrazzano/verrazzano-monitoring-operator/pkg/apis/vmcontroller/v1"
	globalconst "github.com/verrazzano/verrazzano/pkg/constants"
	"github.com/verrazzano/verrazzano/pkg/security/password"
	vzapi "github.com/verrazzano/verrazzano/platform-operator/apis/verrazzano/v1alpha1"
	"github.com/verrazzano/verrazzano/platform-operator/controllers/verrazzano/component/spi"
	"github.com/verrazzano/verrazzano/platform-operator/internal/vzconfig"
	v1 "k8s.io/api/core/v1"
	"k8s.io/apimachinery/pkg/api/resource"
	metav1 "k8s.io/apimachinery/pkg/apis/meta/v1"
	controllerruntime "sigs.k8s.io/controller-runtime"
	"sigs.k8s.io/controller-runtime/pkg/client"
	"sigs.k8s.io/controller-runtime/pkg/controller/controllerutil"
)

const (
	nodeExporter = "node-exporter"
	system       = "system"
)

//createVMI instantiates the VMI resource and the Grafana Dashboards configmap
func createVMI(ctx spi.ComponentContext) error {
	if !vzconfig.IsVMOEnabled(ctx.EffectiveCR()) {
		return nil
	}

	effectiveCR := ctx.EffectiveCR()
	dnsSuffix, err := vzconfig.GetDNSSuffix(ctx.Client(), effectiveCR)
	if err != nil {
		return ctx.Log().ErrorfNewErr("Failed getting DNS suffix: %v", err)
	}

	if err := createGrafanaConfigMaps(ctx); err != nil {
		return ctx.Log().ErrorfNewErr("failed to create grafana configmaps: %v", err)
	}
	values := &verrazzanoValues{}
	if err := appendVerrazzanoValues(ctx, values); err != nil {
		return ctx.Log().ErrorfNewErr("failed to get Verrazzano values: %v", err)
	}
	storage, err := findStorageOverride(ctx.EffectiveCR())
	if err != nil {
		return ctx.Log().ErrorfNewErr("failed to get storage overrides: %v", err)
	}
	vmi := newVMI()
	_, err = controllerutil.CreateOrUpdate(context.TODO(), ctx.Client(), vmi, func() error {
		var existingVMI *vmov1.VerrazzanoMonitoringInstance = nil
		if len(vmi.Spec.URI) > 0 {
			existingVMI = vmi.DeepCopy()
		}

		vmi.Labels = map[string]string{
			"k8s-app":            "verrazzano.io",
			"verrazzano.binding": system,
		}
		cr := ctx.EffectiveCR()
		vmi.Spec.URI = fmt.Sprintf("vmi.system.%s.%s", values.Config.EnvName, dnsSuffix)
		vmi.Spec.IngressTargetDNSName = fmt.Sprintf("verrazzano-ingress.%s.%s", values.Config.EnvName, dnsSuffix)
		vmi.Spec.ServiceType = "ClusterIP"
		vmi.Spec.AutoSecret = true
		vmi.Spec.SecretsName = ComponentName
		vmi.Spec.CascadingDelete = true
		vmi.Spec.Grafana = newGrafana(cr, storage, existingVMI)
		vmi.Spec.Prometheus = newPrometheus(cr, storage, existingVMI)
		return nil
	})
	if err != nil {
		return ctx.Log().ErrorfNewErr("failed to update VMI: %v", err)
	}
	return nil
}

func newVMI() *vmov1.VerrazzanoMonitoringInstance {
	return &vmov1.VerrazzanoMonitoringInstance{
		ObjectMeta: metav1.ObjectMeta{
			Name:      system,
			Namespace: globalconst.VerrazzanoSystemNamespace,
		},
	}
}

func newGrafana(cr *vzapi.Verrazzano, storage *ResourceRequestValues, vmi *vmov1.VerrazzanoMonitoringInstance) vmov1.Grafana {
	if cr.Spec.Components.Grafana == nil {
		return vmov1.Grafana{}
	}
	grafanaValues := cr.Spec.Components.Grafana
	grafana := vmov1.Grafana{
		Enabled:              grafanaValues.Enabled != nil && *grafanaValues.Enabled,
		DashboardsConfigMap:  "system-dashboards",
		DatasourcesConfigMap: "vmi-system-datasource",
		Resources: vmov1.Resources{
			RequestMemory: "48Mi",
		},
		Storage: vmov1.Storage{},
	}
	setStorageSize(storage, &grafana.Storage)
	if vmi != nil {
		grafana.Storage = vmi.Spec.Grafana.Storage
	}

	return grafana
}

func newPrometheus(cr *vzapi.Verrazzano, storage *ResourceRequestValues, vmi *vmov1.VerrazzanoMonitoringInstance) vmov1.Prometheus {
	if cr.Spec.Components.Prometheus == nil {
		return vmov1.Prometheus{}
	}
	prometheusValues := cr.Spec.Components.Prometheus
	prometheus := vmov1.Prometheus{
		Enabled: prometheusValues.Enabled != nil && *prometheusValues.Enabled,
		Resources: vmov1.Resources{
			RequestMemory: "128Mi",
		},
		Storage: vmov1.Storage{},
	}
	setStorageSize(storage, &prometheus.Storage)
	if vmi != nil {
		prometheus.Storage = vmi.Spec.Prometheus.Storage
	}

	return prometheus
}

func setStorageSize(storage *ResourceRequestValues, storageObject *vmov1.Storage) {
	if storage == nil {
		storageObject.Size = "50Gi"
	} else {
		storageObject.Size = storage.Storage
	}
}

func hasNodeStorageOverride(cr *vzapi.Verrazzano, override string) bool {
	openSearch := cr.Spec.Components.Elasticsearch
	if openSearch == nil {
		return false
	}
	for _, arg := range openSearch.ESInstallArgs {
		if arg.Name == override {
			return true
		}
	}

	return false
}

<<<<<<< HEAD
=======
//newOpenSearch creates a new OpenSearch resource for the VMI
// The storage settings for OpenSearch nodes follow this order of precedence:
// 1. ESInstallArgs values
// 2. VolumeClaimTemplate overrides
// 3. Profile values (which show as ESInstallArgs in the ActualCR)
// The data node storage may be changed on update. The master node storage may NOT.
func newOpenSearch(cr *vzapi.Verrazzano, storage *resourceRequestValues, vmi *vmov1.VerrazzanoMonitoringInstance, hasDataOverride, hasMasterOverride bool) (*vmov1.Elasticsearch, error) {
	if cr.Spec.Components.Elasticsearch == nil {
		return &vmov1.Elasticsearch{}, nil
	}
	opensearchComponent := cr.Spec.Components.Elasticsearch
	opensearch := &vmov1.Elasticsearch{
		Enabled: opensearchComponent.Enabled != nil && *opensearchComponent.Enabled,
		Storage: vmov1.Storage{},
		MasterNode: vmov1.ElasticsearchNode{
			Resources: vmov1.Resources{},
		},
		IngestNode: vmov1.ElasticsearchNode{
			Resources: vmov1.Resources{
				RequestMemory: "4.8Gi",
			},
		},
		DataNode: vmov1.ElasticsearchNode{
			Resources: vmov1.Resources{
				RequestMemory: "2.5Gi",
			},
		},
		// adapt the VPO node list to VMI node list
		Nodes: nodeAdapter(vmi, cr.Spec.Components.Elasticsearch.Nodes, storage),
	}

	// Proxy any ISM policies to the VMI
	for _, policy := range opensearchComponent.Policies {
		opensearch.Policies = append(opensearch.Policies, *policy.DeepCopy())
	}

	// Set the values in the OpenSearch object from the Verrazzano component InstallArgs
	if err := populateOpenSearchFromInstallArgs(opensearch, opensearchComponent); err != nil {
		return nil, err
	}

	setVolumeClaimOverride := func(nodeStorage *vmov1.Storage, hasInstallOverride bool) *vmov1.Storage {
		// Use the volume claim override IFF it is present AND the user did not specify a data node storage override
		if !hasInstallOverride && storage != nil && len(storage.Storage) > 0 {
			nodeStorage = &vmov1.Storage{
				Size: storage.Storage,
			}
		}
		return nodeStorage
	}
	opensearch.MasterNode.Storage = setVolumeClaimOverride(opensearch.MasterNode.Storage, hasMasterOverride)
	opensearch.DataNode.Storage = setVolumeClaimOverride(opensearch.DataNode.Storage, hasDataOverride)

	if vmi != nil {
		// We currently do not support resizing master node PVC
		opensearch.MasterNode.Storage = &vmi.Spec.Elasticsearch.Storage
		if vmi.Spec.Elasticsearch.MasterNode.Storage != nil {
			opensearch.MasterNode.Storage = vmi.Spec.Elasticsearch.MasterNode.Storage.DeepCopy()
		}
		// PVC Names should be preserved
		if vmi.Spec.Elasticsearch.DataNode.Storage != nil {
			opensearch.DataNode.Storage.PvcNames = vmi.Spec.Elasticsearch.DataNode.Storage.PvcNames
		}
	}

	return opensearch, nil
}

//populateOpenSearchFromInstallArgs loops through each of the install args and sets their value in the corresponding
// OpenSearch object
func populateOpenSearchFromInstallArgs(opensearch *vmov1.Elasticsearch, opensearchComponent *vzapi.ElasticsearchComponent) error {
	intSetter := func(val *int32, arg vzapi.InstallArgs) error {
		var intVal int32
		_, err := fmt.Sscan(arg.Value, &intVal)
		if err != nil {
			return err
		}
		*val = intVal
		return nil
	}
	// The install args were designed for helm chart, not controller code.
	// The switch statement is a shim around this design.
	for _, arg := range opensearchComponent.ESInstallArgs {
		switch arg.Name {
		case "nodes.master.replicas":
			if err := intSetter(&opensearch.MasterNode.Replicas, arg); err != nil {
				return err
			}
		case "nodes.master.requests.memory":
			opensearch.MasterNode.Resources.RequestMemory = arg.Value
		case "nodes.ingest.replicas":
			if err := intSetter(&opensearch.IngestNode.Replicas, arg); err != nil {
				return err
			}
		case "nodes.ingest.requests.memory":
			opensearch.IngestNode.Resources.RequestMemory = arg.Value
		case "nodes.data.replicas":
			if err := intSetter(&opensearch.DataNode.Replicas, arg); err != nil {
				return err
			}
		case "nodes.data.requests.memory":
			opensearch.DataNode.Resources.RequestMemory = arg.Value
		case "nodes.data.requests.storage":
			opensearch.DataNode.Storage = &vmov1.Storage{
				Size: arg.Value,
			}
		case "nodes.master.requests.storage":
			opensearch.MasterNode.Storage = &vmov1.Storage{
				Size: arg.Value,
			}
		}
	}

	return nil
}

func newOpenSearchDashboards(cr *vzapi.Verrazzano) vmov1.Kibana {
	if cr.Spec.Components.Kibana == nil {
		return vmov1.Kibana{}
	}
	kibanaValues := cr.Spec.Components.Kibana
	opensearchDashboards := vmov1.Kibana{
		Enabled: kibanaValues.Enabled != nil && *kibanaValues.Enabled,
		Resources: vmov1.Resources{
			RequestMemory: "192Mi",
		},
	}
	return opensearchDashboards
}

>>>>>>> 5a0f8962
func setupSharedVMIResources(ctx spi.ComponentContext) error {
	err := ensureVMISecret(ctx.Client())
	if err != nil {
		return err
	}
	err = ensureBackupSecret(ctx.Client())
	if err != nil {
		return err
	}
	return ensureGrafanaAdminSecret(ctx.Client())
}

func ensureVMISecret(cli client.Client) error {
	secret := &v1.Secret{
		ObjectMeta: metav1.ObjectMeta{
			Name:      ComponentName,
			Namespace: globalconst.VerrazzanoSystemNamespace,
		},
		Data: map[string][]byte{},
	}
	if _, err := controllerruntime.CreateOrUpdate(context.TODO(), cli, secret, func() error {
		if secret.Data["username"] == nil || secret.Data["password"] == nil {
			secret.Data["username"] = []byte(ComponentName)
			pw, err := password.GeneratePassword(16)
			if err != nil {
				return err
			}
			secret.Data["password"] = []byte(pw)
		}
		return nil
	}); err != nil {
		return err
	}
	return nil
}

func ensureBackupSecret(cli client.Client) error {
	secret := &v1.Secret{
		ObjectMeta: metav1.ObjectMeta{
			Name:      verrazzanoBackupScrtName,
			Namespace: globalconst.VerrazzanoSystemNamespace,
		},
		Data: map[string][]byte{},
	}
	if _, err := controllerruntime.CreateOrUpdate(context.TODO(), cli, secret, func() error {
		// Populating dummy keys for access and secret key so that they are never empty
		if secret.Data[objectstoreAccessKey] == nil || secret.Data[objectstoreAccessSecretKey] == nil {
			key, err := password.GeneratePassword(32)
			if err != nil {
				return err
			}
			secret.Data[objectstoreAccessKey] = []byte(key)
			secret.Data[objectstoreAccessSecretKey] = []byte(key)
		}
		return nil
	}); err != nil {
		return err
	}
	return nil
}

func ensureGrafanaAdminSecret(cli client.Client) error {
	secret := &v1.Secret{
		ObjectMeta: metav1.ObjectMeta{
			Name:      grafanaScrtName,
			Namespace: globalconst.VerrazzanoSystemNamespace,
		},
		Data: map[string][]byte{},
	}
	if _, err := controllerruntime.CreateOrUpdate(context.TODO(), cli, secret, func() error {
		if secret.Data["username"] == nil || secret.Data["password"] == nil {
			secret.Data["username"] = []byte(ComponentName)
			pw, err := password.GeneratePassword(32)
			if err != nil {
				return err
			}
			secret.Data["password"] = []byte(pw)
		}
		return nil
	}); err != nil {
		return err
	}
	return nil
}

func nodeAdapter(vmi *vmov1.VerrazzanoMonitoringInstance, nodes []vzapi.OpenSearchNode, storage *resourceRequestValues) []vmov1.ElasticsearchNode {
	getQuantity := func(q *resource.Quantity) string {
		if q == nil || q.String() == "0" {
			return ""
		}
		return q.String()
	}
	var vmoNodes []vmov1.ElasticsearchNode
	for _, node := range nodes {
		var storageSize string
		if storage != nil && storage.Storage != "" {
			storageSize = storage.Storage
		}
		if node.Storage != nil {
			storageSize = node.Storage.Size
		}
		resources := vmov1.Resources{}
		if node.Resources != nil {
			resources.RequestCPU = getQuantity(node.Resources.Requests.Cpu())
			resources.LimitCPU = getQuantity(node.Resources.Limits.Cpu())
			resources.RequestMemory = getQuantity(node.Resources.Requests.Memory())
			resources.LimitMemory = getQuantity(node.Resources.Limits.Memory())
		}
		vmoNode := vmov1.ElasticsearchNode{
			Name:      node.Name,
			JavaOpts:  "",
			Replicas:  node.Replicas,
			Roles:     node.Roles,
			Resources: resources,
			Storage: &vmov1.Storage{
				Size: storageSize,
			},
		}
		// if the node was present in an existing VMI and has PVC names, they should be carried over
		setPVCNames(vmi, &vmoNode)
		vmoNodes = append(vmoNodes, vmoNode)
	}
	return vmoNodes
}

//setPVCNames persists any PVC names from an existing VMI
func setPVCNames(vmi *vmov1.VerrazzanoMonitoringInstance, node *vmov1.ElasticsearchNode) {
	if vmi != nil {
		for _, nodeGroup := range vmi.Spec.Elasticsearch.Nodes {
			if nodeGroup.Name == node.Name {
				if nodeGroup.Storage != nil {
					node.Storage.PvcNames = nodeGroup.Storage.PvcNames
				}
				return
			}
		}
	}
}<|MERGE_RESOLUTION|>--- conflicted
+++ resolved
@@ -149,8 +149,6 @@
 	return false
 }
 
-<<<<<<< HEAD
-=======
 //newOpenSearch creates a new OpenSearch resource for the VMI
 // The storage settings for OpenSearch nodes follow this order of precedence:
 // 1. ESInstallArgs values
@@ -281,7 +279,6 @@
 	return opensearchDashboards
 }
 
->>>>>>> 5a0f8962
 func setupSharedVMIResources(ctx spi.ComponentContext) error {
 	err := ensureVMISecret(ctx.Client())
 	if err != nil {
