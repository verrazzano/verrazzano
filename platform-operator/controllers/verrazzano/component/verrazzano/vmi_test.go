// Copyright (c) 2022, Oracle and/or its affiliates.
// Licensed under the Universal Permissive License v 1.0 as shown at https://oss.oracle.com/licenses/upl.

package verrazzano

import (
	"github.com/stretchr/testify/assert"
	vmov1 "github.com/verrazzano/verrazzano-monitoring-operator/pkg/apis/vmcontroller/v1"
	vzapi "github.com/verrazzano/verrazzano/platform-operator/apis/verrazzano/v1alpha1"
	"github.com/verrazzano/verrazzano/platform-operator/controllers/verrazzano/component/common"
	"testing"
)

var enabled = true

var monitoringComponent = vzapi.MonitoringComponent{
	Enabled: &enabled,
}

var vmiEnabledCR = vzapi.Verrazzano{
	Spec: vzapi.VerrazzanoSpec{
		Profile: vzapi.Prod,
		Components: vzapi.ComponentSpec{
			DNS: dnsComponents.DNS,
			Prometheus: &vzapi.PrometheusComponent{
				MonitoringComponent: monitoringComponent,
			},
			Grafana: &vzapi.GrafanaComponent{
				MonitoringComponent: monitoringComponent,
			},
		},
	},
}

// TestNewVMIResources tests that new VMI resources can be created from a CR
// GIVEN a Verrazzano CR
//  WHEN I create new VMI resources
//  THEN the configuration in the CR is respected
func TestNewVMIResources(t *testing.T) {
	r := &common.ResourceRequestValues{
		Memory:  "",
		Storage: "50Gi",
	}
	grafana := newGrafana(&vmiEnabledCR, r, nil)
	assert.Equal(t, "48Mi", grafana.Resources.RequestMemory)
	assert.Equal(t, "50Gi", grafana.Storage.Size)

	prometheus := newPrometheus(&vmiEnabledCR, r, nil)
	assert.Equal(t, "128Mi", prometheus.Resources.RequestMemory)
	assert.Equal(t, "50Gi", prometheus.Storage.Size)
<<<<<<< HEAD

	opensearch, err := newOpenSearch(&vmiEnabledCR, r, nil, true, false)
	assert.NoError(t, err)
	assert.EqualValues(t, 1, opensearch.MasterNode.Replicas)
	assert.EqualValues(t, 2, opensearch.IngestNode.Replicas)
	assert.EqualValues(t, 3, opensearch.DataNode.Replicas)
	assert.Equal(t, "100Gi", opensearch.DataNode.Storage.Size)
	assert.Equal(t, "50Gi", opensearch.MasterNode.Storage.Size)

	opensearchDashboards := newOpenSearchDashboards(&vmiEnabledCR)
	assert.Equal(t, "192Mi", opensearchDashboards.Resources.RequestMemory)
}

// TestOpenSearchInvalidArgs tests trying to create an opensearch resource with invalid args
// GIVEN a Verrazzano CR with invalid install args
//  WHEN I create a new opensearch resource
//  THEN the opensearch resource fails to create
func TestOpenSearchInvalidArgs(t *testing.T) {
	r := &resourceRequestValues{}
	crBadArgs := &vzapi.Verrazzano{
		Spec: vzapi.VerrazzanoSpec{
			Components: vzapi.ComponentSpec{
				Elasticsearch: &vzapi.ElasticsearchComponent{
					ESInstallArgs: []vzapi.InstallArgs{
						{
							Name:  "nodes.master.replicas",
							Value: "foobar!",
						},
					},
				},
			},
		},
	}

	_, err := newOpenSearch(crBadArgs, r, nil, false, false)
	assert.Error(t, err)
}

// TestNewOpenSearchValuesAreCopied tests that VMI and policy values are copied over to the new opensearch
// GIVEN a Verrazzano CR and an existing VMI
//  WHEN I create a new OpenSearch resource
//  THEN the storage options from the existing VMi are preserved, and any policy values are copied.
func TestNewOpenSearchValuesAreCopied(t *testing.T) {
	age := "1d"
	r := &resourceRequestValues{}
	testvz := &vzapi.Verrazzano{
		Spec: vzapi.VerrazzanoSpec{
			Components: vzapi.ComponentSpec{
				Elasticsearch: &vzapi.ElasticsearchComponent{
					ESInstallArgs: []vzapi.InstallArgs{},
					Policies: []vmov1.IndexManagementPolicy{
						{
							PolicyName:   "my-policy",
							IndexPattern: "pattern",
							MinIndexAge:  &age,
						},
					},
				},
			},
		},
	}
	pvcs := []string{"p1", "p2"}
	testvmi := &vmov1.VerrazzanoMonitoringInstance{
		Spec: vmov1.VerrazzanoMonitoringInstanceSpec{
			Elasticsearch: vmov1.Elasticsearch{
				MasterNode: vmov1.ElasticsearchNode{
					Replicas: 1,
				},
				DataNode: vmov1.ElasticsearchNode{
					Replicas: 1,
				},
				Storage: vmov1.Storage{
					Size:     "1Gi",
					PvcNames: pvcs,
				},
			},
		},
	}

	openSearch, err := newOpenSearch(testvz, r, testvmi, false, false)
	assert.NoError(t, err)
	assert.Equal(t, "1Gi", openSearch.MasterNode.Storage.Size)
	assert.EqualValues(t, testvz.Spec.Components.Elasticsearch.Policies, openSearch.Policies)
	assert.EqualValues(t, pvcs, openSearch.DataNode.Storage.PvcNames)
	assert.Nil(t, openSearch.MasterNode.Storage.PvcNames)
=======
>>>>>>> 2c72ec80
}

// TestNewGrafanaWithExistingVMI tests that storage values in the VMI are not erased when a new Grafana is created
// GIVEN a Verrazzano CR and an existing VMO
//  WHEN I create a new Grafana resource
//  THEN the storage options from the existing VMO are preserved.
func TestNewGrafanaWithExistingVMI(t *testing.T) {
	existingVmo := vmov1.VerrazzanoMonitoringInstance{
		Spec: vmov1.VerrazzanoMonitoringInstanceSpec{
			Grafana: vmov1.Grafana{
				Enabled: true,
				Storage: vmov1.Storage{
					Size: "100Gi",
					PvcNames: []string{
						"my-pvc",
					},
				},
			},
		},
	}

	grafana := newGrafana(&vmiEnabledCR, nil, &existingVmo)
	assert.NotNil(t, grafana)
	assert.Equal(t, "100Gi", grafana.Storage.Size)
	assert.Equal(t, []string{"my-pvc"}, grafana.Storage.PvcNames)
}

// TestNewPrometheusWithDefaultStorage tests that the default storage of Prometheus is 50Gi
// GIVEN a Verrazzano CR
// WHEN I create a new Prometheus resource
//  THEN the storage is 50Gi
func TestNewPrometheusWithDefaultStorage(t *testing.T) {
	prometheus := newPrometheus(&vmiEnabledCR, nil, nil)
	assert.Equal(t, "50Gi", prometheus.Storage.Size)
}

// TestPrometheusWithStorageOverride tests that storage overrides are applied to Prometheus
// GIVEN a Verrazzano CR and a storage override of 100Gi
// WHEN I create a new Prometheus resource
//  THEN the storage is 100Gi
func TestPrometheusWithStorageOverride(t *testing.T) {
	prometheus := newPrometheus(&vmiEnabledCR, &common.ResourceRequestValues{Storage: "100Gi"}, nil)
	assert.Equal(t, "100Gi", prometheus.Storage.Size)
}<|MERGE_RESOLUTION|>--- conflicted
+++ resolved
@@ -48,94 +48,6 @@
 	prometheus := newPrometheus(&vmiEnabledCR, r, nil)
 	assert.Equal(t, "128Mi", prometheus.Resources.RequestMemory)
 	assert.Equal(t, "50Gi", prometheus.Storage.Size)
-<<<<<<< HEAD
-
-	opensearch, err := newOpenSearch(&vmiEnabledCR, r, nil, true, false)
-	assert.NoError(t, err)
-	assert.EqualValues(t, 1, opensearch.MasterNode.Replicas)
-	assert.EqualValues(t, 2, opensearch.IngestNode.Replicas)
-	assert.EqualValues(t, 3, opensearch.DataNode.Replicas)
-	assert.Equal(t, "100Gi", opensearch.DataNode.Storage.Size)
-	assert.Equal(t, "50Gi", opensearch.MasterNode.Storage.Size)
-
-	opensearchDashboards := newOpenSearchDashboards(&vmiEnabledCR)
-	assert.Equal(t, "192Mi", opensearchDashboards.Resources.RequestMemory)
-}
-
-// TestOpenSearchInvalidArgs tests trying to create an opensearch resource with invalid args
-// GIVEN a Verrazzano CR with invalid install args
-//  WHEN I create a new opensearch resource
-//  THEN the opensearch resource fails to create
-func TestOpenSearchInvalidArgs(t *testing.T) {
-	r := &resourceRequestValues{}
-	crBadArgs := &vzapi.Verrazzano{
-		Spec: vzapi.VerrazzanoSpec{
-			Components: vzapi.ComponentSpec{
-				Elasticsearch: &vzapi.ElasticsearchComponent{
-					ESInstallArgs: []vzapi.InstallArgs{
-						{
-							Name:  "nodes.master.replicas",
-							Value: "foobar!",
-						},
-					},
-				},
-			},
-		},
-	}
-
-	_, err := newOpenSearch(crBadArgs, r, nil, false, false)
-	assert.Error(t, err)
-}
-
-// TestNewOpenSearchValuesAreCopied tests that VMI and policy values are copied over to the new opensearch
-// GIVEN a Verrazzano CR and an existing VMI
-//  WHEN I create a new OpenSearch resource
-//  THEN the storage options from the existing VMi are preserved, and any policy values are copied.
-func TestNewOpenSearchValuesAreCopied(t *testing.T) {
-	age := "1d"
-	r := &resourceRequestValues{}
-	testvz := &vzapi.Verrazzano{
-		Spec: vzapi.VerrazzanoSpec{
-			Components: vzapi.ComponentSpec{
-				Elasticsearch: &vzapi.ElasticsearchComponent{
-					ESInstallArgs: []vzapi.InstallArgs{},
-					Policies: []vmov1.IndexManagementPolicy{
-						{
-							PolicyName:   "my-policy",
-							IndexPattern: "pattern",
-							MinIndexAge:  &age,
-						},
-					},
-				},
-			},
-		},
-	}
-	pvcs := []string{"p1", "p2"}
-	testvmi := &vmov1.VerrazzanoMonitoringInstance{
-		Spec: vmov1.VerrazzanoMonitoringInstanceSpec{
-			Elasticsearch: vmov1.Elasticsearch{
-				MasterNode: vmov1.ElasticsearchNode{
-					Replicas: 1,
-				},
-				DataNode: vmov1.ElasticsearchNode{
-					Replicas: 1,
-				},
-				Storage: vmov1.Storage{
-					Size:     "1Gi",
-					PvcNames: pvcs,
-				},
-			},
-		},
-	}
-
-	openSearch, err := newOpenSearch(testvz, r, testvmi, false, false)
-	assert.NoError(t, err)
-	assert.Equal(t, "1Gi", openSearch.MasterNode.Storage.Size)
-	assert.EqualValues(t, testvz.Spec.Components.Elasticsearch.Policies, openSearch.Policies)
-	assert.EqualValues(t, pvcs, openSearch.DataNode.Storage.PvcNames)
-	assert.Nil(t, openSearch.MasterNode.Storage.PvcNames)
-=======
->>>>>>> 2c72ec80
 }
 
 // TestNewGrafanaWithExistingVMI tests that storage values in the VMI are not erased when a new Grafana is created
