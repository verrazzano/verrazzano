// Copyright (c) 2021, 2022, Oracle and/or its affiliates.
// Licensed under the Universal Permissive License v 1.0 as shown at https://oss.oracle.com/licenses/upl.
package verrazzano

import (
	"context"
<<<<<<< HEAD
	globalconst "github.com/verrazzano/verrazzano/pkg/constants"
	"github.com/verrazzano/verrazzano/pkg/k8sutil"
	k8sutilfake "github.com/verrazzano/verrazzano/pkg/k8sutil/fake"
	corev1 "k8s.io/api/core/v1"
	"k8s.io/client-go/kubernetes"
	"k8s.io/client-go/rest"
=======
	"os/exec"
>>>>>>> 301b8c79
	"testing"

	certv1 "github.com/jetstack/cert-manager/pkg/apis/certmanager/v1"
	cmmeta "github.com/jetstack/cert-manager/pkg/apis/meta/v1"
	corev1 "k8s.io/api/core/v1"
	"k8s.io/apimachinery/pkg/api/resource"

	"github.com/stretchr/testify/assert"
	spi2 "github.com/verrazzano/verrazzano/pkg/controller/errors"
	helmcli "github.com/verrazzano/verrazzano/pkg/helm"
	"github.com/verrazzano/verrazzano/pkg/log/vzlog"
	vzapi "github.com/verrazzano/verrazzano/platform-operator/apis/verrazzano/v1alpha1"
	"github.com/verrazzano/verrazzano/platform-operator/controllers/verrazzano/component/helm"
	"github.com/verrazzano/verrazzano/platform-operator/controllers/verrazzano/component/spi"
	"github.com/verrazzano/verrazzano/platform-operator/internal/config"
	v1 "k8s.io/api/networking/v1"
	metav1 "k8s.io/apimachinery/pkg/apis/meta/v1"
	"k8s.io/apimachinery/pkg/runtime"
	"sigs.k8s.io/controller-runtime/pkg/client"
	"sigs.k8s.io/controller-runtime/pkg/client/fake"
)

const profilesRelativePath = "../../../../manifests/profiles"

var dnsComponents = vzapi.ComponentSpec{
	DNS: &vzapi.DNSComponent{
		External: &vzapi.External{Suffix: "blah"},
	},
}

var crEnabled = vzapi.Verrazzano{
	Spec: vzapi.VerrazzanoSpec{
		Components: vzapi.ComponentSpec{
			Verrazzano: &vzapi.VerrazzanoComponent{
				Enabled: getBoolPtr(true),
			},
		},
	},
}

<<<<<<< HEAD
func readyOpenSearchPods() *corev1.Pod {
	return &corev1.Pod{
		ObjectMeta: metav1.ObjectMeta{
			Name:      "pod",
			Namespace: globalconst.VerrazzanoSystemNamespace,
			Labels: map[string]string{
				"app": workloadName,
			},
		},
		Status: corev1.PodStatus{
			ContainerStatuses: []corev1.ContainerStatus{
				{
					Name:  containerName,
					Ready: true,
				},
			},
		},
	}
=======
// genericTestRunner is used to run generic OS commands with expected results
type genericTestRunner struct {
}

// Run genericTestRunner executor
func (r genericTestRunner) Run(cmd *exec.Cmd) (stdout []byte, stderr []byte, err error) {
	return nil, nil, nil
>>>>>>> 301b8c79
}

// fakeUpgrade override the upgrade function during unit tests
func fakeUpgrade(_ vzlog.VerrazzanoLogger, releaseName string, namespace string, chartDir string, wait bool, dryRun bool, overrides helmcli.HelmOverrides) (stdout []byte, stderr []byte, err error) {
	return []byte("success"), []byte(""), nil
}

// TestPreUpgrade tests the Verrazzano PreUpgrade call
// GIVEN a Verrazzano component
//  WHEN I call PreUpgrade with defaults
//  THEN no error is returned
func TestPreUpgrade(t *testing.T) {
	// The actual pre-upgrade testing is performed by the underlying unit tests, this just adds coverage
	// for the Component interface hook
	config.TestHelmConfigDir = "../../../../helm_config"
	err := NewComponent().PreUpgrade(spi.NewFakeContext(fake.NewFakeClientWithScheme(testScheme), &vzapi.Verrazzano{}, false))
	assert.NoError(t, err)
}

// TestPreInstall tests the Verrazzano PreInstall call
// GIVEN a Verrazzano component
//  WHEN I call PreInstall when dependencies are met
//  THEN no error is returned
func TestPreInstall(t *testing.T) {
	client := createPreInstallTestClient()
	ctx := spi.NewFakeContext(client, &vzapi.Verrazzano{}, false)
	err := NewComponent().PreInstall(ctx)
	assert.NoError(t, err)
}

// TestInstall tests the Verrazzano Install call
// GIVEN a Verrazzano component
//  WHEN I call Install when dependencies are met
//  THEN no error is returned
func TestInstall(t *testing.T) {
	client := createPreInstallTestClient()
	ctx := spi.NewFakeContext(client, &vzapi.Verrazzano{
		Spec: vzapi.VerrazzanoSpec{
			Components: dnsComponents,
		},
	}, false)
	config.SetDefaultBomFilePath(testBomFilePath)
	helm.SetUpgradeFunc(fakeUpgrade)
	defer helm.SetDefaultUpgradeFunc()
	helmcli.SetChartStateFunction(func(releaseName string, namespace string) (string, error) {
		return helmcli.ChartStatusDeployed, nil
	})
	defer helmcli.SetDefaultChartStateFunction()
	err := NewComponent().Install(ctx)
	assert.NoError(t, err)
}

// TestPostInstall tests the Verrazzano PostInstall call
// GIVEN a Verrazzano component
//  WHEN I call PostInstall
//  THEN no error is returned
func TestPostInstall(t *testing.T) {
	k8sutil.NewPodExecutor = k8sutilfake.NewPodExecutor
	k8sutilfake.PodSTDOUT = `{"status": 404}`
	k8sutil.ClientConfig = func() (*rest.Config, kubernetes.Interface, error) {
		config, k := k8sutilfake.NewClientsetConfig()
		return config, k, nil
	}
	client := fake.NewFakeClientWithScheme(testScheme, readyOpenSearchPods())
	ctx := spi.NewFakeContext(client, &vzapi.Verrazzano{
		Spec: vzapi.VerrazzanoSpec{
			Components: dnsComponents,
		},
	}, false)
	vzComp := NewComponent()

	// PostInstall will fail because the expected VZ ingresses are not present in cluster
	err := vzComp.PostInstall(ctx)
	assert.IsType(t, spi2.RetryableError{}, err)

	// now get all the ingresses for VZ and add them to the fake K8S and ensure that PostInstall succeeds
	// when all the ingresses are present in the cluster
	vzIngressNames := vzComp.(verrazzanoComponent).GetIngressNames(ctx)
	for _, ingressName := range vzIngressNames {
		client.Create(context.TODO(), &v1.Ingress{
			ObjectMeta: metav1.ObjectMeta{Name: ingressName.Name, Namespace: ingressName.Namespace},
		})
	}
	for _, certName := range vzComp.(verrazzanoComponent).GetCertificateNames(ctx) {
		time := metav1.Now()
		client.Create(context.TODO(), &certv1.Certificate{
			ObjectMeta: metav1.ObjectMeta{Name: certName.Name, Namespace: certName.Namespace},
			Status: certv1.CertificateStatus{
				Conditions: []certv1.CertificateCondition{
					{Type: certv1.CertificateConditionReady, Status: cmmeta.ConditionTrue, LastTransitionTime: &time},
				},
			},
		})
	}
	err = vzComp.PostInstall(ctx)
	assert.NoError(t, err)
}

// TestPostInstallCertsNotReady tests the Verrazzano PostInstall call
// GIVEN a Verrazzano component
//  WHEN I call PostInstall and the certificates aren't ready
//  THEN a retryable error is returned
func TestPostInstallCertsNotReady(t *testing.T) {
	client := fake.NewFakeClientWithScheme(testScheme)
	ctx := spi.NewFakeContext(client, &vzapi.Verrazzano{
		Spec: vzapi.VerrazzanoSpec{
			Components: dnsComponents,
		},
	}, false)
	vzComp := NewComponent()

	// PostInstall will fail because the expected VZ ingresses are not present in cluster
	err := vzComp.PostInstall(ctx)
	assert.IsType(t, spi2.RetryableError{}, err)

	// now get all the ingresses for VZ and add them to the fake K8S and ensure that PostInstall succeeds
	// when all the ingresses are present in the cluster
	vzIngressNames := vzComp.(verrazzanoComponent).GetIngressNames(ctx)
	for _, ingressName := range vzIngressNames {
		client.Create(context.TODO(), &v1.Ingress{
			ObjectMeta: metav1.ObjectMeta{Name: ingressName.Name, Namespace: ingressName.Namespace},
		})
	}
	for _, certName := range vzComp.(verrazzanoComponent).GetCertificateNames(ctx) {
		time := metav1.Now()
		client.Create(context.TODO(), &certv1.Certificate{
			ObjectMeta: metav1.ObjectMeta{Name: certName.Name, Namespace: certName.Namespace},
			Status: certv1.CertificateStatus{
				Conditions: []certv1.CertificateCondition{
					{Type: certv1.CertificateConditionIssuing, Status: cmmeta.ConditionTrue, LastTransitionTime: &time},
				},
			},
		})
	}
	err = vzComp.PostInstall(ctx)

	expectedErr := spi2.RetryableError{
		Source:    vzComp.Name(),
		Operation: "Check if certificates are ready",
	}
	assert.Error(t, err)
	assert.Equal(t, expectedErr, err)
}

// TestGetCertificateNames tests the Verrazzano GetCertificateNames call
// GIVEN a Verrazzano component
//  WHEN I call GetCertificateNames
//  THEN the correct number of certificate names are returned based on what is enabled
func TestGetCertificateNames(t *testing.T) {
	vmiEnabled := false
	vz := vzapi.Verrazzano{
		Spec: vzapi.VerrazzanoSpec{
			EnvironmentName: "myenv",
			Components: vzapi.ComponentSpec{
				DNS: &vzapi.DNSComponent{
					External: &vzapi.External{Suffix: "blah"},
				},
				Grafana:       &vzapi.GrafanaComponent{MonitoringComponent: vzapi.MonitoringComponent{Enabled: &vmiEnabled}},
				Prometheus:    &vzapi.PrometheusComponent{MonitoringComponent: vzapi.MonitoringComponent{Enabled: &vmiEnabled}},
				Kibana:        &vzapi.KibanaComponent{MonitoringComponent: vzapi.MonitoringComponent{Enabled: &vmiEnabled}},
				Elasticsearch: &vzapi.ElasticsearchComponent{MonitoringComponent: vzapi.MonitoringComponent{Enabled: &vmiEnabled}},
			},
		},
	}
	client := fake.NewFakeClientWithScheme(testScheme)
	ctx := spi.NewFakeContext(client, &vz, false)
	vzComp := NewComponent()

	certNames := vzComp.GetCertificateNames(ctx)
	assert.Len(t, certNames, 1, "Unexpected number of cert names")

	vmiEnabled = true
	vz.Spec.Components.Grafana.Enabled = &vmiEnabled
	vz.Spec.Components.Prometheus.Enabled = &vmiEnabled
	vz.Spec.Components.Kibana.Enabled = &vmiEnabled
	vz.Spec.Components.Elasticsearch.Enabled = &vmiEnabled

	certNames = vzComp.GetCertificateNames(ctx)
	assert.Len(t, certNames, 5, "Unexpected number of cert names")
}

// TestUpgrade tests the Verrazzano Upgrade call; simple wrapper exercise, more detailed testing is done elsewhere
// GIVEN a Verrazzano component upgrading from 1.1.0 to 1.2.0
//  WHEN I call Upgrade
//  THEN no error is returned
func TestUpgrade(t *testing.T) {
	client := fake.NewFakeClientWithScheme(testScheme)
	ctx := spi.NewFakeContext(client, &vzapi.Verrazzano{
		Spec: vzapi.VerrazzanoSpec{
			Version:    "v1.2.0",
			Components: dnsComponents,
		},
		Status: vzapi.VerrazzanoStatus{Version: "1.1.0"},
	}, false)
	config.SetDefaultBomFilePath(testBomFilePath)
	helmcli.SetCmdRunner(genericTestRunner{})
	defer helmcli.SetDefaultRunner()
	helm.SetUpgradeFunc(fakeUpgrade)
	defer helm.SetDefaultUpgradeFunc()
	helmcli.SetChartStateFunction(func(releaseName string, namespace string) (string, error) {
		return helmcli.ChartStatusDeployed, nil
	})
	defer helmcli.SetDefaultChartStateFunction()
	err := NewComponent().Upgrade(ctx)
	assert.NoError(t, err)
}

// TestPostUpgrade tests the Verrazzano PostUpgrade call; simple wrapper exercise, more detailed testing is done elsewhere
// GIVEN a Verrazzano component upgrading from 1.1.0 to 1.2.0
//  WHEN I call PostUpgrade
//  THEN no error is returned
func TestPostUpgrade(t *testing.T) {
	client := fake.NewFakeClientWithScheme(testScheme, readyOpenSearchPods())
	k8sutil.NewPodExecutor = k8sutilfake.NewPodExecutor
	k8sutilfake.PodSTDOUT = `{"status": 404}`
	k8sutil.ClientConfig = func() (*rest.Config, kubernetes.Interface, error) {
		config, k := k8sutilfake.NewClientsetConfig()
		return config, k, nil
	}
	ctx := spi.NewFakeContext(client, &vzapi.Verrazzano{
		Spec: vzapi.VerrazzanoSpec{
			Version:    "v1.2.0",
			Components: dnsComponents,
		},
		Status: vzapi.VerrazzanoStatus{Version: "1.1.0"},
	}, false)
	err := NewComponent().PostUpgrade(ctx)
	assert.NoError(t, err)
}

func createPreInstallTestClient(extraObjs ...runtime.Object) client.Client {
	objs := []runtime.Object{}
	objs = append(objs, extraObjs...)
	client := fake.NewFakeClientWithScheme(testScheme, objs...)
	return client
}

// TestIsEnabledNilVerrazzano tests the IsEnabled function
// GIVEN a call to IsEnabled
//  WHEN The Verrazzano component is nil
//  THEN true is returned
func TestIsEnabledNilVerrazzano(t *testing.T) {
	cr := crEnabled
	cr.Spec.Components.Verrazzano = nil
	assert.True(t, NewComponent().IsEnabled(spi.NewFakeContext(nil, &cr, false, profilesRelativePath).EffectiveCR()))
}

// TestIsEnabledNilComponent tests the IsEnabled function
// GIVEN a call to IsEnabled
//  WHEN The Verrazzano component is nil
//  THEN false is returned
func TestIsEnabledNilComponent(t *testing.T) {
	assert.True(t, NewComponent().IsEnabled(spi.NewFakeContext(nil, &vzapi.Verrazzano{}, false, profilesRelativePath).EffectiveCR()))
}

// TestIsEnabledNilEnabled tests the IsEnabled function
// GIVEN a call to IsEnabled
//  WHEN The Verrazzano component enabled is nil
//  THEN true is returned
func TestIsEnabledNilEnabled(t *testing.T) {
	cr := crEnabled
	cr.Spec.Components.Verrazzano.Enabled = nil
	assert.True(t, NewComponent().IsEnabled(spi.NewFakeContext(nil, &cr, false, profilesRelativePath).EffectiveCR()))
}

// TestIsEnabledExplicit tests the IsEnabled function
// GIVEN a call to IsEnabled
//  WHEN The Verrazzano component is explicitly enabled
//  THEN true is returned
func TestIsEnabledExplicit(t *testing.T) {
	cr := crEnabled
	cr.Spec.Components.Verrazzano.Enabled = getBoolPtr(true)
	assert.True(t, NewComponent().IsEnabled(spi.NewFakeContext(nil, &cr, false, profilesRelativePath).EffectiveCR()))
}

// TestIsDisableExplicit tests the IsEnabled function
// GIVEN a call to IsEnabled
//  WHEN The Verrazzano component is explicitly disabled
//  THEN false is returned
func TestIsDisableExplicit(t *testing.T) {
	cr := crEnabled
	cr.Spec.Components.Verrazzano.Enabled = getBoolPtr(false)
	assert.False(t, NewComponent().IsEnabled(spi.NewFakeContext(nil, &cr, false, profilesRelativePath).EffectiveCR()))
}

func getBoolPtr(b bool) *bool {
	return &b
}

func Test_verrazzanoComponent_ValidateUpdate(t *testing.T) {
	disabled := false
	var pvc1Gi, _ = resource.ParseQuantity("1Gi")
	var pvc2Gi, _ = resource.ParseQuantity("2Gi")
	tests := []struct {
		name    string
		old     *vzapi.Verrazzano
		new     *vzapi.Verrazzano
		wantErr bool
	}{
		{
			name: "enable",
			old: &vzapi.Verrazzano{
				Spec: vzapi.VerrazzanoSpec{
					Components: vzapi.ComponentSpec{
						Verrazzano: &vzapi.VerrazzanoComponent{
							Enabled: &disabled,
						},
					},
				},
			},
			new:     &vzapi.Verrazzano{},
			wantErr: false,
		},
		{
			name: "disable",
			old:  &vzapi.Verrazzano{},
			new: &vzapi.Verrazzano{
				Spec: vzapi.VerrazzanoSpec{
					Components: vzapi.ComponentSpec{
						Verrazzano: &vzapi.VerrazzanoComponent{
							Enabled: &disabled,
						},
					},
				},
			},
			wantErr: true,
		},
		{
			name: "change-installargs",
			old:  &vzapi.Verrazzano{},
			new: &vzapi.Verrazzano{
				Spec: vzapi.VerrazzanoSpec{
					Components: vzapi.ComponentSpec{
						Verrazzano: &vzapi.VerrazzanoComponent{
							InstallArgs: []vzapi.InstallArgs{{Name: "foo", Value: "bar"}},
						},
					},
				},
			},
			wantErr: true,
		},
		{
			name:    "no change",
			old:     &vzapi.Verrazzano{},
			new:     &vzapi.Verrazzano{},
			wantErr: false,
		},
		{
			name: "emptyDir to PVC in defaultVolumeSource",
			old: &vzapi.Verrazzano{
				Spec: vzapi.VerrazzanoSpec{
					DefaultVolumeSource: &corev1.VolumeSource{
						EmptyDir: &corev1.EmptyDirVolumeSource{},
					},
				},
			},
			new: &vzapi.Verrazzano{
				Spec: vzapi.VerrazzanoSpec{
					DefaultVolumeSource: &corev1.VolumeSource{
						PersistentVolumeClaim: &corev1.PersistentVolumeClaimVolumeSource{ClaimName: "vmi"},
					},
				},
			},
			wantErr: true,
		},
		{
			name: "PVC to emptyDir in volumeSource",
			old: &vzapi.Verrazzano{
				Spec: vzapi.VerrazzanoSpec{
					DefaultVolumeSource: &corev1.VolumeSource{
						PersistentVolumeClaim: &corev1.PersistentVolumeClaimVolumeSource{ClaimName: "vmi"},
					},
				},
			},
			new: &vzapi.Verrazzano{
				Spec: vzapi.VerrazzanoSpec{
					DefaultVolumeSource: &corev1.VolumeSource{
						EmptyDir: &corev1.EmptyDirVolumeSource{},
					},
				},
			},
			wantErr: true,
		},
		{
			name: "resize pvc in defaultVolumeSource",
			old: &vzapi.Verrazzano{
				Spec: vzapi.VerrazzanoSpec{
					DefaultVolumeSource: &corev1.VolumeSource{
						PersistentVolumeClaim: &corev1.PersistentVolumeClaimVolumeSource{ClaimName: "vmi"},
					},
					VolumeClaimSpecTemplates: []vzapi.VolumeClaimSpecTemplate{
						{
							ObjectMeta: metav1.ObjectMeta{Name: "vmi"},
							Spec: corev1.PersistentVolumeClaimSpec{
								Resources: corev1.ResourceRequirements{
									Requests: corev1.ResourceList{
										"storage": pvc1Gi,
									},
								},
							},
						},
					},
				},
			},
			new: &vzapi.Verrazzano{
				Spec: vzapi.VerrazzanoSpec{
					DefaultVolumeSource: &corev1.VolumeSource{
						PersistentVolumeClaim: &corev1.PersistentVolumeClaimVolumeSource{ClaimName: "vmi"},
					},
					VolumeClaimSpecTemplates: []vzapi.VolumeClaimSpecTemplate{
						{
							ObjectMeta: metav1.ObjectMeta{Name: "vmi"},
							Spec: corev1.PersistentVolumeClaimSpec{
								Resources: corev1.ResourceRequirements{
									Requests: corev1.ResourceList{
										"storage": pvc2Gi,
									},
								},
							},
						},
					},
				},
			},
			wantErr: true,
		},
		{
			name: "resize pvc in ESInstallArgs",
			old: &vzapi.Verrazzano{
				Spec: vzapi.VerrazzanoSpec{
					Components: vzapi.ComponentSpec{
						Elasticsearch: &vzapi.ElasticsearchComponent{
							ESInstallArgs: []vzapi.InstallArgs{
								{
									Name:  "nodes.data.requests.storage",
									Value: "1Gi",
								},
							},
						},
					},
				},
			},
			new: &vzapi.Verrazzano{
				Spec: vzapi.VerrazzanoSpec{
					Components: vzapi.ComponentSpec{
						Elasticsearch: &vzapi.ElasticsearchComponent{
							ESInstallArgs: []vzapi.InstallArgs{
								{
									Name:  "nodes.data.requests.storage",
									Value: "2Gi",
								},
							},
						},
					},
				},
			},
			wantErr: false,
		},
		{
			name: "disable-opensearch",
			old:  &vzapi.Verrazzano{},
			new: &vzapi.Verrazzano{
				Spec: vzapi.VerrazzanoSpec{
					Components: vzapi.ComponentSpec{
						Elasticsearch: &vzapi.ElasticsearchComponent{MonitoringComponent: vzapi.MonitoringComponent{Enabled: &disabled}},
					},
				},
			},
			wantErr: true,
		},
		{
			name: "disable-console",
			old:  &vzapi.Verrazzano{},
			new: &vzapi.Verrazzano{
				Spec: vzapi.VerrazzanoSpec{
					Components: vzapi.ComponentSpec{
						Console: &vzapi.ConsoleComponent{MonitoringComponent: vzapi.MonitoringComponent{Enabled: &disabled}},
					},
				},
			},
			wantErr: true,
		},
		{
			// Change to OS installargs allowed, persistence changes are supported
			name: "change-os-installargs",
			old:  &vzapi.Verrazzano{},
			new: &vzapi.Verrazzano{
				Spec: vzapi.VerrazzanoSpec{
					Components: vzapi.ComponentSpec{
						Elasticsearch: &vzapi.ElasticsearchComponent{
							ESInstallArgs: []vzapi.InstallArgs{{Name: "foo", Value: "bar"}},
						},
					},
				},
			},
			wantErr: false,
		},
		{
			name: "disable-grafana",
			old:  &vzapi.Verrazzano{},
			new: &vzapi.Verrazzano{
				Spec: vzapi.VerrazzanoSpec{
					Components: vzapi.ComponentSpec{
						Grafana: &vzapi.GrafanaComponent{MonitoringComponent: vzapi.MonitoringComponent{Enabled: &disabled}},
					},
				},
			},
			wantErr: true,
		},
		{
			name: "disable-prometheus",
			old:  &vzapi.Verrazzano{},
			new: &vzapi.Verrazzano{
				Spec: vzapi.VerrazzanoSpec{
					Components: vzapi.ComponentSpec{
						Prometheus: &vzapi.PrometheusComponent{MonitoringComponent: vzapi.MonitoringComponent{Enabled: &disabled}},
					},
				},
			},
			wantErr: true,
		},
		{
			name: "disable-osd",
			old:  &vzapi.Verrazzano{},
			new: &vzapi.Verrazzano{
				Spec: vzapi.VerrazzanoSpec{
					Components: vzapi.ComponentSpec{
						Kibana: &vzapi.KibanaComponent{MonitoringComponent: vzapi.MonitoringComponent{Enabled: &disabled}},
					},
				},
			},
			wantErr: true,
		},
		{
			name: "disable-fluentd",
			old:  &vzapi.Verrazzano{},
			new: &vzapi.Verrazzano{
				Spec: vzapi.VerrazzanoSpec{
					Components: vzapi.ComponentSpec{
						Fluentd: &vzapi.FluentdComponent{Enabled: &disabled},
					},
				},
			},
			wantErr: true,
		},
		{
			name: "change-fluentd-oci",
			old:  &vzapi.Verrazzano{},
			new: &vzapi.Verrazzano{
				Spec: vzapi.VerrazzanoSpec{
					Components: vzapi.ComponentSpec{
						Fluentd: &vzapi.FluentdComponent{
							OCI: &vzapi.OciLoggingConfiguration{
								APISecret: "secret",
							},
						},
					},
				},
			},
			wantErr: true,
		},
		{
			name: "change-fluentd-es-secret",
			old:  &vzapi.Verrazzano{},
			new: &vzapi.Verrazzano{
				Spec: vzapi.VerrazzanoSpec{
					Components: vzapi.ComponentSpec{
						Fluentd: &vzapi.FluentdComponent{
							ElasticsearchSecret: "secret",
						},
					},
				},
			},
			wantErr: true,
		},
		{
			name: "change-fluentd-es-url",
			old:  &vzapi.Verrazzano{},
			new: &vzapi.Verrazzano{
				Spec: vzapi.VerrazzanoSpec{
					Components: vzapi.ComponentSpec{
						Fluentd: &vzapi.FluentdComponent{
							ElasticsearchURL: "url",
						},
					},
				},
			},
			wantErr: true,
		},
		{
			name: "change-fluentd-extravolume",
			old:  &vzapi.Verrazzano{},
			new: &vzapi.Verrazzano{
				Spec: vzapi.VerrazzanoSpec{
					Components: vzapi.ComponentSpec{
						Fluentd: &vzapi.FluentdComponent{
							ExtraVolumeMounts: []vzapi.VolumeMount{{Source: "foo"}},
						},
					},
				},
			},
			wantErr: true,
		},
	}
	for _, tt := range tests {
		t.Run(tt.name, func(t *testing.T) {
			c := NewComponent()
			err := c.ValidateUpdate(tt.old, tt.new)
			if (err != nil) != tt.wantErr {
				t.Errorf("ValidateUpdate() error = %v, wantErr %v", err, tt.wantErr)
			}
		})
	}
}<|MERGE_RESOLUTION|>--- conflicted
+++ resolved
@@ -4,16 +4,12 @@
 
 import (
 	"context"
-<<<<<<< HEAD
 	globalconst "github.com/verrazzano/verrazzano/pkg/constants"
 	"github.com/verrazzano/verrazzano/pkg/k8sutil"
 	k8sutilfake "github.com/verrazzano/verrazzano/pkg/k8sutil/fake"
-	corev1 "k8s.io/api/core/v1"
 	"k8s.io/client-go/kubernetes"
 	"k8s.io/client-go/rest"
-=======
 	"os/exec"
->>>>>>> 301b8c79
 	"testing"
 
 	certv1 "github.com/jetstack/cert-manager/pkg/apis/certmanager/v1"
@@ -54,7 +50,15 @@
 	},
 }
 
-<<<<<<< HEAD
+// genericTestRunner is used to run generic OS commands with expected results
+type genericTestRunner struct {
+}
+
+// Run genericTestRunner executor
+func (r genericTestRunner) Run(cmd *exec.Cmd) (stdout []byte, stderr []byte, err error) {
+	return nil, nil, nil
+}
+
 func readyOpenSearchPods() *corev1.Pod {
 	return &corev1.Pod{
 		ObjectMeta: metav1.ObjectMeta{
@@ -73,15 +77,6 @@
 			},
 		},
 	}
-=======
-// genericTestRunner is used to run generic OS commands with expected results
-type genericTestRunner struct {
-}
-
-// Run genericTestRunner executor
-func (r genericTestRunner) Run(cmd *exec.Cmd) (stdout []byte, stderr []byte, err error) {
-	return nil, nil, nil
->>>>>>> 301b8c79
 }
 
 // fakeUpgrade override the upgrade function during unit tests
