--- conflicted
+++ resolved
@@ -201,12 +201,7 @@
 				DNS: &vzapi.DNSComponent{
 					External: &vzapi.External{Suffix: "blah"},
 				},
-<<<<<<< HEAD
-				Grafana:    &vzapi.GrafanaComponent{Enabled: &vmiEnabled},
 				Prometheus: &vzapi.PrometheusComponent{Enabled: &vmiEnabled},
-=======
-				Prometheus: &vzapi.PrometheusComponent{MonitoringComponent: vzapi.MonitoringComponent{Enabled: &vmiEnabled}},
->>>>>>> 42a2d510
 			},
 		},
 	}
@@ -475,21 +470,6 @@
 			wantErr: true,
 		},
 		{
-<<<<<<< HEAD
-			name: "disable-grafana",
-			old:  &vzapi.Verrazzano{},
-			new: &vzapi.Verrazzano{
-				Spec: vzapi.VerrazzanoSpec{
-					Components: vzapi.ComponentSpec{
-						Grafana: &vzapi.GrafanaComponent{Enabled: &disabled},
-					},
-				},
-			},
-			wantErr: true,
-		},
-		{
-=======
->>>>>>> 42a2d510
 			name: "disable-prometheus",
 			old:  &vzapi.Verrazzano{},
 			new: &vzapi.Verrazzano{
