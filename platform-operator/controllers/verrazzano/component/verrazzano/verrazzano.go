// Copyright (c) 2020, 2022, Oracle and/or its affiliates.
// Licensed under the Universal Permissive License v 1.0 as shown at https://oss.oracle.com/licenses/upl.

package verrazzano

import (
	"bytes"
	"context"
	"encoding/json"
	"fmt"
	"github.com/verrazzano/verrazzano/pkg/k8sutil"
	"io/fs"
	"io/ioutil"
	"k8s.io/client-go/kubernetes"
	"k8s.io/client-go/rest"
	"os"
	"os/exec"
	"strings"
	"text/template"
	"time"

	"go.uber.org/zap"
	appsv1 "k8s.io/api/apps/v1"
	corev1 "k8s.io/api/core/v1"
	"k8s.io/apimachinery/pkg/api/errors"
	metav1 "k8s.io/apimachinery/pkg/apis/meta/v1"
	"k8s.io/apimachinery/pkg/types"
	neturl "net/url"
	controllerruntime "sigs.k8s.io/controller-runtime"
	clipkg "sigs.k8s.io/controller-runtime/pkg/client"
	"sigs.k8s.io/yaml"

	"github.com/verrazzano/verrazzano/pkg/bom"
	globalconst "github.com/verrazzano/verrazzano/pkg/constants"
	ctrlerrors "github.com/verrazzano/verrazzano/pkg/controller/errors"
	"github.com/verrazzano/verrazzano/pkg/semver"
	vzapi "github.com/verrazzano/verrazzano/platform-operator/apis/verrazzano/v1alpha1"
	"github.com/verrazzano/verrazzano/platform-operator/constants"
	"github.com/verrazzano/verrazzano/platform-operator/controllers/verrazzano/component/spi"
	"github.com/verrazzano/verrazzano/platform-operator/controllers/verrazzano/secret"
	"github.com/verrazzano/verrazzano/platform-operator/internal/config"
	"github.com/verrazzano/verrazzano/platform-operator/internal/k8s/namespace"
	vzos "github.com/verrazzano/verrazzano/platform-operator/internal/os"
	"github.com/verrazzano/verrazzano/platform-operator/internal/vzconfig"
)

// ComponentName is the name of the component

const (
	ComponentName           = "verrazzano"
	keycloakInClusterURL    = "keycloak-http.keycloak.svc.cluster.local"
	esHelmValuePrefixFormat = "elasticSearch.%s"

	workloadName  = "system-es-master"
	containerName = "es-master"
	portName      = "http"
	indexPattern  = "verrazzano-*"
	notFound      = 404
	searchPort    = "9200"

	tmpFilePrefix        = "verrazzano-overrides-"
	tmpSuffix            = "yaml"
	tmpFileCreatePattern = tmpFilePrefix + "*." + tmpSuffix
	tmpFileCleanPattern  = tmpFilePrefix + ".*\\." + tmpSuffix
)

const indexTemplatePayload = `{
    "index_patterns":[
		"verrazzano-system*",
		"verrazzano-application*"
    ],
    "version":60001,
    "priority": 100,
    "data_stream": {},
    "template": {
        "settings":{
            "index.refresh_interval":"5s",
            "index.mapping.total_fields.limit":"2000",
            "number_of_shards":5,
            "index.number_of_replicas":0,
            "index.auto_expand_replicas":"0-1"
        },
        "mappings":{
            "dynamic_templates":[
            {
                "message_field":{
                "path_match":"message",
                "match_mapping_type":"string",
                "mapping":{
                    "type":"text",
                    "norms":false
                }
                }
            },
            {
                "string_fields":{
                "match":"*",
                "match_mapping_type":"string",
                "mapping":{
                    "type":"text",
                    "norms":false,
                    "fields":{
                    "keyword":{
                        "type":"keyword",
                        "ignore_above":256
                    }
                    }
                }
                }
            }
            ]
        }
    }
}`

const (
	minSize            = "min_size"
	defaultMinSize     = "1gb"
	minIndexAge        = "min_index_age"
	defaultMinIndexAge = "7d"
)

const systemISMPayloadTemplate = `{
    "policy": {
        "policy_id": "system_ingest_delete",
        "description": "Verrazzano System Index policy which deletes documents after fixed time or size",
        "schema_version": 12,
        "error_notification": null,
        "default_state": "ingest",
        "states": [
            {
                "name": "ingest",
                "actions": [
                    {
                        "rollover": {
                            "min_size": "{{ .min_size }}",
                            "min_doc_count": 1,
                            "min_index_age": "{{ .min_index_age }}"
                        }
                    }
                ],
                "transitions": [
                    {
                        "state_name": "delete",
                        "conditions": {
                            "min_index_age": "{{ .min_index_age }}"
                        }
                    }
                ]
            },
            {
                "name": "delete",
                "actions": [
                    {
                        "delete": {}
                    }
                ],
                "transitions": []
            }
        ],
        "ism_template": {
          "index_patterns": [
            "verrazzano-system*"
          ],
          "priority": 1
        }
    }
}`

const applicationISMPayloadTemplate = `{
    "policy": {
        "policy_id": "application_ingest_delete",
        "description": "Verrazzano Application Index policy which deletes documents after fixed time or size",
        "schema_version": 12,
        "error_notification": null,
        "default_state": "ingest",
        "states": [
            {
                "name": "ingest",
                "actions": [
                    {
                        "rollover": {
                            "min_size": "{{ .min_size }}",
                            "min_doc_count": 1,
                            "min_index_age": "{{ .min_index_age }}"
                        }
                    }
                ],
                "transitions": [
                    {
                        "state_name": "delete",
                        "conditions": {
                            "min_index_age": "{{ .min_index_age }}"
                        }
                    }
                ]
            },
            {
                "name": "delete",
                "actions": [
                    {
                        "delete": {}
                    }
                ],
                "transitions": []
            }
        ],
        "ism_template": {
          "index_patterns": [
            "verrazzano-application*"
          ],
          "priority": 1
        }
    }
}`

type (
	ISMPolicy struct {
		PrimaryTerm    int `json:"_primary_term"`
		SequenceNumber int `json:"_seq_no"`
		Status         int `json:"status"`
	}
	uriComponents struct {
		host   string
		port   string
		scheme string
	}
)

var (
	// For Unit test purposes
	execCommand   = exec.Command
	writeFileFunc = ioutil.WriteFile
)

func resetWriteFileFunc() {
	writeFileFunc = ioutil.WriteFile
}

// resolveVerrazzanoNamespace will return the default Verrazzano system namespace unless the namespace is specified
func resolveVerrazzanoNamespace(ns string) string {
	if len(ns) > 0 && ns != "default" {
		return ns
	}
	return globalconst.VerrazzanoSystemNamespace
}

// VerrazzanoPreUpgrade contains code that is run prior to helm upgrade for the Verrazzano helm chart
func verrazzanoPreUpgrade(log *zap.SugaredLogger, client clipkg.Client, _ string, namespace string, _ string) error {
	return fixupFluentdDaemonset(log, client, namespace)
}

// appendVerrazzanoOverrides appends the image overrides for the monitoring-init-images subcomponent
func appendVerrazzanoOverrides(ctx spi.ComponentContext, _ string, _ string, _ string, kvs []bom.KeyValue) ([]bom.KeyValue, error) {

	// Append some custom image overrides
	// - use local KeyValues array to ensure we append those after the file override; typically won't matter with the
	//   way we implement Helm calls, but don't depend on that
	vzkvs, err := appendCustomImageOverrides(kvs)
	if err != nil {
		return kvs, err
	}

	effectiveCR := ctx.EffectiveCR()
	// Find any storage overrides for the VMI, and
	resourceRequestOverrides, err := findStorageOverride(effectiveCR)
	if err != nil {
		return kvs, err
	}

	// Overrides object to store any user overrides
	overrides := verrazzanoValues{}

	// Append the simple overrides
	if err := appendVerrazzanoValues(ctx, &overrides); err != nil {
		return kvs, ctrlerrors.RetryableError{Source: ComponentName, Cause: err}
	}
	// Append any VMI overrides to the override values object, and any installArgs overrides to the kvs list
	vzkvs = appendVMIOverrides(effectiveCR, &overrides, resourceRequestOverrides, vzkvs)

	// append any fluentd overrides
	if err := appendFluentdOverrides(effectiveCR, &overrides); err != nil {
		return kvs, ctrlerrors.RetryableError{Source: ComponentName, Cause: err}
	}
	// append the security role overrides
	if err := appendSecurityOverrides(effectiveCR, &overrides); err != nil {
		return kvs, ctrlerrors.RetryableError{Source: ComponentName, Cause: err}
	}

	// Write the overrides file to a temp dir and add a helm file override argument
	overridesFileName, err := generateOverridesFile(ctx, &overrides)
	if err != nil {
		return kvs, ctrlerrors.RetryableError{Source: ComponentName, Cause: err}
	}

	// Append any installArgs overrides in vzkvs after the file overrides to ensure precedence of those
	kvs = append(kvs, bom.KeyValue{Value: overridesFileName, IsFile: true})
	kvs = append(kvs, vzkvs...)
	return kvs, nil
}

func appendCustomImageOverrides(kvs []bom.KeyValue) ([]bom.KeyValue, error) {
	bomFile, err := bom.NewBom(config.GetDefaultBOMFilePath())
	if err != nil {
		return kvs, ctrlerrors.RetryableError{Source: ComponentName, Cause: err}
	}

	imageOverrides, err := bomFile.BuildImageOverrides("monitoring-init-images")
	if err != nil {
		return kvs, ctrlerrors.RetryableError{Source: ComponentName, Cause: err}
	}

	kvs = append(kvs, imageOverrides...)
	return kvs, nil
}

func generateOverridesFile(ctx spi.ComponentContext, overrides *verrazzanoValues) (string, error) {
	bytes, err := yaml.Marshal(overrides)
	if err != nil {
		return "", err
	}
	file, err := os.CreateTemp(os.TempDir(), tmpFileCreatePattern)
	if err != nil {
		return "", err
	}

	overridesFileName := file.Name()
	if err := writeFileFunc(overridesFileName, bytes, fs.ModeAppend); err != nil {
		return "", err
	}
	ctx.Log().Debugf("Verrazzano install overrides file %s contents: %s", overridesFileName, string(bytes))
	return overridesFileName, nil
}

func appendVerrazzanoValues(ctx spi.ComponentContext, overrides *verrazzanoValues) error {
	effectiveCR := ctx.EffectiveCR()
	if isWildcardDNS, domain := getWildcardDNS(&effectiveCR.Spec); isWildcardDNS {
		overrides.DNS = &dnsValues{
			Wildcard: &wildcardDNSSettings{
				Domain: domain,
			},
		}
	}

	dnsSuffix, err := vzconfig.GetDNSSuffix(ctx.Client(), effectiveCR)
	if err != nil {
		return ctrlerrors.RetryableError{
			Source: ComponentName,
			Cause:  err,
		}
	}

	if externalDNSEnabled := vzconfig.IsExternalDNSEnabled(effectiveCR); externalDNSEnabled {
		overrides.Externaldns = &externalDNSValues{
			Enabled: externalDNSEnabled,
		}
	}

	envName := vzconfig.GetEnvName(effectiveCR)
	overrides.Config = &configValues{
		EnvName:   envName,
		DNSSuffix: dnsSuffix,
	}

	overrides.Keycloak = &keycloakValues{Enabled: vzconfig.IsKeycloakEnabled(effectiveCR)}
	overrides.Rancher = &rancherValues{Enabled: vzconfig.IsRancherEnabled(effectiveCR)}
	overrides.Console = &consoleValues{Enabled: vzconfig.IsConsoleEnabled(effectiveCR)}
	overrides.VerrazzanoOperator = &voValues{Enabled: isVMOEnabled(effectiveCR)}
	overrides.MonitoringOperator = &vmoValues{Enabled: isVMOEnabled(effectiveCR)}
	overrides.API = &apiValues{
		Proxy: &proxySettings{
			OidcProviderHost:          fmt.Sprintf("keycloak.%s.%s", envName, dnsSuffix),
			OidcProviderHostInCluster: keycloakInClusterURL,
		},
	}
	return nil
}

func appendSecurityOverrides(effectiveCR *vzapi.Verrazzano, overrides *verrazzanoValues) error {
	vzSpec := effectiveCR.Spec

	numAdminSubjects := len(vzSpec.Security.AdminSubjects)
	numMonSubjects := len(vzSpec.Security.MonitorSubjects)
	if numMonSubjects == 0 && numAdminSubjects == 0 {
		return nil
	}

	overrides.Security = &securityRoleBindingValues{}

	if numAdminSubjects > 0 {
		adminSubjectsMap := make(map[string]subject, numAdminSubjects)
		for i, adminSubj := range vzSpec.Security.AdminSubjects {
			subjectName := fmt.Sprintf("subject-%d", i)
			if err := vzconfig.ValidateRoleBindingSubject(adminSubj, subjectName); err != nil {
				return err
			}
			adminSubjectsMap[subjectName] = subject{
				Name:      adminSubj.Name,
				Kind:      adminSubj.Kind,
				Namespace: adminSubj.Namespace,
				APIGroup:  adminSubj.APIGroup,
			}
		}
		overrides.Security.AdminSubjects = adminSubjectsMap
	}
	if numMonSubjects > 0 {
		monSubjectMap := make(map[string]subject, numMonSubjects)
		for i, monSubj := range vzSpec.Security.MonitorSubjects {
			subjectName := fmt.Sprintf("subject-%d", i)
			if err := vzconfig.ValidateRoleBindingSubject(monSubj, fmt.Sprintf("monitorSubjects[%d]", i)); err != nil {
				return err
			}
			monSubjectMap[subjectName] = subject{
				Name:      monSubj.Name,
				Kind:      monSubj.Kind,
				Namespace: monSubj.Namespace,
				APIGroup:  monSubj.APIGroup,
			}
		}
		overrides.Security.MonitorSubjects = monSubjectMap
	}
	return nil
}

func appendVMIOverrides(effectiveCR *vzapi.Verrazzano, overrides *verrazzanoValues, storageOverrides *resourceRequestValues, kvs []bom.KeyValue) []bom.KeyValue {
	overrides.Kibana = &kibanaValues{Enabled: vzconfig.IsKibanaEnabled(effectiveCR)}

	overrides.ElasticSearch = &elasticsearchValues{
		Enabled: vzconfig.IsElasticsearchEnabled(effectiveCR),
	}
	if storageOverrides != nil {
		overrides.ElasticSearch.Nodes = &esNodes{
			// Only have to override the data node storage
			Data: &esNodeValues{
				Requests: storageOverrides,
			},
		}
	}
	if effectiveCR.Spec.Components.Elasticsearch != nil {
		for _, arg := range effectiveCR.Spec.Components.Elasticsearch.ESInstallArgs {
			kvs = append(kvs, bom.KeyValue{
				Key:   fmt.Sprintf(esHelmValuePrefixFormat, arg.Name),
				Value: arg.Value,
			})
		}
	}

	overrides.Prometheus = &prometheusValues{
		Enabled:  vzconfig.IsPrometheusEnabled(effectiveCR),
		Requests: storageOverrides,
	}

	overrides.Grafana = &grafanaValues{
		Enabled:  vzconfig.IsGrafanaEnabled(effectiveCR),
		Requests: storageOverrides,
	}
	return kvs
}

func findStorageOverride(effectiveCR *vzapi.Verrazzano) (*resourceRequestValues, error) {
	if effectiveCR == nil || effectiveCR.Spec.DefaultVolumeSource == nil {
		return nil, nil
	}
	defaultVolumeSource := effectiveCR.Spec.DefaultVolumeSource
	if defaultVolumeSource.EmptyDir != nil {
		return &resourceRequestValues{
			Storage: "",
		}, nil
	}
	if defaultVolumeSource.PersistentVolumeClaim != nil {
		pvcClaim := defaultVolumeSource.PersistentVolumeClaim
		storageSpec, found := vzconfig.FindVolumeTemplate(pvcClaim.ClaimName, effectiveCR.Spec.VolumeClaimSpecTemplates)
		if !found {
			return nil, fmt.Errorf("Did not find matching storage volume template for claim %s", pvcClaim.ClaimName)
		}
		storageString := storageSpec.Resources.Requests.Storage().String()
		return &resourceRequestValues{
			Storage: storageString,
		}, nil
	}
	return nil, fmt.Errorf("Unsupported volume source: %v", defaultVolumeSource)
}

func newURIComponents(url string) (*uriComponents, error) {
	parsedURL, err := neturl.Parse(url)
	if err != nil {
		return nil, err
	}
	uriComp := &uriComponents{}
	if len(parsedURL.Port()) > 0 {
		uriComp.port = parsedURL.Port()
	} else {
		uriComp.port = searchPort
	}
	uriComp.scheme = parsedURL.Scheme
	uriComp.host = strings.Split(parsedURL.Host, ":")[0]
	return uriComp, nil
}

func setLoggingOverrides(values *loggingValues, url string) error {
	uriComp, err := newURIComponents(url)
	if err != nil {
		return err
	}
	values.ElasticsearchURL = uriComp.host
	values.ElasticsearchPort = uriComp.port
	values.ElasticsearchScheme = uriComp.scheme
	return nil
}

func appendFluentdOverrides(effectiveCR *vzapi.Verrazzano, overrides *verrazzanoValues) error {
	overrides.Fluentd = &fluentdValues{
		Enabled: vzconfig.IsFluentdEnabled(effectiveCR),
	}

	fluentd := effectiveCR.Spec.Components.Fluentd
	if fluentd != nil {
		overrides.Logging = &loggingValues{}
		if len(fluentd.ElasticsearchURL) > 0 {
			if err := setLoggingOverrides(overrides.Logging, fluentd.ElasticsearchURL); err != nil {
				return err
			}
		}
		if len(fluentd.ElasticsearchSecret) > 0 {
			overrides.Logging.ElasticsearchSecret = fluentd.ElasticsearchSecret
		}
		if len(fluentd.ExtraVolumeMounts) > 0 {
			for _, vm := range fluentd.ExtraVolumeMounts {
				dest := vm.Source
				if vm.Destination != "" {
					dest = vm.Destination
				}
				readOnly := true
				if vm.ReadOnly != nil {
					readOnly = *vm.ReadOnly
				}
				overrides.Fluentd.ExtraVolumeMounts = append(overrides.Fluentd.ExtraVolumeMounts,
					volumeMount{Source: vm.Source, Destination: dest, ReadOnly: readOnly})
			}
		}
		// Overrides for OCI Logging integration
		if fluentd.OCI != nil {
			overrides.Fluentd.OCI = &ociLoggingSettings{
				DefaultAppLogID: fluentd.OCI.DefaultAppLogID,
				SystemLogID:     fluentd.OCI.SystemLogID,
				APISecret:       fluentd.OCI.APISecret,
			}
		}
	}

	return nil
}

func isVMOEnabled(vz *vzapi.Verrazzano) bool {
	return vzconfig.IsPrometheusEnabled(vz) || vzconfig.IsKibanaEnabled(vz) || vzconfig.IsElasticsearchEnabled(vz) || vzconfig.IsGrafanaEnabled(vz)
}

func getWildcardDNS(vz *vzapi.VerrazzanoSpec) (bool, string) {
	if vz.Components.DNS != nil && vz.Components.DNS.Wildcard != nil {
		return true, vz.Components.DNS.Wildcard.Domain
	}
	return false, ""
}

// This function is used to fixup the fluentd daemonset on a managed cluster so that helm upgrade of Verrazzano does
// not fail.  Prior to Verrazzano v1.0.1, the mcagent would change the environment variables CLUSTER_NAME and
// ELASTICSEARCH_URL on a managed cluster to use valueFrom (from a secret) instead of using a Value. The helm chart
// template for the fluentd daemonset expects a Value.
func fixupFluentdDaemonset(log *zap.SugaredLogger, client clipkg.Client, namespace string) error {
	// Get the fluentd daemonset resource
	fluentdNamespacedName := types.NamespacedName{Name: globalconst.FluentdDaemonSetName, Namespace: namespace}
	daemonSet := appsv1.DaemonSet{}
	err := client.Get(context.TODO(), fluentdNamespacedName, &daemonSet)
	if errors.IsNotFound(err) {
		return nil
	}
	if err != nil {
		log.Errorf("Failed to find the fluentd DaemonSet %s, %v", daemonSet.Name, err)
		return err
	}

	// Find the fluent container and save it's container index
	fluentdIndex := -1
	for i, container := range daemonSet.Spec.Template.Spec.Containers {
		if container.Name == "fluentd" {
			fluentdIndex = i
			break
		}
	}
	if fluentdIndex == -1 {
		return fmt.Errorf("fluentd container not found in fluentd daemonset: %s", daemonSet.Name)
	}

	// Check if env variables CLUSTER_NAME and ELASTICSEARCH_URL are using valueFrom.
	clusterNameIndex := -1
	elasticURLIndex := -1
	for i, env := range daemonSet.Spec.Template.Spec.Containers[fluentdIndex].Env {
		if env.Name == constants.ClusterNameEnvVar && env.ValueFrom != nil {
			clusterNameIndex = i
			continue
		}
		if env.Name == constants.ElasticsearchURLEnvVar && env.ValueFrom != nil {
			elasticURLIndex = i
		}
	}

	// If valueFrom is not being used then we do not need to fix the env variables
	if clusterNameIndex == -1 && elasticURLIndex == -1 {
		return nil
	}

	// Get the secret containing managed cluster name and Elasticsearch URL
	secretNamespacedName := types.NamespacedName{Name: constants.MCRegistrationSecret, Namespace: namespace}
	secret := corev1.Secret{}
	err = client.Get(context.TODO(), secretNamespacedName, &secret)
	if err != nil {
		return err
	}

	// The secret must contain a cluster name
	clusterName, ok := secret.Data[constants.ClusterNameData]
	if !ok {
		return fmt.Errorf("the secret named %s in namespace %s is missing the required field %s", secret.Name, secret.Namespace, constants.ClusterNameData)
	}

	// The secret must contain the Elasticsearch endpoint's URL
	elasticsearchURL, ok := secret.Data[constants.ElasticsearchURLData]
	if !ok {
		return fmt.Errorf("the secret named %s in namespace %s is missing the required field %s", secret.Name, secret.Namespace, constants.ElasticsearchURLData)
	}

	// Update the daemonset to use a Value instead of the valueFrom
	if clusterNameIndex != -1 {
		daemonSet.Spec.Template.Spec.Containers[fluentdIndex].Env[clusterNameIndex].Value = string(clusterName)
		daemonSet.Spec.Template.Spec.Containers[fluentdIndex].Env[clusterNameIndex].ValueFrom = nil
	}
	if elasticURLIndex != -1 {
		daemonSet.Spec.Template.Spec.Containers[fluentdIndex].Env[elasticURLIndex].Value = string(elasticsearchURL)
		daemonSet.Spec.Template.Spec.Containers[fluentdIndex].Env[elasticURLIndex].ValueFrom = nil
	}
	log.Debug("Updating fluentd daemonset to use valueFrom instead of Value for CLUSTER_NAME and ELASTICSEARCH_URL environment variables")
	err = client.Update(context.TODO(), &daemonSet)
	return err
}

func createAndLabelNamespaces(ctx spi.ComponentContext) error {
	if err := LabelKubeSystemNamespace(ctx.Client()); err != nil {
		return err
	}
	if err := namespace.CreateVerrazzanoSystemNamespace(ctx.Client()); err != nil {
		return err
	}
	if _, err := secret.CheckImagePullSecret(ctx.Client(), globalconst.VerrazzanoSystemNamespace); err != nil {
		return ctrlerrors.RetryableError{Source: ComponentName, Cause: err}
	}
	if err := namespace.CreateVerrazzanoMultiClusterNamespace(ctx.Client()); err != nil {
		return err
	}
	if isVMOEnabled(ctx.EffectiveCR()) {
		// If the monitoring operator is enabled, create the monitoring namespace and copy the image pull secret
		if err := namespace.CreateVerrazzanoMonitoringNamespace(ctx.Client()); err != nil {
			return err
		}
		if _, err := secret.CheckImagePullSecret(ctx.Client(), globalconst.VerrazzanoMonitoringNamespace); err != nil {
			return ctrlerrors.RetryableError{Source: ComponentName, Cause: err}
		}
	}
	if vzconfig.IsKeycloakEnabled(ctx.EffectiveCR()) {
		if err := namespace.CreateKeycloakNamespace(ctx.Client()); err != nil {
			return ctrlerrors.RetryableError{Source: ComponentName, Cause: err}
		}
	}
	if vzconfig.IsRancherEnabled(ctx.EffectiveCR()) {
		if err := namespace.CreateAndLabelNamespace(ctx.Client(), globalconst.RancherOperatorSystemNamespace,
			true, false); err != nil {
			return ctrlerrors.RetryableError{Source: ComponentName, Cause: err}
		}
	}
	// cattle-system NS must be created since the rancher NetworkPolicy, which is always installed, requires it
	if err := namespace.CreateRancherNamespace(ctx.Client()); err != nil {
		return ctrlerrors.RetryableError{Source: ComponentName, Cause: err}
	}
	return nil
}

// LabelKubeSystemNamespace adds the label needed by network polices to kube-system
func LabelKubeSystemNamespace(client clipkg.Client) error {
	const KubeSystemNamespace = "kube-system"
	ns := corev1.Namespace{ObjectMeta: metav1.ObjectMeta{Name: KubeSystemNamespace}}
	if _, err := controllerruntime.CreateOrUpdate(context.TODO(), client, &ns, func() error {
		if ns.Labels == nil {
			ns.Labels = make(map[string]string)
		}
		ns.Labels["verrazzano.io/namespace"] = KubeSystemNamespace
		return nil
	}); err != nil {
		return err
	}
	return nil
}

// loggingPreInstall copies logging secrets from the verrazzano-install namespace to the verrazzano-system namespace
func loggingPreInstall(ctx spi.ComponentContext) error {
	if vzconfig.IsFluentdEnabled(ctx.EffectiveCR()) {
		// If fluentd is enabled, copy any custom secrets
		fluentdConfig := ctx.EffectiveCR().Spec.Components.Fluentd
		if fluentdConfig != nil {
			// Copy the external Elasticsearch secret
			if len(fluentdConfig.ElasticsearchURL) > 0 && fluentdConfig.ElasticsearchSecret != globalconst.DefaultElasticsearchSecretName {
				if err := copySecret(ctx, fluentdConfig.ElasticsearchSecret, "custom Elasticsearch"); err != nil {
					return err
				}
			}
			// Copy the OCI API secret
			if fluentdConfig.OCI != nil && len(fluentdConfig.OCI.APISecret) > 0 {
				if err := copySecret(ctx, fluentdConfig.OCI.APISecret, "OCI API"); err != nil {
					return err
				}
			}
		}
	}
	return nil
}

// copySecret copies a secret from the verrazzano-install namespace to the verrazzano-system namespace. If
// the target secret already exists, then it will be updated if necessary.
func copySecret(ctx spi.ComponentContext, secretName string, logMsg string) error {
	vzLog := ctx.Log()
	vzLog.Debugf("Copying %s secret %s to %s namespace", logMsg, secretName, globalconst.VerrazzanoSystemNamespace)

	targetSecret := corev1.Secret{
		ObjectMeta: metav1.ObjectMeta{
			Name:      secretName,
			Namespace: globalconst.VerrazzanoSystemNamespace,
		},
	}
	opResult, err := controllerruntime.CreateOrUpdate(context.TODO(), ctx.Client(), &targetSecret, func() error {
		sourceSecret := corev1.Secret{}
		nsn := types.NamespacedName{Name: secretName, Namespace: constants.VerrazzanoInstallNamespace}
		if err := ctx.Client().Get(context.TODO(), nsn, &sourceSecret); err != nil {
			return err
		}
		targetSecret.Type = sourceSecret.Type
		targetSecret.Immutable = sourceSecret.Immutable
		targetSecret.StringData = sourceSecret.StringData
		targetSecret.Data = sourceSecret.Data
		return nil
	})

	vzLog.Debugf("Copy %s secret result: %s", logMsg, opResult)
	if err != nil {
		if !errors.IsNotFound(err) {
			return ctrlerrors.RetryableError{
				Source: ComponentName,
				Cause:  err,
			}
		}
		vzLog.Errorf("The %s secret %s not found in namespace %s", logMsg, secretName, constants.VerrazzanoInstallNamespace)
		return ctrlerrors.RetryableError{Source: ComponentName}
	}

	return nil
}

// isVerrazzanoSecretReady returns true if the Verrazzano secret is present in the system namespace
func isVerrazzanoSecretReady(ctx spi.ComponentContext) bool {
	if err := ctx.Client().Get(context.TODO(),
		types.NamespacedName{Name: "verrazzano", Namespace: globalconst.VerrazzanoSystemNamespace},
		&corev1.Secret{}); err != nil {
		if !errors.IsNotFound(err) {
			ctx.Log().Error("Unexpected error getting verrazzano secret: %s", err)
			return false
		}
		ctx.Log().Debugf("Verrazzano secret not found")
		return false
	}
	return true
}

//cleanTempFiles - Clean up the override temp files in the temp dir
func cleanTempFiles(ctx spi.ComponentContext) {
	if err := vzos.RemoveTempFiles(ctx.Log(), tmpFileCleanPattern); err != nil {
		ctx.Log().Errorf("Error deleting temp files: %s", err.Error())
	}
}

func isOpenSearchReady(ctx spi.ComponentContext, namespace string) ([]corev1.Pod, bool) {
	pods, err := getPodsWithReadyContainer(ctx.Client(), containerName, clipkg.MatchingLabels{"app": workloadName}, clipkg.InNamespace(namespace))
	if err != nil {
		return nil, false
	}
	if len(pods) < 1 {
		return nil, false
	}
	return pods, true
}

func makeBashCommand(command string) []string {
	return []string{
		"bash",
		"-c",
		command,
	}
}

func doPUT(cfg *rest.Config, cli kubernetes.Interface, pod *corev1.Pod, cmd string) error {
	command := "curl -X PUT -H 'Content-Type: application/json' localhost:9200/" + cmd
	_, _, err := k8sutil.ExecPod(cli, cfg, pod, containerName, makeBashCommand(command))
	return err
}

var SetupDataStreams = func(ctx spi.ComponentContext, namespace string) error {
	cr := ctx.EffectiveCR()
	log := ctx.Log()
	if !vzconfig.IsElasticsearchEnabled(cr) {
		log.Debug("Skipping DataStream setup, backend is disabled")
		return nil
	}
	pods, ok := isOpenSearchReady(ctx, namespace)
	if !ok {
		return fmt.Errorf("cannot create data stream, %s container is not ready yet", containerName)
	}
	pod := &pods[0]
	return doSetupViaOpenSearchAPI(ctx, pod)
}

//doSetupViaOpenSearchAPI creates the ISM Policy and Index Template
func doSetupViaOpenSearchAPI(ctx spi.ComponentContext, pod *corev1.Pod) error {
	cfg, cli, err := k8sutil.ClientConfig()
	if err != nil {
		return err
	}

	var policies = vzapi.RetentionPolicies{}
	cr := ctx.EffectiveCR()
	if cr.Spec.Components.Elasticsearch != nil {
		policies = cr.Spec.Components.Elasticsearch.RetentionPolicies
	}

	// Create ISM Policy for Verrazzano Applications
	if err := putISMPayload(cfg, cli, pod, policies.Application, "verrazzano-application", applicationISMPayloadTemplate); err != nil {
		return err
	}
	// Create ISM Policy for Verrazzano System
	if err := putISMPayload(cfg, cli, pod, policies.System, "verrazzano-system", systemISMPayloadTemplate); err != nil {
		return err
	}

	putTemplatePayload := fmt.Sprintf("_index_template/verrazzano-data-stream -d '%s'", indexTemplatePayload)
	return doPUT(cfg, cli, pod, putTemplatePayload)
}

func putISMPayload(cfg *rest.Config, cli kubernetes.Interface, pod *corev1.Pod, ismConfig vzapi.ISMConfig, policyName, template string) error {
	// Check if Policy exists or not
	getCommand := makeBashCommand(fmt.Sprintf("curl 'localhost:9200/_plugins/_ism/policies/%s'", policyName))
	getResponse, _, err := k8sutil.ExecPod(cli, cfg, pod, containerName, getCommand)
	if err != nil {
		return err
	}
	policy := &ISMPolicy{}
	if err := json.Unmarshal([]byte(getResponse), policy); err != nil {
		return err
	}

	// Create payload for updating ISM Policy
	payload, err := formatISMPayload(ismConfig, template)
	if err != nil {
		return err
	}

	// If Policy doesn't exist, PUT it. If Policy exists, POST it.
	var cmd string
	if policy.Status == notFound {
		cmd = fmt.Sprintf("curl -X PUT -H 'Content-Type: application/json' 'localhost:9200/_plugins/_ism/policies/%s' -d '%s'", policyName, payload)
	} else {
		cmd = fmt.Sprintf("curl -X POST -H 'Content-Type: application/json' 'localhost:9200/_plugins/_ism/policies/%s?if_seq_no=%d&if_primary_term=%d' -d '%s'",
			policyName,
			policy.SequenceNumber,
			policy.PrimaryTerm,
			payload,
		)
	}
	containerCommand := makeBashCommand(cmd)
	_, _, err = k8sutil.ExecPod(cli, cfg, pod, containerName, containerCommand)
	return err
}

func formatISMPayload(ismConfig vzapi.ISMConfig, payload string) (string, error) {
	tmpl, err := template.New("lifecycleManagement").
		Option("missingkey=error").
		Parse(payload)
	if err != nil {
		return "", err
	}
	values := make(map[string]string)
	putOrDefault := func(value *string, key, defaultValue string) {
		if value == nil {
			values[key] = defaultValue
		} else {
			values[key] = *value
		}
	}
	putOrDefault(ismConfig.MinSize, minSize, defaultMinSize)
	putOrDefault(ismConfig.MinAge, minIndexAge, defaultMinIndexAge)
	buffer := &bytes.Buffer{}
	if err := tmpl.Execute(buffer, values); err != nil {
		return "", err
	}
	return buffer.String(), nil
}

// fixupElasticSearchReplicaCount fixes the replica count set for single node Elasticsearch cluster
func fixupElasticSearchReplicaCount(ctx spi.ComponentContext, namespace string) error {
	// Only apply this fix to clusters with Elasticsearch enabled.
	if !vzconfig.IsElasticsearchEnabled(ctx.EffectiveCR()) {
		ctx.Log().Debug("Elasticsearch Post Upgrade: Replica count update unnecessary on managed cluster.")
		return nil
	}

	// Only apply this fix to clusters being upgraded from a source version before 1.1.0.
	ver1_1_0, err := semver.NewSemVersion("v1.1.0")
	if err != nil {
		return err
	}
	sourceVer, err := semver.NewSemVersion(ctx.ActualCR().Status.Version)
	if err != nil {
		ctx.Log().Errorf("Elasticsearch Post Upgrade: Invalid source Verrazzano version: %s", err)
		return err
	}
	if sourceVer.IsGreatherThan(ver1_1_0) || sourceVer.IsEqualTo(ver1_1_0) {
		ctx.Log().Debug("Elasticsearch Post Upgrade: Replica count update unnecessary for source Verrazzano version %v.", sourceVer.ToString())
		return nil
	}

	// Wait for an Elasticsearch (i.e., label app=system-es-master) pod with container (i.e. es-master) to be ready.
	pods, err := waitForReadyESContainers(ctx, namespace)
	if err != nil {
<<<<<<< HEAD
=======
		ctx.Log().Errorf("Failed getting the Elasticsearch pods during post-upgrade: %v", err)
		return err
	}
	if len(pods) == 0 {
		err := fmt.Errorf("no pods found")
		ctx.Log().Errorf("Failed to find Elasticsearch pods during post-upgrade: %v", err)
>>>>>>> fe5b5494
		return err
	}
	pod := pods[0]

	// Find the Elasticsearch HTTP control container port.
	httpPort, err := getNamedContainerPortOfContainer(pod, containerName, portName)
	if err != nil {
		ctx.Log().Errorf("Failed to find HTTP port of Elasticsearch container during post-upgrade: %v", err)
		return err
	}
	if httpPort <= 0 {
		err := fmt.Errorf("no port found")
		ctx.Log().Errorf("Failed to find Elasticsearch port during post-upgrade: %v", err)
		return err
	}

	// Set the the number of replicas for the Verrazzano indices
	// to something valid in single node Elasticsearch cluster
	ctx.Log().Debug("Elasticsearch Post Upgrade: Getting the health of the Elasticsearch cluster")
	getCmd := execCommand("kubectl", "exec", pod.Name, "-n", namespace, "-c", containerName, "--", "sh", "-c",
		fmt.Sprintf("curl -v -XGET -s -k --fail http://localhost:%d/_cluster/health", httpPort))
	output, err := getCmd.Output()
	if err != nil {
		ctx.Log().Errorf("Elasticsearch Post Upgrade: Error getting the Elasticsearch cluster health: %s", err)
		return err
	}
	ctx.Log().Debugf("Elasticsearch Post Upgrade: Output of the health of the Elasticsearch cluster %s", string(output))
	// If the data node count is seen as 1 then the node is considered as single node cluster
	if strings.Contains(string(output), `"number_of_data_nodes":1,`) {
		// Login to Elasticsearch and update index settings for single data node elasticsearch cluster
		putCmd := execCommand("kubectl", "exec", pod.Name, "-n", namespace, "-c", containerName, "--", "sh", "-c",
			fmt.Sprintf(`curl -v -XPUT -d '{"index":{"auto_expand_replicas":"0-1"}}' --header 'Content-Type: application/json' -s -k --fail http://localhost:%d/%s/_settings`, httpPort, indexPattern))
		_, err = putCmd.Output()
		if err != nil {
			ctx.Log().Errorf("Elasticsearch Post Upgrade: Error logging into Elasticsearch: %s", err)
			return err
		}
		ctx.Log().Debug("Elasticsearch Post Upgrade: Successfully updated Elasticsearch index settings")
	}
	ctx.Log().Debug("Elasticsearch Post Upgrade: Completed successfully")
	return nil
}

func waitForReadyESContainers(ctx spi.ComponentContext, namespace string) ([]corev1.Pod, error) {
	// Wait for an Elasticsearch (i.e., label app=system-es-master) pod with container (i.e. es-master) to be ready.
	pods, err := waitForPodsWithReadyContainer(ctx.Client(), 15*time.Second, 5*time.Minute, containerName, clipkg.MatchingLabels{"app": workloadName}, clipkg.InNamespace(namespace))
	if err != nil {
		ctx.Log().Errorf("Elasticsearch Post Upgrade: Error getting the Elasticsearch pods: %s", err)
		return nil, err
	}
	if len(pods) == 0 {
		err := fmt.Errorf("no pods found")
		ctx.Log().Errorf("Elasticsearch Post Upgrade: Failed to find Elasticsearch pods: %s", err)
		return nil, err
	}

	return pods, nil
}

func getNamedContainerPortOfContainer(pod corev1.Pod, containerName string, portName string) (int32, error) {
	for _, container := range pod.Spec.Containers {
		if container.Name == containerName {
			for _, port := range container.Ports {
				if port.Name == portName {
					return port.ContainerPort, nil
				}
			}
		}
	}
	return -1, fmt.Errorf("no port named %s found in container %s of pod %s", portName, containerName, pod.Name)
}

func getPodsWithReadyContainer(client clipkg.Client, containerName string, podSelectors ...clipkg.ListOption) ([]corev1.Pod, error) {
	pods := []corev1.Pod{}
	list := &corev1.PodList{}
	err := client.List(context.TODO(), list, podSelectors...)
	if err != nil {
		return pods, err
	}
	for _, pod := range list.Items {
		for _, containerStatus := range pod.Status.ContainerStatuses {
			if containerStatus.Name == containerName && containerStatus.Ready {
				pods = append(pods, pod)
			}
		}
	}
	return pods, err
}

func waitForPodsWithReadyContainer(client clipkg.Client, retryDelay time.Duration, timeout time.Duration, containerName string, podSelectors ...clipkg.ListOption) ([]corev1.Pod, error) {
	start := time.Now()
	for {
		pods, err := getPodsWithReadyContainer(client, containerName, podSelectors...)
		if err == nil && len(pods) > 0 {
			return pods, err
		}
		if time.Since(start) >= timeout {
			return pods, err
		}
		time.Sleep(retryDelay)
	}
}<|MERGE_RESOLUTION|>--- conflicted
+++ resolved
@@ -935,15 +935,6 @@
 	// Wait for an Elasticsearch (i.e., label app=system-es-master) pod with container (i.e. es-master) to be ready.
 	pods, err := waitForReadyESContainers(ctx, namespace)
 	if err != nil {
-<<<<<<< HEAD
-=======
-		ctx.Log().Errorf("Failed getting the Elasticsearch pods during post-upgrade: %v", err)
-		return err
-	}
-	if len(pods) == 0 {
-		err := fmt.Errorf("no pods found")
-		ctx.Log().Errorf("Failed to find Elasticsearch pods during post-upgrade: %v", err)
->>>>>>> fe5b5494
 		return err
 	}
 	pod := pods[0]
