--- conflicted
+++ resolved
@@ -7,6 +7,8 @@
 	"context"
 	"crypto/sha256"
 	"fmt"
+	"io/ioutil"
+
 	globalconst "github.com/verrazzano/verrazzano/pkg/constants"
 	"github.com/verrazzano/verrazzano/pkg/log/vzlog"
 	vzos "github.com/verrazzano/verrazzano/pkg/os"
@@ -19,7 +21,7 @@
 	"github.com/verrazzano/verrazzano/platform-operator/internal/k8s/namespace"
 	"github.com/verrazzano/verrazzano/platform-operator/internal/k8s/status"
 	"github.com/verrazzano/verrazzano/platform-operator/internal/vzconfig"
-	"io/ioutil"
+
 	appsv1 "k8s.io/api/apps/v1"
 	corev1 "k8s.io/api/core/v1"
 	rbacv1 "k8s.io/api/rbac/v1"
@@ -47,12 +49,6 @@
 	grafanaDeployment           = "vmi-system-grafana"
 	prometheusDeployment        = "vmi-system-prometheus-0"
 	verrazzanoConsoleDeployment = "verrazzano-console"
-<<<<<<< HEAD
-	vmoDeployment               = "verrazzano-monitoring-operator"
-=======
-
-	esMasterStatefulset = "vmi-system-es-master"
->>>>>>> 2c5a5ddf
 )
 
 var (
@@ -93,17 +89,6 @@
 				Namespace: ComponentNamespace,
 			})
 	}
-<<<<<<< HEAD
-=======
-	if vzconfig.IsKibanaEnabled(ctx.EffectiveCR()) {
-		deployments = append(deployments,
-			types.NamespacedName{
-				Name:      kibanaDeployment,
-				Namespace: ComponentNamespace,
-			})
-	}
-
->>>>>>> 2c5a5ddf
 	if vzconfig.IsPrometheusEnabled(ctx.EffectiveCR()) {
 		deployments = append(deployments,
 			types.NamespacedName{
@@ -111,70 +96,11 @@
 				Namespace: ComponentNamespace,
 			})
 	}
-<<<<<<< HEAD
-
-=======
-	if vzconfig.IsElasticsearchEnabled(ctx.EffectiveCR()) {
-		if ctx.EffectiveCR().Spec.Components.Elasticsearch != nil {
-			esInstallArgs := ctx.EffectiveCR().Spec.Components.Elasticsearch.ESInstallArgs
-			for _, args := range esInstallArgs {
-				/* TODO: this needs be moved to the OS component IsReady check along with the other VMI checks
-				if args.Name == "nodes.data.replicas" {
-					replicas, _ := strconv.Atoi(args.Value)
-					for i := 0; replicas > 0 && i < replicas; i++ {
-						deployments = append(deployments,
-							types.NamespacedName{
-								Name:      fmt.Sprintf("%s-%d", esDataDeployment, i),
-								Namespace: ComponentNamespace,
-							})
-					}
-					continue
-				}
-				*/
-				if args.Name == "nodes.ingest.replicas" {
-					replicas, _ := strconv.Atoi(args.Value)
-					if replicas > 0 {
-						deployments = append(deployments,
-							types.NamespacedName{
-								Name:      esIngestDeployment,
-								Namespace: ComponentNamespace,
-							})
-					}
-				}
-			}
-		}
-	}
->>>>>>> 2c5a5ddf
+
 	if !status.DeploymentsAreReady(ctx.Log(), ctx.Client(), deployments, 1, prefix) {
 		return false
 	}
 
-<<<<<<< HEAD
-=======
-	// Next, check statefulsets
-	if vzconfig.IsElasticsearchEnabled(ctx.EffectiveCR()) {
-		if ctx.EffectiveCR().Spec.Components.Elasticsearch != nil {
-			esInstallArgs := ctx.EffectiveCR().Spec.Components.Elasticsearch.ESInstallArgs
-			for _, args := range esInstallArgs {
-				if args.Name == "nodes.master.replicas" {
-					var statefulsets []types.NamespacedName
-					replicas, _ := strconv.Atoi(args.Value)
-					if replicas > 0 {
-						statefulsets = append(statefulsets,
-							types.NamespacedName{
-								Name:      esMasterStatefulset,
-								Namespace: ComponentNamespace,
-							})
-						if !status.StatefulSetsAreReady(ctx.Log(), ctx.Client(), statefulsets, 1, prefix) {
-							return false
-						}
-					}
-					break
-				}
-			}
-		}
-	}
->>>>>>> 2c5a5ddf
 	// Finally, check daemonsets
 	var daemonsets []types.NamespacedName
 	if vzconfig.IsPrometheusEnabled(ctx.EffectiveCR()) {
