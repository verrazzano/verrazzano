// Copyright (c) 2020, 2022, Oracle and/or its affiliates.
// Licensed under the Universal Permissive License v 1.0 as shown at https://oss.oracle.com/licenses/upl.

package verrazzano

import (
	"context"
	"fmt"
	"io/ioutil"
	rbacv1 "k8s.io/api/rbac/v1"
	"os/exec"
	"sigs.k8s.io/controller-runtime/pkg/controller/controllerutil"
	"strings"
	"time"

<<<<<<< HEAD
	"github.com/verrazzano/verrazzano/pkg/bom"
=======
	"github.com/verrazzano/verrazzano/platform-operator/internal/k8s/status"

>>>>>>> 16ed92f6
	globalconst "github.com/verrazzano/verrazzano/pkg/constants"
	"github.com/verrazzano/verrazzano/pkg/log/vzlog"
	vzos "github.com/verrazzano/verrazzano/pkg/os"
	"github.com/verrazzano/verrazzano/pkg/semver"
	vzapi "github.com/verrazzano/verrazzano/platform-operator/apis/verrazzano/v1alpha1"
	"github.com/verrazzano/verrazzano/platform-operator/constants"
	"github.com/verrazzano/verrazzano/platform-operator/controllers/verrazzano/component/spi"
	"github.com/verrazzano/verrazzano/platform-operator/controllers/verrazzano/secret"
	"github.com/verrazzano/verrazzano/platform-operator/internal/k8s/namespace"
	"github.com/verrazzano/verrazzano/platform-operator/internal/k8s/status"
	"github.com/verrazzano/verrazzano/platform-operator/internal/vzconfig"
	appsv1 "k8s.io/api/apps/v1"
	corev1 "k8s.io/api/core/v1"
	"k8s.io/apimachinery/pkg/api/errors"
	metav1 "k8s.io/apimachinery/pkg/apis/meta/v1"
	"k8s.io/apimachinery/pkg/types"
	controllerruntime "sigs.k8s.io/controller-runtime"
	clipkg "sigs.k8s.io/controller-runtime/pkg/client"
)

// ComponentName is the name of the component

const (
	esHelmValuePrefixFormat = "elasticSearch.%s"

	workloadName  = "system-es-master"
	containerName = "es-master"
	portName      = "http"
	indexPattern  = "verrazzano-*"

	tmpFilePrefix        = "verrazzano-overrides-"
	tmpSuffix            = "yaml"
	tmpFileCreatePattern = tmpFilePrefix + "*." + tmpSuffix
	tmpFileCleanPattern  = tmpFilePrefix + ".*\\." + tmpSuffix
)

var (
	// For Unit test purposes
	execCommand   = exec.Command
	writeFileFunc = ioutil.WriteFile
)

func resetWriteFileFunc() {
	writeFileFunc = ioutil.WriteFile
}

// resolveVerrazzanoNamespace will return the default Verrazzano system namespace unless the namespace is specified
func resolveVerrazzanoNamespace(ns string) string {
	if len(ns) > 0 && ns != "default" {
		return ns
	}
	return globalconst.VerrazzanoSystemNamespace
}

// isVerrazzanoReady Verrazzano component ready-check
func isVerrazzanoReady(ctx spi.ComponentContext) bool {
	var deployments []types.NamespacedName
	if isVMOEnabled(ctx.EffectiveCR()) {
		deployments = append(deployments, []types.NamespacedName{
			{Name: "verrazzano-monitoring-operator", Namespace: globalconst.VerrazzanoSystemNamespace},
		}...)
	}
	prefix := fmt.Sprintf("Component %s", ctx.GetComponent())
	if !status.DeploymentsReady(ctx.Log(), ctx.Client(), deployments, 1, prefix) {
		return false
	}
	return isVerrazzanoSecretReady(ctx)
}

// VerrazzanoPreUpgrade contains code that is run prior to helm upgrade for the Verrazzano helm chart
func verrazzanoPreUpgrade(log vzlog.VerrazzanoLogger, client clipkg.Client, _ string, namespace string, _ string) error {
	if err := importToHelmChart(client); err != nil {
		return err
	}
	if err := ensureVMISecret(client); err != nil {

	}
	return fixupFluentdDaemonset(log, client, namespace)
}

func findStorageOverride(effectiveCR *vzapi.Verrazzano) (*resourceRequestValues, error) {
	if effectiveCR == nil || effectiveCR.Spec.DefaultVolumeSource == nil {
		return nil, nil
	}
	defaultVolumeSource := effectiveCR.Spec.DefaultVolumeSource
	if defaultVolumeSource.EmptyDir != nil {
		return &resourceRequestValues{
			Storage: "",
		}, nil
	}
	if defaultVolumeSource.PersistentVolumeClaim != nil {
		pvcClaim := defaultVolumeSource.PersistentVolumeClaim
		storageSpec, found := vzconfig.FindVolumeTemplate(pvcClaim.ClaimName, effectiveCR.Spec.VolumeClaimSpecTemplates)
		if !found {
			return nil, fmt.Errorf("Failed, did not find matching storage volume template for claim %s", pvcClaim.ClaimName)
		}
		storageString := storageSpec.Resources.Requests.Storage().String()
		return &resourceRequestValues{
			Storage: storageString,
		}, nil
	}
	return nil, fmt.Errorf("Failed, unsupported volume source: %v", defaultVolumeSource)
}

<<<<<<< HEAD
func appendFluentdOverrides(effectiveCR *vzapi.Verrazzano, overrides *verrazzanoValues) {
	overrides.Fluentd = &fluentdValues{
		Enabled: vzconfig.IsFluentdEnabled(effectiveCR),
	}

	fluentd := effectiveCR.Spec.Components.Fluentd
	if fluentd != nil {
		overrides.Logging = &loggingValues{}
		if len(fluentd.ElasticsearchURL) > 0 {
			overrides.Logging.ElasticsearchURL = fluentd.ElasticsearchURL
		}
		if len(fluentd.ElasticsearchSecret) > 0 {
			overrides.Logging.ElasticsearchSecret = fluentd.ElasticsearchSecret
		}
		if len(fluentd.ExtraVolumeMounts) > 0 {
			for _, vm := range fluentd.ExtraVolumeMounts {
				dest := vm.Source
				if vm.Destination != "" {
					dest = vm.Destination
				}
				readOnly := true
				if vm.ReadOnly != nil {
					readOnly = *vm.ReadOnly
				}
				overrides.Fluentd.ExtraVolumeMounts = append(overrides.Fluentd.ExtraVolumeMounts,
					volumeMount{Source: vm.Source, Destination: dest, ReadOnly: readOnly})
			}
		}
		// Overrides for OCI Logging integration
		if fluentd.OCI != nil {
			overrides.Fluentd.OCI = &ociLoggingSettings{
				DefaultAppLogID: fluentd.OCI.DefaultAppLogID,
				SystemLogID:     fluentd.OCI.SystemLogID,
				APISecret:       fluentd.OCI.APISecret,
			}
		}
	}

	// Force the override to be the internal ES secret if the legacy ES secret is being used.
	// This may be the case during an upgrade from a version that was not using the ES internal password for Fluentd.
	if overrides.Logging.ElasticsearchSecret == globalconst.LegacyElasticsearchSecretName {
		overrides.Logging.ElasticsearchSecret = globalconst.VerrazzanoESInternal
	}
}

=======
>>>>>>> 16ed92f6
func isVMOEnabled(vz *vzapi.Verrazzano) bool {
	return vzconfig.IsPrometheusEnabled(vz) || vzconfig.IsKibanaEnabled(vz) || vzconfig.IsElasticsearchEnabled(vz) || vzconfig.IsGrafanaEnabled(vz)
}

// This function is used to fixup the fluentd daemonset on a managed cluster so that helm upgrade of Verrazzano does
// not fail.  Prior to Verrazzano v1.0.1, the mcagent would change the environment variables CLUSTER_NAME and
// ELASTICSEARCH_URL on a managed cluster to use valueFrom (from a secret) instead of using a Value. The helm chart
// template for the fluentd daemonset expects a Value.
func fixupFluentdDaemonset(log vzlog.VerrazzanoLogger, client clipkg.Client, namespace string) error {
	// Get the fluentd daemonset resource
	fluentdNamespacedName := types.NamespacedName{Name: globalconst.FluentdDaemonSetName, Namespace: namespace}
	daemonSet := appsv1.DaemonSet{}
	err := client.Get(context.TODO(), fluentdNamespacedName, &daemonSet)
	if errors.IsNotFound(err) {
		return nil
	}
	if err != nil {
		return log.ErrorfNewErr("Failed to find the fluentd DaemonSet %s, %v", daemonSet.Name, err)
	}

	// Find the fluent container and save it's container index
	fluentdIndex := -1
	for i, container := range daemonSet.Spec.Template.Spec.Containers {
		if container.Name == "fluentd" {
			fluentdIndex = i
			break
		}
	}
	if fluentdIndex == -1 {
		return log.ErrorfNewErr("Failed, fluentd container not found in fluentd daemonset: %s", daemonSet.Name)
	}

	// Check if env variables CLUSTER_NAME and ELASTICSEARCH_URL are using valueFrom.
	clusterNameIndex := -1
	elasticURLIndex := -1
	for i, env := range daemonSet.Spec.Template.Spec.Containers[fluentdIndex].Env {
		if env.Name == constants.ClusterNameEnvVar && env.ValueFrom != nil {
			clusterNameIndex = i
			continue
		}
		if env.Name == constants.ElasticsearchURLEnvVar && env.ValueFrom != nil {
			elasticURLIndex = i
		}
	}

	// If valueFrom is not being used then we do not need to fix the env variables
	if clusterNameIndex == -1 && elasticURLIndex == -1 {
		return nil
	}

	// Get the secret containing managed cluster name and Elasticsearch URL
	secretNamespacedName := types.NamespacedName{Name: constants.MCRegistrationSecret, Namespace: namespace}
	secret := corev1.Secret{}
	err = client.Get(context.TODO(), secretNamespacedName, &secret)
	if err != nil {
		return err
	}

	// The secret must contain a cluster name
	clusterName, ok := secret.Data[constants.ClusterNameData]
	if !ok {
		return log.ErrorfNewErr("Failed, the secret named %s in namespace %s is missing the required field %s", secret.Name, secret.Namespace, constants.ClusterNameData)
	}

	// The secret must contain the Elasticsearch endpoint's URL
	elasticsearchURL, ok := secret.Data[constants.ElasticsearchURLData]
	if !ok {
		return log.ErrorfNewErr("Failed, the secret named %s in namespace %s is missing the required field %s", secret.Name, secret.Namespace, constants.ElasticsearchURLData)
	}

	// Update the daemonset to use a Value instead of the valueFrom
	if clusterNameIndex != -1 {
		daemonSet.Spec.Template.Spec.Containers[fluentdIndex].Env[clusterNameIndex].Value = string(clusterName)
		daemonSet.Spec.Template.Spec.Containers[fluentdIndex].Env[clusterNameIndex].ValueFrom = nil
	}
	if elasticURLIndex != -1 {
		daemonSet.Spec.Template.Spec.Containers[fluentdIndex].Env[elasticURLIndex].Value = string(elasticsearchURL)
		daemonSet.Spec.Template.Spec.Containers[fluentdIndex].Env[elasticURLIndex].ValueFrom = nil
	}
	log.Debug("Updating fluentd daemonset to use valueFrom instead of Value for CLUSTER_NAME and ELASTICSEARCH_URL environment variables")
	err = client.Update(context.TODO(), &daemonSet)
	return err
}

func createAndLabelNamespaces(ctx spi.ComponentContext) error {
	if err := LabelKubeSystemNamespace(ctx.Client()); err != nil {
		return err
	}
	if err := namespace.CreateVerrazzanoSystemNamespace(ctx.Client()); err != nil {
		return err
	}
	if _, err := secret.CheckImagePullSecret(ctx.Client(), globalconst.VerrazzanoSystemNamespace); err != nil {
		return ctx.Log().ErrorfNewErr("Failed checking for image pull secret: %v", err)
	}
	if err := namespace.CreateVerrazzanoMultiClusterNamespace(ctx.Client()); err != nil {
		return err
	}
	if isVMOEnabled(ctx.EffectiveCR()) {
		// If the monitoring operator is enabled, create the monitoring namespace and copy the image pull secret
		if err := namespace.CreateVerrazzanoMonitoringNamespace(ctx.Client()); err != nil {
			return ctx.Log().ErrorfNewErr("Failed creating Verrazzano Monitoring namespace: %v", err)
		}
		if _, err := secret.CheckImagePullSecret(ctx.Client(), globalconst.VerrazzanoMonitoringNamespace); err != nil {
			return ctx.Log().ErrorfNewErr("Failed checking for image pull secret: %v", err)
		}
	}
	if vzconfig.IsKeycloakEnabled(ctx.EffectiveCR()) {
		if err := namespace.CreateKeycloakNamespace(ctx.Client()); err != nil {
			return ctx.Log().ErrorfNewErr("Failed creating Keycloak namespace: %v", err)
		}
	}
	if vzconfig.IsRancherEnabled(ctx.EffectiveCR()) {
		if err := namespace.CreateAndLabelNamespace(ctx.Client(), globalconst.RancherOperatorSystemNamespace,
			true, false); err != nil {
			return ctx.Log().ErrorfNewErr("Failed creating Rancher operator system namespace %s: %v", globalconst.RancherOperatorSystemNamespace, err)
		}
	}
	// cattle-system NS must be created since the rancher NetworkPolicy, which is always installed, requires it
	if err := namespace.CreateRancherNamespace(ctx.Client()); err != nil {
		return ctx.Log().ErrorfNewErr("Failed creating Rancher namespace: %v", err)
	}
	return nil
}

// LabelKubeSystemNamespace adds the label needed by network polices to kube-system
func LabelKubeSystemNamespace(client clipkg.Client) error {
	const KubeSystemNamespace = "kube-system"
	ns := corev1.Namespace{ObjectMeta: metav1.ObjectMeta{Name: KubeSystemNamespace}}
	if _, err := controllerruntime.CreateOrUpdate(context.TODO(), client, &ns, func() error {
		if ns.Labels == nil {
			ns.Labels = make(map[string]string)
		}
		ns.Labels["verrazzano.io/namespace"] = KubeSystemNamespace
		return nil
	}); err != nil {
		return err
	}
	return nil
}

// loggingPreInstall copies logging secrets from the verrazzano-install namespace to the verrazzano-system namespace
func loggingPreInstall(ctx spi.ComponentContext) error {
	if vzconfig.IsFluentdEnabled(ctx.EffectiveCR()) {
		// If fluentd is enabled, copy any custom secrets
		fluentdConfig := ctx.EffectiveCR().Spec.Components.Fluentd
		if fluentdConfig != nil {
			// Copy the internal Elasticsearch secret
			if len(fluentdConfig.ElasticsearchURL) > 0 && fluentdConfig.ElasticsearchSecret != globalconst.VerrazzanoESInternal {
				if err := copySecret(ctx, fluentdConfig.ElasticsearchSecret, "custom Elasticsearch"); err != nil {
					return err
				}
			}
			// Copy the OCI API secret
			if fluentdConfig.OCI != nil && len(fluentdConfig.OCI.APISecret) > 0 {
				if err := copySecret(ctx, fluentdConfig.OCI.APISecret, "OCI API"); err != nil {
					return err
				}
			}
		}
	}
	return nil
}

// copySecret copies a secret from the verrazzano-install namespace to the verrazzano-system namespace. If
// the target secret already exists, then it will be updated if necessary.
func copySecret(ctx spi.ComponentContext, secretName string, logMsg string) error {
	vzLog := ctx.Log()
	vzLog.Debugf("Copying %s secret %s to %s namespace", logMsg, secretName, globalconst.VerrazzanoSystemNamespace)

	targetSecret := corev1.Secret{
		ObjectMeta: metav1.ObjectMeta{
			Name:      secretName,
			Namespace: globalconst.VerrazzanoSystemNamespace,
		},
	}
	opResult, err := controllerruntime.CreateOrUpdate(context.TODO(), ctx.Client(), &targetSecret, func() error {
		sourceSecret := corev1.Secret{}
		nsn := types.NamespacedName{Name: secretName, Namespace: constants.VerrazzanoInstallNamespace}
		if err := ctx.Client().Get(context.TODO(), nsn, &sourceSecret); err != nil {
			return err
		}
		targetSecret.Type = sourceSecret.Type
		targetSecret.Immutable = sourceSecret.Immutable
		targetSecret.StringData = sourceSecret.StringData
		targetSecret.Data = sourceSecret.Data
		return nil
	})

	vzLog.Debugf("Copy %s secret result: %s", logMsg, opResult)
	if err != nil {
		if !errors.IsNotFound(err) {
			return ctx.Log().ErrorfNewErr("Failed in create/update for copysecret: %v", err)
		}
		return vzLog.ErrorfNewErr("Failed, the %s secret %s not found in namespace %s", logMsg, secretName, constants.VerrazzanoInstallNamespace)
	}

	return nil
}

// isVerrazzanoSecretReady returns true if the Verrazzano secret is present in the system namespace
func isVerrazzanoSecretReady(ctx spi.ComponentContext) bool {
	if err := ctx.Client().Get(context.TODO(),
		types.NamespacedName{Name: "verrazzano", Namespace: globalconst.VerrazzanoSystemNamespace},
		&corev1.Secret{}); err != nil {
		if !errors.IsNotFound(err) {
			ctx.Log().Errorf("Failed, unexpected error getting verrazzano secret: %v", err)
			return false
		}
		ctx.Log().Debugf("Verrazzano secret not found")
		return false
	}
	return true
}

//cleanTempFiles - Clean up the override temp files in the temp dir
func cleanTempFiles(ctx spi.ComponentContext) {
	if err := vzos.RemoveTempFiles(ctx.Log().GetZapLogger(), tmpFileCleanPattern); err != nil {
		ctx.Log().Errorf("Failed deleting temp files: %v", err)
	}
}

// fixupElasticSearchReplicaCount fixes the replica count set for single node Elasticsearch cluster
func fixupElasticSearchReplicaCount(ctx spi.ComponentContext, namespace string) error {
	// Only apply this fix to clusters with Elasticsearch enabled.
	if !vzconfig.IsElasticsearchEnabled(ctx.EffectiveCR()) {
		ctx.Log().Debug("Elasticsearch Post Upgrade: Replica count update unnecessary on managed cluster.")
		return nil
	}

	// Only apply this fix to clusters being upgraded from a source version before 1.1.0.
	ver1_1_0, err := semver.NewSemVersion("v1.1.0")
	if err != nil {
		return err
	}
	sourceVer, err := semver.NewSemVersion(ctx.ActualCR().Status.Version)
	if err != nil {
		return ctx.Log().ErrorfNewErr("Failed Elasticsearch post-upgrade: Invalid source Verrazzano version: %v", err)
	}
	if sourceVer.IsGreatherThan(ver1_1_0) || sourceVer.IsEqualTo(ver1_1_0) {
		ctx.Log().Debug("Elasticsearch Post Upgrade: Replica count update unnecessary for source Verrazzano version %v.", sourceVer.ToString())
		return nil
	}

	// Wait for an Elasticsearch (i.e., label app=system-es-master) pod with container (i.e. es-master) to be ready.
	pods, err := waitForPodsWithReadyContainer(ctx.Client(), 15*time.Second, 5*time.Minute, containerName, clipkg.MatchingLabels{"app": workloadName}, clipkg.InNamespace(namespace))
	if err != nil {
		return ctx.Log().ErrorfNewErr("Failed getting the Elasticsearch pods during post-upgrade: %v", err)
	}
	if len(pods) == 0 {
		return ctx.Log().ErrorfNewErr("Failed to find Elasticsearch pods during post-upgrade: %v", err)
	}
	pod := pods[0]

	// Find the Elasticsearch HTTP control container port.
	httpPort, err := getNamedContainerPortOfContainer(pod, containerName, portName)
	if err != nil {
		return ctx.Log().ErrorfNewErr("Failed to find HTTP port of Elasticsearch container during post-upgrade: %v", err)
	}
	if httpPort <= 0 {
		return ctx.Log().ErrorfNewErr("Failed to find Elasticsearch port during post-upgrade: %v", err)
	}

	// Set the the number of replicas for the Verrazzano indices
	// to something valid in single node Elasticsearch cluster
	ctx.Log().Debug("Elasticsearch Post Upgrade: Getting the health of the Elasticsearch cluster")
	getCmd := execCommand("kubectl", "exec", pod.Name, "-n", namespace, "-c", containerName, "--", "sh", "-c",
		fmt.Sprintf("curl -v -XGET -s -k --fail http://localhost:%d/_cluster/health", httpPort))
	output, err := getCmd.Output()
	if err != nil {
		return ctx.Log().ErrorfNewErr("Failed in Elasticsearch post upgrade: error getting the Elasticsearch cluster health: %v", err)
	}
	ctx.Log().Debugf("Elasticsearch Post Upgrade: Output of the health of the Elasticsearch cluster %s", string(output))
	// If the data node count is seen as 1 then the node is considered as single node cluster
	if strings.Contains(string(output), `"number_of_data_nodes":1,`) {
		// Login to Elasticsearch and update index settings for single data node elasticsearch cluster
		putCmd := execCommand("kubectl", "exec", pod.Name, "-n", namespace, "-c", containerName, "--", "sh", "-c",
			fmt.Sprintf(`curl -v -XPUT -d '{"index":{"auto_expand_replicas":"0-1"}}' --header 'Content-Type: application/json' -s -k --fail http://localhost:%d/%s/_settings`, httpPort, indexPattern))
		_, err = putCmd.Output()
		if err != nil {
			return ctx.Log().ErrorfNewErr("Failed in Elasticsearch post-upgrade: Error logging into Elasticsearch: %v", err)
		}
		ctx.Log().Debug("Elasticsearch Post Upgrade: Successfully updated Elasticsearch index settings")
	}
	ctx.Log().Debug("Elasticsearch Post Upgrade: Completed successfully")
	return nil
}

func getNamedContainerPortOfContainer(pod corev1.Pod, containerName string, portName string) (int32, error) {
	for _, container := range pod.Spec.Containers {
		if container.Name == containerName {
			for _, port := range container.Ports {
				if port.Name == portName {
					return port.ContainerPort, nil
				}
			}
		}
	}
	return -1, fmt.Errorf("Failed, no port named %s found in container %s of pod %s", portName, containerName, pod.Name)
}

func getPodsWithReadyContainer(client clipkg.Client, containerName string, podSelectors ...clipkg.ListOption) ([]corev1.Pod, error) {
	pods := []corev1.Pod{}
	list := &corev1.PodList{}
	err := client.List(context.TODO(), list, podSelectors...)
	if err != nil {
		return pods, err
	}
	for _, pod := range list.Items {
		for _, containerStatus := range pod.Status.ContainerStatuses {
			if containerStatus.Name == containerName && containerStatus.Ready {
				pods = append(pods, pod)
			}
		}
	}
	return pods, err
}

func waitForPodsWithReadyContainer(client clipkg.Client, retryDelay time.Duration, timeout time.Duration, containerName string, podSelectors ...clipkg.ListOption) ([]corev1.Pod, error) {
	start := time.Now()
	for {
		pods, err := getPodsWithReadyContainer(client, containerName, podSelectors...)
		if err == nil && len(pods) > 0 {
			return pods, err
		}
		if time.Since(start) >= timeout {
			return pods, err
		}
		time.Sleep(retryDelay)
	}
}

//importToHelmChart annotates any existing objects that should be managed by helm
func importToHelmChart(cli clipkg.Client) error {
	namespacedName := types.NamespacedName{Name: nodeExporter, Namespace: globalconst.VerrazzanoMonitoringNamespace}
	name := types.NamespacedName{Name: nodeExporter}
	objects := []controllerutil.Object{
		&appsv1.DaemonSet{},
		&corev1.ServiceAccount{},
		&corev1.Service{},
	}

	noNamespaceObjects := []controllerutil.Object{
		&rbacv1.ClusterRole{},
		&rbacv1.ClusterRoleBinding{},
	}

	for _, obj := range objects {
		if _, err := importHelmObject(cli, obj, namespacedName); err != nil {
			return err
		}
	}

	for _, obj := range noNamespaceObjects {
		if _, err := importHelmObject(cli, obj, name); err != nil {
			return err
		}
	}
	return nil
}

//importHelmObject annotates an object as being managed by the verrazzano helm chart
func importHelmObject(cli clipkg.Client, obj controllerutil.Object, namespacedName types.NamespacedName) (controllerutil.Object, error) {
	if err := cli.Get(context.TODO(), namespacedName, obj); err != nil {
		if errors.IsNotFound(err) {
			return obj, nil
		}
		return obj, err
	}
	objMerge := clipkg.MergeFrom(obj.DeepCopyObject())
	annotations := obj.GetAnnotations()
	if annotations == nil {
		annotations = map[string]string{}
	}
	annotations["meta.helm.sh/release-name"] = ComponentName
	annotations["meta.helm.sh/release-namespace"] = globalconst.VerrazzanoSystemNamespace
	obj.SetAnnotations(annotations)
	labels := obj.GetLabels()
	if labels == nil {
		labels = map[string]string{}
	}
	labels["app.kubernetes.io/managed-by"] = "Helm"
	obj.SetLabels(labels)
	return obj, cli.Patch(context.TODO(), obj, objMerge)
}<|MERGE_RESOLUTION|>--- conflicted
+++ resolved
@@ -7,18 +7,10 @@
 	"context"
 	"fmt"
 	"io/ioutil"
-	rbacv1 "k8s.io/api/rbac/v1"
 	"os/exec"
-	"sigs.k8s.io/controller-runtime/pkg/controller/controllerutil"
 	"strings"
 	"time"
 
-<<<<<<< HEAD
-	"github.com/verrazzano/verrazzano/pkg/bom"
-=======
-	"github.com/verrazzano/verrazzano/platform-operator/internal/k8s/status"
-
->>>>>>> 16ed92f6
 	globalconst "github.com/verrazzano/verrazzano/pkg/constants"
 	"github.com/verrazzano/verrazzano/pkg/log/vzlog"
 	vzos "github.com/verrazzano/verrazzano/pkg/os"
@@ -32,11 +24,13 @@
 	"github.com/verrazzano/verrazzano/platform-operator/internal/vzconfig"
 	appsv1 "k8s.io/api/apps/v1"
 	corev1 "k8s.io/api/core/v1"
+	rbacv1 "k8s.io/api/rbac/v1"
 	"k8s.io/apimachinery/pkg/api/errors"
 	metav1 "k8s.io/apimachinery/pkg/apis/meta/v1"
 	"k8s.io/apimachinery/pkg/types"
 	controllerruntime "sigs.k8s.io/controller-runtime"
 	clipkg "sigs.k8s.io/controller-runtime/pkg/client"
+	"sigs.k8s.io/controller-runtime/pkg/controller/controllerutil"
 )
 
 // ComponentName is the name of the component
@@ -123,54 +117,6 @@
 	return nil, fmt.Errorf("Failed, unsupported volume source: %v", defaultVolumeSource)
 }
 
-<<<<<<< HEAD
-func appendFluentdOverrides(effectiveCR *vzapi.Verrazzano, overrides *verrazzanoValues) {
-	overrides.Fluentd = &fluentdValues{
-		Enabled: vzconfig.IsFluentdEnabled(effectiveCR),
-	}
-
-	fluentd := effectiveCR.Spec.Components.Fluentd
-	if fluentd != nil {
-		overrides.Logging = &loggingValues{}
-		if len(fluentd.ElasticsearchURL) > 0 {
-			overrides.Logging.ElasticsearchURL = fluentd.ElasticsearchURL
-		}
-		if len(fluentd.ElasticsearchSecret) > 0 {
-			overrides.Logging.ElasticsearchSecret = fluentd.ElasticsearchSecret
-		}
-		if len(fluentd.ExtraVolumeMounts) > 0 {
-			for _, vm := range fluentd.ExtraVolumeMounts {
-				dest := vm.Source
-				if vm.Destination != "" {
-					dest = vm.Destination
-				}
-				readOnly := true
-				if vm.ReadOnly != nil {
-					readOnly = *vm.ReadOnly
-				}
-				overrides.Fluentd.ExtraVolumeMounts = append(overrides.Fluentd.ExtraVolumeMounts,
-					volumeMount{Source: vm.Source, Destination: dest, ReadOnly: readOnly})
-			}
-		}
-		// Overrides for OCI Logging integration
-		if fluentd.OCI != nil {
-			overrides.Fluentd.OCI = &ociLoggingSettings{
-				DefaultAppLogID: fluentd.OCI.DefaultAppLogID,
-				SystemLogID:     fluentd.OCI.SystemLogID,
-				APISecret:       fluentd.OCI.APISecret,
-			}
-		}
-	}
-
-	// Force the override to be the internal ES secret if the legacy ES secret is being used.
-	// This may be the case during an upgrade from a version that was not using the ES internal password for Fluentd.
-	if overrides.Logging.ElasticsearchSecret == globalconst.LegacyElasticsearchSecretName {
-		overrides.Logging.ElasticsearchSecret = globalconst.VerrazzanoESInternal
-	}
-}
-
-=======
->>>>>>> 16ed92f6
 func isVMOEnabled(vz *vzapi.Verrazzano) bool {
 	return vzconfig.IsPrometheusEnabled(vz) || vzconfig.IsKibanaEnabled(vz) || vzconfig.IsElasticsearchEnabled(vz) || vzconfig.IsGrafanaEnabled(vz)
 }
