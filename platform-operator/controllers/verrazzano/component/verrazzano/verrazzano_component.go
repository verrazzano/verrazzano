--- conflicted
+++ resolved
@@ -105,18 +105,6 @@
 	return nil
 }
 
-<<<<<<< HEAD
-// IsEnabled verrazzano-specific enabled check for installation
-func (c verrazzanoComponent) IsEnabled(ctx spi.ComponentContext) bool {
-	comp := ctx.EffectiveCR().Spec.Components.Verrazzano
-	if comp == nil || comp.Enabled == nil {
-		return true
-	}
-	return *comp.Enabled
-}
-
-=======
->>>>>>> ae100d1f
 // GetIngressNames - gets the names of the ingresses associated with this component
 func (c verrazzanoComponent) GetIngressNames(ctx spi.ComponentContext) []types.NamespacedName {
 	ingressNames := []types.NamespacedName{
