// Copyright (c) 2021, 2022, Oracle and/or its affiliates.
// Licensed under the Universal Permissive License v 1.0 as shown at https://oss.oracle.com/licenses/upl.

package verrazzano

import (
	"fmt"
	"path/filepath"
	"reflect"

	vzapi "github.com/verrazzano/verrazzano/platform-operator/apis/verrazzano/v1alpha1"
	"github.com/verrazzano/verrazzano/platform-operator/constants"
	"github.com/verrazzano/verrazzano/platform-operator/controllers/verrazzano/component/certmanager"
	"github.com/verrazzano/verrazzano/platform-operator/controllers/verrazzano/component/helm"
	"github.com/verrazzano/verrazzano/platform-operator/controllers/verrazzano/component/istio"
	"github.com/verrazzano/verrazzano/platform-operator/controllers/verrazzano/component/nginx"
	"github.com/verrazzano/verrazzano/platform-operator/controllers/verrazzano/component/spi"
	"github.com/verrazzano/verrazzano/platform-operator/internal/config"
	"github.com/verrazzano/verrazzano/platform-operator/internal/vzconfig"
	"k8s.io/apimachinery/pkg/types"
)

const (
	// ComponentName is the name of the component
	ComponentName = "verrazzano"

	// ComponentNamespace is the namespace of the component
	ComponentNamespace = constants.VerrazzanoSystemNamespace

	// vzImagePullSecretKeyName is the Helm key name for the VZ chart image pull secret
	vzImagePullSecretKeyName = "global.imagePullSecrets[0]"

	// Certificate names
	osCertificateName         = "system-tls-es-ingest"
	grafanaCertificateName    = "system-tls-grafana"
	osdCertificateName        = "system-tls-kibana"
	prometheusCertificateName = "system-tls-prometheus"

	verrazzanoBackupScrtName   = "verrazzano-backup"
	objectstoreAccessKey       = "object_store_access_key"
	objectstoreAccessSecretKey = "object_store_secret_key"
)

// ComponentJSONName is the josn name of the verrazzano component in CRD
const ComponentJSONName = "verrazzano"

type verrazzanoComponent struct {
	helm.HelmComponent
}

func NewComponent() spi.Component {
	return verrazzanoComponent{
		helm.HelmComponent{
			ReleaseName:             ComponentName,
			JSONName:                ComponentJSONName,
			ChartDir:                filepath.Join(config.GetHelmChartsDir(), ComponentName),
			ChartNamespace:          ComponentNamespace,
			IgnoreNamespaceOverride: true,
			ResolveNamespaceFunc:    resolveVerrazzanoNamespace,
			AppendOverridesFunc:     appendVerrazzanoOverrides,
			ImagePullSecretKeyname:  vzImagePullSecretKeyName,
			SupportsOperatorInstall: true,
			Dependencies:            []string{istio.ComponentName, nginx.ComponentName, certmanager.ComponentName},
		},
	}
}

// PreInstall Verrazzano component pre-install processing; create and label required namespaces, copy any
// required secrets
func (c verrazzanoComponent) PreInstall(ctx spi.ComponentContext) error {
	if err := setupSharedVMIResources(ctx); err != nil {
		return err
	}
	ctx.Log().Debug("Verrazzano pre-install")
	if err := createAndLabelNamespaces(ctx); err != nil {
		return ctx.Log().ErrorfNewErr("Failed creating/labeling namespaces for Verrazzano: %v", err)
	}
	if err := loggingPreInstall(ctx); err != nil {
		return ctx.Log().ErrorfNewErr("Failed copying logging secrets for Verrazzano: %v", err)
	}
	return nil
}

// Install Verrazzano component install processing
func (c verrazzanoComponent) Install(ctx spi.ComponentContext) error {
	if err := c.HelmComponent.Install(ctx); err != nil {
		return err
	}
	return createVMI(ctx)
}

// PreUpgrade Verrazzano component pre-upgrade processing
func (c verrazzanoComponent) PreUpgrade(ctx spi.ComponentContext) error {
	return verrazzanoPreUpgrade(ctx, ComponentNamespace)
}

// InstallUpgrade Verrazzano component upgrade processing
func (c verrazzanoComponent) Upgrade(ctx spi.ComponentContext) error {
	if err := c.HelmComponent.Upgrade(ctx); err != nil {
		return err
	}
	return createVMI(ctx)
}

// IsReady component check
func (c verrazzanoComponent) IsReady(ctx spi.ComponentContext) bool {
	if c.HelmComponent.IsReady(ctx) {
		return isVerrazzanoReady(ctx)
	}
	return false
}

// PostInstall - post-install, clean up temp files
func (c verrazzanoComponent) PostInstall(ctx spi.ComponentContext) error {
	cleanTempFiles(ctx)
	// populate the ingress and certificate names before calling PostInstall on Helm component because those will be needed there
	c.HelmComponent.IngressNames = c.GetIngressNames(ctx)
<<<<<<< HEAD
	if err := ConfigureIndexManagement(ctx, c.ChartNamespace); err != nil {
		return err
	}
=======
	c.HelmComponent.Certificates = c.GetCertificateNames(ctx)
>>>>>>> 301b8c79
	return c.HelmComponent.PostInstall(ctx)
}

func (c verrazzanoComponent) Reconcile(ctx spi.ComponentContext) error {
	return ConfigureIndexManagement(ctx, c.ChartNamespace)
}

// PostUpgrade Verrazzano-post-upgrade processing
func (c verrazzanoComponent) PostUpgrade(ctx spi.ComponentContext) error {
	ctx.Log().Debugf("Verrazzano component post-upgrade")
	if err := c.HelmComponent.PostUpgrade(ctx); err != nil {
		return err
	}
	cleanTempFiles(ctx)
	return c.updateElasticsearchResources(ctx)
}

// updateElasticsearchResources updates elasticsearch resources
func (c verrazzanoComponent) updateElasticsearchResources(ctx spi.ComponentContext) error {
	if err := fixupOpenSearchReplicaCount(ctx, resolveVerrazzanoNamespace(c.ChartNamespace)); err != nil {
		return err
	}
	return ConfigureIndexManagement(ctx, c.ChartNamespace)
}

// IsEnabled verrazzano-specific enabled check for installation
func (c verrazzanoComponent) IsEnabled(effectiveCR *vzapi.Verrazzano) bool {
	comp := effectiveCR.Spec.Components.Verrazzano
	if comp == nil || comp.Enabled == nil {
		return true
	}
	return *comp.Enabled
}

// ValidateUpdate checks if the specified new Verrazzano CR is valid for this component to be updated
func (c verrazzanoComponent) ValidateUpdate(old *vzapi.Verrazzano, new *vzapi.Verrazzano) error {
	// Do not allow disabling active components
	if err := c.checkEnabled(old, new); err != nil {
		return err
	}
	if !reflect.DeepEqual(getVzInstallArgs(old), getVzInstallArgs(new)) {
		return fmt.Errorf("Update to installArgs not allowed for %s", ComponentJSONName)
	}
	// Do not allow any updates to storage settings via the volumeClaimSpecTemplates/defaultVolumeSource
	if err := compareStorageOverrides(old, new); err != nil {
		return err
	}
	// Do not allow Fluentd changes for now
	if err := compareFluentd(old, new); err != nil {
		return err
	}
	return nil
}

func compareStorageOverrides(old *vzapi.Verrazzano, new *vzapi.Verrazzano) error {
	// compare the storage overrides and reject if the type or size is different
	oldSetting, err := findStorageOverride(old)
	if err != nil {
		return err
	}
	newSetting, err := findStorageOverride(new)
	if err != nil {
		return err
	}
	if !reflect.DeepEqual(oldSetting, newSetting) {
		return fmt.Errorf("Can not change volume settings for %s", ComponentJSONName)
	}
	return nil
}

func compareFluentd(old *vzapi.Verrazzano, new *vzapi.Verrazzano) error {
	// Do not allow fluentd to be disabled
	if vzconfig.IsFluentdEnabled(old) && !vzconfig.IsFluentdEnabled(new) {
		return fmt.Errorf("Disabling component fluentd is not allowed")
	}
	// Do not allow any other changes to fluentd for now
	oldFD := old.Spec.Components.Fluentd
	newFD := new.Spec.Components.Fluentd
	compName := "fluentd"
	if !reflect.DeepEqual(getFluentdOCI(oldFD), getFluentdOCI(newFD)) {
		return fmt.Errorf("Updates to OCI configuration not allowed for %s", compName)
	}
	if getFluentdEsURL(oldFD) != getFluentdEsURL(newFD) ||
		getFluentdEsSecret(oldFD) != getFluentdEsSecret(newFD) {
		return fmt.Errorf("Updates to Elasticsearch/Opensearch configuration not allowed for %s", compName)
	}
	if !reflect.DeepEqual(getFluentdExtraVolumeMounts(oldFD), getFluentdExtraVolumeMounts(newFD)) {
		return fmt.Errorf("Updates to extraVolumeMounts not allowed for %s", compName)
	}
	return nil
}

func (c verrazzanoComponent) checkEnabled(old *vzapi.Verrazzano, new *vzapi.Verrazzano) error {
	// Do not allow disabling of any component post-install for now
	if c.IsEnabled(old) && !c.IsEnabled(new) {
		return fmt.Errorf("Disabling component %s is not allowed", ComponentJSONName)
	}
	if vzconfig.IsConsoleEnabled(old) && !vzconfig.IsConsoleEnabled(new) {
		return fmt.Errorf("Disabling component console not allowed")
	}
	if vzconfig.IsElasticsearchEnabled(old) && !vzconfig.IsElasticsearchEnabled(new) {
		return fmt.Errorf("Disabling component elasticsearch not allowed")
	}
	if vzconfig.IsGrafanaEnabled(old) && !vzconfig.IsGrafanaEnabled(new) {
		return fmt.Errorf("Disabling component grafana not allowed")
	}
	if vzconfig.IsPrometheusEnabled(old) && !vzconfig.IsPrometheusEnabled(new) {
		return fmt.Errorf("Disabling component prometheus not allowed")
	}
	if vzconfig.IsKibanaEnabled(old) && !vzconfig.IsKibanaEnabled(new) {
		return fmt.Errorf("Disabling component kibana not allowed")
	}
	return nil
}

func getFluentdExtraVolumeMounts(fluentd *vzapi.FluentdComponent) []vzapi.VolumeMount {
	if fluentd != nil {
		return fluentd.ExtraVolumeMounts
	}
	return nil
}

func getFluentdOCI(fluentd *vzapi.FluentdComponent) *vzapi.OciLoggingConfiguration {
	if fluentd != nil {
		return fluentd.OCI
	}
	return nil
}

func getFluentdEsURL(fluentd *vzapi.FluentdComponent) string {
	if fluentd != nil {
		return fluentd.ElasticsearchURL
	}
	return ""
}

func getFluentdEsSecret(fluentd *vzapi.FluentdComponent) string {
	if fluentd != nil {
		return fluentd.ElasticsearchSecret
	}
	return ""
}

func getVzInstallArgs(vz *vzapi.Verrazzano) []vzapi.InstallArgs {
	if vz != nil && vz.Spec.Components.Verrazzano != nil {
		return vz.Spec.Components.Verrazzano.InstallArgs
	}
	return nil
}

// GetIngressNames - gets the names of the ingresses associated with this component
func (c verrazzanoComponent) GetIngressNames(ctx spi.ComponentContext) []types.NamespacedName {
	var ingressNames []types.NamespacedName

	if vzconfig.IsElasticsearchEnabled(ctx.EffectiveCR()) {
		ingressNames = append(ingressNames, types.NamespacedName{
			Namespace: ComponentNamespace,
			Name:      constants.ElasticsearchIngress,
		})
	}

	if vzconfig.IsGrafanaEnabled(ctx.EffectiveCR()) {
		ingressNames = append(ingressNames, types.NamespacedName{
			Namespace: ComponentNamespace,
			Name:      constants.GrafanaIngress,
		})
	}

	if vzconfig.IsKibanaEnabled(ctx.EffectiveCR()) {
		ingressNames = append(ingressNames, types.NamespacedName{
			Namespace: ComponentNamespace,
			Name:      constants.KibanaIngress,
		})
	}

	if vzconfig.IsPrometheusEnabled(ctx.EffectiveCR()) {
		ingressNames = append(ingressNames, types.NamespacedName{
			Namespace: ComponentNamespace,
			Name:      constants.PrometheusIngress,
		})
	}

	return ingressNames
}

// GetCertificateNames - gets the names of the ingresses associated with this component
func (c verrazzanoComponent) GetCertificateNames(ctx spi.ComponentContext) []types.NamespacedName {
	var certificateNames []types.NamespacedName

	certificateNames = append(certificateNames, types.NamespacedName{
		Namespace: ComponentNamespace,
		Name:      fmt.Sprintf("%s-secret", ctx.EffectiveCR().Spec.EnvironmentName),
	})

	if vzconfig.IsElasticsearchEnabled(ctx.EffectiveCR()) {
		certificateNames = append(certificateNames, types.NamespacedName{
			Namespace: ComponentNamespace,
			Name:      osCertificateName,
		})
	}

	if vzconfig.IsGrafanaEnabled(ctx.EffectiveCR()) {
		certificateNames = append(certificateNames, types.NamespacedName{
			Namespace: ComponentNamespace,
			Name:      grafanaCertificateName,
		})
	}

	if vzconfig.IsKibanaEnabled(ctx.EffectiveCR()) {
		certificateNames = append(certificateNames, types.NamespacedName{
			Namespace: ComponentNamespace,
			Name:      osdCertificateName,
		})
	}

	if vzconfig.IsPrometheusEnabled(ctx.EffectiveCR()) {
		certificateNames = append(certificateNames, types.NamespacedName{
			Namespace: ComponentNamespace,
			Name:      prometheusCertificateName,
		})
	}

	return certificateNames
}<|MERGE_RESOLUTION|>--- conflicted
+++ resolved
@@ -115,13 +115,10 @@
 	cleanTempFiles(ctx)
 	// populate the ingress and certificate names before calling PostInstall on Helm component because those will be needed there
 	c.HelmComponent.IngressNames = c.GetIngressNames(ctx)
-<<<<<<< HEAD
+	c.HelmComponent.Certificates = c.GetCertificateNames(ctx)
 	if err := ConfigureIndexManagement(ctx, c.ChartNamespace); err != nil {
 		return err
 	}
-=======
-	c.HelmComponent.Certificates = c.GetCertificateNames(ctx)
->>>>>>> 301b8c79
 	return c.HelmComponent.PostInstall(ctx)
 }
 
