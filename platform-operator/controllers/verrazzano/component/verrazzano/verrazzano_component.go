--- conflicted
+++ resolved
@@ -87,17 +87,7 @@
 	if c.HelmComponent.IsReady(ctx) {
 		return isVerrazzanoReady(ctx)
 	}
-<<<<<<< HEAD
-	if vzconfig.IsElasticsearchEnabled(ctx.EffectiveCR()) {
-		// If opensearch is enabled, we should wait for it to be ready
-		if _, ok := isOpenSearchReady(ctx, c.ChartNamespace); !ok {
-			return false
-		}
-	}
-	return isVerrazzanoSecretReady(ctx)
-=======
 	return false
->>>>>>> c0a8625c
 }
 
 // PostInstall - post-install, clean up temp files
