--- conflicted
+++ resolved
@@ -118,8 +118,8 @@
 		return []vzapi.InstallArgs{}
 	}
 	return cr.Spec.Components.Ingress.NGINXInstallArgs
-<<<<<<< HEAD
-}
+}
+
 
 // Identify the service type, LB vs NodePort
 func GetServiceType(cr *vzapi.Verrazzano) (vzapi.IngressType, error) {
@@ -220,6 +220,4 @@
 		wildcardDomain = dnsConfig.Wildcard.Domain
 	}
 	return wildcardDomain
-=======
->>>>>>> 05bd49eb
 }