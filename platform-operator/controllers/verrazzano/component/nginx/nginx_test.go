// Copyright (c) 2021, Oracle and/or its affiliates.
// Licensed under the Universal Permissive License v 1.0 as shown at https://oss.oracle.com/licenses/upl.
package nginx

import (
	vzapi "github.com/verrazzano/verrazzano/platform-operator/apis/verrazzano/v1alpha1"
	"github.com/verrazzano/verrazzano/platform-operator/controllers/verrazzano/component/spi"
	corev1 "k8s.io/api/core/v1"
	"k8s.io/apimachinery/pkg/util/intstr"
	"testing"

	"github.com/stretchr/testify/assert"
	"github.com/verrazzano/verrazzano/pkg/bom"
	"github.com/verrazzano/verrazzano/platform-operator/constants"
	appsv1 "k8s.io/api/apps/v1"
	metav1 "k8s.io/apimachinery/pkg/apis/meta/v1"
	k8scheme "k8s.io/client-go/kubernetes/scheme"
	"sigs.k8s.io/controller-runtime/pkg/client/fake"
)

// TestAppendNGINXOverrides tests the AppendOverrides fn
// GIVEN a call to AppendOverrides
//  WHEN I pass a VZ spec with defaults
//  THEN the values created properly
func TestAppendNGINXOverrides(t *testing.T) {
	vz := &vzapi.Verrazzano{}
	kvs, err := AppendOverrides(spi.NewFakeContext(nil, vz, false), ComponentName, ComponentNamespace, "", []bom.KeyValue{})
	assert.NoError(t, err)
	assert.Len(t, kvs, 1)
}

// TestAppendNGINXOverridesWithInstallArgs tests the AppendOverrides fn
// GIVEN a call to AppendOverrides
//  WHEN I pass in extra NGINX install args
//  THEN the values are translated properly
func TestAppendNGINXOverridesWithInstallArgs(t *testing.T) {
	vz := &vzapi.Verrazzano{
		Spec: vzapi.VerrazzanoSpec{
			EnvironmentName: "myenv",
			Components: vzapi.ComponentSpec{
				Ingress: &vzapi.IngressNginxComponent{
					NGINXInstallArgs: []vzapi.InstallArgs{
						{Name: "key", Value: "value"},
						{Name: "listKey", ValueList: []string{"value1", "value2"}},
					},
				},
			},
		},
	}
	kvs, err := AppendOverrides(spi.NewFakeContext(nil, vz, false), ComponentName, ComponentNamespace, "", []bom.KeyValue{})
	assert.NoError(t, err)
	assert.Len(t, kvs, 4)
}

// TestAppendNGINXOverridesExtraKVs tests the AppendOverrides fn
// GIVEN a call to AppendOverrides
//  WHEN I pass in a KeyValue list
//  THEN the values passed in are preserved and no errors occur
func TestAppendNGINXOverridesWithExternalDNS(t *testing.T) {
	vz := &vzapi.Verrazzano{
		Spec: vzapi.VerrazzanoSpec{
			EnvironmentName: "myenv",
			Components: vzapi.ComponentSpec{
				DNS: &vzapi.DNSComponent{
					OCI: &vzapi.OCI{
						DNSZoneName:            "myzone",
						DNSZoneCompartmentOCID: "myocid",
					},
				},
				Ingress: &vzapi.IngressNginxComponent{
					NGINXInstallArgs: []vzapi.InstallArgs{
						{Name: "key", Value: "value"},
						{Name: "listKey", ValueList: []string{"value1", "value2"}},
					},
				},
			},
		},
	}
	kvs, err := AppendOverrides(spi.NewFakeContext(nil, vz, false), ComponentName, ComponentNamespace, "", []bom.KeyValue{})
	assert.NoError(t, err)
	assert.Len(t, kvs, 6)
}

// TestAppendNGINXOverridesExtraKVs tests the AppendOverrides fn
// GIVEN a call to AppendOverrides
//  WHEN I pass in a KeyValue list
//  THEN the values passed in are preserved and no errors occur
func TestAppendNGINXOverridesExtraKVs(t *testing.T) {
	vz := &vzapi.Verrazzano{
		Spec: vzapi.VerrazzanoSpec{
			EnvironmentName: "myenv",
		},
	}
	kvs := []bom.KeyValue{
		{Key: "Key", Value: "Value"},
	}
	kvs, err := AppendOverrides(spi.NewFakeContext(nil, vz, false), ComponentName, ComponentNamespace, "", kvs)
	assert.NoError(t, err)
	assert.Len(t, kvs, 2)
}

// TestNGINXPreInstall tests the PreInstall fn
// GIVEN a call to this fn
//  WHEN I call PreInstall
//  THEN no errors are returned
func TestNGINXPreInstall(t *testing.T) {
	client := fake.NewFakeClientWithScheme(k8scheme.Scheme)
	err := PreInstall(spi.NewFakeContext(client, &vzapi.Verrazzano{}, false), ComponentName, ComponentNamespace, "")
	assert.NoError(t, err)
}

// TestIsNGINXReady tests the IsReady function
// GIVEN a call to IsReady
//  WHEN the deployment object has enough replicas available
//  THEN true is returned
func TestIsNGINXReady(t *testing.T) {
	fakeClient := fake.NewFakeClientWithScheme(k8scheme.Scheme, &appsv1.Deployment{
		ObjectMeta: metav1.ObjectMeta{
			Namespace: ComponentNamespace,
			Name:      ControllerName,
		},
		Status: appsv1.DeploymentStatus{
			Replicas:            1,
			ReadyReplicas:       1,
			AvailableReplicas:   1,
			UnavailableReplicas: 0,
		},
	},
		&appsv1.Deployment{
			ObjectMeta: metav1.ObjectMeta{
				Namespace: ComponentNamespace,
				Name:      backendName,
			},
			Status: appsv1.DeploymentStatus{
				Replicas:            1,
				ReadyReplicas:       1,
				AvailableReplicas:   1,
				UnavailableReplicas: 0,
			},
		},
	)
	assert.True(t, IsReady(spi.NewFakeContext(fakeClient, nil, false), ComponentName, ComponentNamespace))
}

// TestIsNGINXNotReady tests the IsReady function
// GIVEN a call to IsReady
//  WHEN the deployment object does NOT have enough replicas available
//  THEN false is returned
func TestIsNGINXNotReady(t *testing.T) {
	fakeClient := fake.NewFakeClientWithScheme(k8scheme.Scheme, &appsv1.Deployment{
		ObjectMeta: metav1.ObjectMeta{
			Namespace: ComponentNamespace,
			Name:      ControllerName,
		},
		Status: appsv1.DeploymentStatus{
			Replicas:            1,
			ReadyReplicas:       0,
			AvailableReplicas:   0,
			UnavailableReplicas: 1,
		},
	},
		&appsv1.Deployment{
			ObjectMeta: metav1.ObjectMeta{
				Namespace: ComponentNamespace,
				Name:      backendName,
			},
			Status: appsv1.DeploymentStatus{
				Replicas:            1,
				ReadyReplicas:       0,
				AvailableReplicas:   0,
				UnavailableReplicas: 1,
			},
		},
	)
	assert.False(t, IsReady(spi.NewFakeContext(fakeClient, nil, false), "", constants.VerrazzanoSystemNamespace))
}

// TestPostInstallWithPorts tests the PostInstall function
// GIVEN a call to PostInstall
//  WHEN the VZ ingress has port overrides configured
//  THEN no error is returned
func TestPostInstallWithPorts(t *testing.T) {
	vz := &vzapi.Verrazzano{
		Spec: vzapi.VerrazzanoSpec{
			EnvironmentName: "myenv",
			Components: vzapi.ComponentSpec{
				Ingress: &vzapi.IngressNginxComponent{
					Type: vzapi.LoadBalancer,
					Ports: []corev1.ServicePort{
						{
							Name:     "overrideport",
							Protocol: "tcp",
							Port:     1000,
							TargetPort: intstr.IntOrString{
								Type:   intstr.Int,
								IntVal: 2000,
							},
						},
					},
				},
			},
		},
	}
	svc := &corev1.Service{
		ObjectMeta: metav1.ObjectMeta{Name: ControllerName, Namespace: ComponentNamespace},
		Spec: corev1.ServiceSpec{
			Ports: []corev1.ServicePort{
				{
					Name:     "duplicatePort",
					Protocol: "tcp",
					Port:     1000,
					TargetPort: intstr.IntOrString{
						Type:   intstr.Int,
						IntVal: 2000,
					},
				},
				{
					Name:     "additionalPort",
					Protocol: "tcp",
					Port:     1000,
					TargetPort: intstr.IntOrString{
						Type:   intstr.Int,
						IntVal: 2000,
					},
				},
			},
		},
	}
	fakeClient := fake.NewFakeClientWithScheme(k8scheme.Scheme, svc)
	err := PostInstall(spi.NewFakeContext(fakeClient, vz, false), ComponentName, ComponentNamespace)
	assert.NoError(t, err)
}

// TestPostInstallNoPorts tests the PostInstall function
// GIVEN a call to PostInstall
//  WHEN the VZ ingress has no port overrides configured
//  THEN no error is returned
func TestPostInstallNoPorts(t *testing.T) {
	vz := &vzapi.Verrazzano{
		Spec: vzapi.VerrazzanoSpec{
			EnvironmentName: "myenv",
			Components: vzapi.ComponentSpec{
				Ingress: &vzapi.IngressNginxComponent{
					Type: vzapi.LoadBalancer,
				},
			},
		},
	}
	fakeClient := fake.NewFakeClientWithScheme(k8scheme.Scheme)
	assert.NoError(t, PostInstall(spi.NewFakeContext(fakeClient, vz, false), ComponentName, ComponentNamespace))
}

// TestPostInstallDryRun tests the PostInstall function
// GIVEN a call to PostInstall
//  WHEN the context DryRun flag is true
//  THEN no error is returned
func TestPostInstallDryRun(t *testing.T) {
	fakeClient := fake.NewFakeClientWithScheme(k8scheme.Scheme)
	assert.NoError(t, PostInstall(spi.NewFakeContext(fakeClient, &vzapi.Verrazzano{}, false), ComponentName, ComponentNamespace))
}

<<<<<<< HEAD
// Test_getServiceTypeLoadBalancer tests the GetServiceType function
// GIVEN a call to GetServiceType
//  WHEN the Ingress specifies a LoadBalancer type
//  THEN the LoadBalancer type is returned with no error
func Test_getServiceTypeLoadBalancer(t *testing.T) {
	vz := &vzapi.Verrazzano{
		Spec: vzapi.VerrazzanoSpec{
			EnvironmentName: "myenv",
			Components: vzapi.ComponentSpec{
				Ingress: &vzapi.IngressNginxComponent{
					Type: vzapi.LoadBalancer,
				},
			},
		},
	}

	svcType, err := GetServiceType(vz)
	assert.NoError(t, err)
	assert.Equal(t, vzapi.LoadBalancer, svcType)
}

// Test_getServiceTypeNodePort tests the GetServiceType function
// GIVEN a call to GetServiceType
//  WHEN the Ingress specifies a NodePort type
//  THEN the NodePort type is returned with no error
func Test_getServiceTypeNodePort(t *testing.T) {
	vz := &vzapi.Verrazzano{
		Spec: vzapi.VerrazzanoSpec{
			EnvironmentName: "myenv",
			Components: vzapi.ComponentSpec{
				Ingress: &vzapi.IngressNginxComponent{
					Type: vzapi.NodePort,
				},
			},
		},
	}

	svcType, err := GetServiceType(vz)
	assert.NoError(t, err)
	assert.Equal(t, vzapi.NodePort, svcType)
}

// Test_getServiceTypeInvalidType tests the GetServiceType function
// GIVEN a call to GetServiceType
//  WHEN the Ingress specifies invalid service type
//  THEN an empty string and an error are returned
func Test_getServiceTypeInvalidType(t *testing.T) {
	vz := &vzapi.Verrazzano{
		Spec: vzapi.VerrazzanoSpec{
			EnvironmentName: "myenv",
			Components: vzapi.ComponentSpec{
				Ingress: &vzapi.IngressNginxComponent{
					Type: "somethingbad",
				},
			},
		},
	}

	svcType, err := GetServiceType(vz)
	assert.Error(t, err)
	assert.Equal(t, vzapi.IngressType(""), svcType)
}

// TestGetIngressLoadBalancerIPServiceNotFound tests the GetIngressIP function
// GIVEN a call to GetIngressIP
//  WHEN the VZ config Ingress is a LB type and no IP is found
//  THEN an error is returned
func TestGetIngressLoadBalancerIPServiceNotFound(t *testing.T) {
	vz := &vzapi.Verrazzano{
		Spec: vzapi.VerrazzanoSpec{
			Components: vzapi.ComponentSpec{
				Ingress: &vzapi.IngressNginxComponent{
					Type: vzapi.LoadBalancer,
				},
			},
		},
	}
	fakeClient := fake.NewFakeClientWithScheme(k8scheme.Scheme)
	_, err := GetIngressIP(fakeClient, vz)
	assert.Error(t, err)
}

// TestGetIngressLoadBalancerIP tests the GetIngressIP function
// GIVEN a call to GetIngressIP
//  WHEN the VZ config Ingress is a LB type the LoadBalancerStatus has an IP
//  THEN the IP and no error are returned
func TestGetIngressLoadBalancerIP(t *testing.T) {
	vz := &vzapi.Verrazzano{
		Spec: vzapi.VerrazzanoSpec{
			Components: vzapi.ComponentSpec{
				Ingress: &vzapi.IngressNginxComponent{
					Type: vzapi.LoadBalancer,
				},
			},
		},
	}
	const expectedIP = "11.22.33.44"
	fakeClient := fake.NewFakeClientWithScheme(k8scheme.Scheme, &corev1.Service{
		ObjectMeta: metav1.ObjectMeta{
			Namespace: ComponentNamespace,
			Name:      ControllerName,
		},
		Status: corev1.ServiceStatus{
			LoadBalancer: corev1.LoadBalancerStatus{
				Ingress: []corev1.LoadBalancerIngress{
					{IP: expectedIP},
				},
			},
		},
	})
	ip, err := GetIngressIP(fakeClient, vz)
	assert.NoError(t, err)
	assert.Equal(t, expectedIP, ip)
}

// TestGetIngressExternalIP tests the GetIngressIP function
// GIVEN a call to GetIngressIP
//  WHEN the VZ config Ingress is a LB type the service spec has an ExternalIP
//  THEN the ExternalIP and no error are returned
func TestGetIngressExternalIP(t *testing.T) {
	vz := &vzapi.Verrazzano{
		Spec: vzapi.VerrazzanoSpec{
			Components: vzapi.ComponentSpec{
				Ingress: &vzapi.IngressNginxComponent{
					Type: vzapi.LoadBalancer,
				},
			},
		},
	}
	const expectedIP = "11.22.33.44"
	fakeClient := fake.NewFakeClientWithScheme(k8scheme.Scheme, &corev1.Service{
		ObjectMeta: metav1.ObjectMeta{
			Namespace: ComponentNamespace,
			Name:      ControllerName,
		},
		Spec: corev1.ServiceSpec{
			ExternalIPs: []string{"11.22.33.44"},
		},
	})
	ip, err := GetIngressIP(fakeClient, vz)
	assert.NoError(t, err)
	assert.Equal(t, expectedIP, ip)
}

// TestGetIngressNodePortIP tests the GetIngressIP function
// GIVEN a call to GetIngressIP
//  WHEN the VZ config Ingress is a NodePort type
//  THEN the loopback address and no error are returned
func TestGetIngressNodePortIP(t *testing.T) {
	vz := &vzapi.Verrazzano{
		Spec: vzapi.VerrazzanoSpec{
			Components: vzapi.ComponentSpec{
				Ingress: &vzapi.IngressNginxComponent{
					Type: vzapi.NodePort,
				},
			},
		},
	}
	const expectedIP = "11.22.33.44"
	fakeClient := fake.NewFakeClientWithScheme(k8scheme.Scheme, &corev1.Service{
		ObjectMeta: metav1.ObjectMeta{
			Namespace: ComponentNamespace,
			Name:      ControllerName,
		},
		Spec: corev1.ServiceSpec{
			ExternalIPs: []string{"11.22.33.44"},
		},
	})
	ip, err := GetIngressIP(fakeClient, vz)
	assert.NoError(t, err)
	assert.Equal(t, expectedIP, ip)
}

// TestGetIngressLoadBalancerNoAddressFound tests the GetIngressIP function
// GIVEN a call to GetIngressIP
//  WHEN the VZ config Ingress is a LB type and no IP is found
//  THEN an error is returned
func TestGetIngressLoadBalancerNoAddressFound(t *testing.T) {
	vz := &vzapi.Verrazzano{
		Spec: vzapi.VerrazzanoSpec{
			Components: vzapi.ComponentSpec{
				Ingress: &vzapi.IngressNginxComponent{
					Type: vzapi.LoadBalancer,
				},
			},
		},
	}
	fakeClient := fake.NewFakeClientWithScheme(k8scheme.Scheme, &corev1.Service{
		ObjectMeta: metav1.ObjectMeta{
			Namespace: ComponentNamespace,
			Name:      ControllerName,
		},
	})
	_, err := GetIngressIP(fakeClient, vz)
	assert.Error(t, err)
}

// TestGetDNSSuffixDefaultWildCardLoadBalancer tests the GetDNSSuffix function
// GIVEN a call to GetDNSSuffix
//  WHEN the VZ config Ingress is a LB type with a valid IP found and no DNS is configured
//  THEN the default wildcard domain for the LB service is returned
func TestGetDNSSuffixDefaultWildCardLoadBalancer(t *testing.T) {
	vz := &vzapi.Verrazzano{
		Spec: vzapi.VerrazzanoSpec{
			Components: vzapi.ComponentSpec{
				Ingress: &vzapi.IngressNginxComponent{
					Type: vzapi.LoadBalancer,
				},
			},
		},
	}
	const expectedIP = "11.22.33.44"
	fakeClient := fake.NewFakeClientWithScheme(k8scheme.Scheme, &corev1.Service{
		ObjectMeta: metav1.ObjectMeta{
			Namespace: ComponentNamespace,
			Name:      ControllerName,
		},
		Status: corev1.ServiceStatus{
			LoadBalancer: corev1.LoadBalancerStatus{
				Ingress: []corev1.LoadBalancerIngress{
					{IP: expectedIP},
				},
			},
		},
	})
	dnsDomain, err := GetDNSSuffix(fakeClient, vz)
	assert.NoError(t, err)
	assert.Equal(t, fmt.Sprintf("%s.nip.io", expectedIP), dnsDomain)
}

// TestGetDNSSuffixWildCardLoadBalancer tests the GetDNSSuffix function
// GIVEN a call to GetDNSSuffix
//  WHEN the VZ config Ingress is a LB type with a valid IP found a non-default Wildcard DNS specified
//  THEN the valid wildcard domain for the LB service is returned
func TestGetDNSSuffixWildCardLoadBalancer(t *testing.T) {
	vz := &vzapi.Verrazzano{
		Spec: vzapi.VerrazzanoSpec{
			Components: vzapi.ComponentSpec{
				Ingress: &vzapi.IngressNginxComponent{
					Type: vzapi.LoadBalancer,
				},
				DNS: &vzapi.DNSComponent{
					Wildcard: &vzapi.Wildcard{
						Domain: "xip.io",
					},
				},
			},
		},
	}
	const expectedIP = "11.22.33.44"
	fakeClient := fake.NewFakeClientWithScheme(k8scheme.Scheme, &corev1.Service{
		ObjectMeta: metav1.ObjectMeta{
			Namespace: ComponentNamespace,
			Name:      ControllerName,
		},
		Status: corev1.ServiceStatus{
			LoadBalancer: corev1.LoadBalancerStatus{
				Ingress: []corev1.LoadBalancerIngress{
					{IP: expectedIP},
				},
			},
		},
	})
	dnsDomain, err := GetDNSSuffix(fakeClient, vz)
	assert.NoError(t, err)
	assert.Equal(t, fmt.Sprintf("%s.xip.io", expectedIP), dnsDomain)
}

// TestGetDNSSuffixOCIDNS tests the GetDNSSuffix function
// GIVEN a call to GetDNSSuffix
//  WHEN the VZ config Ingress has OCI DNS configured
//  THEN the correct OCI DNS domain is returned
func TestGetDNSSuffixOCIDNS(t *testing.T) {
	vz := &vzapi.Verrazzano{
		Spec: vzapi.VerrazzanoSpec{
			Components: vzapi.ComponentSpec{
				DNS: &vzapi.DNSComponent{
					OCI: &vzapi.OCI{
						DNSZoneName: "mydomain.com",
					},
				},
			},
		},
	}
	dnsDomain, err := GetDNSSuffix(fake.NewFakeClientWithScheme(k8scheme.Scheme), vz)
	assert.NoError(t, err)
	assert.Equal(t, "mydomain.com", dnsDomain)
}

// TestGetDNSSuffixExternalDNS tests the GetDNSSuffix function
// GIVEN a call to GetDNSSuffix
//  WHEN the VZ config Ingress has External DNS configured
//  THEN the correct External DNS domain is returned
func TestGetDNSSuffixExternalDNS(t *testing.T) {
	vz := &vzapi.Verrazzano{
		Spec: vzapi.VerrazzanoSpec{
			Components: vzapi.ComponentSpec{
				DNS: &vzapi.DNSComponent{
					External: &vzapi.External{
						Suffix: "mydomain.com",
					},
				},
			},
		},
	}
	dnsDomain, err := GetDNSSuffix(fake.NewFakeClientWithScheme(k8scheme.Scheme), vz)
	assert.NoError(t, err)
	assert.Equal(t, "mydomain.com", dnsDomain)
}

// TestGetDNSSuffixNoSuffix tests the GetDNSSuffix function
// GIVEN a call to GetDNSSuffix
//  WHEN the VZ config Ingress has External DNS configured with an empty domain
//  THEN an error is returned
func TestGetDNSSuffixNoSuffix(t *testing.T) {
	vz := &vzapi.Verrazzano{
		Spec: vzapi.VerrazzanoSpec{
			Components: vzapi.ComponentSpec{
				DNS: &vzapi.DNSComponent{
					External: &vzapi.External{
						Suffix: "",
					},
				},
			},
		},
	}
	_, err := GetDNSSuffix(fake.NewFakeClientWithScheme(k8scheme.Scheme), vz)
	assert.Error(t, err)
}

// TestGetEnvName tests the GetEnvName function
// GIVEN a call to GetEnvName
//  WHEN the VZ config specifies an env name
//  THEN the configured env name is returned
func TestGetEnvName(t *testing.T) {
	vz := &vzapi.Verrazzano{
		Spec: vzapi.VerrazzanoSpec{
			EnvironmentName: "myenv",
		},
	}
	assert.Equal(t, "myenv", GetEnvName(vz))
}

// TestGetEnvNameDefault tests the GetEnvName function
// GIVEN a call to GetEnvName
//  WHEN the VZ config does not explicitly configure an EnvironmentName
//  THEN then "default" is returned
func TestGetEnvNameDefault(t *testing.T) {
	vz := &vzapi.Verrazzano{}
	assert.Equal(t, "default", GetEnvName(vz))
}

// TestBuildDNSDomainDefaultEnv tests the BuildDNSDomain function
// GIVEN a call to BuildDNSDomain
//  WHEN the VZ config specifies no env name
//  THEN the domain name is correctly returned
func TestBuildDNSDomainDefaultEnv(t *testing.T) {
	vz := &vzapi.Verrazzano{
		Spec: vzapi.VerrazzanoSpec{
			Components: vzapi.ComponentSpec{
				DNS: &vzapi.DNSComponent{
					OCI: &vzapi.OCI{
						DNSZoneName: "mydomain.com",
					},
				},
			},
		},
	}
	domain, err := BuildDNSDomain(fake.NewFakeClientWithScheme(k8scheme.Scheme), vz)
	assert.NoError(t, err)
	assert.Equal(t, "default.mydomain.com", domain)
}

// TestBuildDNSDomainCustomEnv tests the BuildDNSDomain function
// GIVEN a call to BuildDNSDomain
//  WHEN the VZ config specifies a custom env name
//  THEN the domain name is correctly returned
func TestBuildDNSDomainCustomEnv(t *testing.T) {
	vz := &vzapi.Verrazzano{
		Spec: vzapi.VerrazzanoSpec{
			EnvironmentName: "myenv",
			Components: vzapi.ComponentSpec{
				DNS: &vzapi.DNSComponent{
					OCI: &vzapi.OCI{
						DNSZoneName: "mydomain.com",
					},
				},
			},
		},
	}
	domain, err := BuildDNSDomain(fake.NewFakeClientWithScheme(k8scheme.Scheme), vz)
	assert.NoError(t, err)
	assert.Equal(t, "myenv.mydomain.com", domain)
}

=======
>>>>>>> 05bd49eb
// TestNewComponent tests the NewComponent function
// GIVEN a call to NewComponent
//  THEN the NGINX component is returned
func TestNewComponent(t *testing.T) {
	component := NewComponent()
	assert.NotNil(t, component)
	assert.Equal(t, ComponentName, component.Name())
}<|MERGE_RESOLUTION|>--- conflicted
+++ resolved
@@ -3,6 +3,7 @@
 package nginx
 
 import (
+	"fmt"
 	vzapi "github.com/verrazzano/verrazzano/platform-operator/apis/verrazzano/v1alpha1"
 	"github.com/verrazzano/verrazzano/platform-operator/controllers/verrazzano/component/spi"
 	corev1 "k8s.io/api/core/v1"
@@ -259,7 +260,6 @@
 	assert.NoError(t, PostInstall(spi.NewFakeContext(fakeClient, &vzapi.Verrazzano{}, false), ComponentName, ComponentNamespace))
 }
 
-<<<<<<< HEAD
 // Test_getServiceTypeLoadBalancer tests the GetServiceType function
 // GIVEN a call to GetServiceType
 //  WHEN the Ingress specifies a LoadBalancer type
@@ -655,8 +655,6 @@
 	assert.Equal(t, "myenv.mydomain.com", domain)
 }
 
-=======
->>>>>>> 05bd49eb
 // TestNewComponent tests the NewComponent function
 // GIVEN a call to NewComponent
 //  THEN the NGINX component is returned
