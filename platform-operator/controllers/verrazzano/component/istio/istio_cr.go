--- conflicted
+++ resolved
@@ -51,7 +51,7 @@
 `
 
 // Template for merging externalIp YAML
-const externalIPTemplate = `
+const externalIpTemplate = `
 apiVersion: install.istio.io/v1alpha1
 kind: IstioOperator
 spec:
@@ -71,14 +71,11 @@
 	Values string
 }
 
-<<<<<<< HEAD
-=======
 // templateValuesExternalIPs needed for template rendering of external IPs.
 type templateValuesExternalIPs struct {
 	ExternalIps string
 }
 
->>>>>>> 5ae51e84
 // BuildIstioOperatorYaml builds the IstioOperator CR YAML that will be passed as an override to istioctl
 // Transform the Verrazzano CR IstioComponent provided by the user onto an IstioOperator formatted YAML
 func BuildIstioOperatorYaml(comp *vzapi.IstioComponent) (string, error) {
@@ -86,12 +83,6 @@
 	const leftMargin = 6
 	const leftMarginExtIp = 12
 
-<<<<<<< HEAD
-	// This is a special case where Istio helm chart no logner supports ExternalIPs
-	// So we need to put it into the IstioOperator YAML, which does support it
-	const ExternalIPKey = "gateways.istio-ingressgateway.externalIPs"
-=======
->>>>>>> 5ae51e84
 	var externalIPYaml string
 	var resultYaml string
 
@@ -102,13 +93,6 @@
 		if len(values) == 0 {
 			values = []string{arg.Value}
 		}
-<<<<<<< HEAD
-		yaml, err := vzyaml.Expand(leftMargin, arg.Name, values...)
-		if err != nil {
-			return "", err
-		}
-		if arg.Name == ExternalIPKey {
-=======
 
 		if arg.Name == ExternalIPArg {
 			// We want the YAML in the following format, so pass a short arg name
@@ -121,7 +105,6 @@
 			if err != nil {
 				return "", err
 			}
->>>>>>> 5ae51e84
 			// This is handled seperately
 			externalIPYaml = yaml
 			continue
@@ -150,7 +133,7 @@
 	// If the externalIPs exists, the render that YAML and merge it
 	if len(externalIPYaml) > 0 {
 		// Render the IstioOperator YAML with the external IPs
-		extYaml, err := renderExternalIPYAML(externalIPYaml)
+		extYaml, err := renderExternalIpYAML(externalIPYaml)
 		if err != nil {
 			return "", err
 		}
@@ -180,8 +163,8 @@
 }
 
 // Render the externalIP values using the template, return the YAML
-func renderExternalIPYAML(yaml string) (string, error) {
-	t, err := template.New("externalIP").Parse(externalIPTemplate)
+func renderExternalIpYAML(yaml string) (string, error) {
+	t, err := template.New("externalIP").Parse(externalIpTemplate)
 	if err != nil {
 		return "", err
 	}
