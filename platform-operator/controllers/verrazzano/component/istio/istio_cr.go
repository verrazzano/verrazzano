--- conflicted
+++ resolved
@@ -38,6 +38,11 @@
 apiVersion: install.istio.io/v1alpha1
 kind: IstioOperator
 spec:
+  components:
+    egressGateways:
+      - name: istio-egressgateway
+        enabled: true
+
   # Global values passed through to helm global.yaml.
   # Please keep this in sync with manifests/charts/global.yaml
   values:
@@ -56,10 +61,6 @@
         enabled: true
         k8s:
           service:
-<<<<<<< HEAD
-            type: ClusterIP
-=======
->>>>>>> 2d71783b
             externalIPs:
 {{.ExternalIps}}
 `
@@ -148,7 +149,6 @@
 // Render the helm values using the template, return the YAML
 func renderHelmValues(yaml string) (string, error) {
 	t, err := template.New("values").Parse(istioHelmValuesTempate)
-<<<<<<< HEAD
 	if err != nil {
 		return "", err
 	}
@@ -158,17 +158,6 @@
 	if err != nil {
 		return "", err
 	}
-=======
-	if err != nil {
-		return "", err
-	}
-	var rendered bytes.Buffer
-	tInput := templateValuesIstioHelm{Values: yaml}
-	err = t.Execute(&rendered, tInput)
-	if err != nil {
-		return "", err
-	}
->>>>>>> 2d71783b
 	return rendered.String(), nil
 }
 
