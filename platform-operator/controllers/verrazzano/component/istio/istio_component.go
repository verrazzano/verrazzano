--- conflicted
+++ resolved
@@ -78,16 +78,11 @@
 	return ComponentJSONName
 }
 
-<<<<<<< HEAD
 // GetHelmOverrides returns the Helm override sources for a component
-func (i istioComponent) GetOverrides(_ *vzapi.Verrazzano) []vzapi.Overrides {
-=======
-// GetOverrides returns the install overrides for a component
-func (i istioComponent) GetOverrides(ctx spi.ComponentContext) []vzapi.Overrides {
-	if ctx.EffectiveCR().Spec.Components.Istio != nil {
-		return ctx.EffectiveCR().Spec.Components.Istio.ValueOverrides
-	}
->>>>>>> 4f3128c6
+func (i istioComponent) GetOverrides(effectiveCR *vzapi.Verrazzano) []vzapi.Overrides {
+	if effectiveCR.Spec.Components.Istio != nil {
+		return effectiveCR.Spec.Components.Istio.ValueOverrides
+	}
 	return []vzapi.Overrides{}
 }
 
