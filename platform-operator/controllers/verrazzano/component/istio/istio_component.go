// Copyright (c) 2021, Oracle and/or its affiliates.
// Licensed under the Universal Permissive License v 1.0 as shown at https://oss.oracle.com/licenses/upl.

package istio

import (
	"context"
	"fmt"
<<<<<<< HEAD
=======
	"io/ioutil"
	"os"
	"strings"
	"time"

	"github.com/verrazzano/verrazzano/pkg/bom"
>>>>>>> 2d71783b
	installv1alpha1 "github.com/verrazzano/verrazzano/platform-operator/apis/verrazzano/v1alpha1"
	"github.com/verrazzano/verrazzano/platform-operator/controllers/verrazzano/component/spi"
	"github.com/verrazzano/verrazzano/platform-operator/internal/config"
	"github.com/verrazzano/verrazzano/platform-operator/internal/istio"

	"go.uber.org/zap"
<<<<<<< HEAD
	"io/ioutil"
	appsv1 "k8s.io/api/apps/v1"
	corev1 "k8s.io/api/core/v1"
	"k8s.io/apimachinery/pkg/types"
	"os"
=======
	appsv1 "k8s.io/api/apps/v1"
>>>>>>> 2d71783b
	clipkg "sigs.k8s.io/controller-runtime/pkg/client"
	"time"
)

// IstioComponent represents an Istio component
type IstioComponent struct {
	// ValuesFile contains the path to the IstioOperator CR values file
	ValuesFile string

	// Revision is the istio install revision
	Revision string

	// InjectedSystemNamespaces are the system namespaces injected with istio
	InjectedSystemNamespaces []string

	// SkipUpgrade when true will skip upgrading this component in the upgrade loop
	// This is for the istio helm components
	SkipUpgrade bool
}
<<<<<<< HEAD

const IstioOperatorOverrideFile = "istio-cr.yaml"
=======
>>>>>>> 2d71783b

// Verify that IstioComponent implements Component
var _ spi.Component = IstioComponent{}

<<<<<<< HEAD
type upgradeFuncSig func(log *zap.SugaredLogger, overridesFiles ...string) (stdout []byte, stderr []byte, err error)

// upgradeFunc is the default upgrade function
var upgradeFunc upgradeFuncSig = istio.Upgrade
=======
type upgradeFuncSig func(log *zap.SugaredLogger, imageOverrideString string, overridesFiles ...string) (stdout []byte, stderr []byte, err error)

// upgradeFunc is the default upgrade function
var upgradeFunc upgradeFuncSig = istio.Upgrade

func SetIstioUpgradeFunction(fn upgradeFuncSig) {
	upgradeFunc = fn
}

func ResetIstioUpgradeFunction() {
	upgradeFunc = istio.Upgrade
}

type restartComponentsFnType func(log *zap.SugaredLogger, err error, i IstioComponent, client clipkg.Client) error

var restartComponentsFn = restartComponents

func SetRestartComponentsFn(fn restartComponentsFnType) {
	restartComponentsFn = fn
}

func ResetRestartComponentsFn() {
	restartComponentsFn = restartComponents
}
>>>>>>> 2d71783b

func SetIstioUpgradeFunction(fn upgradeFuncSig) {
	upgradeFunc = fn
}

func ResetIstioUpgradeFunction() {
	upgradeFunc = istio.Upgrade
}

<<<<<<< HEAD
type LabelAndResartFnType func(log *zap.SugaredLogger, err error, i IstioComponent, client clipkg.Client) error

var labelAndResartFn = labelAndRestartSystemComponents

func SetLabelAndRestartFn(fn LabelAndResartFnType) {
	labelAndResartFn = fn
}

func ResetLabelAndRestartFn() {
	labelAndResartFn = labelAndRestartSystemComponents
}

// Name returns the component name
func (i IstioComponent) Name() string {
	return "istio"
}

func (i IstioComponent) Upgrade(log *zap.SugaredLogger, vz *installv1alpha1.Verrazzano, client clipkg.Client, _ string, _ bool) error {
=======
func (i IstioComponent) IsInstalled(_ *zap.SugaredLogger, _ clipkg.Client, _ string) (bool, error) {
	return false, nil
}

func (i IstioComponent) Install(log *zap.SugaredLogger, vz *installv1alpha1.Verrazzano, _ clipkg.Client, _ string, _ bool) error {
	return nil
}

func (i IstioComponent) Upgrade(log *zap.SugaredLogger, vz *installv1alpha1.Verrazzano, client clipkg.Client, _ string, _ bool) error {
	// temp file to contain override values from istio install args
>>>>>>> 2d71783b
	var tmpFile *os.File
	tmpFile, err := ioutil.TempFile(os.TempDir(), "values-*.yaml")
	if err != nil {
		log.Errorf("Failed to create temporary file: %v", err)
		return err
	}

	defer os.Remove(tmpFile.Name())
	if vz.Spec.Components.Istio != nil {
		istioOperatorYaml, err := BuildIstioOperatorYaml(vz.Spec.Components.Istio)
		if err != nil {
			log.Errorf("Failed to Build IstioOperator YAML: %v", err)
			return err
		}

		if _, err = tmpFile.Write([]byte(istioOperatorYaml)); err != nil {
			log.Errorf("Failed to write to temporary file: %v", err)
			return err
		}

		// Close the file
		if err := tmpFile.Close(); err != nil {
			log.Errorf("Failed to close temporary file: %v", err)
			return err
		}

		log.Infof("Created values file from Istio install args: %s", tmpFile.Name())
	}

<<<<<<< HEAD
	_, _, err = upgradeFunc(log, i.ValuesFile, tmpFile.Name())
=======
	// images overrides to get passed into the istioctl command
	imageOverrides, err := buildImageOverridesString(log)
	if err != nil {
		log.Errorf("Error building image overrides from BOM for Istio: %v", err)
		return err
	}
	_, _, err = upgradeFunc(log, imageOverrides, i.ValuesFile, tmpFile.Name())
>>>>>>> 2d71783b
	if err != nil {
		return err
	}

<<<<<<< HEAD
	err = labelAndResartFn(log, err, i, client)
=======
	err = restartComponentsFn(log, err, i, client)
>>>>>>> 2d71783b
	if err != nil {
		return err
	}

	return err
}

<<<<<<< HEAD
func labelAndRestartSystemComponents(log *zap.SugaredLogger, err error, i IstioComponent, client clipkg.Client) error {
	err = i.restartSystemNamespaceResources(log, client)
	if err != nil {
		return err
	}
	return nil
}

=======
>>>>>>> 2d71783b
func setUpgradeFunc(f upgradeFuncSig) {
	upgradeFunc = f
}

func setDefaultUpgradeFunc() {
	upgradeFunc = istio.Upgrade
}

func (i IstioComponent) IsReady(log *zap.SugaredLogger, client clipkg.Client, namespace string) bool {
	return false
}

// GetDependencies returns the dependencies of this component
func (i IstioComponent) GetDependencies() []string {
	return []string{}
}

func (i IstioComponent) PreUpgrade(log *zap.SugaredLogger, client clipkg.Client, namespace string, dryRun bool) error {
	return nil
}

func (i IstioComponent) PostUpgrade(log *zap.SugaredLogger, client clipkg.Client, namespace string, dryRun bool) error {
	return nil
}

// createVerrazzanoSystemNamespace creates the verrazzano system namespace if it does not already exist
func (i IstioComponent) labelSystemNamespaces(log *zap.SugaredLogger, client clipkg.Client) error {
	for _, ns := range i.InjectedSystemNamespaces {
		platformNS := corev1.Namespace{}
		err := client.Get(context.TODO(), types.NamespacedName{Name: ns}, &platformNS)
		if err != nil {
			log.Infof("Namespace %v not found", ns)
			continue
		}

		nsLabels := platformNS.Labels

		// add istio.io/rev label
		nsLabels["istio.io/rev"] = i.Revision
		delete(nsLabels, "istio-injection")
		platformNS.Labels = nsLabels

		// update namespace
		err = client.Update(context.TODO(), &platformNS)
		if err != nil {
			return err
		}
		log.Infof("Relabeled namespace %v for istio upgrade", platformNS.Name)
	}
	return nil
}

// restartSystemNamespaceResources restarts all the deployments, StatefulSets, and DaemonSets
// in all of the Istio injected system namespaces
func (i IstioComponent) restartSystemNamespaceResources(log *zap.SugaredLogger, client clipkg.Client) error {
	// Restart all the deployments in the injected system namespaces
	var deploymentList appsv1.DeploymentList
	err := client.List(context.TODO(), &deploymentList)
	if err != nil {
		return err
	}
	for index := range deploymentList.Items {
		deployment := &deploymentList.Items[index]
		if contains(i.InjectedSystemNamespaces, deployment.Namespace) {
			if deployment.Spec.Paused {
				return fmt.Errorf("Deployment %v can't be restarted because it is paused", deployment.Name)
			}
			if deployment.Spec.Template.ObjectMeta.Annotations == nil {
				deployment.Spec.Template.ObjectMeta.Annotations = make(map[string]string)
			}
			deployment.Spec.Template.ObjectMeta.Annotations["verrazzano.io/restartedAt"] = time.Now().Format(time.RFC3339)
			if err := client.Update(context.TODO(), deployment); err != nil {
				return err
			}
		}
	}
	log.Info("Restarted system Deployments in istio injected namespaces")

	// Restart all the StatefulSet in the injected system namespaces
	//var statefulSetList appsv1.StatefulSetList
	statefulSetList := appsv1.StatefulSetList{}
	err = client.List(context.TODO(), &statefulSetList)
	if err != nil {
		return err
	}
	for index := range statefulSetList.Items {
		statefulSet := &statefulSetList.Items[index]
		if contains(i.InjectedSystemNamespaces, statefulSet.Namespace) {
			if statefulSet.Spec.Template.ObjectMeta.Annotations == nil {
				statefulSet.Spec.Template.ObjectMeta.Annotations = make(map[string]string)
			}
			statefulSet.Spec.Template.ObjectMeta.Annotations["verrazzano.io/restartedAt"] = time.Now().Format(time.RFC3339)
			if err := client.Update(context.TODO(), statefulSet); err != nil {
				return err
			}
		}
	}
	log.Info("Restarted system Statefulsets in istio injected namespaces")

	// Restart all the DaemonSets in the injected system namespaces
	var daemonSetList appsv1.DaemonSetList
	err = client.List(context.TODO(), &daemonSetList)
	if err != nil {
		return err
	}
	for index := range daemonSetList.Items {
		daemonSet := &daemonSetList.Items[index]
		if contains(i.InjectedSystemNamespaces, daemonSet.Namespace) {
			if daemonSet.Spec.Template.ObjectMeta.Annotations == nil {
				daemonSet.Spec.Template.ObjectMeta.Annotations = make(map[string]string)
			}
			daemonSet.Spec.Template.ObjectMeta.Annotations["verrazzano.io/restartedAt"] = time.Now().Format(time.RFC3339)
			if err := client.Update(context.TODO(), daemonSet); err != nil {
				return err
			}
		}
	}
	log.Info("Restarted system DaemonSets in istio injected namespaces")
	return nil
}

<<<<<<< HEAD
=======
// restartComponents restarts all the deployments, StatefulSets, and DaemonSets
// in all of the Istio injected system namespaces
func restartComponents(log *zap.SugaredLogger, err error, i IstioComponent, client clipkg.Client) error {

	// Restart all the deployments in the injected system namespaces
	var deploymentList appsv1.DeploymentList
	err = client.List(context.TODO(), &deploymentList)
	if err != nil {
		return err
	}
	for index := range deploymentList.Items {
		deployment := &deploymentList.Items[index]

		// Check if deployment is in an Istio injected system namespace
		if contains(i.InjectedSystemNamespaces, deployment.Namespace) {
			if deployment.Spec.Paused {
				return fmt.Errorf("Deployment %v can't be restarted because it is paused", deployment.Name)
			}
			if deployment.Spec.Template.ObjectMeta.Annotations == nil {
				deployment.Spec.Template.ObjectMeta.Annotations = make(map[string]string)
			}
			deployment.Spec.Template.ObjectMeta.Annotations["verrazzano.io/restartedAt"] = time.Now().Format(time.RFC3339)
			if err := client.Update(context.TODO(), deployment); err != nil {
				return err
			}
		}
	}
	log.Info("Restarted system Deployments in istio injected namespaces")

	// Restart all the StatefulSet in the injected system namespaces
	statefulSetList := appsv1.StatefulSetList{}
	err = client.List(context.TODO(), &statefulSetList)
	if err != nil {
		return err
	}
	for index := range statefulSetList.Items {
		statefulSet := &statefulSetList.Items[index]

		// Check if StatefulSet is in an Istio injected system namespace
		if contains(i.InjectedSystemNamespaces, statefulSet.Namespace) {
			if statefulSet.Spec.Template.ObjectMeta.Annotations == nil {
				statefulSet.Spec.Template.ObjectMeta.Annotations = make(map[string]string)
			}
			statefulSet.Spec.Template.ObjectMeta.Annotations["verrazzano.io/restartedAt"] = time.Now().Format(time.RFC3339)
			if err := client.Update(context.TODO(), statefulSet); err != nil {
				return err
			}
		}
	}
	log.Info("Restarted system Statefulsets in istio injected namespaces")

	// Restart all the DaemonSets in the injected system namespaces
	var daemonSetList appsv1.DaemonSetList
	err = client.List(context.TODO(), &daemonSetList)
	if err != nil {
		return err
	}
	for index := range daemonSetList.Items {
		daemonSet := &daemonSetList.Items[index]

		// Check if DaemonSet is in an Istio injected system namespace
		if contains(i.InjectedSystemNamespaces, daemonSet.Namespace) {
			if daemonSet.Spec.Template.ObjectMeta.Annotations == nil {
				daemonSet.Spec.Template.ObjectMeta.Annotations = make(map[string]string)
			}
			daemonSet.Spec.Template.ObjectMeta.Annotations["verrazzano.io/restartedAt"] = time.Now().Format(time.RFC3339)
			if err := client.Update(context.TODO(), daemonSet); err != nil {
				return err
			}
		}
	}
	log.Info("Restarted system DaemonSets in istio injected namespaces")
	return nil
}

>>>>>>> 2d71783b
// contains is a helper function that should be a build-in
func contains(arr []string, s string) bool {
	for _, str := range arr {
		if str == s {
			return true
		}
	}
	return false
}

func (i IstioComponent) GetSkipUpgrade() bool {
	return i.SkipUpgrade
<<<<<<< HEAD
=======
}

func buildImageOverridesString(log *zap.SugaredLogger) (string, error) {
	// Get the image overrides from the BOM
	var kvs []bom.KeyValue
	var err error
	kvs, err = getImageOverrides()
	if err != nil {
		return "", err
	}

	// If there are overridesString the create a comma separated string
	var overridesString string
	if len(kvs) > 0 {
		bldr := strings.Builder{}
		for i, kv := range kvs {
			if i > 0 {
				bldr.WriteString(",")
			}
			bldr.WriteString(fmt.Sprintf("%s=%s", kv.Key, kv.Value))
		}
		overridesString = bldr.String()
	}
	return overridesString, nil
}

// Get the image overrides from the BOM
func getImageOverrides() ([]bom.KeyValue, error) {

	const subcompIstiod = "istiod-1.10.2"
	subComponentNames := []string{subcompIstiod}

	// Create a Bom and get the Key Value overrides
	bomFile, err := bom.NewBom(config.GetDefaultBOMFilePath())
	if err != nil {
		return nil, err
	}

	var kvs []bom.KeyValue
	for _, scName := range subComponentNames {
		scKvs, err := bomFile.BuildImageOverrides(scName)
		if err != nil {
			return nil, err
		}
		for i := range scKvs {
			kvs = append(kvs, scKvs[i])
		}
	}

	return kvs, nil
>>>>>>> 2d71783b
}<|MERGE_RESOLUTION|>--- conflicted
+++ resolved
@@ -6,32 +6,19 @@
 import (
 	"context"
 	"fmt"
-<<<<<<< HEAD
-=======
 	"io/ioutil"
 	"os"
 	"strings"
 	"time"
 
 	"github.com/verrazzano/verrazzano/pkg/bom"
->>>>>>> 2d71783b
 	installv1alpha1 "github.com/verrazzano/verrazzano/platform-operator/apis/verrazzano/v1alpha1"
 	"github.com/verrazzano/verrazzano/platform-operator/controllers/verrazzano/component/spi"
-	"github.com/verrazzano/verrazzano/platform-operator/internal/config"
 	"github.com/verrazzano/verrazzano/platform-operator/internal/istio"
 
 	"go.uber.org/zap"
-<<<<<<< HEAD
-	"io/ioutil"
 	appsv1 "k8s.io/api/apps/v1"
-	corev1 "k8s.io/api/core/v1"
-	"k8s.io/apimachinery/pkg/types"
-	"os"
-=======
-	appsv1 "k8s.io/api/apps/v1"
->>>>>>> 2d71783b
 	clipkg "sigs.k8s.io/controller-runtime/pkg/client"
-	"time"
 )
 
 // IstioComponent represents an Istio component
@@ -49,25 +36,14 @@
 	// This is for the istio helm components
 	SkipUpgrade bool
 }
-<<<<<<< HEAD
-
-const IstioOperatorOverrideFile = "istio-cr.yaml"
-=======
->>>>>>> 2d71783b
 
 // Verify that IstioComponent implements Component
 var _ spi.Component = IstioComponent{}
 
-<<<<<<< HEAD
-type upgradeFuncSig func(log *zap.SugaredLogger, overridesFiles ...string) (stdout []byte, stderr []byte, err error)
+type upgradeFuncSig func(log *zap.SugaredLogger, imageOverrideString string, overridesFiles ...string) (stdout []byte, stderr []byte, err error)
 
 // upgradeFunc is the default upgrade function
 var upgradeFunc upgradeFuncSig = istio.Upgrade
-=======
-type upgradeFuncSig func(log *zap.SugaredLogger, imageOverrideString string, overridesFiles ...string) (stdout []byte, stderr []byte, err error)
-
-// upgradeFunc is the default upgrade function
-var upgradeFunc upgradeFuncSig = istio.Upgrade
 
 func SetIstioUpgradeFunction(fn upgradeFuncSig) {
 	upgradeFunc = fn
@@ -87,28 +63,6 @@
 
 func ResetRestartComponentsFn() {
 	restartComponentsFn = restartComponents
-}
->>>>>>> 2d71783b
-
-func SetIstioUpgradeFunction(fn upgradeFuncSig) {
-	upgradeFunc = fn
-}
-
-func ResetIstioUpgradeFunction() {
-	upgradeFunc = istio.Upgrade
-}
-
-<<<<<<< HEAD
-type LabelAndResartFnType func(log *zap.SugaredLogger, err error, i IstioComponent, client clipkg.Client) error
-
-var labelAndResartFn = labelAndRestartSystemComponents
-
-func SetLabelAndRestartFn(fn LabelAndResartFnType) {
-	labelAndResartFn = fn
-}
-
-func ResetLabelAndRestartFn() {
-	labelAndResartFn = labelAndRestartSystemComponents
 }
 
 // Name returns the component name
@@ -117,18 +71,7 @@
 }
 
 func (i IstioComponent) Upgrade(log *zap.SugaredLogger, vz *installv1alpha1.Verrazzano, client clipkg.Client, _ string, _ bool) error {
-=======
-func (i IstioComponent) IsInstalled(_ *zap.SugaredLogger, _ clipkg.Client, _ string) (bool, error) {
-	return false, nil
-}
-
-func (i IstioComponent) Install(log *zap.SugaredLogger, vz *installv1alpha1.Verrazzano, _ clipkg.Client, _ string, _ bool) error {
-	return nil
-}
-
-func (i IstioComponent) Upgrade(log *zap.SugaredLogger, vz *installv1alpha1.Verrazzano, client clipkg.Client, _ string, _ bool) error {
 	// temp file to contain override values from istio install args
->>>>>>> 2d71783b
 	var tmpFile *os.File
 	tmpFile, err := ioutil.TempFile(os.TempDir(), "values-*.yaml")
 	if err != nil {
@@ -158,9 +101,6 @@
 		log.Infof("Created values file from Istio install args: %s", tmpFile.Name())
 	}
 
-<<<<<<< HEAD
-	_, _, err = upgradeFunc(log, i.ValuesFile, tmpFile.Name())
-=======
 	// images overrides to get passed into the istioctl command
 	imageOverrides, err := buildImageOverridesString(log)
 	if err != nil {
@@ -168,16 +108,11 @@
 		return err
 	}
 	_, _, err = upgradeFunc(log, imageOverrides, i.ValuesFile, tmpFile.Name())
->>>>>>> 2d71783b
-	if err != nil {
-		return err
-	}
-
-<<<<<<< HEAD
-	err = labelAndResartFn(log, err, i, client)
-=======
+	if err != nil {
+		return err
+	}
+
 	err = restartComponentsFn(log, err, i, client)
->>>>>>> 2d71783b
 	if err != nil {
 		return err
 	}
@@ -185,17 +120,6 @@
 	return err
 }
 
-<<<<<<< HEAD
-func labelAndRestartSystemComponents(log *zap.SugaredLogger, err error, i IstioComponent, client clipkg.Client) error {
-	err = i.restartSystemNamespaceResources(log, client)
-	if err != nil {
-		return err
-	}
-	return nil
-}
-
-=======
->>>>>>> 2d71783b
 func setUpgradeFunc(f upgradeFuncSig) {
 	upgradeFunc = f
 }
@@ -205,7 +129,7 @@
 }
 
 func (i IstioComponent) IsReady(log *zap.SugaredLogger, client clipkg.Client, namespace string) bool {
-	return false
+	return true
 }
 
 // GetDependencies returns the dependencies of this component
@@ -221,104 +145,6 @@
 	return nil
 }
 
-// createVerrazzanoSystemNamespace creates the verrazzano system namespace if it does not already exist
-func (i IstioComponent) labelSystemNamespaces(log *zap.SugaredLogger, client clipkg.Client) error {
-	for _, ns := range i.InjectedSystemNamespaces {
-		platformNS := corev1.Namespace{}
-		err := client.Get(context.TODO(), types.NamespacedName{Name: ns}, &platformNS)
-		if err != nil {
-			log.Infof("Namespace %v not found", ns)
-			continue
-		}
-
-		nsLabels := platformNS.Labels
-
-		// add istio.io/rev label
-		nsLabels["istio.io/rev"] = i.Revision
-		delete(nsLabels, "istio-injection")
-		platformNS.Labels = nsLabels
-
-		// update namespace
-		err = client.Update(context.TODO(), &platformNS)
-		if err != nil {
-			return err
-		}
-		log.Infof("Relabeled namespace %v for istio upgrade", platformNS.Name)
-	}
-	return nil
-}
-
-// restartSystemNamespaceResources restarts all the deployments, StatefulSets, and DaemonSets
-// in all of the Istio injected system namespaces
-func (i IstioComponent) restartSystemNamespaceResources(log *zap.SugaredLogger, client clipkg.Client) error {
-	// Restart all the deployments in the injected system namespaces
-	var deploymentList appsv1.DeploymentList
-	err := client.List(context.TODO(), &deploymentList)
-	if err != nil {
-		return err
-	}
-	for index := range deploymentList.Items {
-		deployment := &deploymentList.Items[index]
-		if contains(i.InjectedSystemNamespaces, deployment.Namespace) {
-			if deployment.Spec.Paused {
-				return fmt.Errorf("Deployment %v can't be restarted because it is paused", deployment.Name)
-			}
-			if deployment.Spec.Template.ObjectMeta.Annotations == nil {
-				deployment.Spec.Template.ObjectMeta.Annotations = make(map[string]string)
-			}
-			deployment.Spec.Template.ObjectMeta.Annotations["verrazzano.io/restartedAt"] = time.Now().Format(time.RFC3339)
-			if err := client.Update(context.TODO(), deployment); err != nil {
-				return err
-			}
-		}
-	}
-	log.Info("Restarted system Deployments in istio injected namespaces")
-
-	// Restart all the StatefulSet in the injected system namespaces
-	//var statefulSetList appsv1.StatefulSetList
-	statefulSetList := appsv1.StatefulSetList{}
-	err = client.List(context.TODO(), &statefulSetList)
-	if err != nil {
-		return err
-	}
-	for index := range statefulSetList.Items {
-		statefulSet := &statefulSetList.Items[index]
-		if contains(i.InjectedSystemNamespaces, statefulSet.Namespace) {
-			if statefulSet.Spec.Template.ObjectMeta.Annotations == nil {
-				statefulSet.Spec.Template.ObjectMeta.Annotations = make(map[string]string)
-			}
-			statefulSet.Spec.Template.ObjectMeta.Annotations["verrazzano.io/restartedAt"] = time.Now().Format(time.RFC3339)
-			if err := client.Update(context.TODO(), statefulSet); err != nil {
-				return err
-			}
-		}
-	}
-	log.Info("Restarted system Statefulsets in istio injected namespaces")
-
-	// Restart all the DaemonSets in the injected system namespaces
-	var daemonSetList appsv1.DaemonSetList
-	err = client.List(context.TODO(), &daemonSetList)
-	if err != nil {
-		return err
-	}
-	for index := range daemonSetList.Items {
-		daemonSet := &daemonSetList.Items[index]
-		if contains(i.InjectedSystemNamespaces, daemonSet.Namespace) {
-			if daemonSet.Spec.Template.ObjectMeta.Annotations == nil {
-				daemonSet.Spec.Template.ObjectMeta.Annotations = make(map[string]string)
-			}
-			daemonSet.Spec.Template.ObjectMeta.Annotations["verrazzano.io/restartedAt"] = time.Now().Format(time.RFC3339)
-			if err := client.Update(context.TODO(), daemonSet); err != nil {
-				return err
-			}
-		}
-	}
-	log.Info("Restarted system DaemonSets in istio injected namespaces")
-	return nil
-}
-
-<<<<<<< HEAD
-=======
 // restartComponents restarts all the deployments, StatefulSets, and DaemonSets
 // in all of the Istio injected system namespaces
 func restartComponents(log *zap.SugaredLogger, err error, i IstioComponent, client clipkg.Client) error {
@@ -394,7 +220,6 @@
 	return nil
 }
 
->>>>>>> 2d71783b
 // contains is a helper function that should be a build-in
 func contains(arr []string, s string) bool {
 	for _, str := range arr {
@@ -407,8 +232,6 @@
 
 func (i IstioComponent) GetSkipUpgrade() bool {
 	return i.SkipUpgrade
-<<<<<<< HEAD
-=======
 }
 
 func buildImageOverridesString(log *zap.SugaredLogger) (string, error) {
@@ -433,31 +256,4 @@
 		overridesString = bldr.String()
 	}
 	return overridesString, nil
-}
-
-// Get the image overrides from the BOM
-func getImageOverrides() ([]bom.KeyValue, error) {
-
-	const subcompIstiod = "istiod-1.10.2"
-	subComponentNames := []string{subcompIstiod}
-
-	// Create a Bom and get the Key Value overrides
-	bomFile, err := bom.NewBom(config.GetDefaultBOMFilePath())
-	if err != nil {
-		return nil, err
-	}
-
-	var kvs []bom.KeyValue
-	for _, scName := range subComponentNames {
-		scKvs, err := bomFile.BuildImageOverrides(scName)
-		if err != nil {
-			return nil, err
-		}
-		for i := range scKvs {
-			kvs = append(kvs, scKvs[i])
-		}
-	}
-
-	return kvs, nil
->>>>>>> 2d71783b
 }