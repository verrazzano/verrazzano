// Copyright (c) 2021, Oracle and/or its affiliates.
// Licensed under the Universal Permissive License v 1.0 as shown at https://oss.oracle.com/licenses/upl.

package helm

import (
	"bytes"
	"errors"
	"fmt"
	"github.com/verrazzano/verrazzano/pkg/bom"
	installv1alpha1 "github.com/verrazzano/verrazzano/platform-operator/apis/verrazzano/v1alpha1"
	"github.com/verrazzano/verrazzano/platform-operator/controllers/verrazzano/component/istio"
	"github.com/verrazzano/verrazzano/platform-operator/internal/config"
	k8scheme "k8s.io/client-go/kubernetes/scheme"
	"os"
	"os/exec"
	"sigs.k8s.io/controller-runtime/pkg/client/fake"
	"testing"

	clipkg "sigs.k8s.io/controller-runtime/pkg/client"

	"github.com/stretchr/testify/assert"
	"github.com/verrazzano/verrazzano/platform-operator/constants"
	"github.com/verrazzano/verrazzano/platform-operator/internal/helm"
	"go.uber.org/zap"
)

// Needed for unit tests
var fakeOverrides string

var vz = &installv1alpha1.Verrazzano{
	Spec: installv1alpha1.VerrazzanoSpec{
		Components: installv1alpha1.ComponentSpec{
			Istio: &installv1alpha1.IstioComponent{
				IstioInstallArgs: []installv1alpha1.InstallArgs{},
			},
		},
	},
}

// helmFakeRunner is used to test helm without actually running an OS exec command
type helmFakeRunner struct {
}

const testBomFilePath = "../../testdata/test_bom.json"

// genericHelmTestRunner is used to run generic OS commands with expected results
type genericHelmTestRunner struct {
	stdOut []byte
	stdErr []byte
	err    error
}

// Run genericHelmTestRunner executor
func (r genericHelmTestRunner) Run(cmd *exec.Cmd) (stdout []byte, stderr []byte, err error) {
	return r.stdOut, r.stdErr, r.err
}

// TestGetName tests the component name
// GIVEN a Verrazzano component
//  WHEN I call Name
//  THEN the correct verrazzano name is returned
func TestGetName(t *testing.T) {
	comp := HelmComponent{
		ReleaseName: "release1",
	}

	assert := assert.New(t)
	assert.Equal("release1", comp.Name(), "Wrong component name")
}

// TestUpgrade tests the component upgrade
// GIVEN a component
//  WHEN I call Upgrade
//  THEN the upgrade returns success and passes the correct values to the upgrade function
func TestUpgrade(t *testing.T) {
	assert := assert.New(t)

	comp := HelmComponent{
		ReleaseName:             "istiod",
		ChartDir:                "ChartDir",
		ChartNamespace:          "chartNS",
		IgnoreNamespaceOverride: true,
		ValuesFile:              "ValuesFile",
		PreUpgradeFunc:          fakePreUpgrade,
	}

	// This string is built from the Key:Value arrary returned by the bom.buildImageOverrides() function
	fakeOverrides = "pilot.image=ghcr.io/verrazzano/pilot:1.7.3,global.proxy.image=proxyv2,global.tag=1.7.3"

	config.SetDefaultBomFilePath(testBomFilePath)
	helm.SetCmdRunner(helmFakeRunner{})
	defer helm.SetDefaultRunner()
	setUpgradeFunc(fakeUpgrade)
	defer setDefaultUpgradeFunc()
	helm.SetChartStatusFunction(func(releaseName string, namespace string) (string, error) {
		return helm.ChartStatusDeployed, nil
	})
	defer helm.SetDefaultChartStatusFunction()
	err := comp.Upgrade(zap.S(), vz, nil, "", false)
	assert.NoError(err, "Upgrade returned an error")
}

// TestUpgradeIsInstalledUnexpectedError tests the component upgrade
// GIVEN a component
//  WHEN I call Upgrade and the chart status function returns an error
//  THEN the upgrade returns an error
func TestUpgradeIsInstalledUnexpectedError(t *testing.T) {
	assert := assert.New(t)

	comp := HelmComponent{}

	setUpgradeFunc(func(log *zap.SugaredLogger, releaseName string, namespace string, chartDir string, wait bool, dryRun bool, overrides string, overrideFiles ...string) (stdout []byte, stderr []byte, err error) {
		return nil, nil, nil
	})
	defer setDefaultUpgradeFunc()

	helm.SetCmdRunner(genericHelmTestRunner{
		stdOut: []byte(""),
		stdErr: []byte("What happened?"),
		err:    fmt.Errorf("Unexpected error"),
	})
<<<<<<< HEAD
	defer helm.SetDefaultChartStatusFunction()
	err := comp.Upgrade(zap.S(), vz, nil, "", false)
=======
	defer helm.SetDefaultRunner()

	err := comp.Upgrade(zap.S(), nil, "", false)
>>>>>>> 592408d2
	assert.Error(err)
}

// TestUpgradeReleaseNotInstalled tests the component upgrade
// GIVEN a component
//  WHEN I call Upgrade and the chart is not installed
//  THEN the upgrade returns no error
func TestUpgradeReleaseNotInstalled(t *testing.T) {
	assert := assert.New(t)

	comp := HelmComponent{}

	setUpgradeFunc(func(log *zap.SugaredLogger, releaseName string, namespace string, chartDir string, wait bool, dryRun bool, overrides string, overrideFiles ...string) (stdout []byte, stderr []byte, err error) {
		return nil, nil, nil
	})
<<<<<<< HEAD
	defer setDefaultUpgradeFunc()
	helm.SetChartStatusFunction(func(releaseName string, namespace string) (string, error) {
		return helm.ChartNotFound, nil
	})
	defer helm.SetDefaultChartStatusFunction()
	err := comp.Upgrade(zap.S(), vz, nil, "", false)
=======
	helm.SetCmdRunner(helmFakeRunner{})
	defer helm.SetDefaultRunner()
	config.SetDefaultBomFilePath(testBomFilePath)
	defer config.SetDefaultBomFilePath("")

	err := comp.Upgrade(zap.S(), nil, "", false)
>>>>>>> 592408d2
	assert.NoError(err)
}

// TestUpgradeWithEnvOverrides tests the component upgrade
// GIVEN a component
//  WHEN I call Upgrade when the registry and repo overrides are set
//  THEN the upgrade returns success and passes the correct values to the upgrade function
func TestUpgradeWithEnvOverrides(t *testing.T) {
	assert := assert.New(t)

	comp := HelmComponent{
		ReleaseName:             "istiod",
		ChartDir:                "ChartDir",
		ChartNamespace:          "chartNS",
		IgnoreNamespaceOverride: true,
		ValuesFile:              "ValuesFile",
		PreUpgradeFunc:          fakePreUpgrade,
		AppendOverridesFunc:     istio.AppendIstioOverrides,
	}

	os.Setenv(constants.RegistryOverrideEnvVar, "myreg.io")
	defer os.Unsetenv(constants.RegistryOverrideEnvVar)

	os.Setenv(constants.ImageRepoOverrideEnvVar, "myrepo")
	defer os.Unsetenv(constants.ImageRepoOverrideEnvVar)

	// This string is built from the Key:Value arrary returned by the bom.buildImageOverrides() function
	fakeOverrides = "pilot.image=myreg.io/myrepo/verrazzano/pilot:1.7.3,global.proxy.image=proxyv2,global.tag=1.7.3,global.hub=myreg.io/myrepo/verrazzano"

	config.SetDefaultBomFilePath(testBomFilePath)
	helm.SetCmdRunner(helmFakeRunner{})
	defer helm.SetDefaultRunner()
	setUpgradeFunc(fakeUpgrade)
	defer setDefaultUpgradeFunc()
	helm.SetChartStatusFunction(func(releaseName string, namespace string) (string, error) {
		return helm.ChartStatusDeployed, nil
	})
	defer helm.SetDefaultChartStatusFunction()
	err := comp.Upgrade(zap.S(), vz, nil, "", false)
	assert.NoError(err, "Upgrade returned an error")
}

// TestInstall tests the component install
// GIVEN a component
//  WHEN I call Install and the chart is not installed
//  THEN the install runs and returns no error
func TestInstall(t *testing.T) {
	assert := assert.New(t)

	comp := HelmComponent{
		ReleaseName:             "istiod",
		ChartDir:                "ChartDir",
		ChartNamespace:          "chartNS",
		IgnoreNamespaceOverride: true,
		ValuesFile:              "ValuesFile",
		PreUpgradeFunc:          fakePreUpgrade,
	}

	client := fake.NewFakeClientWithScheme(k8scheme.Scheme)

	// This string is built from the Key:Value arrary returned by the bom.buildImageOverrides() function
	fakeOverrides = "pilot.image=ghcr.io/verrazzano/pilot:1.7.3,global.proxy.image=proxyv2,global.tag=1.7.3"

	config.SetDefaultBomFilePath(testBomFilePath)
	helm.SetCmdRunner(helmFakeRunner{})
	defer helm.SetDefaultRunner()
	setUpgradeFunc(fakeUpgrade)
	defer setDefaultUpgradeFunc()
	helm.SetChartStatusFunction(func(releaseName string, namespace string) (string, error) {
		return helm.ChartNotFound, nil
	})
	defer helm.SetDefaultChartStatusFunction()
	helm.SetChartStateFunction(func(releaseName string, namespace string) (string, error) {
		return helm.ChartNotFound, nil
	})
	defer helm.SetDefaultChartStateFunction()
	err := comp.Install(zap.S(), vz, client, "default", false)
	assert.NoError(err, "Upgrade returned an error")
}

// TestInstallPreviousFailure tests the component install
// GIVEN a component
//  WHEN I call Install and the chart release is in a failed status
//  THEN the chart is uninstalled and then re-installed
func TestInstallPreviousFailure(t *testing.T) {
	assert := assert.New(t)

	comp := HelmComponent{
		ReleaseName:             "istiod",
		ChartDir:                "ChartDir",
		ChartNamespace:          "chartNS",
		IgnoreNamespaceOverride: true,
		ValuesFile:              "ValuesFile",
		PreUpgradeFunc:          fakePreUpgrade,
	}

	client := fake.NewFakeClientWithScheme(k8scheme.Scheme)

	// This string is built from the Key:Value arrary returned by the bom.buildImageOverrides() function
	fakeOverrides = "pilot.image=ghcr.io/verrazzano/pilot:1.7.3,global.proxy.image=proxyv2,global.tag=1.7.3"

	config.SetDefaultBomFilePath(testBomFilePath)
	helm.SetCmdRunner(helmFakeRunner{})
	defer helm.SetDefaultRunner()
	setUpgradeFunc(fakeUpgrade)
	defer setDefaultUpgradeFunc()
	helm.SetChartStatusFunction(func(releaseName string, namespace string) (string, error) {
		return helm.ChartNotFound, nil
	})
	defer helm.SetDefaultChartStatusFunction()
	helm.SetChartStateFunction(func(releaseName string, namespace string) (string, error) {
		return helm.ChartStatusFailed, nil
	})
	defer helm.SetDefaultChartStateFunction()
	err := comp.Install(zap.S(), vz, client, "default", false)
	assert.NoError(err, "Upgrade returned an error")
}

// TestInstallWithPreInstallFunc tests the component install
// GIVEN a component
//  WHEN I call Install and the component returns KVs from a preinstall func hook
//  THEN the chart is installed with the additional preInstall helm values
func TestInstallWithPreInstallFunc(t *testing.T) {
	assert := assert.New(t)

	preInstallKVPairs := []bom.KeyValue{
		{Key: "preInstall1", Value: "value1"},
		{Key: "preInstall2", Value: "value2"},
	}

	comp := HelmComponent{
		ReleaseName:             "istiod",
		ChartDir:                "ChartDir",
		ChartNamespace:          "chartNS",
		IgnoreNamespaceOverride: true,
		ValuesFile:              "ValuesFile",
		PreInstallFunc: func(log *zap.SugaredLogger, client clipkg.Client, releaseName string, namespace string, chartDir string) ([]bom.KeyValue, error) {
			return preInstallKVPairs, nil
		},
	}

	client := fake.NewFakeClientWithScheme(k8scheme.Scheme)

	// This string is built from the Key:Value arrary returned by the bom.buildImageOverrides() function,
	// plus values returned from the preInstall function if present
	var buffer bytes.Buffer
	buffer.WriteString("pilot.image=ghcr.io/verrazzano/pilot:1.7.3,global.proxy.image=proxyv2,global.tag=1.7.3,")
	for i, kv := range preInstallKVPairs {
		buffer.WriteString(kv.Key)
		buffer.WriteString("=")
		buffer.WriteString(kv.Value)
		if i != len(preInstallKVPairs)-1 {
			buffer.WriteString(",")
		}
	}
	expectedOverridesString := buffer.String()

	config.SetDefaultBomFilePath(testBomFilePath)
	helm.SetCmdRunner(helmFakeRunner{})
	defer helm.SetDefaultRunner()
	setUpgradeFunc(func(log *zap.SugaredLogger, releaseName string, namespace string, chartDir string, wait bool, dryRun bool, overrides string, overrideFiles ...string) (stdout []byte, stderr []byte, err error) {
		if overrides != expectedOverridesString {
			return nil, nil, fmt.Errorf("Unexpected overrides string %s, expected %s", overrides, expectedOverridesString)
		}
		return []byte{}, []byte{}, nil
	})
	defer setDefaultUpgradeFunc()
	helm.SetChartStatusFunction(func(releaseName string, namespace string) (string, error) {
		return helm.ChartNotFound, nil
	})
	defer helm.SetDefaultChartStatusFunction()
	helm.SetChartStateFunction(func(releaseName string, namespace string) (string, error) {
		return helm.ChartNotFound, nil
	})
	defer helm.SetDefaultChartStateFunction()
	err := comp.Install(zap.S(), vz, client, "default", false)
	assert.NoError(err, "Upgrade returned an error")
}

// TestOperatorInstallSupported tests IsOperatorInstallSupported
// GIVEN a component
//  WHEN I call IsOperatorInstallSupported
//  THEN the correct Value based on the component definition is returned
func TestOperatorInstallSupported(t *testing.T) {
	assert := assert.New(t)

	comp := HelmComponent{
		SupportsOperatorInstall: true,
	}
	assert.True(comp.IsOperatorInstallSupported())
	assert.False(HelmComponent{}.IsOperatorInstallSupported())
}

// TestGetDependencies tests GetDependencies
// GIVEN a component
//  WHEN I call GetDependencies
//  THEN the correct Value based on the component definition is returned
func TestGetDependencies(t *testing.T) {
	assert := assert.New(t)

	comp := HelmComponent{
		Dependencies: []string{"comp1", "comp2"},
	}
	assert.Equal([]string{"comp1", "comp2"}, comp.GetDependencies())
	assert.Nil(HelmComponent{}.GetDependencies())
}

// TestGetDependencies tests IsInstalled
// GIVEN a component
//  WHEN I call GetDependencies
//  THEN true is returned if it the helm release is deployed, false otherwise
func TestIsInstalled(t *testing.T) {
	assert := assert.New(t)

	comp := HelmComponent{}
	defer helm.SetDefaultChartStatusFunction()
	client := fake.NewFakeClientWithScheme(k8scheme.Scheme)

	helm.SetCmdRunner(genericHelmTestRunner{
		stdOut: []byte(""),
		stdErr: []byte(""),
		err:    nil,
	})
	defer helm.SetDefaultRunner()
	config.SetDefaultBomFilePath(testBomFilePath)
	defer config.SetDefaultBomFilePath("")
	assert.True(comp.IsInstalled(zap.S(), client, "default"))
	helm.SetCmdRunner(genericHelmTestRunner{
		stdOut: []byte(""),
		stdErr: []byte(""),
		err:    fmt.Errorf("Not installed"),
	})
	assert.False(comp.IsInstalled(zap.S(), client, "default"))
}

// TestReady tests IsReady
// GIVEN a component
//  WHEN I call IsReady
//  THEN true is returned based on chart status and the status check function if defined for the component
func TestReady(t *testing.T) {
	assert := assert.New(t)

	defer helm.SetDefaultChartStatusFunction()

	helm.SetChartStatusFunction(func(releaseName string, namespace string) (string, error) {
		return helm.ChartStatusDeployed, nil
	})
	comp := HelmComponent{}
	client := fake.NewFakeClientWithScheme(k8scheme.Scheme)
	assert.True(comp.IsReady(zap.S(), client, "default"))

	helm.SetChartStatusFunction(func(releaseName string, namespace string) (string, error) {
		return helm.ChartNotFound, nil
	})
	assert.False(comp.IsReady(zap.S(), client, "default"))

	helm.SetChartStatusFunction(func(releaseName string, namespace string) (string, error) {
		return helm.ChartStatusFailed, nil
	})
	assert.False(comp.IsReady(zap.S(), client, "default"))

	helm.SetChartStatusFunction(func(releaseName string, namespace string) (string, error) {
		return "", fmt.Errorf("Unexpected error")
	})
	assert.False(comp.IsReady(zap.S(), client, "default"))

	compInstalledWithNotReadyStatus := HelmComponent{
		ReadyStatusFunc: func(log *zap.SugaredLogger, client clipkg.Client, releaseName string, namespace string) bool {
			return false
		},
	}
	helm.SetChartStatusFunction(func(releaseName string, namespace string) (string, error) {
		return helm.ChartStatusDeployed, nil
	})
	assert.False(compInstalledWithNotReadyStatus.IsReady(zap.S(), client, "default"))

	compInstalledWithReadyStatus := HelmComponent{
		ReadyStatusFunc: func(log *zap.SugaredLogger, client clipkg.Client, releaseName string, namespace string) bool {
			return true
		},
	}
	helm.SetChartStatusFunction(func(releaseName string, namespace string) (string, error) {
		return helm.ChartStatusDeployed, nil
	})
	assert.True(compInstalledWithReadyStatus.IsReady(zap.S(), client, "default"))
}

// fakeUpgrade verifies that the correct parameter values are passed to upgrade
func fakeUpgrade(log *zap.SugaredLogger, releaseName string, namespace string, chartDir string, wait bool, dryRun bool, overrides string, overridesFiles ...string) (stdout []byte, stderr []byte, err error) {
	if releaseName != "istiod" {
		return []byte("error"), []byte(""), errors.New("Invalid release name")
	}
	if chartDir != "ChartDir" {
		return []byte("error"), []byte(""), errors.New("Invalid chart directory name")
	}
	if namespace != "chartNS" {
		return []byte("error"), []byte(""), errors.New("Invalid chart namespace")
	}
	for _, file := range overridesFiles {
		if file != "ValuesFile" && file == "" {
			return []byte("error"), []byte(""), errors.New("Invalid values file")
		}
	}
	// This string is built from the Key:Value arrary returned by the bom.buildImageOverrides() function
	if overrides != fakeOverrides {
		return []byte("error"), []byte(""), errors.New("Invalid overrides")
	}
	return []byte("success"), []byte(""), nil
}

// helmFakeRunner overrides the helm run command
func (r helmFakeRunner) Run(cmd *exec.Cmd) (stdout []byte, stderr []byte, err error) {
	return []byte("success"), []byte(""), nil
}

func fakePreUpgrade(log *zap.SugaredLogger, client clipkg.Client, release string, namespace string, chartDir string) error {
	if release != "istiod" {
		return fmt.Errorf("Incorrect release name %s", release)
	}
	if chartDir != "ChartDir" {
		return fmt.Errorf("Incorrect chart directory %s", chartDir)
	}
	if namespace != "chartNS" {
		return fmt.Errorf("Incorrect namespace %s", namespace)
	}

	return nil
}<|MERGE_RESOLUTION|>--- conflicted
+++ resolved
@@ -120,14 +120,9 @@
 		stdErr: []byte("What happened?"),
 		err:    fmt.Errorf("Unexpected error"),
 	})
-<<<<<<< HEAD
-	defer helm.SetDefaultChartStatusFunction()
-	err := comp.Upgrade(zap.S(), vz, nil, "", false)
-=======
 	defer helm.SetDefaultRunner()
 
 	err := comp.Upgrade(zap.S(), nil, "", false)
->>>>>>> 592408d2
 	assert.Error(err)
 }
 
@@ -143,21 +138,12 @@
 	setUpgradeFunc(func(log *zap.SugaredLogger, releaseName string, namespace string, chartDir string, wait bool, dryRun bool, overrides string, overrideFiles ...string) (stdout []byte, stderr []byte, err error) {
 		return nil, nil, nil
 	})
-<<<<<<< HEAD
-	defer setDefaultUpgradeFunc()
-	helm.SetChartStatusFunction(func(releaseName string, namespace string) (string, error) {
-		return helm.ChartNotFound, nil
-	})
-	defer helm.SetDefaultChartStatusFunction()
+	helm.SetCmdRunner(helmFakeRunner{})
+	defer helm.SetDefaultRunner()
+	config.SetDefaultBomFilePath(testBomFilePath)
+	defer config.SetDefaultBomFilePath("")
+
 	err := comp.Upgrade(zap.S(), vz, nil, "", false)
-=======
-	helm.SetCmdRunner(helmFakeRunner{})
-	defer helm.SetDefaultRunner()
-	config.SetDefaultBomFilePath(testBomFilePath)
-	defer config.SetDefaultBomFilePath("")
-
-	err := comp.Upgrade(zap.S(), nil, "", false)
->>>>>>> 592408d2
 	assert.NoError(err)
 }
 
@@ -376,19 +362,12 @@
 	defer helm.SetDefaultChartStatusFunction()
 	client := fake.NewFakeClientWithScheme(k8scheme.Scheme)
 
-	helm.SetCmdRunner(genericHelmTestRunner{
-		stdOut: []byte(""),
-		stdErr: []byte(""),
-		err:    nil,
-	})
-	defer helm.SetDefaultRunner()
-	config.SetDefaultBomFilePath(testBomFilePath)
-	defer config.SetDefaultBomFilePath("")
+	helm.SetChartStatusFunction(func(releaseName string, namespace string) (string, error) {
+		return helm.ChartStatusDeployed, nil
+	})
 	assert.True(comp.IsInstalled(zap.S(), client, "default"))
-	helm.SetCmdRunner(genericHelmTestRunner{
-		stdOut: []byte(""),
-		stdErr: []byte(""),
-		err:    fmt.Errorf("Not installed"),
+	helm.SetChartStatusFunction(func(releaseName string, namespace string) (string, error) {
+		return helm.ChartNotFound, nil
 	})
 	assert.False(comp.IsInstalled(zap.S(), client, "default"))
 }
