--- conflicted
+++ resolved
@@ -103,11 +103,7 @@
 
 	comp := HelmComponent{}
 
-<<<<<<< HEAD
-	setUpgradeFunc(func(log *zap.SugaredLogger, releaseName string, namespace string, chartDir string, wait bool, dryRun bool, overrides string, stringOverrides string, fileOverrides string, overrideFiles ...string) (stdout []byte, stderr []byte, err error) {
-=======
 	setUpgradeFunc(func(log *zap.SugaredLogger, releaseName string, namespace string, chartDir string, wait bool, dryRun bool, overrides helm.HelmOverrides) (stdout []byte, stderr []byte, err error) {
->>>>>>> f7d57927
 		return nil, nil, nil
 	})
 	defer setDefaultUpgradeFunc()
@@ -132,11 +128,7 @@
 
 	comp := HelmComponent{}
 
-<<<<<<< HEAD
-	setUpgradeFunc(func(log *zap.SugaredLogger, releaseName string, namespace string, chartDir string, wait bool, dryRun bool, overrides string, stringOverrides string, fileOverrides string, overrideFiles ...string) (stdout []byte, stderr []byte, err error) {
-=======
 	setUpgradeFunc(func(log *zap.SugaredLogger, releaseName string, namespace string, chartDir string, wait bool, dryRun bool, overrides helm.HelmOverrides) (stdout []byte, stderr []byte, err error) {
->>>>>>> f7d57927
 		return nil, nil, nil
 	})
 	helm.SetCmdRunner(helmFakeRunner{})
@@ -361,13 +353,8 @@
 	config.SetDefaultBomFilePath(testBomFilePath)
 	helm.SetCmdRunner(helmFakeRunner{})
 	defer helm.SetDefaultRunner()
-<<<<<<< HEAD
-	setUpgradeFunc(func(log *zap.SugaredLogger, releaseName string, namespace string, chartDir string, wait bool, dryRun bool, overrides string, stringOverrides string, fileOverrides string, overrideFiles ...string) (stdout []byte, stderr []byte, err error) {
-		if overrides != expectedOverridesString {
-=======
 	setUpgradeFunc(func(log *zap.SugaredLogger, releaseName string, namespace string, chartDir string, wait bool, dryRun bool, overrides helm.HelmOverrides) (stdout []byte, stderr []byte, err error) {
 		if overrides.SetOverrides != expectedOverridesString {
->>>>>>> f7d57927
 			return nil, nil, fmt.Errorf("Unexpected overrides string %s, expected %s", overrides, expectedOverridesString)
 		}
 		return []byte{}, []byte{}, nil
@@ -497,11 +484,7 @@
 }
 
 // fakeUpgrade verifies that the correct parameter values are passed to upgrade
-<<<<<<< HEAD
-func fakeUpgrade(log *zap.SugaredLogger, releaseName string, namespace string, chartDir string, wait bool, dryRun bool, overrides string, _ string, _ string, overridesFiles ...string) (stdout []byte, stderr []byte, err error) {
-=======
 func fakeUpgrade(log *zap.SugaredLogger, releaseName string, namespace string, chartDir string, wait bool, dryRun bool, overrides helm.HelmOverrides) (stdout []byte, stderr []byte, err error) {
->>>>>>> f7d57927
 	if releaseName != "rancher" {
 		return []byte("error"), []byte(""), errors.New("Invalid release name")
 	}
@@ -547,71 +530,4 @@
 	}
 
 	return nil
-}
-
-/*func TestFakeInstall(t *testing.T) {
-	h := HelmComponent{
-		ReleaseName:             mysql.ComponentName,
-		ChartDir:                filepath.Join(config.GetThirdPartyDir(),  mysql.ComponentName),
-		ChartNamespace:          "keycloak",
-		IgnoreNamespaceOverride: true,
-		SupportsOperatorInstall: true,
-		ImagePullSecretKeyname:  secret.DefaultImagePullSecretKeyName,
-		ValuesFile:              filepath.Join(config.GetHelmOverridesDir(), "mysql-values.yaml"),
-		AppendOverridesFunc:     mysql.AppendMySQLOverrides,
-		Dependencies:            []string{istio.ComponentName},
-	}
-	setDefaultUpgradeFunc()
-
-	vz := &vzapi.Verrazzano{}
-	var devProfile vzapi.ProfileType = "dev"
-	vz.Spec.Profile = devProfile
-	mocker := gomock.NewController(t)
-	cli := mocks.NewMockClient(mocker)
-	ctx := spi.NewFakeContext(cli, vz, false, "../../../../manifests/profiles")
-	var kvs []bom.KeyValue
-	kvs, err := mysql.AppendMySQLOverrides(ctx, "", "", "", kvs)
-	overridesString, stringOverrides, fileOverrides, err := h.BuildOverridesString(ctx, h.ChartNamespace, kvs...)
-	assert.Nil(t, err,"Should be nil", err.Error())
-	_, _, err = Upgrade(ctx.Log(),h.ReleaseName, h.ChartNamespace, h.ChartDir, h.WaitForInstall, ctx.IsDryRun(), overridesString, stringOverrides, fileOverrides, h.ValuesFile)
-	assert.Nil(t, err,"Should be nil", err.Error())
-}*/
-/*
-func TestMySQLInstall(t *testing.T) {
-	assert := assert.New(t)
-
-	comp := HelmComponent{
-		ReleaseName:             mysql.ComponentName,
-		ChartDir:                filepath.Join(config.GetThirdPartyDir(),  mysql.ComponentName),
-		ChartNamespace:          "keycloak",
-		IgnoreNamespaceOverride: true,
-		SupportsOperatorInstall: true,
-		ImagePullSecretKeyname:  secret.DefaultImagePullSecretKeyName,
-		ValuesFile:              filepath.Join(config.GetHelmOverridesDir(), "mysql-values.yaml"),
-		AppendOverridesFunc: func(context spi.ComponentContext, releaseName string, namespace string, chartDir string, kvs []bom.KeyValue) ([]bom.KeyValue, error) {
-			return []bom, nil
-		}
-		Dependencies:            []string{istio.ComponentName},
-	}
-
-	client := fake.NewFakeClientWithScheme(k8scheme.Scheme)
-
-	// This string is built from the Key:Value arrary returned by the bom.buildImageOverrides() function
-	fakeOverrides = "rancherImageTag=v2.5.7-20210407205410-1c7b39d0c,rancherImage=ghcr.io/verrazzano/rancher"
-
-	config.SetDefaultBomFilePath(testBomFilePath)
-	helm.SetCmdRunner(helmFakeRunner{})
-	defer helm.SetDefaultRunner()
-	setUpgradeFunc(fakeUpgrade)
-	defer setDefaultUpgradeFunc()
-	helm.SetChartStatusFunction(func(releaseName string, namespace string) (string, error) {
-		return helm.ChartNotFound, nil
-	})
-	defer helm.SetDefaultChartStatusFunction()
-	helm.SetChartStateFunction(func(releaseName string, namespace string) (string, error) {
-		return helm.ChartNotFound, nil
-	})
-	defer helm.SetDefaultChartStateFunction()
-	err := comp.Install(spi.NewFakeContext(client, &v1alpha1.Verrazzano{ObjectMeta: v1.ObjectMeta{Namespace: "foo"}}, false))
-	assert.NoError(err, "Upgrade returned an error")
-}*/+}