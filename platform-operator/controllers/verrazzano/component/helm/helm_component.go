--- conflicted
+++ resolved
@@ -76,9 +76,6 @@
 	// SkipUpgrade when true will skip upgrading this component in the upgrade loop
 	// This is for the istio helm components
 	SkipUpgrade bool
-
-	// UninstallComponent will run helm uninstall on the component when true
-	UninstallComponent bool
 }
 
 // Verify that HelmComponent implements Component
@@ -380,8 +377,6 @@
 
 func setDefaultUpgradeFunc() {
 	upgradeFunc = helm.Upgrade
-<<<<<<< HEAD
-=======
 }
 
 func (h HelmComponent) GetSkipUpgrade() bool {
@@ -409,5 +404,4 @@
 		}
 	}
 	return installArgs
->>>>>>> a57c1006
 }