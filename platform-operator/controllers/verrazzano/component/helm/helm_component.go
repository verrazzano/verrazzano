// Copyright (c) 2021, 2022, Oracle and/or its affiliates.
// Licensed under the Universal Permissive License v 1.0 as shown at https://oss.oracle.com/licenses/upl.

package helm

import (
	"fmt"
	"os"

	"k8s.io/apimachinery/pkg/runtime"

	"github.com/verrazzano/verrazzano/platform-operator/controllers/verrazzano/component/common"

	"github.com/verrazzano/verrazzano/pkg/bom"
	ctrlerrors "github.com/verrazzano/verrazzano/pkg/controller/errors"
	"github.com/verrazzano/verrazzano/pkg/helm"
	helmcli "github.com/verrazzano/verrazzano/pkg/helm"
	"github.com/verrazzano/verrazzano/pkg/log/vzlog"
	vzos "github.com/verrazzano/verrazzano/pkg/os"
	"github.com/verrazzano/verrazzano/pkg/yaml"
	"github.com/verrazzano/verrazzano/platform-operator/apis/verrazzano/v1alpha1"
	"github.com/verrazzano/verrazzano/platform-operator/apis/verrazzano/v1beta1"
	"github.com/verrazzano/verrazzano/platform-operator/constants"
	"github.com/verrazzano/verrazzano/platform-operator/controllers/verrazzano/component/spi"
	"github.com/verrazzano/verrazzano/platform-operator/controllers/verrazzano/secret"
	"github.com/verrazzano/verrazzano/platform-operator/internal/config"
	"github.com/verrazzano/verrazzano/platform-operator/internal/k8s/status"
	"k8s.io/apimachinery/pkg/types"
	clipkg "sigs.k8s.io/controller-runtime/pkg/client"
)

// HelmComponent struct needed to implement a component
type HelmComponent struct {
	// ReleaseName is the helm chart release name
	ReleaseName string

	// JSONName is the josn name of the verrazzano component in CRD
	JSONName string

	// ChartDir is the helm chart directory
	ChartDir string

	// ChartNamespace is the namespace passed to the helm command
	ChartNamespace string

	// IgnoreNamespaceOverride bool indicates that the namespace param passed to
	// Upgrade is ignored
	IgnoreNamespaceOverride bool

	// IgnoreImageOverrides bool indicates that the image overrides processing should be ignored
	// This should only be set to true if the component doesn't have images (like istio-base) in
	// which case it is not in the bom
	IgnoreImageOverrides bool

	// ValuesFile is the helm chart values override file
	ValuesFile string

	// InstallBeforeUpgrade if component can be installed before upgade is done, default false
	InstallBeforeUpgrade bool

	// PreInstallFunc is an optional function to run before installing
	PreInstallFunc preInstallFuncSig

	// PostInstallFunc is an optional function to run after installing
	PostInstallFunc postInstallFuncSig

	// PreUpgradeFunc is an optional function to run before upgrading
	PreUpgradeFunc preUpgradeFuncSig

	// AppendOverridesFunc is an optional function get additional override values
	AppendOverridesFunc appendOverridesSig

	// GetInstallOverridesFunc is an optional function get install override sources
	GetInstallOverridesFunc getInstallOverridesSig

	GetV1beta1InstallOverridesFunc getV1beta1InstallOverridesSig

	// ResolveNamespaceFunc is an optional function to process the namespace name
	ResolveNamespaceFunc resolveNamespaceSig

	// SupportsOperatorInstall Indicates whether or not the component supports install via the operator
	SupportsOperatorInstall bool

	// SupportsOperatorUninstall Indicates whether or not the component supports uninstall via the operator
	SupportsOperatorUninstall bool

	// WaitForInstall Indicates if the operator should wait for helm operations to complete (synchronous behavior)
	WaitForInstall bool

	// ImagePullSecretKeyname is the Helm Value Key for the image pull secret for a chart
	ImagePullSecretKeyname string

	// Dependencies is a list of Dependencies for this component, by component/release name
	Dependencies []string

	// SkipUpgrade when true will skip upgrading this component in the upgrade loop
	// This is for the istio helm components
	SkipUpgrade bool

	// The minimum required Verrazzano version.
	MinVerrazzanoVersion string

	// Ingress names associated with the component
	IngressNames []types.NamespacedName

	// Certificates associated with the component
	Certificates []types.NamespacedName
}

// Verify that HelmComponent implements Component
var _ spi.Component = HelmComponent{}

// preInstallFuncSig is the signature for the optional function to run before installing; any KeyValue pairs should be prepended to the Helm overrides list
type preInstallFuncSig func(context spi.ComponentContext, releaseName string, namespace string, chartDir string) error

// postInstallFuncSig is the signature for the optional function to run before installing; any KeyValue pairs should be prepended to the Helm overrides list
type postInstallFuncSig func(context spi.ComponentContext, releaseName string, namespace string) error

// preUpgradeFuncSig is the signature for the optional preUgrade function
type preUpgradeFuncSig func(log vzlog.VerrazzanoLogger, client clipkg.Client, releaseName string, namespace string, chartDir string) error

// appendOverridesSig is an optional function called to generate additional overrides.
type appendOverridesSig func(context spi.ComponentContext, releaseName string, namespace string, chartDir string, kvs []bom.KeyValue) ([]bom.KeyValue, error)

// getInstallOverridesSig is an optional function called to generate additional overrides.
<<<<<<< HEAD
type getInstallOverridesSig func(vz *v1alpha1.Verrazzano) []v1alpha1.Overrides

// getV1beta1InstallOverridesSig is an optional function called to generate additional overrides.
type getV1beta1InstallOverridesSig func(vz *v1beta1.Verrazzano) []v1beta1.Overrides
=======
type getInstallOverridesSig func(object runtime.Object) interface{}
>>>>>>> 72c9d8a6

// resolveNamespaceSig is an optional function called for special namespace processing
type resolveNamespaceSig func(ns string) string

// upgradeFuncSig is a function needed for unit test override
type upgradeFuncSig func(log vzlog.VerrazzanoLogger, releaseName string, namespace string, chartDir string, wait bool, dryRun bool, overrides []helm.HelmOverrides) (stdout []byte, stderr []byte, err error)

// upgradeFunc is the default upgrade function
var upgradeFunc upgradeFuncSig = helm.Upgrade

func SetUpgradeFunc(f upgradeFuncSig) {
	upgradeFunc = f
}

func SetDefaultUpgradeFunc() {
	upgradeFunc = helm.Upgrade
}

// UpgradePrehooksEnabled is needed so that higher level units tests can disable as needed
var UpgradePrehooksEnabled = true

// Name returns the component name
func (h HelmComponent) Name() string {
	return h.ReleaseName
}

// Namespace returns the component namespace
func (h HelmComponent) Namespace() string {
	return h.ChartNamespace
}

// ShouldInstallBeforeUpgrade returns true if component can be installed before upgrade is done
func (h HelmComponent) ShouldInstallBeforeUpgrade() bool {
	return h.InstallBeforeUpgrade
}

// GetJsonName returns the josn name of the verrazzano component in CRD
func (h HelmComponent) GetJSONName() string {
	return h.JSONName
}

// GetOverrides returns the list of install overrides for a component
<<<<<<< HEAD
func (h HelmComponent) GetOverrides(cr *v1alpha1.Verrazzano) []v1alpha1.Overrides {
	if h.GetInstallOverridesFunc != nil {
		return h.GetInstallOverridesFunc(cr)
	}
	return []v1alpha1.Overrides{}
}

// GetV1beta1Overrides returns the list of install overrides (v1beta1) for a component
func (h HelmComponent) GetV1beta1Overrides(cr *v1beta1.Verrazzano) []v1beta1.Overrides {
	if h.GetInstallOverridesFunc != nil {
		return h.GetV1beta1InstallOverridesFunc(cr)
	}
	return []v1beta1.Overrides{}
=======
func (h HelmComponent) GetOverrides(cr runtime.Object) interface{} {
	if h.GetInstallOverridesFunc != nil {
		return h.GetInstallOverridesFunc(cr)
	}
	if _, ok := cr.(*installv1beta1.Verrazzano); ok {
		return []installv1beta1.Overrides{}
	}
	return []vzapi.Overrides{}

>>>>>>> 72c9d8a6
}

// GetDependencies returns the Dependencies of this component
func (h HelmComponent) GetDependencies() []string {
	return h.Dependencies
}

// IsOperatorInstallSupported Returns true if the component supports direct install via the operator
func (h HelmComponent) IsOperatorInstallSupported() bool {
	return h.SupportsOperatorInstall
}

// IsOperatorUninstallSupported Returns true if the component supports direct uninstall via the operator
func (h HelmComponent) IsOperatorUninstallSupported() bool {
	return h.SupportsOperatorUninstall
}

// GetCertificateNames returns the list of expected certificates used by this component
func (h HelmComponent) GetCertificateNames(_ spi.ComponentContext) []types.NamespacedName {
	return h.Certificates
}

// GetMinVerrazzanoVersion returns the minimum Verrazzano version required by this component
func (h HelmComponent) GetMinVerrazzanoVersion() string {
	if len(h.MinVerrazzanoVersion) == 0 {
		return constants.VerrazzanoVersion1_0_0
	}
	return h.MinVerrazzanoVersion
}

// IsInstalled Indicates whether or not the component is installed
func (h HelmComponent) IsInstalled(context spi.ComponentContext) (bool, error) {
	if context.IsDryRun() {
		context.Log().Debugf("IsInstalled() dry run for %s", h.ReleaseName)
		return true, nil
	}
	installed, _ := helm.IsReleaseInstalled(h.ReleaseName, h.resolveNamespace(context))
	return installed, nil
}

// IsReady Indicates whether a component is available and ready
func (h HelmComponent) IsReady(context spi.ComponentContext) bool {
	if context.IsDryRun() {
		context.Log().Debugf("IsReady() dry run for %s", h.ReleaseName)
		return true
	}

	// Does the Helm installed app_version number match the chart?
	chartInfo, err := helmcli.GetChartInfo(h.ChartDir)
	if err != nil {
		return false
	}
	releaseAppVersion, err := helmcli.GetReleaseAppVersion(h.ReleaseName, h.ChartNamespace)
	if err != nil {
		return false
	}
	if chartInfo.AppVersion != releaseAppVersion {
		return false
	}

	ns := h.resolveNamespace(context)
	if deployed, _ := helm.IsReleaseDeployed(h.ReleaseName, ns); deployed {
		return true
	}
	return false
}

// IsEnabled Indicates whether a component is enabled for installation
func (h HelmComponent) IsEnabled(effectiveCR runtime.Object) bool {
	return true
}

<<<<<<< HEAD
// ValidateInstall checks if the specified Verrazzano CR is valid for this component to be installed
func (h HelmComponent) ValidateInstall(vz *v1alpha1.Verrazzano) error {
	if err := v1alpha1.ValidateInstallOverrides(h.GetOverrides(vz)); err != nil {
=======
func (h HelmComponent) v1alpha1Validate(vz *vzapi.Verrazzano) error {
	if err := vzapi.ValidateInstallOverrides(h.GetOverrides(vz).([]vzapi.Overrides)); err != nil {
>>>>>>> 72c9d8a6
		return err
	}
	return nil
}

// ValidateInstall checks if the specified Verrazzano CR is valid for this component to be installed
func (h HelmComponent) ValidateInstall(vz *vzapi.Verrazzano) error {
	return h.v1alpha1Validate(vz)
}

// ValidateUpdate checks if the specified new Verrazzano CR is valid for this component to be updated
<<<<<<< HEAD
func (h HelmComponent) ValidateUpdate(old *v1alpha1.Verrazzano, new *v1alpha1.Verrazzano) error {
	if err := v1alpha1.ValidateInstallOverrides(h.GetOverrides(new)); err != nil {
=======
func (h HelmComponent) ValidateUpdate(old *vzapi.Verrazzano, new *vzapi.Verrazzano) error {
	return h.v1alpha1Validate(new)
}

func (h HelmComponent) v1beta1Validate(vz *installv1beta1.Verrazzano) error {
	if err := vzapi.ValidateInstallOverridesV1Beta1(h.GetOverrides(vz).([]installv1beta1.Overrides)); err != nil {
>>>>>>> 72c9d8a6
		return err
	}
	return nil
}

<<<<<<< HEAD
// ValidateInstallV1Beta1 checks if the specified Verrazzano CR is valid for this component to be installed
func (h HelmComponent) ValidateInstallV1Beta1(vz *v1beta1.Verrazzano) error {
	if err := v1beta1.ValidateInstallOverrides(h.GetV1beta1Overrides(vz)); err != nil {
		return err
	}
	return nil
}

// ValidateUpdateV1Beta1 checks if the specified new Verrazzano CR is valid for this component to be updated
func (h HelmComponent) ValidateUpdateV1Beta1(old *v1beta1.Verrazzano, new *v1beta1.Verrazzano) error {
	if err := v1beta1.ValidateInstallOverrides(h.GetV1beta1Overrides(new)); err != nil {
		return err
	}
	return nil
=======
// ValidateInstall checks if the specified Verrazzano CR is valid for this component to be installed
func (h HelmComponent) ValidateInstallV1Beta1(vz *installv1beta1.Verrazzano) error {
	return h.v1beta1Validate(vz)
}

// ValidateUpdate checks if the specified new Verrazzano CR is valid for this component to be updated
func (h HelmComponent) ValidateUpdateV1Beta1(old *installv1beta1.Verrazzano, new *installv1beta1.Verrazzano) error {
	return h.v1beta1Validate(new)
>>>>>>> 72c9d8a6
}

func (h HelmComponent) MonitorOverrides(ctx spi.ComponentContext) bool {
	return true
}

// Install installs the component using Helm
func (h HelmComponent) Install(context spi.ComponentContext) error {

	// Resolve the namespace
	resolvedNamespace := h.resolveNamespace(context)

	var kvs []bom.KeyValue
	// check for global image pull secret
	kvs, err := secret.AddGlobalImagePullSecretHelmOverride(context.Log(), context.Client(), resolvedNamespace, kvs, h.ImagePullSecretKeyname)
	if err != nil {
		return err
	}

	// vz-specific chart overrides file
	overrides, err := h.buildCustomHelmOverrides(context, resolvedNamespace, kvs...)
	defer vzos.RemoveTempFiles(context.Log().GetZapLogger(), `\w*`)
	if err != nil {
		return err
	}

	// Perform an install using the helm upgrade --install command
	_, _, err = upgradeFunc(context.Log(), h.ReleaseName, resolvedNamespace, h.ChartDir, h.WaitForInstall, context.IsDryRun(), overrides)
	return err
}

func (h HelmComponent) PreInstall(context spi.ComponentContext) error {
	if h.PreInstallFunc != nil {
		err := h.PreInstallFunc(context, h.ReleaseName, h.resolveNamespace(context), h.ChartDir)
		if err != nil {
			return err
		}
	}
	return nil
}

func (h HelmComponent) PostInstall(context spi.ComponentContext) error {
	if h.PostInstallFunc != nil {
		if err := h.PostInstallFunc(context, h.ReleaseName, h.resolveNamespace(context)); err != nil {
			return err
		}
	}

	// If the component has any ingresses associated, those should be present
	prefix := fmt.Sprintf("Component %s", h.Name())
	if !status.IngressesPresent(context.Log(), context.Client(), h.GetIngressNames(context), prefix) {
		return ctrlerrors.RetryableError{
			Source:    h.ReleaseName,
			Operation: "Check if Ingresses are present",
		}
	}

	if readyStatus, certsNotReady := status.CertificatesAreReady(context.Client(), context.Log(), context.EffectiveCR(), h.Certificates); !readyStatus {
		context.Log().Progressf("Certificates not ready for component %s: %v", h.ReleaseName, certsNotReady)
		return ctrlerrors.RetryableError{
			Source:    h.ReleaseName,
			Operation: "Check if certificates are ready",
		}
	}

	return nil
}

func (h HelmComponent) PreUninstall(_ spi.ComponentContext) error {
	return nil
}

func (h HelmComponent) Uninstall(context spi.ComponentContext) error {
	installed, err := h.IsInstalled(context)
	if err != nil {
		return err
	}
	if !installed {
		context.Log().Infof("%s already uninstalled", h.Name())
		return nil
	}
	_, stderr, err := helmcli.Uninstall(context.Log(), h.ReleaseName, h.resolveNamespace(context), context.IsDryRun())
	if err != nil {
		context.Log().Errorf("Error uninstalling %s, error: %s, stderr: %s", h.Name(), err.Error(), stderr)
		return err
	}
	return nil
}

func (h HelmComponent) PostUninstall(context spi.ComponentContext) error {
	return nil
}

// Upgrade is done by using the helm chart upgrade command.  This command will apply the latest chart
// that is included in the operator image, while retaining any helm Value overrides that were applied during
// install. Along with the override files in helm_config, we need to generate image overrides using the
// BOM json file.  Each component also has the ability to add additional override parameters.
func (h HelmComponent) Upgrade(context spi.ComponentContext) error {
	if h.SkipUpgrade {
		context.Log().Infof("Upgrade disabled for %s", h.ReleaseName)
		return nil
	}

	// Resolve the namespace
	resolvedNamespace := h.resolveNamespace(context)

	// Check if the component is installed before trying to upgrade
	found, err := helm.IsReleaseInstalled(h.ReleaseName, resolvedNamespace)
	if err != nil {
		return err
	}
	if !found {
		context.Log().Infof("Skipping upgrade of component %s since it is not installed", h.ReleaseName)
		return nil
	}

	// Do the preUpgrade if the function is defined
	if h.PreUpgradeFunc != nil && UpgradePrehooksEnabled {
		context.Log().Infof("Running preUpgrade function for %s", h.ReleaseName)
		err := h.PreUpgradeFunc(context.Log(), context.Client(), h.ReleaseName, resolvedNamespace, h.ChartDir)
		if err != nil {
			return err
		}
	}

	// check for global image pull secret
	var kvs []bom.KeyValue
	kvs, err = secret.AddGlobalImagePullSecretHelmOverride(context.Log(), context.Client(), resolvedNamespace, kvs, h.ImagePullSecretKeyname)
	if err != nil {
		return err
	}

	overrides, err := h.buildCustomHelmOverrides(context, resolvedNamespace, kvs...)
	defer vzos.RemoveTempFiles(context.Log().GetZapLogger(), `\w*`)
	if err != nil {
		return err
	}

	stdout, err := helm.GetValues(context.Log(), h.ReleaseName, resolvedNamespace)
	if err != nil {
		return err
	}

	tmpFile, err := vzos.CreateTempFile("values-*.yaml", stdout)
	if err != nil {
		context.Log().Error(err.Error())
		return err
	}

	// Generate a list of override files making helm get values overrides first
	overrides = append([]helm.HelmOverrides{{FileOverride: tmpFile.Name()}}, overrides...)

	_, _, err = upgradeFunc(context.Log(), h.ReleaseName, resolvedNamespace, h.ChartDir, true, context.IsDryRun(), overrides)
	return err
}

func (h HelmComponent) PreUpgrade(_ spi.ComponentContext) error {
	return nil
}

func (h HelmComponent) PostUpgrade(_ spi.ComponentContext) error {
	return nil
}

func (h HelmComponent) Reconcile(_ spi.ComponentContext) error {
	return nil
}

// buildCustomHelmOverrides Builds the helm overrides for a release, including image and file, and custom overrides
// - returns an error and a HelmOverride struct with the field populated
func (h HelmComponent) buildCustomHelmOverrides(context spi.ComponentContext, namespace string, additionalValues ...bom.KeyValue) ([]helm.HelmOverrides, error) {
	// Optionally create a second override file.  This will contain both image setOverrides and any additional
	// setOverrides required by a component.
	// Get image setOverrides unless opt out
	var kvs []bom.KeyValue
	var err error
	var overrides []helm.HelmOverrides

	// Sort the kvs list by priority (0th term has the highest priority)

	// Getting user defined Helm overrides as the highest priority
	overrideStrings, err := common.GetInstallOverridesYAML(context, h.GetOverrides(context.EffectiveCR()).([]vzapi.Overrides))
	if err != nil {
		return overrides, err
	}
	for _, overrideString := range overrideStrings {
		file, err := vzos.CreateTempFile(fmt.Sprintf("install-overrides-%s-*.yaml", h.Name()), []byte(overrideString))
		if err != nil {
			context.Log().Error(err.Error())
			return overrides, err
		}
		kvs = append(kvs, bom.KeyValue{Value: file.Name(), IsFile: true})
	}

	// Create files from the Verrazzano Helm values
	newKvs, err := h.filesFromVerrazzanoHelm(context, namespace, additionalValues)
	if err != nil {
		return overrides, err
	}
	kvs = append(kvs, newKvs...)

	// Add the values file ot the file overrides
	if len(h.ValuesFile) > 0 {
		kvs = append(kvs, bom.KeyValue{Value: h.ValuesFile, IsFile: true})
	}

	// Convert the key value pairs to Helm overrides
	overrides = h.organizeHelmOverrides(kvs)
	return overrides, nil
}

func (h HelmComponent) filesFromVerrazzanoHelm(context spi.ComponentContext, namespace string, additionalValues []bom.KeyValue) ([]bom.KeyValue, error) {
	var kvs []bom.KeyValue
	var newKvs []bom.KeyValue

	// Get image overrides if they are specified
	if !h.IgnoreImageOverrides {
		imageOverrides, err := getImageOverrides(h.ReleaseName)
		if err != nil {
			return newKvs, err
		}
		kvs = append(kvs, imageOverrides...)
	}

	// Append any additional setOverrides for the component (see Keycloak.go for example)
	if h.AppendOverridesFunc != nil {
		overrideValues, err := h.AppendOverridesFunc(context, h.ReleaseName, namespace, h.ChartDir, []bom.KeyValue{})
		if err != nil {
			return newKvs, err
		}
		kvs = append(kvs, overrideValues...)
	}

	// Append any special overrides passed in
	if len(additionalValues) > 0 {
		kvs = append(kvs, additionalValues...)
	}

	// Expand the existing kvs values into expected format
	var fileValues []bom.KeyValue
	for _, kv := range kvs {
		// If the value is a file, add it to the new kvs
		if kv.IsFile {
			newKvs = append(newKvs, kv)
			continue
		}

		// If set file, extract the data into the value parameter
		if kv.SetFile {
			data, err := os.ReadFile(kv.Value)
			if err != nil {
				return newKvs, context.Log().ErrorfNewErr("Could not open file %s: %v", kv.Value, err)
			}
			kv.Value = string(data)
		}

		fileValues = append(fileValues, kv)
	}

	// Take the YAML values and construct a YAML file
	// This uses the Helm YAML formatting
	fileString, err := yaml.HelmValueFileConstructor(fileValues)
	if err != nil {
		return newKvs, context.Log().ErrorfNewErr("Could not create YAML file from key value pairs: %v", err)
	}

	// Create the file from the string
	file, err := vzos.CreateTempFile("helm-overrides-*.yaml", []byte(fileString))
	if err != nil {
		context.Log().Error(err.Error())
		return newKvs, err
	}
	if file != nil {
		newKvs = append(newKvs, bom.KeyValue{Value: file.Name(), IsFile: true})
	}
	return newKvs, nil
}

// organizeHelmOverrides creates a list of Helm overrides from key value pairs in reverse precedence (0th value has the lowest precedence)
// Each key value pair gets its own override object to keep strict precedence
func (h HelmComponent) organizeHelmOverrides(kvs []bom.KeyValue) []helm.HelmOverrides {
	var overrides []helm.HelmOverrides
	for _, kv := range kvs {
		if kv.SetString {
			// Append in reverse order because helm precedence is right to left
			overrides = append([]helm.HelmOverrides{{SetStringOverrides: fmt.Sprintf("%s=%s", kv.Key, kv.Value)}}, overrides...)
		} else if kv.SetFile {
			// Append in reverse order because helm precedence is right to left
			overrides = append([]helm.HelmOverrides{{SetFileOverrides: fmt.Sprintf("%s=%s", kv.Key, kv.Value)}}, overrides...)
		} else if kv.IsFile {
			// Append in reverse order because helm precedence is right to left
			overrides = append([]helm.HelmOverrides{{FileOverride: kv.Value}}, overrides...)
		} else {
			// Append in reverse order because helm precedence is right to left
			overrides = append([]helm.HelmOverrides{{SetOverrides: fmt.Sprintf("%s=%s", kv.Key, kv.Value)}}, overrides...)
		}
	}
	return overrides
}

// resolveNamespace Resolve/normalize the namespace for a Helm-based component
//
// The need for this stems from an issue with the Verrazzano component and the fact
// that component charts underneath VZ component need to have the ns overridden
func (h HelmComponent) resolveNamespace(ctx spi.ComponentContext) string {
	namespace := ctx.EffectiveCR().Namespace
	if h.ResolveNamespaceFunc != nil {
		namespace = h.ResolveNamespaceFunc(namespace)
	}
	if h.IgnoreNamespaceOverride {
		namespace = h.ChartNamespace
	}
	return namespace
}

// Get the image overrides from the BOM
func getImageOverrides(subcomponentName string) ([]bom.KeyValue, error) {
	// Create a Bom and get the Key Value overrides
	bomFile, err := bom.NewBom(config.GetDefaultBOMFilePath())
	if err != nil {
		return nil, err
	}

	numImages := bomFile.GetSubcomponentImageCount(subcomponentName)
	if numImages == 0 {
		return []bom.KeyValue{}, nil
	}

	kvs, err := bomFile.BuildImageOverrides(subcomponentName)
	if err != nil {
		return nil, err
	}
	return kvs, nil
}

func (h HelmComponent) GetSkipUpgrade() bool {
	return h.SkipUpgrade
}

func (h HelmComponent) GetIngressNames(context spi.ComponentContext) []types.NamespacedName {
	return h.IngressNames
}

// GetInstallArgs returns the list of install args as Helm value pairs
func GetInstallArgs(args []v1alpha1.InstallArgs) []bom.KeyValue {
	installArgs := []bom.KeyValue{}
	for _, arg := range args {
		installArg := bom.KeyValue{}
		if arg.Value != "" {
			installArg.Key = arg.Name
			installArg.Value = arg.Value
			if arg.SetString {
				installArg.SetString = arg.SetString
			}
			installArgs = append(installArgs, installArg)
			continue
		}
		for i, value := range arg.ValueList {
			installArg.Key = fmt.Sprintf("%s[%d]", arg.Name, i)
			installArg.Value = value
			installArgs = append(installArgs, installArg)
		}
	}
	return installArgs
}<|MERGE_RESOLUTION|>--- conflicted
+++ resolved
@@ -73,8 +73,6 @@
 	// GetInstallOverridesFunc is an optional function get install override sources
 	GetInstallOverridesFunc getInstallOverridesSig
 
-	GetV1beta1InstallOverridesFunc getV1beta1InstallOverridesSig
-
 	// ResolveNamespaceFunc is an optional function to process the namespace name
 	ResolveNamespaceFunc resolveNamespaceSig
 
@@ -123,14 +121,7 @@
 type appendOverridesSig func(context spi.ComponentContext, releaseName string, namespace string, chartDir string, kvs []bom.KeyValue) ([]bom.KeyValue, error)
 
 // getInstallOverridesSig is an optional function called to generate additional overrides.
-<<<<<<< HEAD
-type getInstallOverridesSig func(vz *v1alpha1.Verrazzano) []v1alpha1.Overrides
-
-// getV1beta1InstallOverridesSig is an optional function called to generate additional overrides.
-type getV1beta1InstallOverridesSig func(vz *v1beta1.Verrazzano) []v1beta1.Overrides
-=======
 type getInstallOverridesSig func(object runtime.Object) interface{}
->>>>>>> 72c9d8a6
 
 // resolveNamespaceSig is an optional function called for special namespace processing
 type resolveNamespaceSig func(ns string) string
@@ -173,31 +164,15 @@
 }
 
 // GetOverrides returns the list of install overrides for a component
-<<<<<<< HEAD
-func (h HelmComponent) GetOverrides(cr *v1alpha1.Verrazzano) []v1alpha1.Overrides {
-	if h.GetInstallOverridesFunc != nil {
-		return h.GetInstallOverridesFunc(cr)
-	}
-	return []v1alpha1.Overrides{}
-}
-
-// GetV1beta1Overrides returns the list of install overrides (v1beta1) for a component
-func (h HelmComponent) GetV1beta1Overrides(cr *v1beta1.Verrazzano) []v1beta1.Overrides {
-	if h.GetInstallOverridesFunc != nil {
-		return h.GetV1beta1InstallOverridesFunc(cr)
-	}
-	return []v1beta1.Overrides{}
-=======
 func (h HelmComponent) GetOverrides(cr runtime.Object) interface{} {
 	if h.GetInstallOverridesFunc != nil {
 		return h.GetInstallOverridesFunc(cr)
 	}
-	if _, ok := cr.(*installv1beta1.Verrazzano); ok {
-		return []installv1beta1.Overrides{}
-	}
-	return []vzapi.Overrides{}
-
->>>>>>> 72c9d8a6
+	if _, ok := cr.(*v1beta1.Verrazzano); ok {
+		return []v1beta1.Overrides{}
+	}
+	return []v1alpha1.Overrides{}
+
 }
 
 // GetDependencies returns the Dependencies of this component
@@ -270,66 +245,38 @@
 	return true
 }
 
-<<<<<<< HEAD
+func (h HelmComponent) v1alpha1Validate(vz *v1alpha1.Verrazzano) error {
+	if err := v1alpha1.ValidateInstallOverrides(h.GetOverrides(vz).([]v1alpha1.Overrides)); err != nil {
+		return err
+	}
+	return nil
+}
+
 // ValidateInstall checks if the specified Verrazzano CR is valid for this component to be installed
 func (h HelmComponent) ValidateInstall(vz *v1alpha1.Verrazzano) error {
-	if err := v1alpha1.ValidateInstallOverrides(h.GetOverrides(vz)); err != nil {
-=======
-func (h HelmComponent) v1alpha1Validate(vz *vzapi.Verrazzano) error {
-	if err := vzapi.ValidateInstallOverrides(h.GetOverrides(vz).([]vzapi.Overrides)); err != nil {
->>>>>>> 72c9d8a6
+	return h.v1alpha1Validate(vz)
+}
+
+// ValidateUpdate checks if the specified new Verrazzano CR is valid for this component to be updated
+func (h HelmComponent) ValidateUpdate(old *v1alpha1.Verrazzano, new *v1alpha1.Verrazzano) error {
+	return h.v1alpha1Validate(new)
+}
+
+func (h HelmComponent) v1beta1Validate(vz *v1beta1.Verrazzano) error {
+	if err := v1alpha1.ValidateInstallOverridesV1Beta1(h.GetOverrides(vz).([]v1beta1.Overrides)); err != nil {
 		return err
 	}
 	return nil
 }
 
 // ValidateInstall checks if the specified Verrazzano CR is valid for this component to be installed
-func (h HelmComponent) ValidateInstall(vz *vzapi.Verrazzano) error {
-	return h.v1alpha1Validate(vz)
+func (h HelmComponent) ValidateInstallV1Beta1(vz *v1beta1.Verrazzano) error {
+	return h.v1beta1Validate(vz)
 }
 
 // ValidateUpdate checks if the specified new Verrazzano CR is valid for this component to be updated
-<<<<<<< HEAD
-func (h HelmComponent) ValidateUpdate(old *v1alpha1.Verrazzano, new *v1alpha1.Verrazzano) error {
-	if err := v1alpha1.ValidateInstallOverrides(h.GetOverrides(new)); err != nil {
-=======
-func (h HelmComponent) ValidateUpdate(old *vzapi.Verrazzano, new *vzapi.Verrazzano) error {
-	return h.v1alpha1Validate(new)
-}
-
-func (h HelmComponent) v1beta1Validate(vz *installv1beta1.Verrazzano) error {
-	if err := vzapi.ValidateInstallOverridesV1Beta1(h.GetOverrides(vz).([]installv1beta1.Overrides)); err != nil {
->>>>>>> 72c9d8a6
-		return err
-	}
-	return nil
-}
-
-<<<<<<< HEAD
-// ValidateInstallV1Beta1 checks if the specified Verrazzano CR is valid for this component to be installed
-func (h HelmComponent) ValidateInstallV1Beta1(vz *v1beta1.Verrazzano) error {
-	if err := v1beta1.ValidateInstallOverrides(h.GetV1beta1Overrides(vz)); err != nil {
-		return err
-	}
-	return nil
-}
-
-// ValidateUpdateV1Beta1 checks if the specified new Verrazzano CR is valid for this component to be updated
 func (h HelmComponent) ValidateUpdateV1Beta1(old *v1beta1.Verrazzano, new *v1beta1.Verrazzano) error {
-	if err := v1beta1.ValidateInstallOverrides(h.GetV1beta1Overrides(new)); err != nil {
-		return err
-	}
-	return nil
-=======
-// ValidateInstall checks if the specified Verrazzano CR is valid for this component to be installed
-func (h HelmComponent) ValidateInstallV1Beta1(vz *installv1beta1.Verrazzano) error {
-	return h.v1beta1Validate(vz)
-}
-
-// ValidateUpdate checks if the specified new Verrazzano CR is valid for this component to be updated
-func (h HelmComponent) ValidateUpdateV1Beta1(old *installv1beta1.Verrazzano, new *installv1beta1.Verrazzano) error {
 	return h.v1beta1Validate(new)
->>>>>>> 72c9d8a6
 }
 
 func (h HelmComponent) MonitorOverrides(ctx spi.ComponentContext) bool {
@@ -511,7 +458,7 @@
 	// Sort the kvs list by priority (0th term has the highest priority)
 
 	// Getting user defined Helm overrides as the highest priority
-	overrideStrings, err := common.GetInstallOverridesYAML(context, h.GetOverrides(context.EffectiveCR()).([]vzapi.Overrides))
+	overrideStrings, err := common.GetInstallOverridesYAML(context, h.GetOverrides(context.EffectiveCR()).([]v1alpha1.Overrides))
 	if err != nil {
 		return overrides, err
 	}
