// Copyright (c) 2021, Oracle and/or its affiliates.
// Licensed under the Universal Permissive License v 1.0 as shown at https://oss.oracle.com/licenses/upl.

package helm

import (
	"fmt"
	"io/ioutil"
	"os"
	"strings"

	"github.com/verrazzano/verrazzano/platform-operator/constants"

	"github.com/verrazzano/verrazzano/pkg/bom"
	vzapi "github.com/verrazzano/verrazzano/platform-operator/apis/verrazzano/v1alpha1"
	"github.com/verrazzano/verrazzano/platform-operator/controllers/verrazzano/component/spi"
	"github.com/verrazzano/verrazzano/platform-operator/controllers/verrazzano/secret"
	"github.com/verrazzano/verrazzano/platform-operator/internal/config"
	"github.com/verrazzano/verrazzano/platform-operator/internal/helm"

	"go.uber.org/zap"
	clipkg "sigs.k8s.io/controller-runtime/pkg/client"
)

// HelmComponent struct needed to implement a component
type HelmComponent struct {
	// ReleaseName is the helm chart release name
	ReleaseName string

	// ChartDir is the helm chart directory
	ChartDir string

	// ChartNamespace is the namespace passed to the helm command
	ChartNamespace string

	// IgnoreNamespaceOverride bool indicates that the namespace param passed to
	// Upgrade is ignored
	IgnoreNamespaceOverride bool

	// IgnoreImageOverrides bool indicates that the image overrides processing should be ignored
	// This should only be set to true if the component doesn't have images (like istio-base) in
	// which case it is not in the bom
	IgnoreImageOverrides bool

	// ValuesFile is the helm chart values override file
	ValuesFile string

	// PreInstallFunc is an optional function to run before installing
	PreInstallFunc preInstallFuncSig

	// PostInstallFunc is an optional function to run after installing
	PostInstallFunc postInstallFuncSig

	// PreUpgradeFunc is an optional function to run before upgrading
	PreUpgradeFunc preUpgradeFuncSig

	// AppendOverridesFunc is an optional function get additional override values
	AppendOverridesFunc appendOverridesSig

	// ReadyStatusFunc is an optional function override to do deeper checks on a component's ready state
	ReadyStatusFunc readyStatusFuncSig

	// ResolveNamespaceFunc is an optional function to process the namespace name
	ResolveNamespaceFunc resolveNamespaceSig

	// IsEnabledFunc is a required function to determine if the component is enabled
	IsEnabledFunc isEnabledFuncSig

	//SupportsOperatorInstall Indicates whether or not the component supports install via the operator
	SupportsOperatorInstall bool

	//WaitForInstall Indicates if the operator should wait for helm operationsto complete (synchronous behavior)
	WaitForInstall bool

	// ImagePullSecretKeyname is the Helm Value Key for the image pull secret for a chart
	ImagePullSecretKeyname string

	// Dependencies is a list of Dependencies for this component, by component/release name
	Dependencies []string

	// SkipUpgrade when true will skip upgrading this component in the upgrade loop
	// This is for the istio helm components
	SkipUpgrade bool

	// The minimum required Verrazzano version.
	MinVerrazzanoVersion string
}

// Verify that HelmComponent implements Component
var _ spi.Component = HelmComponent{}

// isEnabledFuncSig is the signature for the isEnabled function
type isEnabledFuncSig func(context spi.ComponentContext) bool

// preInstallFuncSig is the signature for the optional function to run before installing; any KeyValue pairs should be prepended to the Helm overrides list
type preInstallFuncSig func(context spi.ComponentContext, releaseName string, namespace string, chartDir string) error

// postInstallFuncSig is the signature for the optional function to run before installing; any KeyValue pairs should be prepended to the Helm overrides list
type postInstallFuncSig func(context spi.ComponentContext, releaseName string, namespace string) error

// preUpgradeFuncSig is the signature for the optional preUgrade function
type preUpgradeFuncSig func(log *zap.SugaredLogger, client clipkg.Client, releaseName string, namespace string, chartDir string) error

// appendOverridesSig is an optional function called to generate additional overrides.
type appendOverridesSig func(context spi.ComponentContext, releaseName string, namespace string, chartDir string, kvs []bom.KeyValue) ([]bom.KeyValue, error)

// resolveNamespaceSig is an optional function called for special namespace processing
type resolveNamespaceSig func(ns string) string

// upgradeFuncSig is a function needed for unit test override
<<<<<<< HEAD
type upgradeFuncSig func(log *zap.SugaredLogger, releaseName string, namespace string, chartDir string, wait bool, dryRun bool, overrides string, stringOverrides string, fileOverrides string, overrideFiles ...string) (stdout []byte, stderr []byte, err error)
=======
type upgradeFuncSig func(log *zap.SugaredLogger, releaseName string, namespace string, chartDir string, wait bool, dryRun bool, overrides helm.HelmOverrides) (stdout []byte, stderr []byte, err error)
>>>>>>> f7d57927

// readyStatusFuncSig describes the function signature for doing deeper checks on a component's ready state
type readyStatusFuncSig func(context spi.ComponentContext, releaseName string, namespace string) bool

// upgradeFunc is the default upgrade function
var upgradeFunc upgradeFuncSig = helm.Upgrade

func setUpgradeFunc(f upgradeFuncSig) {
	upgradeFunc = f
}

func setDefaultUpgradeFunc() {
	upgradeFunc = helm.Upgrade
}

// UpgradePrehooksEnabled is needed so that higher level units tests can disable as needed
var UpgradePrehooksEnabled = true

// Name returns the component name
func (h HelmComponent) Name() string {
	return h.ReleaseName
}

// GetDependencies returns the Dependencies of this component
func (h HelmComponent) GetDependencies() []string {
	return h.Dependencies
}

// IsOperatorInstallSupported Returns true if the component supports direct install via the operator
func (h HelmComponent) IsOperatorInstallSupported() bool {
	return h.SupportsOperatorInstall
}

// GetMinVerrazzanoVersion returns the minimum Verrazzano version required by this component
func (h HelmComponent) GetMinVerrazzanoVersion() string {
	if len(h.MinVerrazzanoVersion) == 0 {
		return constants.VerrazzanoVersion1_0_0
	}
	return h.MinVerrazzanoVersion
}

// IsInstalled Indicates whether or not the component is installed
func (h HelmComponent) IsInstalled(context spi.ComponentContext) (bool, error) {
	if context.IsDryRun() {
		context.Log().Debugf("IsInstalled() dry run for %s", h.ReleaseName)
		return true, nil
	}
	installed, _ := helm.IsReleaseInstalled(h.ReleaseName, h.resolveNamespace(context.EffectiveCR().Namespace))
	return installed, nil
}

// IsReady Indicates whether or not a component is available and ready
func (h HelmComponent) IsReady(context spi.ComponentContext) bool {
	if context.IsDryRun() {
		context.Log().Debugf("IsReady() dry run for %s", h.ReleaseName)
		return true
	}
	ns := h.resolveNamespace(context.EffectiveCR().Namespace)
	if deployed, _ := helm.IsReleaseDeployed(h.ReleaseName, ns); deployed {
		if h.ReadyStatusFunc != nil {
			return h.ReadyStatusFunc(context, h.ReleaseName, ns)
		}
		return true
	}
	return false
}

// IsEnabled Indicates whether or not a component is enabled for installation
func (h HelmComponent) IsEnabled(context spi.ComponentContext) bool {
	if h.IsEnabledFunc == nil {
		return true
	}
	return h.IsEnabledFunc(context)
}

// Install installs the component using Helm
func (h HelmComponent) Install(context spi.ComponentContext) error {

	// Resolve the namespace
	resolvedNamespace := h.resolveNamespace(context.EffectiveCR().Namespace)

	failed, err := helm.IsReleaseFailed(h.ReleaseName, resolvedNamespace)
	if err != nil {
		return err
	}
	if failed {
		// Chart install failed, reset the chart to start over
		// NOTE: we'll likely have to put in some more logic akin to what we do for the scripts, see
		//       reset_chart() in the common.sh script.  Recovering chart state can be a bit difficult, we
		//       may need to draw on both the 'ls' and 'status' output for that.
		helm.Uninstall(context.Log(), h.ReleaseName, resolvedNamespace, context.IsDryRun())
	}

	var kvs []bom.KeyValue
	// check for global image pull secret
	kvs, err = secret.AddGlobalImagePullSecretHelmOverride(context.Log(), context.Client(), resolvedNamespace, kvs, h.ImagePullSecretKeyname)
	if err != nil {
		return err
	}

	// vz-specific chart overrides file
<<<<<<< HEAD
	overridesString, stringOverrides, fileOverrides, err := h.BuildOverridesString(context, resolvedNamespace, kvs...)
=======
	overrides, err := h.buildCustomHelmOverrides(context, resolvedNamespace, kvs...)
>>>>>>> f7d57927
	if err != nil {
		return err
	}

	// Perform a helm upgrade --install
<<<<<<< HEAD
	_, _, err = upgradeFunc(context.Log(), h.ReleaseName, resolvedNamespace, h.ChartDir, h.WaitForInstall, context.IsDryRun(), overridesString, stringOverrides, fileOverrides, h.ValuesFile)
=======
	_, _, err = upgradeFunc(context.Log(), h.ReleaseName, resolvedNamespace, h.ChartDir, h.WaitForInstall, context.IsDryRun(), overrides)
>>>>>>> f7d57927
	return err
}

func (h HelmComponent) PreInstall(context spi.ComponentContext) error {
	if h.PreInstallFunc != nil {
		err := h.PreInstallFunc(context, h.ReleaseName, h.resolveNamespace(context.EffectiveCR().Namespace), h.ChartDir)
		if err != nil {
			return err
		}
	}
	return nil
}

func (h HelmComponent) PostInstall(context spi.ComponentContext) error {
	if h.PostInstallFunc != nil {
		if err := h.PostInstallFunc(context, h.ReleaseName, h.resolveNamespace(context.EffectiveCR().Namespace)); err != nil {
			return err
		}
	}
	return nil
}

// Upgrade is done by using the helm chart upgrade command.  This command will apply the latest chart
// that is included in the operator image, while retaining any helm Value overrides that were applied during
// install. Along with the override files in helm_config, we need to generate image overrides using the
// BOM json file.  Each component also has the ability to add additional override parameters.
func (h HelmComponent) Upgrade(context spi.ComponentContext) error {
	if h.SkipUpgrade {
		context.Log().Infof("Upgrade skipped for %v", h.ReleaseName)
		return nil
	}

	// Resolve the namespace
	namespace := h.resolveNamespace(context.EffectiveCR().Namespace)

	// Check if the component is installed before trying to upgrade
	found, err := helm.IsReleaseInstalled(h.ReleaseName, namespace)
	if err != nil {
		return err
	}
	if !found {
		context.Log().Infof("Skipping upgrade of component %s since it is not installed", h.ReleaseName)
		return nil
	}

	// Do the preUpgrade if the function is defined
	if h.PreUpgradeFunc != nil && UpgradePrehooksEnabled {
		context.Log().Infof("Running preUpgrade function for %s", h.ReleaseName)
		err := h.PreUpgradeFunc(context.Log(), context.Client(), h.ReleaseName, namespace, h.ChartDir)
		if err != nil {
			return err
		}
	}

<<<<<<< HEAD
	overridesString, stringOverrides, fileOverrides, err := h.BuildOverridesString(context, namespace)
=======
	overrides, err := h.buildCustomHelmOverrides(context, namespace)
>>>>>>> f7d57927
	if err != nil {
		return err
	}

	stdout, err := helm.GetValues(context.Log(), h.ReleaseName, namespace)
	if err != nil {
		return err
	}

	var tmpFile *os.File
	tmpFile, err = ioutil.TempFile(os.TempDir(), "values-*.yaml")
	if err != nil {
		context.Log().Errorf("Failed to create temporary file: %v", err)
		return err
	}

	defer os.Remove(tmpFile.Name())

	if _, err = tmpFile.Write(stdout); err != nil {
		context.Log().Errorf("Failed to write to temporary file: %v", err)
		return err
	}

	// Close the file
	if err := tmpFile.Close(); err != nil {
		context.Log().Errorf("Failed to close temporary file: %v", err)
		return err
	}

	// Generate a list of component-specified override files if present
	overrides.FileOverrides = append(overrides.FileOverrides, tmpFile.Name())

	// Perform a helm upgrade --install
<<<<<<< HEAD
	_, _, err = upgradeFunc(context.Log(), h.ReleaseName, namespace, h.ChartDir, true, context.IsDryRun(), overridesString, stringOverrides, fileOverrides, h.ValuesFile, tmpFile.Name())
=======
	_, _, err = upgradeFunc(context.Log(), h.ReleaseName, namespace, h.ChartDir, true, context.IsDryRun(), overrides)
>>>>>>> f7d57927
	return err
}

func (h HelmComponent) PreUpgrade(context spi.ComponentContext) error {
	return nil
}

func (h HelmComponent) PostUpgrade(context spi.ComponentContext) error {
	return nil
}

<<<<<<< HEAD
// BuildOverridesString Builds the  helm overrides for a release, including image overrides
// - returns a comma-separated list of --set overrides, a comma-separated list of --set-string overrides, and any error
func (h HelmComponent) BuildOverridesString(context spi.ComponentContext, namespace string, additionalValues ...bom.KeyValue) (setOverrides string, setStringOverrides string, setFileOverrides string, err error) {
=======
// buildCustomHelmOverrides Builds the helm overrides for a release, including image and file, and custom overrides
// - returns an error and a HelmOverride struct with the field populated
func (h HelmComponent) buildCustomHelmOverrides(context spi.ComponentContext, namespace string, additionalValues ...bom.KeyValue) (helm.HelmOverrides, error) {
>>>>>>> f7d57927
	// Optionally create a second override file.  This will contain both image setOverrides and any additional
	// setOverrides required by a component.
	// Get image setOverrides unless opt out
	overrides := helm.HelmOverrides{}
	var kvs []bom.KeyValue
	var err error
	if !h.IgnoreImageOverrides {
		kvs, err = getImageOverrides(h.ReleaseName)
		if err != nil {
<<<<<<< HEAD
			return "", "", "", err
=======
			return overrides, err
>>>>>>> f7d57927
		}
	}

	// Append any additional setOverrides for the component (see Keycloak.go for example)
	if h.AppendOverridesFunc != nil {
		overrideValues, err := h.AppendOverridesFunc(context, h.ReleaseName, namespace, h.ChartDir, []bom.KeyValue{})
		if err != nil {
<<<<<<< HEAD
			return "", "", "", err
=======
			return helm.HelmOverrides{}, err
>>>>>>> f7d57927
		}
		kvs = append(kvs, overrideValues...)
	}

	// Append any special overrides passed in
	if len(additionalValues) > 0 {
		kvs = append(kvs, additionalValues...)
	}

	// Add the values file ot the file overrides
	fileOverrides := []string{}
	if len(h.ValuesFile) > 0 {
		fileOverrides = []string{h.ValuesFile}
	}
	if len(kvs) > 0 {
		// Build comma-separated strings for the --set, --set-string, and --set-file overrides if they are passed in
		// Add to files overrides if anything is passed in
		setOverridesBldr := strings.Builder{}
		setStringOverridesBldr := strings.Builder{}
		setFileOverridesBldr := strings.Builder{}
		for _, kv := range kvs {
			if kv.SetString {
				if setStringOverridesBldr.Len() > 0 {
					setStringOverridesBldr.WriteString(",")
<<<<<<< HEAD
				}
				setStringOverridesBldr.WriteString(fmt.Sprintf("%s=%s", kv.Key, kv.Value))
			} else if kv.SetFile {
				if setFileOverridesBldr.Len() > 0 {
					setFileOverridesBldr.WriteString(",")
				}
				setFileOverridesBldr.WriteString(fmt.Sprintf("%s=%s", kv.Key, kv.Value))
=======
				}
				setStringOverridesBldr.WriteString(fmt.Sprintf("%s=%s", kv.Key, kv.Value))
			} else if kv.SetFile {
				if setFileOverridesBldr.Len() > 0 {
					setFileOverridesBldr.WriteString(",")
				}
				setFileOverridesBldr.WriteString(fmt.Sprintf("%s=%s", kv.Key, kv.Value))
			} else if kv.IsFile {
				fileOverrides = append(fileOverrides, kv.Value)
>>>>>>> f7d57927
			} else {
				if setOverridesBldr.Len() > 0 {
					setOverridesBldr.WriteString(",")
				}
				setOverridesBldr.WriteString(fmt.Sprintf("%s=%s", kv.Key, kv.Value))
			}
		}
<<<<<<< HEAD
		setStringOverrides = setStringOverridesBldr.String()
		setFileOverrides = setFileOverridesBldr.String()
		setOverrides = setOverridesBldr.String()
	}
	return setOverrides, setStringOverrides, setFileOverrides, nil
=======
		overrides.SetOverrides = setOverridesBldr.String()
		overrides.SetStringOverrides = setStringOverridesBldr.String()
		overrides.SetFileOverrides = setFileOverridesBldr.String()
		overrides.FileOverrides = fileOverrides
	}
	return overrides, nil
>>>>>>> f7d57927
}

// resolveNamespace Resolve/normalize the namespace for a Helm-based component
//
// The need for this stems from an issue with the Verrazzano component and the fact
// that component charts underneath VZ component need to have the ns overridden
func (h HelmComponent) resolveNamespace(ns string) string {
	namespace := ns
	if h.ResolveNamespaceFunc != nil {
		namespace = h.ResolveNamespaceFunc(namespace)
	}
	if h.IgnoreNamespaceOverride {
		namespace = h.ChartNamespace
	}
	return namespace
}

// Get the image overrides from the BOM
func getImageOverrides(subcomponentName string) ([]bom.KeyValue, error) {
	// Create a Bom and get the Key Value overrides
	bomFile, err := bom.NewBom(config.GetDefaultBOMFilePath())
	if err != nil {
		return nil, err
	}

	numImages := bomFile.GetSubcomponentImageCount(subcomponentName)
	if numImages == 0 {
		return []bom.KeyValue{}, nil
	}

	kvs, err := bomFile.BuildImageOverrides(subcomponentName)
	if err != nil {
		return nil, err
	}
	return kvs, nil
}

func (h HelmComponent) GetSkipUpgrade() bool {
	return h.SkipUpgrade
}

// GetInstallArgs returns the list of install args as Helm value pairs
func GetInstallArgs(args []vzapi.InstallArgs) []bom.KeyValue {
	installArgs := []bom.KeyValue{}
	for _, arg := range args {
		installArg := bom.KeyValue{}
		if arg.Value != "" {
			installArg.Key = arg.Name
			installArg.Value = arg.Value
			if arg.SetString {
				installArg.SetString = arg.SetString
			}
			installArgs = append(installArgs, installArg)
			continue
		}
		for i, value := range arg.ValueList {
			installArg.Key = fmt.Sprintf("%s[%d]", arg.Name, i)
			installArg.Value = value
			installArgs = append(installArgs, installArg)
		}
	}
	return installArgs
}<|MERGE_RESOLUTION|>--- conflicted
+++ resolved
@@ -108,11 +108,7 @@
 type resolveNamespaceSig func(ns string) string
 
 // upgradeFuncSig is a function needed for unit test override
-<<<<<<< HEAD
-type upgradeFuncSig func(log *zap.SugaredLogger, releaseName string, namespace string, chartDir string, wait bool, dryRun bool, overrides string, stringOverrides string, fileOverrides string, overrideFiles ...string) (stdout []byte, stderr []byte, err error)
-=======
 type upgradeFuncSig func(log *zap.SugaredLogger, releaseName string, namespace string, chartDir string, wait bool, dryRun bool, overrides helm.HelmOverrides) (stdout []byte, stderr []byte, err error)
->>>>>>> f7d57927
 
 // readyStatusFuncSig describes the function signature for doing deeper checks on a component's ready state
 type readyStatusFuncSig func(context spi.ComponentContext, releaseName string, namespace string) bool
@@ -214,21 +210,13 @@
 	}
 
 	// vz-specific chart overrides file
-<<<<<<< HEAD
-	overridesString, stringOverrides, fileOverrides, err := h.BuildOverridesString(context, resolvedNamespace, kvs...)
-=======
 	overrides, err := h.buildCustomHelmOverrides(context, resolvedNamespace, kvs...)
->>>>>>> f7d57927
 	if err != nil {
 		return err
 	}
 
 	// Perform a helm upgrade --install
-<<<<<<< HEAD
-	_, _, err = upgradeFunc(context.Log(), h.ReleaseName, resolvedNamespace, h.ChartDir, h.WaitForInstall, context.IsDryRun(), overridesString, stringOverrides, fileOverrides, h.ValuesFile)
-=======
 	_, _, err = upgradeFunc(context.Log(), h.ReleaseName, resolvedNamespace, h.ChartDir, h.WaitForInstall, context.IsDryRun(), overrides)
->>>>>>> f7d57927
 	return err
 }
 
@@ -283,11 +271,7 @@
 		}
 	}
 
-<<<<<<< HEAD
-	overridesString, stringOverrides, fileOverrides, err := h.BuildOverridesString(context, namespace)
-=======
 	overrides, err := h.buildCustomHelmOverrides(context, namespace)
->>>>>>> f7d57927
 	if err != nil {
 		return err
 	}
@@ -321,11 +305,7 @@
 	overrides.FileOverrides = append(overrides.FileOverrides, tmpFile.Name())
 
 	// Perform a helm upgrade --install
-<<<<<<< HEAD
-	_, _, err = upgradeFunc(context.Log(), h.ReleaseName, namespace, h.ChartDir, true, context.IsDryRun(), overridesString, stringOverrides, fileOverrides, h.ValuesFile, tmpFile.Name())
-=======
 	_, _, err = upgradeFunc(context.Log(), h.ReleaseName, namespace, h.ChartDir, true, context.IsDryRun(), overrides)
->>>>>>> f7d57927
 	return err
 }
 
@@ -337,15 +317,9 @@
 	return nil
 }
 
-<<<<<<< HEAD
-// BuildOverridesString Builds the  helm overrides for a release, including image overrides
-// - returns a comma-separated list of --set overrides, a comma-separated list of --set-string overrides, and any error
-func (h HelmComponent) BuildOverridesString(context spi.ComponentContext, namespace string, additionalValues ...bom.KeyValue) (setOverrides string, setStringOverrides string, setFileOverrides string, err error) {
-=======
 // buildCustomHelmOverrides Builds the helm overrides for a release, including image and file, and custom overrides
 // - returns an error and a HelmOverride struct with the field populated
 func (h HelmComponent) buildCustomHelmOverrides(context spi.ComponentContext, namespace string, additionalValues ...bom.KeyValue) (helm.HelmOverrides, error) {
->>>>>>> f7d57927
 	// Optionally create a second override file.  This will contain both image setOverrides and any additional
 	// setOverrides required by a component.
 	// Get image setOverrides unless opt out
@@ -355,11 +329,7 @@
 	if !h.IgnoreImageOverrides {
 		kvs, err = getImageOverrides(h.ReleaseName)
 		if err != nil {
-<<<<<<< HEAD
-			return "", "", "", err
-=======
 			return overrides, err
->>>>>>> f7d57927
 		}
 	}
 
@@ -367,11 +337,7 @@
 	if h.AppendOverridesFunc != nil {
 		overrideValues, err := h.AppendOverridesFunc(context, h.ReleaseName, namespace, h.ChartDir, []bom.KeyValue{})
 		if err != nil {
-<<<<<<< HEAD
-			return "", "", "", err
-=======
 			return helm.HelmOverrides{}, err
->>>>>>> f7d57927
 		}
 		kvs = append(kvs, overrideValues...)
 	}
@@ -396,15 +362,6 @@
 			if kv.SetString {
 				if setStringOverridesBldr.Len() > 0 {
 					setStringOverridesBldr.WriteString(",")
-<<<<<<< HEAD
-				}
-				setStringOverridesBldr.WriteString(fmt.Sprintf("%s=%s", kv.Key, kv.Value))
-			} else if kv.SetFile {
-				if setFileOverridesBldr.Len() > 0 {
-					setFileOverridesBldr.WriteString(",")
-				}
-				setFileOverridesBldr.WriteString(fmt.Sprintf("%s=%s", kv.Key, kv.Value))
-=======
 				}
 				setStringOverridesBldr.WriteString(fmt.Sprintf("%s=%s", kv.Key, kv.Value))
 			} else if kv.SetFile {
@@ -414,7 +371,6 @@
 				setFileOverridesBldr.WriteString(fmt.Sprintf("%s=%s", kv.Key, kv.Value))
 			} else if kv.IsFile {
 				fileOverrides = append(fileOverrides, kv.Value)
->>>>>>> f7d57927
 			} else {
 				if setOverridesBldr.Len() > 0 {
 					setOverridesBldr.WriteString(",")
@@ -422,20 +378,12 @@
 				setOverridesBldr.WriteString(fmt.Sprintf("%s=%s", kv.Key, kv.Value))
 			}
 		}
-<<<<<<< HEAD
-		setStringOverrides = setStringOverridesBldr.String()
-		setFileOverrides = setFileOverridesBldr.String()
-		setOverrides = setOverridesBldr.String()
-	}
-	return setOverrides, setStringOverrides, setFileOverrides, nil
-=======
 		overrides.SetOverrides = setOverridesBldr.String()
 		overrides.SetStringOverrides = setStringOverridesBldr.String()
 		overrides.SetFileOverrides = setFileOverridesBldr.String()
 		overrides.FileOverrides = fileOverrides
 	}
 	return overrides, nil
->>>>>>> f7d57927
 }
 
 // resolveNamespace Resolve/normalize the namespace for a Helm-based component
