--- conflicted
+++ resolved
@@ -378,13 +378,9 @@
 	var overrides []helm.HelmOverrides
 
 	// Sort the kvs list by priority (0th term has the highest priority)
-<<<<<<< HEAD
+
 	// Getting user defined Helm overrides as the highest priority
 	overrideFiles, err := common.RetrieveInstallOverrideResources(context, h.GetOverrides(context), h.Name())
-=======
-	// Getting user defined install overrides as the highest priority
-	kvs, err = h.retrieveInstallOverrideResources(context, h.GetOverrides(context))
->>>>>>> 76c8ff18
 	if err != nil {
 		return overrides, err
 	}
@@ -497,94 +493,6 @@
 	return overrides
 }
 
-<<<<<<< HEAD
-=======
-// retrieveInstallOverrideResources takes the list of Overrides and returns a list of key value pairs
-func (h HelmComponent) retrieveInstallOverrideResources(ctx spi.ComponentContext, overrides []vzapi.Overrides) ([]bom.KeyValue, error) {
-	var kvs []bom.KeyValue
-	for _, override := range overrides {
-		// Check if ConfigMapRef is populated and gather helm file
-		if override.ConfigMapRef != nil {
-			// Get the ConfigMap
-			configMap := &corev1.ConfigMap{}
-			selector := override.ConfigMapRef
-			nsn := types.NamespacedName{Name: selector.Name, Namespace: ctx.EffectiveCR().Namespace}
-			optional := selector.Optional
-			err := ctx.Client().Get(context.TODO(), nsn, configMap)
-			if err != nil {
-				if optional == nil || !*optional {
-					err := ctx.Log().ErrorfNewErr("Could not get Configmap %s from namespace %s: %v", nsn.Name, nsn.Namespace, err)
-					return kvs, err
-				}
-				ctx.Log().Debugf("Optional Configmap %s from namespace %s not found", nsn.Name, nsn.Namespace)
-				continue
-			}
-
-			tmpFile, err := createInstallOverrideFile(ctx, nsn, configMap.Data, selector.Key, selector.Optional)
-			if err != nil {
-				return kvs, err
-			}
-			if tmpFile != nil {
-				kvs = append(kvs, bom.KeyValue{Value: tmpFile.Name(), IsFile: true})
-			}
-		}
-		// Check if SecretRef is populated and gather helm file
-		if override.SecretRef != nil {
-			// Get the Secret
-			sec := &corev1.Secret{}
-			selector := override.SecretRef
-			nsn := types.NamespacedName{Name: selector.Name, Namespace: ctx.EffectiveCR().Namespace}
-			optional := selector.Optional
-			err := ctx.Client().Get(context.TODO(), nsn, sec)
-			if err != nil {
-				if optional == nil || !*optional {
-					err := ctx.Log().ErrorfNewErr("Could not get Secret %s from namespace %s: %v", nsn.Name, nsn.Namespace, err)
-					return kvs, err
-				}
-				ctx.Log().Debugf("Optional Secret %s from namespace %s not found", nsn.Name, nsn.Namespace)
-				continue
-			}
-
-			dataStrings := map[string]string{}
-			for key, val := range sec.Data {
-				dataStrings[key] = string(val)
-			}
-			tmpFile, err := createInstallOverrideFile(ctx, nsn, dataStrings, selector.Key, selector.Optional)
-			if err != nil {
-				return kvs, err
-			}
-			if tmpFile != nil {
-				kvs = append(kvs, bom.KeyValue{Value: tmpFile.Name(), IsFile: true})
-			}
-		}
-	}
-	return kvs, nil
-}
-
-// createInstallOverrideFile takes in the data from a kubernetes resource and creates a temporary file for helm install
-func createInstallOverrideFile(ctx spi.ComponentContext, nsn types.NamespacedName, data map[string]string, dataKey string, optional *bool) (*os.File, error) {
-	var file *os.File
-
-	// Get resource data
-	fieldData, ok := data[dataKey]
-	if !ok {
-		if optional == nil || !*optional {
-			err := ctx.Log().ErrorfNewErr("Could not get Data field %s from Resource %s from namespace %s", dataKey, nsn.Name, nsn.Namespace)
-			return file, err
-		}
-		ctx.Log().Debugf("Optional Resource %s from namespace %s missing Data key %s", nsn.Name, nsn.Namespace, dataKey)
-		return file, nil
-	}
-
-	// Create the temp file for the data
-	file, err := vzos.CreateTempFile(ctx.Log(), "helm-overrides-*.yaml", []byte(fieldData))
-	if err != nil {
-		return file, err
-	}
-	return file, nil
-}
-
->>>>>>> 76c8ff18
 // resolveNamespace Resolve/normalize the namespace for a Helm-based component
 //
 // The need for this stems from an issue with the Verrazzano component and the fact
