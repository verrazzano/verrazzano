// Copyright (c) 2021, 2022, Oracle and/or its affiliates.
// Licensed under the Universal Permissive License v 1.0 as shown at https://oss.oracle.com/licenses/upl.

package helm

import (
	"context"
	"fmt"
	"os"

	"github.com/verrazzano/verrazzano/pkg/bom"
	ctrlerrors "github.com/verrazzano/verrazzano/pkg/controller/errors"
	"github.com/verrazzano/verrazzano/pkg/helm"
	helmcli "github.com/verrazzano/verrazzano/pkg/helm"
	"github.com/verrazzano/verrazzano/pkg/log/vzlog"
	vzos "github.com/verrazzano/verrazzano/pkg/os"
	vzapi "github.com/verrazzano/verrazzano/platform-operator/apis/verrazzano/v1alpha1"
	"github.com/verrazzano/verrazzano/platform-operator/constants"
	"github.com/verrazzano/verrazzano/platform-operator/controllers/verrazzano/component/spi"
	"github.com/verrazzano/verrazzano/platform-operator/controllers/verrazzano/secret"
	"github.com/verrazzano/verrazzano/platform-operator/internal/config"
	"github.com/verrazzano/verrazzano/platform-operator/internal/k8s/status"
	"github.com/verrazzano/verrazzano/platform-operator/internal/yaml"
	corev1 "k8s.io/api/core/v1"
	"k8s.io/apimachinery/pkg/types"
	clipkg "sigs.k8s.io/controller-runtime/pkg/client"
)

// HelmComponent struct needed to implement a component
type HelmComponent struct {
	// ReleaseName is the helm chart release name
	ReleaseName string

	// JSONName is the josn name of the verrazzano component in CRD
	JSONName string

	// ChartDir is the helm chart directory
	ChartDir string

	// ChartNamespace is the namespace passed to the helm command
	ChartNamespace string

	// IgnoreNamespaceOverride bool indicates that the namespace param passed to
	// Upgrade is ignored
	IgnoreNamespaceOverride bool

	// IgnoreImageOverrides bool indicates that the image overrides processing should be ignored
	// This should only be set to true if the component doesn't have images (like istio-base) in
	// which case it is not in the bom
	IgnoreImageOverrides bool

	// ValuesFile is the helm chart values override file
	ValuesFile string

	// PreInstallFunc is an optional function to run before installing
	PreInstallFunc preInstallFuncSig

	// PostInstallFunc is an optional function to run after installing
	PostInstallFunc postInstallFuncSig

	// PreUpgradeFunc is an optional function to run before upgrading
	PreUpgradeFunc preUpgradeFuncSig

	// AppendOverridesFunc is an optional function get additional override values
	AppendOverridesFunc appendOverridesSig

	// SupportsHelmValueOverrides Indicates whether or not the component supports helm value overrides
	GetHelmValueOverrides getHelmValueOverridesSig

	// ResolveNamespaceFunc is an optional function to process the namespace name
	ResolveNamespaceFunc resolveNamespaceSig

	// SupportsOperatorInstall Indicates whether or not the component supports install via the operator
	SupportsOperatorInstall bool

	// WaitForInstall Indicates if the operator should wait for helm operationsto complete (synchronous behavior)
	WaitForInstall bool

	// ImagePullSecretKeyname is the Helm Value Key for the image pull secret for a chart
	ImagePullSecretKeyname string

	// Dependencies is a list of Dependencies for this component, by component/release name
	Dependencies []string

	// SkipUpgrade when true will skip upgrading this component in the upgrade loop
	// This is for the istio helm components
	SkipUpgrade bool

	// The minimum required Verrazzano version.
	MinVerrazzanoVersion string

	// Ingress names associated with the component
	IngressNames []types.NamespacedName

	// Certificates associated with the component
	Certificates []types.NamespacedName
}

// Verify that HelmComponent implements Component
var _ spi.Component = HelmComponent{}

// preInstallFuncSig is the signature for the optional function to run before installing; any KeyValue pairs should be prepended to the Helm overrides list
type preInstallFuncSig func(context spi.ComponentContext, releaseName string, namespace string, chartDir string) error

// postInstallFuncSig is the signature for the optional function to run before installing; any KeyValue pairs should be prepended to the Helm overrides list
type postInstallFuncSig func(context spi.ComponentContext, releaseName string, namespace string) error

// preUpgradeFuncSig is the signature for the optional preUgrade function
type preUpgradeFuncSig func(log vzlog.VerrazzanoLogger, client clipkg.Client, releaseName string, namespace string, chartDir string) error

// appendOverridesSig is an optional function called to generate additional overrides.
type appendOverridesSig func(context spi.ComponentContext, releaseName string, namespace string, chartDir string, kvs []bom.KeyValue) ([]bom.KeyValue, error)

// getHelmValueOverridesSig is the signature for providing the list of Helm value overrides.
type getHelmValueOverridesSig func(context spi.ComponentContext) []vzapi.Overrides

// resolveNamespaceSig is an optional function called for special namespace processing
type resolveNamespaceSig func(ns string) string

// upgradeFuncSig is a function needed for unit test override
type upgradeFuncSig func(log vzlog.VerrazzanoLogger, releaseName string, namespace string, chartDir string, wait bool, dryRun bool, overrides []helm.HelmOverrides) (stdout []byte, stderr []byte, err error)

// upgradeFunc is the default upgrade function
var upgradeFunc upgradeFuncSig = helm.Upgrade

func SetUpgradeFunc(f upgradeFuncSig) {
	upgradeFunc = f
}

func SetDefaultUpgradeFunc() {
	upgradeFunc = helm.Upgrade
}

// UpgradePrehooksEnabled is needed so that higher level units tests can disable as needed
var UpgradePrehooksEnabled = true

// Name returns the component name
func (h HelmComponent) Name() string {
	return h.ReleaseName
}

// GetJsonName returns the josn name of the verrazzano component in CRD
func (h HelmComponent) GetJSONName() string {
	return h.JSONName
}

// GetDependencies returns the Dependencies of this component
func (h HelmComponent) GetDependencies() []string {
	return h.Dependencies
}

// IsOperatorInstallSupported Returns true if the component supports direct install via the operator
func (h HelmComponent) IsOperatorInstallSupported() bool {
	return h.SupportsOperatorInstall
}

// GetCertificateNames returns the list of expected certificates used by this component
func (h HelmComponent) GetCertificateNames(_ spi.ComponentContext) []types.NamespacedName {
	return h.Certificates
}

// GetMinVerrazzanoVersion returns the minimum Verrazzano version required by this component
func (h HelmComponent) GetMinVerrazzanoVersion() string {
	if len(h.MinVerrazzanoVersion) == 0 {
		return constants.VerrazzanoVersion1_0_0
	}
	return h.MinVerrazzanoVersion
}

// IsInstalled Indicates whether or not the component is installed
func (h HelmComponent) IsInstalled(context spi.ComponentContext) (bool, error) {
	if context.IsDryRun() {
		context.Log().Debugf("IsInstalled() dry run for %s", h.ReleaseName)
		return true, nil
	}
	installed, _ := helm.IsReleaseInstalled(h.ReleaseName, h.resolveNamespace(context.EffectiveCR().Namespace))
	return installed, nil
}

// IsReady Indicates whether a component is available and ready
func (h HelmComponent) IsReady(context spi.ComponentContext) bool {
	if context.IsDryRun() {
		context.Log().Debugf("IsReady() dry run for %s", h.ReleaseName)
		return true
	}

	// Does the Helm installed app_version number match the chart?
	chartInfo, err := helmcli.GetChartInfo(h.ChartDir)
	if err != nil {
		return false
	}
	releaseAppVersion, err := helmcli.GetReleaseAppVersion(h.ReleaseName, h.ChartNamespace)
	if err != nil {
		return false
	}
	if chartInfo.AppVersion != releaseAppVersion {
		return false
	}

	ns := h.resolveNamespace(context.EffectiveCR().Namespace)
	if deployed, _ := helm.IsReleaseDeployed(h.ReleaseName, ns); !deployed {
		return false
	}

	return true
}

// IsEnabled Indicates whether a component is enabled for installation
func (h HelmComponent) IsEnabled(effectiveCR *vzapi.Verrazzano) bool {
	return true
}

// ValidateInstall checks if the specified Verrazzano CR is valid for this component to be installed
func (h HelmComponent) ValidateInstall(vz *vzapi.Verrazzano) error {
	return nil
}

// ValidateUpdate checks if the specified new Verrazzano CR is valid for this component to be updated
func (h HelmComponent) ValidateUpdate(old *vzapi.Verrazzano, new *vzapi.Verrazzano) error {
	return nil
}

// Install installs the component using Helm
func (h HelmComponent) Install(context spi.ComponentContext) error {

	// Resolve the namespace
	resolvedNamespace := h.resolveNamespace(context.EffectiveCR().Namespace)

	var kvs []bom.KeyValue
	// check for global image pull secret
	kvs, err := secret.AddGlobalImagePullSecretHelmOverride(context.Log(), context.Client(), resolvedNamespace, kvs, h.ImagePullSecretKeyname)
	if err != nil {
		return err
	}

	// vz-specific chart overrides file
	overrides, err := h.buildCustomHelmOverrides(context, resolvedNamespace, kvs...)
	defer vzos.RemoveTempFiles(context.Log().GetZapLogger(), `\w*`)
	if err != nil {
		return err
	}

	// Perform an install using the helm upgrade --install command
	_, _, err = upgradeFunc(context.Log(), h.ReleaseName, resolvedNamespace, h.ChartDir, h.WaitForInstall, context.IsDryRun(), overrides)
	return err
}

func (h HelmComponent) PreInstall(context spi.ComponentContext) error {
	if h.PreInstallFunc != nil {
		err := h.PreInstallFunc(context, h.ReleaseName, h.resolveNamespace(context.EffectiveCR().Namespace), h.ChartDir)
		if err != nil {
			return err
		}
	}
	return nil
}

func (h HelmComponent) PostInstall(context spi.ComponentContext) error {
	if h.PostInstallFunc != nil {
		if err := h.PostInstallFunc(context, h.ReleaseName, h.resolveNamespace(context.EffectiveCR().Namespace)); err != nil {
			return err
		}
	}

	// If the component has any ingresses associated, those should be present
	prefix := fmt.Sprintf("Component %s", h.Name())
	if !status.IngressesPresent(context.Log(), context.Client(), h.GetIngressNames(context), prefix) {
		return ctrlerrors.RetryableError{
			Source:    h.ReleaseName,
			Operation: "Check if Ingresses are present",
		}
	}

	if readyStatus, certsNotReady := status.CertificatesAreReady(context.Client(), context.Log(), context.EffectiveCR(), h.Certificates); !readyStatus {
		context.Log().Progressf("Certificates not ready for component %s: %v", h.ReleaseName, certsNotReady)
		return ctrlerrors.RetryableError{
			Source:    h.ReleaseName,
			Operation: "Check if certificates are ready",
		}
	}

	return nil
}

// Upgrade is done by using the helm chart upgrade command.  This command will apply the latest chart
// that is included in the operator image, while retaining any helm Value overrides that were applied during
// install. Along with the override files in helm_config, we need to generate image overrides using the
// BOM json file.  Each component also has the ability to add additional override parameters.
func (h HelmComponent) Upgrade(context spi.ComponentContext) error {
	if h.SkipUpgrade {
		context.Log().Infof("Upgrade disabled for %s", h.ReleaseName)
		return nil
	}

	// Resolve the resolvedNamespace
	resolvedNamespace := h.resolveNamespace(context.EffectiveCR().Namespace)

	// Check if the component is installed before trying to upgrade
	found, err := helm.IsReleaseInstalled(h.ReleaseName, resolvedNamespace)
	if err != nil {
		return err
	}
	if !found {
		context.Log().Infof("Skipping upgrade of component %s since it is not installed", h.ReleaseName)
		return nil
	}

	// Do the preUpgrade if the function is defined
	if h.PreUpgradeFunc != nil && UpgradePrehooksEnabled {
		context.Log().Infof("Running preUpgrade function for %s", h.ReleaseName)
		err := h.PreUpgradeFunc(context.Log(), context.Client(), h.ReleaseName, resolvedNamespace, h.ChartDir)
		if err != nil {
			return err
		}
	}

<<<<<<< HEAD
	overrides, err := h.buildCustomHelmOverrides(context, namespace)
	defer vzos.RemoveTempFiles(context.Log().GetZapLogger(), `\w*`)
=======
	// check for global image pull secret
	var kvs []bom.KeyValue
	kvs, err = secret.AddGlobalImagePullSecretHelmOverride(context.Log(), context.Client(), resolvedNamespace, kvs, h.ImagePullSecretKeyname)
	if err != nil {
		return err
	}

	overrides, err := h.buildCustomHelmOverrides(context, resolvedNamespace, kvs...)
>>>>>>> 5998b6df
	if err != nil {
		return err
	}

	stdout, err := helm.GetValues(context.Log(), h.ReleaseName, resolvedNamespace)
	if err != nil {
		return err
	}

	tmpFile, err := vzos.CreateTempFile(context.Log(), "values-*.yaml", stdout)
	if err != nil {
		return err
	}

	// Generate a list of override files making helm get values overrides first
	overrides = append([]helm.HelmOverrides{{FileOverride: tmpFile.Name()}}, overrides...)

	_, _, err = upgradeFunc(context.Log(), h.ReleaseName, resolvedNamespace, h.ChartDir, true, context.IsDryRun(), overrides)
	return err
}

func (h HelmComponent) PreUpgrade(_ spi.ComponentContext) error {
	return nil
}

func (h HelmComponent) PostUpgrade(_ spi.ComponentContext) error {
	return nil
}

func (h HelmComponent) Reconcile(_ spi.ComponentContext) error {
	return nil
}

// buildCustomHelmOverrides Builds the helm overrides for a release, including image and file, and custom overrides
// - returns an error and a HelmOverride struct with the field populated
func (h HelmComponent) buildCustomHelmOverrides(context spi.ComponentContext, namespace string, additionalValues ...bom.KeyValue) ([]helm.HelmOverrides, error) {
	// Optionally create a second override file.  This will contain both image setOverrides and any additional
	// setOverrides required by a component.
	// Get image setOverrides unless opt out
	var kvs []bom.KeyValue
	var err error
	var overrides []helm.HelmOverrides

	// Sort the kvs list by priority (0th term has the highest priority)
	// Getting user defined Helm overrides as the highest priority
	if h.GetHelmValueOverrides != nil {
		kvs, err = h.retrieveHelmOverrideResources(context, h.GetHelmValueOverrides(context))
		if err != nil {
			return overrides, err
		}
	}

	// Create files from the Verrazzano Helm values
	newKvs, err := h.filesFromVerrazzanoHelm(context, namespace, additionalValues)
	if err != nil {
		return overrides, err
	}
	kvs = append(kvs, newKvs...)

	// Add the values file ot the file overrides
	if len(h.ValuesFile) > 0 {
		kvs = append(kvs, bom.KeyValue{Value: h.ValuesFile, IsFile: true})
	}

	// Convert the key value pairs to Helm overrides
	overrides = h.organizeHelmOverrides(kvs)
	return overrides, nil
}

func (h HelmComponent) filesFromVerrazzanoHelm(context spi.ComponentContext, namespace string, additionalValues []bom.KeyValue) ([]bom.KeyValue, error) {
	var kvs []bom.KeyValue
	var newKvs []bom.KeyValue

	// Get image overrides if they are specified
	if !h.IgnoreImageOverrides {
		imageOverrides, err := getImageOverrides(h.ReleaseName)
		if err != nil {
			return newKvs, err
		}
		kvs = append(kvs, imageOverrides...)
	}

	// Append any additional setOverrides for the component (see Keycloak.go for example)
	if h.AppendOverridesFunc != nil {
		overrideValues, err := h.AppendOverridesFunc(context, h.ReleaseName, namespace, h.ChartDir, []bom.KeyValue{})
		if err != nil {
			return newKvs, err
		}
		kvs = append(kvs, overrideValues...)
	}

	// Append any special overrides passed in
	if len(additionalValues) > 0 {
		kvs = append(kvs, additionalValues...)
	}

	// Expand the existing kvs values into expected format
	var yamlValues []string
	for _, kv := range kvs {
		// If the value is a file, add it to the new kvs
		if kv.IsFile {
			newKvs = append(newKvs, kv)
			continue
		}

		// If set file, extract the data into the value parameter
		if kv.SetFile {
			data, err := os.ReadFile(kv.Value)
			if err != nil {
				return newKvs, context.Log().ErrorfNewErr("Could not open file %s: %v", kv.Value, err)
			}
			kv.Value = string(data)
		}

		yamlValue, err := yaml.Expand(0, false, kv.Key, kv.Value)
		if err != nil {
			return newKvs, err
		}
		yamlValues = append(yamlValues, yamlValue)
	}

	context.Log().Infof("YAML Values: %v", yamlValues)

	// Take the yaml values and construct a yaml file
	// Each value is overalyed by the next value, and lists are replaced
	fileString, err := yaml.ReplacementMerge(yamlValues...)
	if err != nil {
		return newKvs, context.Log().ErrorfNewErr("Failed to convert yaml values to a yaml file: %v", err)
	}

	// Create the file from the string
	file, err := vzos.CreateTempFile(context.Log(), "helm-overrides-*.yaml", []byte(fileString))
	if err != nil {
		return newKvs, err
	}
	if file != nil {
		newKvs = append(newKvs, bom.KeyValue{Value: file.Name(), IsFile: true})
	}
	return newKvs, nil
}

// organizeHelmOverrides creates a list of Helm overrides from key value pairs in reverse precedence (0th value has the lowest precedence)
// Each key value pair gets its own override object to keep strict precedence
func (h HelmComponent) organizeHelmOverrides(kvs []bom.KeyValue) []helm.HelmOverrides {
	var overrides []helm.HelmOverrides
	for _, kv := range kvs {
		if kv.SetString {
			// Append in reverse order because helm precedence is right to left
			overrides = append([]helm.HelmOverrides{{SetStringOverrides: fmt.Sprintf("%s=%s", kv.Key, kv.Value)}}, overrides...)
		} else if kv.SetFile {
			// Append in reverse order because helm precedence is right to left
			overrides = append([]helm.HelmOverrides{{SetFileOverrides: fmt.Sprintf("%s=%s", kv.Key, kv.Value)}}, overrides...)
		} else if kv.IsFile {
			// Append in reverse order because helm precedence is right to left
			overrides = append([]helm.HelmOverrides{{FileOverride: kv.Value}}, overrides...)
		} else {
			// Append in reverse order because helm precedence is right to left
			overrides = append([]helm.HelmOverrides{{SetOverrides: fmt.Sprintf("%s=%s", kv.Key, kv.Value)}}, overrides...)
		}
	}
	return overrides
}

// retrieveHelmOverrideResources takes the list of Overrides and returns a list of key value pairs
func (h HelmComponent) retrieveHelmOverrideResources(ctx spi.ComponentContext, overrides []vzapi.Overrides) ([]bom.KeyValue, error) {
	var kvs []bom.KeyValue
	for _, override := range overrides {
		// Check if ConfigMapRef is populated and gather helm file
		if override.ConfigMapRef != nil {
			// Get the ConfigMap
			configMap := &corev1.ConfigMap{}
			selector := override.ConfigMapRef
			nsn := types.NamespacedName{Name: selector.Name, Namespace: ctx.EffectiveCR().Namespace}
			optional := selector.Optional
			err := ctx.Client().Get(context.TODO(), nsn, configMap)
			if err != nil {
				if optional == nil || !*optional {
					err := ctx.Log().ErrorfNewErr("Could not get Configmap %s from namespace %s: %v", nsn.Name, nsn.Namespace, err)
					return kvs, err
				}
				ctx.Log().Debugf("Optional Configmap %s from namespace %s not found", nsn.Name, nsn.Namespace)
				continue
			}

			tmpFile, err := createHelmOverrideFile(ctx, nsn, configMap.Data, selector.Key, selector.Optional)
			if err != nil {
				return kvs, err
			}
			if tmpFile != nil {
				kvs = append(kvs, bom.KeyValue{Value: tmpFile.Name(), IsFile: true})
			}
		}
		// Check if SecretRef is populated and gather helm file
		if override.SecretRef != nil {
			// Get the Secret
			sec := &corev1.Secret{}
			selector := override.SecretRef
			nsn := types.NamespacedName{Name: selector.Name, Namespace: ctx.EffectiveCR().Namespace}
			optional := selector.Optional
			err := ctx.Client().Get(context.TODO(), nsn, sec)
			if err != nil {
				if optional == nil || !*optional {
					err := ctx.Log().ErrorfNewErr("Could not get Secret %s from namespace %s: %v", nsn.Name, nsn.Namespace, err)
					return kvs, err
				}
				ctx.Log().Debugf("Optional Secret %s from namespace %s not found", nsn.Name, nsn.Namespace)
				continue
			}

			dataStrings := map[string]string{}
			for key, val := range sec.Data {
				dataStrings[key] = string(val)
			}
			tmpFile, err := createHelmOverrideFile(ctx, nsn, dataStrings, selector.Key, selector.Optional)
			if err != nil {
				return kvs, err
			}
			if tmpFile != nil {
				kvs = append(kvs, bom.KeyValue{Value: tmpFile.Name(), IsFile: true})
			}
		}
	}
	return kvs, nil
}

// createHelmOverrideFile takes in the data from a kubernetes resource and creates a temporary file for helm install
func createHelmOverrideFile(ctx spi.ComponentContext, nsn types.NamespacedName, data map[string]string, dataKey string, optional *bool) (*os.File, error) {
	var file *os.File

	// Get resource data
	fieldData, ok := data[dataKey]
	if !ok {
		if optional == nil || !*optional {
			err := ctx.Log().ErrorfNewErr("Could not get Data field %s from Resource %s from namespace %s", dataKey, nsn.Name, nsn.Namespace)
			return file, err
		}
		ctx.Log().Debugf("Optional Resource %s from namespace %s missing Data key %s", nsn.Name, nsn.Namespace, dataKey)
		return file, nil
	}

	// Create the temp file for the data
	file, err := vzos.CreateTempFile(ctx.Log(), "helm-overrides-*.yaml", []byte(fieldData))
	if err != nil {
		return file, err
	}
	return file, nil
}

// resolveNamespace Resolve/normalize the namespace for a Helm-based component
//
// The need for this stems from an issue with the Verrazzano component and the fact
// that component charts underneath VZ component need to have the ns overridden
func (h HelmComponent) resolveNamespace(ns string) string {
	namespace := ns
	if h.ResolveNamespaceFunc != nil {
		namespace = h.ResolveNamespaceFunc(namespace)
	}
	if h.IgnoreNamespaceOverride {
		namespace = h.ChartNamespace
	}
	return namespace
}

// Get the image overrides from the BOM
func getImageOverrides(subcomponentName string) ([]bom.KeyValue, error) {
	// Create a Bom and get the Key Value overrides
	bomFile, err := bom.NewBom(config.GetDefaultBOMFilePath())
	if err != nil {
		return nil, err
	}

	numImages := bomFile.GetSubcomponentImageCount(subcomponentName)
	if numImages == 0 {
		return []bom.KeyValue{}, nil
	}

	kvs, err := bomFile.BuildImageOverrides(subcomponentName)
	if err != nil {
		return nil, err
	}
	return kvs, nil
}

func (h HelmComponent) GetSkipUpgrade() bool {
	return h.SkipUpgrade
}

func (h HelmComponent) GetIngressNames(context spi.ComponentContext) []types.NamespacedName {
	return h.IngressNames
}

// GetInstallArgs returns the list of install args as Helm value pairs
func GetInstallArgs(args []vzapi.InstallArgs) []bom.KeyValue {
	installArgs := []bom.KeyValue{}
	for _, arg := range args {
		installArg := bom.KeyValue{}
		if arg.Value != "" {
			installArg.Key = arg.Name
			installArg.Value = arg.Value
			if arg.SetString {
				installArg.SetString = arg.SetString
			}
			installArgs = append(installArgs, installArg)
			continue
		}
		for i, value := range arg.ValueList {
			installArg.Key = fmt.Sprintf("%s[%d]", arg.Name, i)
			installArg.Value = value
			installArgs = append(installArgs, installArg)
		}
	}
	return installArgs
}<|MERGE_RESOLUTION|>--- conflicted
+++ resolved
@@ -314,10 +314,6 @@
 		}
 	}
 
-<<<<<<< HEAD
-	overrides, err := h.buildCustomHelmOverrides(context, namespace)
-	defer vzos.RemoveTempFiles(context.Log().GetZapLogger(), `\w*`)
-=======
 	// check for global image pull secret
 	var kvs []bom.KeyValue
 	kvs, err = secret.AddGlobalImagePullSecretHelmOverride(context.Log(), context.Client(), resolvedNamespace, kvs, h.ImagePullSecretKeyname)
@@ -325,8 +321,8 @@
 		return err
 	}
 
-	overrides, err := h.buildCustomHelmOverrides(context, resolvedNamespace, kvs...)
->>>>>>> 5998b6df
+	overrides, err := h.buildCustomHelmOverrides(context, resolvedNamespace)
+	defer vzos.RemoveTempFiles(context.Log().GetZapLogger(), `\w*`)
 	if err != nil {
 		return err
 	}
