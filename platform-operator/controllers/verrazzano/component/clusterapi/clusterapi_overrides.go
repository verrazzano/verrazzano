// Copyright (c) 2023, Oracle and/or its affiliates.
// Licensed under the Universal Permissive License v 1.0 as shown at https://oss.oracle.com/licenses/upl.

package clusterapi

import (
	"fmt"
	"os"
	"path"
	"path/filepath"

	"github.com/verrazzano/verrazzano/pkg/bom"
	vzyaml "github.com/verrazzano/verrazzano/pkg/yaml"
	"github.com/verrazzano/verrazzano/platform-operator/constants"
	"github.com/verrazzano/verrazzano/platform-operator/controllers/verrazzano/component/common/override"
	"github.com/verrazzano/verrazzano/platform-operator/controllers/verrazzano/component/spi"
	"github.com/verrazzano/verrazzano/platform-operator/internal/config"
	"sigs.k8s.io/yaml"
)

// Structs to unmarshall the cluster-api-values.yaml
type capiOverrides struct {
	Global           globalOverrides  `json:"global,omitempty"`
	DefaultProviders defaultProviders `json:"defaultProviders,omitempty"`
}

type globalOverrides struct {
	Registry string `json:"registry,omitempty"`
}

type defaultProviders struct {
	OCNEBootstrap    capiProvider `json:"ocneBootstrap,omitempty"`
	OCNEControlPlane capiProvider `json:"ocneControlPlane,omitempty"`
	Core             capiProvider `json:"core,omitempty"`
	OCI              capiProvider `json:"oci,omitempty"`
	VerrazzanoAddon  capiProvider `json:"verrazzanoAddon,omitempty"`
}

type capiProvider struct {
	Image        capiImage `json:"image,omitempty"`
	Version      string    `json:"version,omitempty"`
	URL          string    `json:"url,omitempty"`
	Name         string    `json:"name,omitempty"`
	MetadataFile string    `json:"metadataFile,omitempty"`
}

type capiImage struct {
	Registry   string `json:"registry,omitempty"`
	Repository string `json:"repository,omitempty"`
	Tag        string `json:"tag,omitempty"`
	BomVersion string `json:"bomVersion,omitempty"`
}

// OverridesInterface - interface for retrieving values from the Cluster API overrides
type OverridesInterface interface {
	GetGlobalRegistry() string
	GetClusterAPIRepository() string
	GetClusterAPIControllerFullImagePath() string
	GetClusterAPITag() string
	GetClusterAPIURL() string
	GetClusterAPIOverridesURL() string
	GetClusterAPIVersion() string
	GetClusterAPIOverridesVersion() string
	GetClusterAPIBomVersion() string
	ClusterAPIOverridesExists() bool
	GetOCIRepository() string
	GetOCIControllerFullImagePath() string
	GetOCITag() string
	GetOCIURL() string
	GetOCIOverridesURL() string
	GetOCIVersion() string
	GetOCIOverridesVersion() string
	GetOCIBomVersion() string
	OCIOverridesExists() bool
	GetOCNEBootstrapRepository() string
	GetOCNEBootstrapControllerFullImagePath() string
	GetOCNEBootstrapTag() string
	GetOCNEBootstrapURL() string
	GetOCNEBootstrapOverridesURL() string
	GetOCNEBootstrapVersion() string
	GetOCNEBootstrapOverridesVersion() string
	GetOCNEBootstrapBomVersion() string
	OCNEBootstrapOverridesExists() bool
	GetOCNEControlPlaneRepository() string
	GetOCNEControlPlaneControllerFullImagePath() string
	GetOCNEControlPlaneTag() string
	GetOCNEControlPlaneURL() string
	GetOCNEControlPlaneOverridesURL() string
	GetOCNEControlPlaneVersion() string
	GetOCNEControlPlaneOverridesVersion() string
	GetOCNEControlPlaneBomVersion() string
<<<<<<< HEAD
	GetVerrazzanoAddonOverridesVersion() string
	GetVerrazzanoAddonBomVersion() string
	GetVerrazzanoAddonRepository() string
	GetVerrazzanoAddonControllerFullImagePath() string
	GetVerrazzanoAddonTag() string
	GetVerrazzanoAddonVersion() string
	GetVerrazzanoAddonURL() string
=======
	OCNEControlPlaneOverridesExists() bool
>>>>>>> 6697a40e
	IncludeImagesHeader() bool
}

func newOverridesContext(overrides *capiOverrides) OverridesInterface {
	return overrides
}

func (c capiOverrides) GetGlobalRegistry() string {
	return c.Global.Registry
}

func (c capiOverrides) GetClusterAPIRepository() string {
	return getRepositoryForProvider(c, c.DefaultProviders.Core)
}

func (c capiOverrides) GetClusterAPITag() string {
	return c.DefaultProviders.Core.Image.Tag
}

func (c capiOverrides) GetClusterAPIURL() string {
	return getURLForProvider(c.DefaultProviders.Core, "cluster-api")
}

func (c capiOverrides) GetClusterAPIOverridesURL() string {
	return c.DefaultProviders.Core.URL
}

func (c capiOverrides) GetClusterAPIVersion() string {
	return getProviderVersion(c.DefaultProviders.Core)
}

func (c capiOverrides) GetClusterAPIOverridesVersion() string {
	return c.DefaultProviders.Core.Version
}

func (c capiOverrides) GetClusterAPIBomVersion() string {
	return c.DefaultProviders.Core.Image.BomVersion
}

func (c capiOverrides) ClusterAPIOverridesExists() bool {
	return len(c.GetClusterAPIOverridesVersion()) > 0 || len(c.GetClusterAPIOverridesURL()) > 0
}

func (c capiOverrides) GetOCIRepository() string {
	return getRepositoryForProvider(c, c.DefaultProviders.OCI)
}

func (c capiOverrides) GetOCITag() string {
	return c.DefaultProviders.OCI.Image.Tag
}

func (c capiOverrides) GetOCIURL() string {
	return getURLForProvider(c.DefaultProviders.OCI, "cluster-api-provider-oci")
}

func (c capiOverrides) GetOCIOverridesURL() string {
	return c.DefaultProviders.OCI.URL
}

func (c capiOverrides) GetOCIVersion() string {
	return getProviderVersion(c.DefaultProviders.OCI)
}

func (c capiOverrides) GetOCIOverridesVersion() string {
	return c.DefaultProviders.OCI.Version
}

func (c capiOverrides) GetOCIBomVersion() string {
	return c.DefaultProviders.OCI.Image.BomVersion
}

func (c capiOverrides) OCIOverridesExists() bool {
	return len(c.GetOCIOverridesVersion()) > 0 || len(c.GetOCIOverridesURL()) > 0
}

func (c capiOverrides) GetOCNEBootstrapRepository() string {
	return getRepositoryForProvider(c, c.DefaultProviders.OCNEBootstrap)
}

func (c capiOverrides) GetOCNEBootstrapTag() string {
	return c.DefaultProviders.OCNEBootstrap.Image.Tag
}

func (c capiOverrides) GetOCNEBootstrapURL() string {
	return getURLForProvider(c.DefaultProviders.OCNEBootstrap, "cluster-api-provider-ocne")
}

func (c capiOverrides) GetOCNEBootstrapOverridesURL() string {
	return c.DefaultProviders.OCNEBootstrap.URL
}

func (c capiOverrides) GetOCNEBootstrapVersion() string {
	return getProviderVersion(c.DefaultProviders.OCNEBootstrap)
}

func (c capiOverrides) GetOCNEBootstrapOverridesVersion() string {
	return c.DefaultProviders.OCNEBootstrap.Version
}

func (c capiOverrides) GetOCNEBootstrapBomVersion() string {
	return c.DefaultProviders.OCNEBootstrap.Image.BomVersion
}

func (c capiOverrides) OCNEBootstrapOverridesExists() bool {
	return len(c.GetOCNEBootstrapOverridesVersion()) > 0 || len(c.GetOCNEBootstrapOverridesURL()) > 0
}

func (c capiOverrides) GetOCNEControlPlaneRepository() string {
	return getRepositoryForProvider(c, c.DefaultProviders.OCNEControlPlane)
}

func (c capiOverrides) GetOCNEControlPlaneTag() string {
	return c.DefaultProviders.OCNEControlPlane.Image.Tag
}

func (c capiOverrides) GetOCNEControlPlaneURL() string {
	return getURLForProvider(c.DefaultProviders.OCNEControlPlane, "cluster-api-provider-ocne")
}

func (c capiOverrides) GetOCNEControlPlaneOverridesURL() string {
	return c.DefaultProviders.OCNEControlPlane.URL
}

func (c capiOverrides) GetOCNEControlPlaneVersion() string {
	return getProviderVersion(c.DefaultProviders.OCNEControlPlane)
}

func (c capiOverrides) GetOCNEControlPlaneOverridesVersion() string {
	return c.DefaultProviders.OCNEControlPlane.Version
}

func (c capiOverrides) GetOCNEControlPlaneBomVersion() string {
	return c.DefaultProviders.OCNEControlPlane.Image.BomVersion
}

<<<<<<< HEAD
func (c capiOverrides) GetVerrazzanoAddonOverridesVersion() string {
	return c.DefaultProviders.VerrazzanoAddon.Version
}

func (c capiOverrides) GetVerrazzanoAddonBomVersion() string {
	return c.DefaultProviders.VerrazzanoAddon.Image.BomVersion
}

func (c capiOverrides) GetVerrazzanoAddonRepository() string {
	return getRepositoryForProvider(c, c.DefaultProviders.VerrazzanoAddon)
}

func (c capiOverrides) GetVerrazzanoAddonTag() string {
	return c.DefaultProviders.VerrazzanoAddon.Image.Tag
}

func (c capiOverrides) GetVerrazzanoAddonURL() string {
	return getURLForProvider(c.DefaultProviders.VerrazzanoAddon, "addon-verrazzano")
}

func (c capiOverrides) GetVerrazzanoAddonVersion() string {
	return getProviderVersion(c.DefaultProviders.VerrazzanoAddon)
}

// IncludeImagesHeader returns true if the overrides version for any of the default providers is not specified.
// Otherwise, returns false.
func (c capiOverrides) IncludeImagesHeader() bool {
	if len(c.GetClusterAPIOverridesVersion()) == 0 || len(c.GetOCIOverridesVersion()) == 0 ||
		len(c.GetOCNEBootstrapOverridesVersion()) == 0 || len(c.GetOCNEControlPlaneOverridesVersion()) == 0 ||
		len(c.GetVerrazzanoAddonVersion()) == 0 {
=======
func (c capiOverrides) OCNEControlPlaneOverridesExists() bool {
	return len(c.GetOCNEControlPlaneOverridesVersion()) > 0 || len(c.GetOCNEControlPlaneOverridesURL()) > 0
}

// IncludeImagesHeader returns true if the overrides for any of the default providers is not specified.
// Otherwise, returns false.
func (c capiOverrides) IncludeImagesHeader() bool {
	if !c.ClusterAPIOverridesExists() || !c.OCIOverridesExists() || !c.OCNEControlPlaneOverridesExists() || !c.OCNEBootstrapOverridesExists() {
>>>>>>> 6697a40e
		return true
	}
	return false
}

func (c capiOverrides) GetClusterAPIControllerFullImagePath() string {
	return fmt.Sprintf("%s/%s:%s", c.GetClusterAPIRepository(), clusterAPIControllerImage, c.GetClusterAPITag())
}

func (c capiOverrides) GetOCIControllerFullImagePath() string {
	return fmt.Sprintf("%s/%s:%s", c.GetOCIRepository(), clusterAPIOCIControllerImage, c.GetOCITag())
}

func (c capiOverrides) GetOCNEBootstrapControllerFullImagePath() string {
	return fmt.Sprintf("%s/%s:%s", c.GetOCNEBootstrapRepository(), clusterAPIOCNEBoostrapControllerImage, c.GetOCNEBootstrapTag())
}

func (c capiOverrides) GetOCNEControlPlaneControllerFullImagePath() string {
	return fmt.Sprintf("%s/%s:%s", c.GetOCNEControlPlaneRepository(), clusterAPIOCNEControlPLaneControllerImage, c.GetOCNEControlPlaneTag())
}

func (c capiOverrides) GetVerrazzanoAddonControllerFullImagePath() string {
	return fmt.Sprintf("%s/%s:%s", c.GetVerrazzanoAddonRepository(), clusterAPIVerrazzanoAddonControllerImage, c.GetVerrazzanoAddonTag())
}

// getRepositoryForProvider - return the repository in the format that clusterctl
// expects (registry/owner)
func getRepositoryForProvider(overrides capiOverrides, provider capiProvider) string {
	return fmt.Sprintf("%s/%s", getRegistryForProvider(overrides, provider), provider.Image.Repository)
}

// getRegistryForProvider - return the registry value.  The value returned is either the
// global setting, or the local override for the provider.
func getRegistryForProvider(overrides capiOverrides, provider capiProvider) string {
	registry := provider.Image.Registry
	if len(registry) == 0 {
		registry = overrides.Global.Registry
	}
	return registry
}

// getProviderVersion - return the version tag.  It is either the value from the BOM,
// or the local override for the provider.
func getProviderVersion(provider capiProvider) string {
	if len(provider.Version) > 0 {
		return provider.Version
	}
	return provider.Image.BomVersion
}

// getURLForProvider - return the URL for the provider.  It is either a local override of
// the full URL, a URL derived from a version, or the default is a local file path on the
// container image.
func getURLForProvider(provider capiProvider, ownerRepo string) string {
	if len(provider.URL) > 0 {
		return provider.URL
	}
	if len(provider.Version) > 0 {
		return formatProviderURL(true, provider.Image.Repository, ownerRepo, provider.Version, provider.MetadataFile)
	}
	// Return default value
	return formatProviderURL(false, provider.Image.Repository, provider.Name, provider.Image.BomVersion, provider.MetadataFile)
}

// formatProviderURL - return the provider URL using the following format
// https://github.com/{owner}/{Repository}/releases/{version-tag}/{componentsClient.yaml}
func formatProviderURL(remote bool, owner string, repo string, version string, metadataFile string) string {
	if remote {
		return fmt.Sprintf("https://github.com/%s/%s/releases/%s/%s", owner, repo, version, metadataFile)
	}

	var capiRoot = "/verrazzano/capi"
	if _, err := os.Stat(capiRoot); err != nil {
		capiRoot = path.Join(config.GetPlatformDir(), "capi")
	}
	return fmt.Sprintf("%s/%s/%s/%s", capiRoot, repo, version, metadataFile)
}

// createOverrides - create the overrides input for install/upgrade of the
// ClusterAPI component.
func createOverrides(ctx spi.ComponentContext) (*capiOverrides, error) {
	// Get the base overrides
	overrides, err := getBaseOverrides()
	if err != nil {
		return nil, err
	}

	// Overlay base overrides with values from the BOM
	if err = mergeBOMOverrides(ctx, overrides); err != nil {
		return nil, err
	}

	// Merge overrides from the Verrazzano custom resource
	err = mergeUserOverrides(ctx, overrides)

	return overrides, err
}

// getBaseOverrides - return the base ClusterAPI overrides
func getBaseOverrides() (*capiOverrides, error) {
	overrides := &capiOverrides{}

	// Unmarshall the base overrides values file into a local struct
	filePath := filepath.Join(config.GetHelmOverridesDir(), "cluster-api-values.yaml")
	yamlFile, err := os.ReadFile(filePath)
	if err != nil {
		return nil, err
	}
	err = yaml.Unmarshal(yamlFile, overrides)
	if err != nil {
		return nil, err
	}

	// Initialize internal static values
	overrides.DefaultProviders.Core.Name = clusterAPIProvider
	overrides.DefaultProviders.Core.MetadataFile = "core-components.yaml"
	overrides.DefaultProviders.OCI.Name = infrastructureOciProvider
	overrides.DefaultProviders.OCI.MetadataFile = "infrastructure-components.yaml"
	overrides.DefaultProviders.OCNEBootstrap.Name = bootstrapOcneProvider
	overrides.DefaultProviders.OCNEBootstrap.MetadataFile = "bootstrap-components.yaml"
	overrides.DefaultProviders.OCNEControlPlane.Name = controlPlaneOcneProvider
	overrides.DefaultProviders.OCNEControlPlane.MetadataFile = "control-plane-components.yaml"
	overrides.DefaultProviders.VerrazzanoAddon.Name = verrazzanoAddonProvider
	overrides.DefaultProviders.VerrazzanoAddon.MetadataFile = "addon-components.yaml"
	return overrides, err
}

// mergeBOMOverrides - merge settings from the BOM
func mergeBOMOverrides(ctx spi.ComponentContext, overrides *capiOverrides) error {
	bomFile, err := bom.NewBom(config.GetDefaultBOMFilePath())
	if err != nil {
		return fmt.Errorf("Failed to get the BOM file for the capi image overrides: %v", err)
	}

	// Populate global values
	overrides.Global.Registry = os.Getenv(constants.RegistryOverrideEnvVar)
	if len(overrides.Global.Registry) == 0 {
		overrides.Global.Registry = bomFile.GetRegistry()
	}

	// Populate core provider values
	core := &overrides.DefaultProviders.Core.Image
	imageConfig, err := getImageOverride(ctx, bomFile, "capi-cluster-api", "capi-cluster-api", "cluster-api-controller")
	if err != nil {
		return err
	}
	updateImage(imageConfig, core)

	// Populate OCI provider values
	oci := &overrides.DefaultProviders.OCI.Image
	imageConfig, err = getImageOverride(ctx, bomFile, "capi-oci", "capi-oci", "cluster-api-oci-controller")
	if err != nil {
		return err
	}
	updateImage(imageConfig, oci)

	// Populate bootstrap provider values
	bootstrap := &overrides.DefaultProviders.OCNEBootstrap.Image
	imageConfig, err = getImageOverride(ctx, bomFile, "capi-ocne", "capi-ocne", "cluster-api-ocne-bootstrap-controller")
	if err != nil {
		return err
	}
	updateImage(imageConfig, bootstrap)

	// Populate controlPlane provider values
	controlPlane := &overrides.DefaultProviders.OCNEControlPlane.Image
	imageConfig, err = getImageOverride(ctx, bomFile, "capi-ocne", "capi-ocne", "cluster-api-ocne-control-plane-controller")
	if err != nil {
		return err
	}
	updateImage(imageConfig, controlPlane)

	// Populate verrazzanoAddon provider values
	addon := &overrides.DefaultProviders.VerrazzanoAddon.Image
	imageConfig, err = getImageOverride(ctx, bomFile, "capi-addon", "capi-addon", "cluster-api-verrazzano-addon-controller")
	if err != nil {
		return err
	}
	updateImage(imageConfig, addon)

	return nil
}

func updateImage(imageConfig *ImageConfig, image *capiImage) {
	if len(imageConfig.Tag) > 0 {
		image.Tag = imageConfig.Tag
	}
	if len(imageConfig.Repository) > 0 {
		image.Repository = imageConfig.Repository
	}
	if len(imageConfig.Version) > 0 {
		image.BomVersion = imageConfig.Version
	}
}

// mergeUserOverrides - Update the struct with overrides from the VZ custom resource
func mergeUserOverrides(ctx spi.ComponentContext, overrides *capiOverrides) error {
	if ctx.EffectiveCR().Spec.Components.ClusterAPI == nil {
		return nil
	}

	// Get install overrides as array of yaml strings
	overridesYAML, err := override.GetInstallOverridesYAML(ctx, ctx.EffectiveCR().Spec.Components.ClusterAPI.ValueOverrides)
	if err != nil {
		return err
	}

	// Convert base struct to yaml
	baseYAML, err := yaml.Marshal(overrides)
	if err != nil {
		return err
	}

	// Prepend base YAML to overrides
	allYAML := append([]string{string(baseYAML)}, overridesYAML...)

	// Perform strategic merge of overrides
	merged, err := vzyaml.StrategicMerge(capiOverrides{}, allYAML...)
	if err != nil {
		return err
	}

	// Update the struct with the resulting YAML
	return yaml.Unmarshal([]byte(merged), overrides)
}

// getImageOverride returns the image override and version for a given CAPI provider.
func getImageOverride(ctx spi.ComponentContext, bomFile bom.Bom, component string, subcomponent string, imageName string) (image *ImageConfig, err error) {
	version, err := bomFile.GetComponentVersion(component)
	if err != nil {
		return nil, err
	}

	subComp, err := bomFile.GetSubcomponent(subcomponent)
	if err != nil {
		return nil, err
	}

	img, err := bomFile.FindImage(subcomponent, imageName)
	if err != nil {
		return nil, err
	}

	repository := bomFile.ResolveRepo(subComp, img)
	if len(repository) == 0 || len(img.ImageTag) == 0 {
		return nil, ctx.Log().ErrorNewErr("Failed to find image override for %s/%s", component, imageName)
	}
	return &ImageConfig{Version: version, Repository: repository, Tag: img.ImageTag}, nil
}<|MERGE_RESOLUTION|>--- conflicted
+++ resolved
@@ -89,7 +89,7 @@
 	GetOCNEControlPlaneVersion() string
 	GetOCNEControlPlaneOverridesVersion() string
 	GetOCNEControlPlaneBomVersion() string
-<<<<<<< HEAD
+	OCNEControlPlaneOverridesExists() bool
 	GetVerrazzanoAddonOverridesVersion() string
 	GetVerrazzanoAddonBomVersion() string
 	GetVerrazzanoAddonRepository() string
@@ -97,9 +97,6 @@
 	GetVerrazzanoAddonTag() string
 	GetVerrazzanoAddonVersion() string
 	GetVerrazzanoAddonURL() string
-=======
-	OCNEControlPlaneOverridesExists() bool
->>>>>>> 6697a40e
 	IncludeImagesHeader() bool
 }
 
@@ -235,7 +232,10 @@
 	return c.DefaultProviders.OCNEControlPlane.Image.BomVersion
 }
 
-<<<<<<< HEAD
+func (c capiOverrides) OCNEControlPlaneOverridesExists() bool {
+	return len(c.GetOCNEControlPlaneOverridesVersion()) > 0 || len(c.GetOCNEControlPlaneOverridesURL()) > 0
+}
+
 func (c capiOverrides) GetVerrazzanoAddonOverridesVersion() string {
 	return c.DefaultProviders.VerrazzanoAddon.Version
 }
@@ -258,25 +258,14 @@
 
 func (c capiOverrides) GetVerrazzanoAddonVersion() string {
 	return getProviderVersion(c.DefaultProviders.VerrazzanoAddon)
-}
-
-// IncludeImagesHeader returns true if the overrides version for any of the default providers is not specified.
-// Otherwise, returns false.
-func (c capiOverrides) IncludeImagesHeader() bool {
-	if len(c.GetClusterAPIOverridesVersion()) == 0 || len(c.GetOCIOverridesVersion()) == 0 ||
-		len(c.GetOCNEBootstrapOverridesVersion()) == 0 || len(c.GetOCNEControlPlaneOverridesVersion()) == 0 ||
-		len(c.GetVerrazzanoAddonVersion()) == 0 {
-=======
-func (c capiOverrides) OCNEControlPlaneOverridesExists() bool {
-	return len(c.GetOCNEControlPlaneOverridesVersion()) > 0 || len(c.GetOCNEControlPlaneOverridesURL()) > 0
 }
 
 // IncludeImagesHeader returns true if the overrides for any of the default providers is not specified.
 // Otherwise, returns false.
 func (c capiOverrides) IncludeImagesHeader() bool {
-	if !c.ClusterAPIOverridesExists() || !c.OCIOverridesExists() || !c.OCNEControlPlaneOverridesExists() || !c.OCNEBootstrapOverridesExists() {
->>>>>>> 6697a40e
-		return true
+	if !c.ClusterAPIOverridesExists() || !c.OCIOverridesExists() || !c.OCNEControlPlaneOverridesExists() || !c.OCNEBootstrapOverridesExists() ||
+    len(c.GetVerrazzanoAddonVersion()) == 0 {
+	    return true
 	}
 	return false
 }
