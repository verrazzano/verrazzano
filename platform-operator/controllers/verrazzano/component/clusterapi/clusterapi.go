// Copyright (c) 2023, Oracle and/or its affiliates.
// Licensed under the Universal Permissive License v 1.0 as shown at https://oss.oracle.com/licenses/upl.

package clusterapi

import (
	"bytes"
	"context"
	"fmt"
	"os"
	"strings"
	"text/template"

	"github.com/verrazzano/verrazzano/pkg/constants"
	"github.com/verrazzano/verrazzano/pkg/log/vzlog"
	"github.com/verrazzano/verrazzano/platform-operator/controllers/verrazzano/component/spi"
	v1 "k8s.io/api/core/v1"
<<<<<<< HEAD
	rbac "k8s.io/api/rbac/v1"
	metav1 "k8s.io/apimachinery/pkg/apis/meta/v1"
	"k8s.io/apimachinery/pkg/labels"
	"k8s.io/apimachinery/pkg/runtime/schema"
=======
	"k8s.io/apimachinery/pkg/apis/meta/v1/unstructured"
	"sigs.k8s.io/cluster-api/cmd/clusterctl/api/v1alpha3"
	clusterapi "sigs.k8s.io/cluster-api/cmd/clusterctl/client"
>>>>>>> ea0f0455
	"sigs.k8s.io/controller-runtime/pkg/client"
)

const rbacGroup = "rbac.authorization.k8s.io"

const clusterctlYamlTemplate = `
{{- if .IncludeImagesHeader }}
images:
  {{- if not .GetClusterAPIOverridesVersion }}
  cluster-api:
    repository: {{.GetClusterAPIRepository}}
    tag: {{.GetClusterAPITag}}
  {{ end }}

  {{- if not .GetOCIOverridesVersion }}
  infrastructure-oci:
    repository: {{.GetOCIRepository}}
    tag: {{.GetOCITag}}
  {{ end }}

  {{- if not .GetOCNEBootstrapOverridesVersion }}
  bootstrap-ocne:
    repository: {{.GetOCNEBootstrapRepository}}
    tag: {{.GetOCNEBootstrapTag}}
  {{ end }}

  {{- if not .GetOCNEControlPlaneOverridesVersion }}
  control-plane-ocne:
    repository: {{.GetOCNEControlPlaneRepository}}
    tag: {{.GetOCNEControlPlaneTag}}
  {{ end }}
{{ end }}

providers:
  - name: "cluster-api"
    url: "{{.GetClusterAPIURL}}"
    type: "CoreProvider"
  - name: "oci"
    url: "{{.GetOCIURL}}"
    type: "InfrastructureProvider"
  - name: "ocne"
    url: "{{.GetOCNEBootstrapURL}}"
    type: "BootstrapProvider"
  - name: "ocne"
    url: "{{.GetOCNEControlPlaneURL}}"
    type: "ControlPlaneProvider"
`

const (
	clusterTopology                           = "CLUSTER_TOPOLOGY"
	expClusterResourceSet                     = "EXP_CLUSTER_RESOURCE_SET"
	expMachinePool                            = "EXP_MACHINE_POOL"
	initOCIClientsOnStartup                   = "INIT_OCI_CLIENTS_ON_STARTUP"
	goproxy                                   = "GOPROXY"
	clusterAPIControllerImage                 = "cluster-api-controller"
	clusterAPIOCIControllerImage              = "cluster-api-oci-controller"
	clusterAPIOCNEBoostrapControllerImage     = "cluster-api-ocne-bootstrap-controller"
	clusterAPIOCNEControlPLaneControllerImage = "cluster-api-ocne-control-plane-controller"
	defaultClusterAPIDir                      = "/verrazzano/.cluster-api"
	clusterAPIDirEnv                          = "VERRAZZANO_CLUSTER_API_DIR"
	providerLabel                             = "cluster.x-k8s.io/provider"
	clusterAPIProvider                        = "cluster-api"
	bootstrapOcneProvider                     = "bootstrap-ocne"
	controlPlaneOcneProvider                  = "control-plane-ocne"
	infrastructureOciProvider                 = "infrastructure-oci"
)

type ImageConfig struct {
	Version    string
	Repository string
	Tag        string
}

// PodMatcherClusterAPI matches pods with an out of date CoreProvider, BootstrapProvider, ControlPlaneProvider, or InfrastructureProvider.
type PodMatcherClusterAPI struct {
	coreProvider           string
	bootstrapProvider      string
	controlPlaneProvider   string
	infrastructureProvider string
}

var clusterAPIDir = defaultClusterAPIDir
var providerGVR = schema.GroupVersionResource{
	Group:    "clusterctl.cluster.x-k8s.io",
	Version:  "v1alpha3",
	Resource: "providers",
}

// Functions needed for unit testing to set and reset .cluster-api directory
func setClusterAPIDir(dir string) {
	clusterAPIDir = dir
}
func resetClusterAPIDir() {
	clusterAPIDir = defaultClusterAPIDir
}

func getClusterAPIDir() string {
	if capiDir := os.Getenv(clusterAPIDirEnv); len(capiDir) > 0 {
		return capiDir
	}
	return clusterAPIDir
}

// preInstall implementation for the ClusterAPI Component
func preInstall(ctx spi.ComponentContext) error {
	err := setEnvVariables()
	if err != nil {
		return err
	}

	// Create the clusterctl.yaml used when initializing CAPI.
	return createClusterctlYaml(ctx)
}

// preUpgrade implementation for the ClusterAPI Component
func preUpgrade(ctx spi.ComponentContext) error {
	err := setEnvVariables()
	if err != nil {
		return err
	}

	// Create the clusterctl.yaml used when upgrading CAPI.
	return createClusterctlYaml(ctx)
}

// setEnvVariables sets the environment variables needed for CAPI providers.
func setEnvVariables() error {
	// Startup the OCI infrastructure provider without requiring OCI credentials
	err := os.Setenv(initOCIClientsOnStartup, "false")
	if err != nil {
		return err
	}

	// Enable experimental feature cluster resource set at boot up
	err = os.Setenv(expClusterResourceSet, "true")
	if err != nil {
		return err
	}

	// Enable experimental feature machine pool at boot up
	err = os.Setenv(expMachinePool, "true")
	if err != nil {
		return err
	}

	// Enable experimental feature cluster topology at boot up
	return os.Setenv(clusterTopology, "true")
}

// createClusterctlYaml creates clusterctl.yaml with image overrides from the Verrazzano BOM
func createClusterctlYaml(ctx spi.ComponentContext) error {
	// Get the image overrides and versions for the CAPI images.
	overrides, err := createOverrides(ctx)
	if err != nil {
		return err
	}

	// Apply the image overrides and versions to generate clusterctl.yaml
	result, err := applyTemplate(clusterctlYamlTemplate, newOverridesContext(overrides))
	if err != nil {
		return err
	}

	err = os.Mkdir(getClusterAPIDir(), 0755)
	if err != nil {
		if !os.IsExist(err) {
			return err
		}
	}

	// Create the clusterctl.yaml used when initializing CAPI.
	return os.WriteFile(getClusterAPIDir()+"/clusterctl.yaml", result.Bytes(), 0600)
}

// applyTemplate applies the CAPI provider image overrides and versions to the clusterctl.yaml template
func applyTemplate(templateContent string, params interface{}) (bytes.Buffer, error) {
	// Parse the template file
	capiYaml, err := template.New("capi").Parse(templateContent)
	if err != nil {
		return bytes.Buffer{}, err
	}

	// Apply the replacement parameters to the template
	var buf bytes.Buffer
	err = capiYaml.Execute(&buf, &params)
	if err != nil {
		return bytes.Buffer{}, err
	}

	// Return the result containing the processed template
	return buf, nil
}

// Initializes Cluster API controller image versions considering overrides from VZ CR
func (c *PodMatcherClusterAPI) initializeImageVersionsOverrides(log vzlog.VerrazzanoLogger, overrides OverridesInterface) error {
	c.coreProvider = overrides.GetClusterAPIControllerFullImagePath()
	c.infrastructureProvider = overrides.GetOCIControllerFullImagePath()
	c.bootstrapProvider = overrides.GetOCNEBootstrapControllerFullImagePath()
	c.controlPlaneProvider = overrides.GetOCNEControlPlaneControllerFullImagePath()
	return nil
}

// applyUpgradeVersion returns true and corresponding version if either version overrides or bom version is specified. Otherwise, return false and empty version.
func applyUpgradeVersion(log vzlog.VerrazzanoLogger, versionOverrides, bomVersion, imageName, actualImage, expectedImage string) (bool, string) {
	if len(versionOverrides) > 0 {
		return true, versionOverrides
	}
	if strings.Contains(actualImage, imageName) && actualImage != expectedImage {
		log.Infof("Image %v is out of date,  actual image: %v, expected image: %v", imageName, actualImage, expectedImage)
		return true, bomVersion
	}
	return false, ""
}

// MatchAndPrepareUpgradeOptions when a pod has an outdated cluster api controllers images and prepares upgrade options for outdated images.
func (c *PodMatcherClusterAPI) matchAndPrepareUpgradeOptions(ctx spi.ComponentContext, overrides OverridesInterface) (capiUpgradeOptions, error) {
	c.initializeImageVersionsOverrides(ctx.Log(), overrides)
	applyUpgradeOptions := capiUpgradeOptions{}
	podList := &v1.PodList{}
	if err := ctx.Client().List(context.TODO(), podList, &client.ListOptions{Namespace: ComponentNamespace}); err != nil {
		return applyUpgradeOptions, err
	}

	const formatString = "%s/%s:%s"
	for _, pod := range podList.Items {
		for _, co := range pod.Spec.Containers {
			if ok, version := applyUpgradeVersion(ctx.Log(), overrides.GetClusterAPIOverridesVersion(), overrides.GetClusterAPIBomVersion(), clusterAPIControllerImage, co.Image, c.coreProvider); ok {
				applyUpgradeOptions.CoreProvider = fmt.Sprintf(formatString, ComponentNamespace, clusterAPIProviderName, version)
			}
			if ok, version := applyUpgradeVersion(ctx.Log(), overrides.GetOCNEBootstrapOverridesVersion(), overrides.GetOCNEBootstrapBomVersion(), clusterAPIOCNEBoostrapControllerImage, co.Image, c.bootstrapProvider); ok {
				applyUpgradeOptions.BootstrapProviders = append(applyUpgradeOptions.BootstrapProviders, fmt.Sprintf(formatString, ComponentNamespace, ocneProviderName, version))
			}
			if ok, version := applyUpgradeVersion(ctx.Log(), overrides.GetOCNEControlPlaneOverridesVersion(), overrides.GetOCNEControlPlaneBomVersion(), clusterAPIOCNEControlPLaneControllerImage, co.Image, c.controlPlaneProvider); ok {
				applyUpgradeOptions.ControlPlaneProviders = append(applyUpgradeOptions.ControlPlaneProviders, fmt.Sprintf(formatString, ComponentNamespace, ocneProviderName, version))
			}
			if ok, version := applyUpgradeVersion(ctx.Log(), overrides.GetOCIOverridesVersion(), overrides.GetOCIBomVersion(), clusterAPIOCIControllerImage, co.Image, c.infrastructureProvider); ok {
				applyUpgradeOptions.InfrastructureProviders = append(applyUpgradeOptions.InfrastructureProviders, fmt.Sprintf(formatString, ComponentNamespace, ociProviderName, version))
			}
		}
	}

	return applyUpgradeOptions, nil
}

// isUpgradeOptionsNotEmpty returns true if any of the options is not empty
func isUpgradeOptionsNotEmpty(upgradeOptions capiUpgradeOptions) bool {
	return len(upgradeOptions.CoreProvider) != 0 ||
		len(upgradeOptions.BootstrapProviders) != 0 ||
		len(upgradeOptions.ControlPlaneProviders) != 0 ||
		len(upgradeOptions.InfrastructureProviders) != 0
}

<<<<<<< HEAD
// Minimal definition of providers.clusterctl.cluster.x-k8s.io object
type providerList struct {
	metav1.TypeMeta `json:",inline"`
	metav1.ListMeta `json:"metadata,omitempty"`
	Items           []provider `json:"items"`
}
type provider struct {
	metav1.TypeMeta   `json:",inline"`
	metav1.ObjectMeta `json:"metadata,omitempty"`
	ProviderName      string `json:"providerName,omitempty"`
	Type              string `json:"type,omitempty"`
	Version           string `json:"version,omitempty"`
}

func getComponentsToUpgrade(c client.Client, options capiUpgradeOptions) ([]client.Object, error) {
	var componentObjects []client.Object

	if options.CoreProvider != "" {
		coreComponents, err := getComponentsForProviderType(c, clusterAPIProvider, constants.VerrazzanoCAPINamespace)
		if err != nil {
			return componentObjects, err
		}
		componentObjects = append(componentObjects, coreComponents...)
	}

	if len(options.BootstrapProviders) != 0 {
		boostrapComponents, err := getComponentsForProviderType(c, bootstrapOcneProvider, constants.VerrazzanoCAPINamespace)
		if err != nil {
			return componentObjects, err
		}
		componentObjects = append(componentObjects, boostrapComponents...)
	}

	if len(options.ControlPlaneProviders) != 0 {
		controlPlaneComponents, err := getComponentsForProviderType(c, controlPlaneOcneProvider, constants.VerrazzanoCAPINamespace)
		if err != nil {
			return componentObjects, err
		}
		componentObjects = append(componentObjects, controlPlaneComponents...)
	}

	if len(options.InfrastructureProviders) != 0 {
		infrastructureComponents, err := getComponentsForProviderType(c, infrastructureOciProvider, constants.VerrazzanoCAPINamespace)
		if err != nil {
			return componentObjects, err
		}
		componentObjects = append(componentObjects, infrastructureComponents...)
	}
	return componentObjects, nil
}

func getComponentsForProviderType(c client.Client, providerName string, namespace string) ([]client.Object, error) {
	var objs []client.Object

	// ClusterRoles
	clusterRoles := &rbac.ClusterRoleList{}
	if err := c.List(context.TODO(), clusterRoles, &client.ListOptions{LabelSelector: labels.SelectorFromSet(labels.Set{providerLabel: providerName})}); err != nil {
		return objs, err
	}
	for i := range clusterRoles.Items {
		objs = append(objs, &clusterRoles.Items[i])
	}

	// ClusterRoleBindings
	clusterRoleBindings := &rbac.ClusterRoleBindingList{}
	if err := c.List(context.TODO(), clusterRoleBindings, &client.ListOptions{LabelSelector: labels.SelectorFromSet(labels.Set{providerLabel: providerName})}); err != nil {
		return objs, err
	}
	for i := range clusterRoleBindings.Items {
		objs = append(objs, &clusterRoleBindings.Items[i])
	}

	// Roles
	roles := &rbac.RoleList{}
	if err := c.List(context.TODO(), roles, &client.ListOptions{LabelSelector: labels.SelectorFromSet(labels.Set{providerLabel: providerName})}); err != nil {
		return objs, err
	}
	for i := range roles.Items {
		objs = append(objs, &roles.Items[i])
	}

	// RoleBindings
	roleBindings := &rbac.RoleBindingList{}
	if err := c.List(context.TODO(), roleBindings, &client.ListOptions{LabelSelector: labels.SelectorFromSet(labels.Set{providerLabel: providerName})}); err != nil {
		return objs, err
	}
	for i := range roleBindings.Items {
		objs = append(objs, &roleBindings.Items[i])
	}

	return objs, nil
=======
func getComponentsToUpgrade(c clusterapi.Client, options clusterapi.ApplyUpgradeOptions) ([]client.Object, error) {
	var components []unstructured.Unstructured
	var componentObjects []client.Object
	if options.CoreProvider != "" {
		coreComponents, err := c.GetProviderComponents(clusterAPIProviderName, v1alpha3.CoreProviderType, clusterapi.ComponentsOptions{TargetNamespace: constants.VerrazzanoCAPINamespace})
		if err != nil {
			return componentObjects, err
		}
		components = append(components, coreComponents.Objs()...)
	}

	if len(options.BootstrapProviders) != 0 {
		boostrapComponents, err := c.GetProviderComponents(ocneProviderName, v1alpha3.BootstrapProviderType, clusterapi.ComponentsOptions{TargetNamespace: constants.VerrazzanoCAPINamespace})
		if err != nil {
			return componentObjects, err
		}
		components = append(components, boostrapComponents.Objs()...)
	}

	if len(options.ControlPlaneProviders) != 0 {
		controlPlaneComponents, err := c.GetProviderComponents(ocneProviderName, v1alpha3.ControlPlaneProviderType, clusterapi.ComponentsOptions{TargetNamespace: constants.VerrazzanoCAPINamespace})
		if err != nil {
			return componentObjects, err
		}
		components = append(components, controlPlaneComponents.Objs()...)
	}

	if len(options.InfrastructureProviders) != 0 {
		infrastructureComponents, err := c.GetProviderComponents(
			ociProviderName, v1alpha3.InfrastructureProviderType, clusterapi.ComponentsOptions{TargetNamespace: constants.VerrazzanoCAPINamespace})
		if err != nil {
			return componentObjects, err
		}
		components = append(components, infrastructureComponents.Objs()...)
	}
	for i := range components {
		if components[i].GetObjectKind().GroupVersionKind().Group == rbacGroup {
			componentObjects = append(componentObjects, &components[i])
		}
	}
	return componentObjects, nil
>>>>>>> ea0f0455
}<|MERGE_RESOLUTION|>--- conflicted
+++ resolved
@@ -15,16 +15,9 @@
 	"github.com/verrazzano/verrazzano/pkg/log/vzlog"
 	"github.com/verrazzano/verrazzano/platform-operator/controllers/verrazzano/component/spi"
 	v1 "k8s.io/api/core/v1"
-<<<<<<< HEAD
 	rbac "k8s.io/api/rbac/v1"
-	metav1 "k8s.io/apimachinery/pkg/apis/meta/v1"
 	"k8s.io/apimachinery/pkg/labels"
 	"k8s.io/apimachinery/pkg/runtime/schema"
-=======
-	"k8s.io/apimachinery/pkg/apis/meta/v1/unstructured"
-	"sigs.k8s.io/cluster-api/cmd/clusterctl/api/v1alpha3"
-	clusterapi "sigs.k8s.io/cluster-api/cmd/clusterctl/client"
->>>>>>> ea0f0455
 	"sigs.k8s.io/controller-runtime/pkg/client"
 )
 
@@ -277,21 +270,6 @@
 		len(upgradeOptions.InfrastructureProviders) != 0
 }
 
-<<<<<<< HEAD
-// Minimal definition of providers.clusterctl.cluster.x-k8s.io object
-type providerList struct {
-	metav1.TypeMeta `json:",inline"`
-	metav1.ListMeta `json:"metadata,omitempty"`
-	Items           []provider `json:"items"`
-}
-type provider struct {
-	metav1.TypeMeta   `json:",inline"`
-	metav1.ObjectMeta `json:"metadata,omitempty"`
-	ProviderName      string `json:"providerName,omitempty"`
-	Type              string `json:"type,omitempty"`
-	Version           string `json:"version,omitempty"`
-}
-
 func getComponentsToUpgrade(c client.Client, options capiUpgradeOptions) ([]client.Object, error) {
 	var componentObjects []client.Object
 
@@ -369,47 +347,4 @@
 	}
 
 	return objs, nil
-=======
-func getComponentsToUpgrade(c clusterapi.Client, options clusterapi.ApplyUpgradeOptions) ([]client.Object, error) {
-	var components []unstructured.Unstructured
-	var componentObjects []client.Object
-	if options.CoreProvider != "" {
-		coreComponents, err := c.GetProviderComponents(clusterAPIProviderName, v1alpha3.CoreProviderType, clusterapi.ComponentsOptions{TargetNamespace: constants.VerrazzanoCAPINamespace})
-		if err != nil {
-			return componentObjects, err
-		}
-		components = append(components, coreComponents.Objs()...)
-	}
-
-	if len(options.BootstrapProviders) != 0 {
-		boostrapComponents, err := c.GetProviderComponents(ocneProviderName, v1alpha3.BootstrapProviderType, clusterapi.ComponentsOptions{TargetNamespace: constants.VerrazzanoCAPINamespace})
-		if err != nil {
-			return componentObjects, err
-		}
-		components = append(components, boostrapComponents.Objs()...)
-	}
-
-	if len(options.ControlPlaneProviders) != 0 {
-		controlPlaneComponents, err := c.GetProviderComponents(ocneProviderName, v1alpha3.ControlPlaneProviderType, clusterapi.ComponentsOptions{TargetNamespace: constants.VerrazzanoCAPINamespace})
-		if err != nil {
-			return componentObjects, err
-		}
-		components = append(components, controlPlaneComponents.Objs()...)
-	}
-
-	if len(options.InfrastructureProviders) != 0 {
-		infrastructureComponents, err := c.GetProviderComponents(
-			ociProviderName, v1alpha3.InfrastructureProviderType, clusterapi.ComponentsOptions{TargetNamespace: constants.VerrazzanoCAPINamespace})
-		if err != nil {
-			return componentObjects, err
-		}
-		components = append(components, infrastructureComponents.Objs()...)
-	}
-	for i := range components {
-		if components[i].GetObjectKind().GroupVersionKind().Group == rbacGroup {
-			componentObjects = append(componentObjects, &components[i])
-		}
-	}
-	return componentObjects, nil
->>>>>>> ea0f0455
 }