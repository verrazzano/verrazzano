--- conflicted
+++ resolved
@@ -316,15 +316,6 @@
 	if r.IsEnabled(old) && !r.IsEnabled(new) {
 		return fmt.Errorf("Disabling component %s is not allowed", ComponentJSONName)
 	}
-	if !r.IsEnabled(old) && r.IsEnabled(new) {
-		provisioned, err := IsClusterProvisionedByRancher()
-		if err != nil {
-			return err
-		}
-		if provisioned {
-			return fmt.Errorf("cluster provisioned by Rancher cannot have Rancher installed")
-		}
-	}
 	return r.HelmComponent.ValidateUpdate(old, new)
 }
 
@@ -333,15 +324,6 @@
 	// Do not allow disabling of component
 	if r.IsEnabled(old) && !r.IsEnabled(new) {
 		return fmt.Errorf("Disabling component %s is not allowed", ComponentJSONName)
-	}
-	if !r.IsEnabled(old) && r.IsEnabled(new) {
-		provisioned, err := IsClusterProvisionedByRancher()
-		if err != nil {
-			return err
-		}
-		if provisioned {
-			return fmt.Errorf("cluster provisioned by Rancher cannot have Rancher installed")
-		}
 	}
 	return r.HelmComponent.ValidateUpdateV1Beta1(old, new)
 }
@@ -627,18 +609,11 @@
 	if err != nil {
 		return err
 	}
-<<<<<<< HEAD
-	if provisioned {
-		return fmt.Errorf("cluster provisioned by Rancher cannot have Rancher installed. Disable Rancher and rerun")
-	}
-
-=======
 	// If the k8s cluster was provisioned by Rancher then don't check for Rancher namespaces.
 	// A Rancher provisioned cluster will have Rancher namespaces.
 	if provisioned {
 		return nil
 	}
->>>>>>> cd3c3365
 	client, err := k8sutil.GetCoreV1Func()
 	if err != nil {
 		return err
@@ -665,16 +640,12 @@
 		return false, err
 	}
 
-<<<<<<< HEAD
-	return checkClusterProvisioned(client, dynClient)
-=======
 	provisioned, err := checkClusterProvisioned(client, dynClient)
 	if err != nil {
 		return false, err
 	}
 
 	return provisioned, nil
->>>>>>> cd3c3365
 }
 
 // checkClusterProvisioned checks if the Kubernetes cluster was provisioned by Rancher.
