// Copyright (c) 2021, 2023, Oracle and/or its affiliates.
// Licensed under the Universal Permissive License v 1.0 as shown at https://oss.oracle.com/licenses/upl.

package rancher

import (
	"context"
	"fmt"
	"github.com/gertd/go-pluralize"
	"github.com/verrazzano/verrazzano/application-operator/controllers"
	"github.com/verrazzano/verrazzano/pkg/bom"
	"github.com/verrazzano/verrazzano/pkg/k8s/ready"
	"github.com/verrazzano/verrazzano/pkg/k8sutil"
	"github.com/verrazzano/verrazzano/pkg/log/vzlog"
	"github.com/verrazzano/verrazzano/pkg/vzcr"
	vzapi "github.com/verrazzano/verrazzano/platform-operator/apis/verrazzano/v1alpha1"
	installv1beta1 "github.com/verrazzano/verrazzano/platform-operator/apis/verrazzano/v1beta1"
	"github.com/verrazzano/verrazzano/platform-operator/constants"
	"github.com/verrazzano/verrazzano/platform-operator/controllers/verrazzano/component/capi"
	"github.com/verrazzano/verrazzano/platform-operator/controllers/verrazzano/component/certmanager"
	"github.com/verrazzano/verrazzano/platform-operator/controllers/verrazzano/component/common"
	"github.com/verrazzano/verrazzano/platform-operator/controllers/verrazzano/component/helm"
	"github.com/verrazzano/verrazzano/platform-operator/controllers/verrazzano/component/keycloak"
	"github.com/verrazzano/verrazzano/platform-operator/controllers/verrazzano/component/networkpolicies"
	"github.com/verrazzano/verrazzano/platform-operator/controllers/verrazzano/component/nginx"
	"github.com/verrazzano/verrazzano/platform-operator/controllers/verrazzano/component/spi"
	"github.com/verrazzano/verrazzano/platform-operator/controllers/verrazzano/secret"
	"github.com/verrazzano/verrazzano/platform-operator/internal/config"
	"github.com/verrazzano/verrazzano/platform-operator/internal/monitor"
	"github.com/verrazzano/verrazzano/platform-operator/internal/vzconfig"
	kerrs "k8s.io/apimachinery/pkg/api/errors"
	metav1 "k8s.io/apimachinery/pkg/apis/meta/v1"
	"k8s.io/apimachinery/pkg/runtime"
	"k8s.io/apimachinery/pkg/runtime/schema"
	"k8s.io/apimachinery/pkg/types"
	k8sversionutil "k8s.io/apimachinery/pkg/util/version"
	"k8s.io/client-go/dynamic"
	"k8s.io/client-go/kubernetes"
	corev1 "k8s.io/client-go/kubernetes/typed/core/v1"
	"os"
	"path/filepath"
	"sigs.k8s.io/controller-runtime/pkg/client"
	"strconv"
	"strings"
)

// ComponentName is the name of the component
const ComponentName = common.RancherName

// ComponentNamespace is the namespace of the component
const ComponentNamespace = common.CattleSystem

// ComponentJSONName is the JSON name of the verrazzano component in CRD
const ComponentJSONName = "rancher"

// CattleGlobalDataNamespace is the multi-cluster namespace for verrazzano
const CattleGlobalDataNamespace = "cattle-global-data"

const rancherIngressClassNameKey = "ingress.ingressClassName"

// rancherImageSubcomponent is the name of the subcomponent for the additional Rancher images
const rancherImageSubcomponent = "additional-rancher"

// cattleShellImageName is the name of the shell image used for the shell override special case
const cattleShellImageName = "rancher-shell"

// cattleUIEnvName is the environment variable name to set for the Rancher dashboard
const cattleUIEnvName = "CATTLE_UI_OFFLINE_PREFERRED"

const streamSnippetAnnotation = `ingress.extraAnnotations.nginx\.ingress\.kubernetes\.io/stream-snippet`

const streamSnippet = `
    upstream rancher_servers_http {
        least_conn;
        server %[1]s.%[2]s.svc.cluster.local:80 max_fails=3 fail_timeout=5s;
    }

    server {
        listen 80;
        proxy_pass rancher_servers_http;
    }

    upstream rancher_servers_https {
        least_conn;
        server %[1]s.%[2]s.svc.cluster.local:443 max_fails=3 fail_timeout=5s;
    }

    server {
        listen 443;
        proxy_pass rancher_servers_https;
    }
`

// Environment variables for the Rancher images
// format: imageName: baseEnvVar
var imageEnvVars = map[string]string{
	"rancher-fleet":       "FLEET_IMAGE",
	"rancher-fleet-agent": "FLEET_AGENT_IMAGE",
	"rancher-shell":       "CATTLE_SHELL_IMAGE",
	"rancher-webhook":     "RANCHER_WEBHOOK_IMAGE",
	"rancher-gitjob":      "GITJOB_IMAGE",
}

var getKubernetesClusterVersion = getKubernetesVersion

type envVar struct {
	Name      string
	Value     string
	SetString bool
}

type rancherComponent struct {
	helm.HelmComponent

	// internal monitor object for running the Rancher uninstall tool in the background
	monitor monitor.BackgroundProcessMonitor
}

var certificates = []types.NamespacedName{
	{Name: "tls-rancher-ingress", Namespace: ComponentNamespace},
}

// For use to override during unit tests
type checkClusterProvisionedFuncSig func(client corev1.CoreV1Interface, dynClient dynamic.Interface) (bool, error)

var checkClusterProvisionedFunc checkClusterProvisionedFuncSig = checkClusterProvisioned

func SetCheckClusterProvisionedFunc(newFunc checkClusterProvisionedFuncSig) {
	checkClusterProvisionedFunc = newFunc
}
func SetDefaultCheckClusterProvisionedFunc() {
	checkClusterProvisionedFunc = checkClusterProvisioned
}

func NewComponent() spi.Component {
	return rancherComponent{
		HelmComponent: helm.HelmComponent{
			ReleaseName:               common.RancherName,
			JSONName:                  ComponentJSONName,
			ChartDir:                  filepath.Join(config.GetThirdPartyDir(), common.RancherName),
			ChartNamespace:            ComponentNamespace,
			IgnoreNamespaceOverride:   true,
			SupportsOperatorInstall:   true,
			SupportsOperatorUninstall: true,
			ImagePullSecretKeyname:    secret.DefaultImagePullSecretKeyName,
			ValuesFile:                filepath.Join(config.GetHelmOverridesDir(), "rancher-values.yaml"),
			AppendOverridesFunc:       AppendOverrides,
			Certificates:              certificates,
			Dependencies:              []string{networkpolicies.ComponentName, nginx.ComponentName, certmanager.ComponentName, capi.ComponentName},
			AvailabilityObjects: &ready.AvailabilityObjects{
				DeploymentNames: []types.NamespacedName{
					{
						Name:      ComponentName,
						Namespace: ComponentNamespace,
					},
					{
						Name:      rancherWebhookDeployment,
						Namespace: ComponentNamespace,
					},
					{
						Name:      fleetAgentDeployment,
						Namespace: FleetLocalSystemNamespace,
					},
					{
						Name:      fleetControllerDeployment,
						Namespace: FleetSystemNamespace,
					},
					{
						Name:      gitjobDeployment,
						Namespace: FleetSystemNamespace,
					},
				},
			},
			IngressNames: []types.NamespacedName{
				{
					Namespace: ComponentNamespace,
					Name:      constants.RancherIngress,
				},
			},
			GetInstallOverridesFunc: GetOverrides,
		},
		monitor: &monitor.BackgroundProcessMonitorType{ComponentName: ComponentName},
	}
}

// AppendOverrides set the Rancher overrides for Helm
func AppendOverrides(ctx spi.ComponentContext, _ string, _ string, _ string, kvs []bom.KeyValue) ([]bom.KeyValue, error) {
	log := ctx.Log()
	rancherHostName, err := getRancherHostname(ctx.Client(), ctx.EffectiveCR())
	if err != nil {
		return kvs, log.ErrorfThrottledNewErr("Failed retrieving Rancher hostname: %s", err.Error())
	}
	kvs = append(kvs, bom.KeyValue{
		Key:   "hostname",
		Value: rancherHostName,
	})
	// Always set useBundledChart=true
	kvs = append(kvs, bom.KeyValue{
		Key:   useBundledSystemChartKey,
		Value: useBundledSystemChartValue,
	})
	kvs, err = appendImageOverrides(ctx, kvs)
	if err != nil {
		return kvs, err
	}
	kvs = appendRegistryOverrides(kvs)
	kvs = append(kvs, bom.KeyValue{
		Key:   rancherIngressClassNameKey,
		Value: vzconfig.GetIngressClassName(ctx.EffectiveCR()),
	})
<<<<<<< HEAD
	kvs = append(kvs, bom.KeyValue{
		Key:       streamSnippetAnnotation,
		Value:     fmt.Sprintf(streamSnippet, ComponentName, ComponentNamespace),
		SetString: true,
	})
=======
	kvs, err = appendPSPEnabledOverrides(ctx, kvs)
	if err != nil {
		return kvs, err
	}
>>>>>>> 31b1916f
	return appendCAOverrides(log, kvs, ctx)
}

// appendRegistryOverrides appends overrides if a custom registry is being used
func appendRegistryOverrides(kvs []bom.KeyValue) []bom.KeyValue {
	// If using external registry, add registry overrides to Rancher
	registry := os.Getenv(constants.RegistryOverrideEnvVar)
	if registry != "" {
		imageRepo := os.Getenv(constants.ImageRepoOverrideEnvVar)
		var rancherRegistry string
		if imageRepo == "" {
			rancherRegistry = registry
		} else {
			rancherRegistry = fmt.Sprintf("%s/%s", registry, imageRepo)
		}
		kvs = append(kvs, bom.KeyValue{
			Key:   systemDefaultRegistryKey,
			Value: rancherRegistry,
		})
	}
	return kvs
}

// appendCAOverrides sets overrides for CA Issuers, ACME or CA.
func appendCAOverrides(log vzlog.VerrazzanoLogger, kvs []bom.KeyValue, ctx spi.ComponentContext) ([]bom.KeyValue, error) {
	cm := ctx.EffectiveCR().Spec.Components.CertManager
	if cm == nil {
		return kvs, log.ErrorfThrottledNewErr("Failed to find certManager component in effective cr")
	}

	// Configure CA Issuer KVs
	if (cm.Certificate.Acme != vzapi.Acme{}) {
		kvs = append(kvs,
			bom.KeyValue{
				Key:   letsEncryptIngressClassKey,
				Value: common.RancherName,
			}, bom.KeyValue{
				Key:   letsEncryptEmailKey,
				Value: cm.Certificate.Acme.EmailAddress,
			}, bom.KeyValue{
				Key:   letsEncryptEnvironmentKey,
				Value: cm.Certificate.Acme.Environment,
			}, bom.KeyValue{
				Key:   ingressTLSSourceKey,
				Value: letsEncryptTLSSource,
			}, bom.KeyValue{
				Key:   additionalTrustedCAsKey,
				Value: strconv.FormatBool(useAdditionalCAs(cm.Certificate.Acme)),
			})
	} else { // Certificate issuer type is CA
		kvs = append(kvs, bom.KeyValue{
			Key:   ingressTLSSourceKey,
			Value: caTLSSource,
		})
		if isUsingDefaultCACertificate(cm) {
			kvs = append(kvs, bom.KeyValue{
				Key:   privateCAKey,
				Value: privateCAValue,
			})
		}
	}

	return kvs, nil
}

// appendImageOverrides creates overrides to set the pod environment variables for the image overrides
func appendImageOverrides(ctx spi.ComponentContext, kvs []bom.KeyValue) ([]bom.KeyValue, error) {
	bomFile, err := bom.NewBom(config.GetDefaultBOMFilePath())
	if err != nil {
		return kvs, ctx.Log().ErrorfNewErr("Failed to get the bom file for the Rancher image overrides: %v", err)
	}

	registryOverride := os.Getenv(constants.RegistryOverrideEnvVar)
	subcomponent, err := bomFile.GetSubcomponent(rancherImageSubcomponent)
	if err != nil {
		return kvs, ctx.Log().ErrorfNewErr("Failed to get the subcomponent %s from the bom: %v", rancherImageSubcomponent, err)
	}
	images := subcomponent.Images

	var envList []envVar
	for _, image := range images {
		imEnvVar, ok := imageEnvVars[image.ImageName]
		// skip the images that are not included in the override map
		if !ok {
			continue
		}

		// if there is a registry override set, it will be communicated to Rancher using the "systemDefaultRegistry" helm value,
		// otherwise we prepend the image here with the registry value from the BOM
		var registry = ""
		if registryOverride == "" {
			registry = bomFile.ResolveRegistry(subcomponent, image) + "/"
		}

		fullImageName := fmt.Sprintf("%s%s/%s", registry, subcomponent.Repository, image.ImageName)
		// For the shell image, we need to combine to one env var
		if image.ImageName == cattleShellImageName {
			envList = append(envList, envVar{Name: imEnvVar, Value: fmt.Sprintf("%s:%s", fullImageName, image.ImageTag), SetString: false})
			continue
		}
		tagEnvVar := imEnvVar + "_TAG"
		envList = append(envList, envVar{Name: imEnvVar, Value: fullImageName, SetString: false})
		envList = append(envList, envVar{Name: tagEnvVar, Value: image.ImageTag, SetString: false})
	}

	// For the Rancher UI, we need to update this final env var
	envList = append(envList, envVar{Name: cattleUIEnvName, Value: "true", SetString: true})

	return createEnvVars(kvs, envList), nil
}

// appendPSPEnabledOverrides appends overrides to disable PSP if the K8S version is 1.25 or above
func appendPSPEnabledOverrides(ctx spi.ComponentContext, kvs []bom.KeyValue) ([]bom.KeyValue, error) {
	version, err := getKubernetesClusterVersion()
	if err != nil {
		return kvs, ctx.Log().ErrorfNewErr("Failed to get the kubernetes version: %v", err)
	}
	k8sVersion, err := k8sversionutil.ParseSemantic(version)
	if err != nil {
		return kvs, ctx.Log().ErrorfNewErr("Failed to parse Kubernetes version %q: %v", version, err)
	}
	// If K8s version is 1.25 or above, set pspEnabled to false
	pspDisabledVersion := k8sversionutil.MustParseSemantic("1.25.0-0")
	if k8sVersion.AtLeast(pspDisabledVersion) {
		kvs = append(kvs, bom.KeyValue{
			Key:   pspEnabledKey,
			Value: "false",
		})
	}
	return kvs, nil
}

// getKubernetesVersion returns the version of Kubernetes cluster in which operator is deployed
func getKubernetesVersion() (string, error) {
	config, err := k8sutil.GetConfigFromController()
	if err != nil {
		return "", fmt.Errorf("Failed to get kubernetes client config %v", err.Error())
	}

	client, err := kubernetes.NewForConfig(config)
	if err != nil {
		return "", fmt.Errorf("Failed to get kubernetes client %v", err.Error())
	}

	versionInfo, err := client.ServerVersion()
	if err != nil {
		return "", fmt.Errorf("Failed to get kubernetes version %v", err.Error())
	}

	return versionInfo.String(), nil
}

// createEnvVars takes in a list of env arguments and creates the extraEnv override arguments
func createEnvVars(kvs []bom.KeyValue, envList []envVar) []bom.KeyValue {
	envPos := 0
	for _, env := range envList {
		kvs = append(kvs, bom.KeyValue{Key: fmt.Sprintf("extraEnv[%d].name", envPos), Value: env.Name})
		kvs = append(kvs, bom.KeyValue{Key: fmt.Sprintf("extraEnv[%d].value", envPos), Value: env.Value, SetString: env.SetString})
		envPos++
	}
	return kvs
}

// IsEnabled Rancher is always enabled on admin clusters,
// and is not enabled by default on managed clusters
func (r rancherComponent) IsEnabled(effectiveCR runtime.Object) bool {
	return vzcr.IsRancherEnabled(effectiveCR)
}

// ValidateInstall checks if the specified Verrazzano CR is valid for this component to be installed
// and also if the rancher is already installed by some other source by checking the namespace labels.
func (r rancherComponent) ValidateInstall(vz *vzapi.Verrazzano) error {
	if err := checkExistingRancher(vz); err != nil {
		return err
	}
	return r.HelmComponent.ValidateInstall(vz)
}

// ValidateInstallV1Beta1 checks if the specified Verrazzano CR is valid for this component to be installed
// and also if the rancher is already installed by some other source by checking the namespace labels.
func (r rancherComponent) ValidateInstallV1Beta1(vz *installv1beta1.Verrazzano) error {
	if err := checkExistingRancher(vz); err != nil {
		return err
	}
	return r.HelmComponent.ValidateInstallV1Beta1(vz)
}

// ValidateUpdate checks if the specified new Verrazzano CR is valid for this component to be updated
func (r rancherComponent) ValidateUpdate(old *vzapi.Verrazzano, new *vzapi.Verrazzano) error {
	// Do not allow disabling of component
	if r.IsEnabled(old) && !r.IsEnabled(new) {
		return fmt.Errorf("Disabling component %s is not allowed", ComponentJSONName)
	}
	return r.HelmComponent.ValidateUpdate(old, new)
}

// ValidateUpdate checks if the specified new Verrazzano CR is valid for this component to be updated
func (r rancherComponent) ValidateUpdateV1Beta1(old *installv1beta1.Verrazzano, new *installv1beta1.Verrazzano) error {
	// Do not allow disabling of component
	if r.IsEnabled(old) && !r.IsEnabled(new) {
		return fmt.Errorf("Disabling component %s is not allowed", ComponentJSONName)
	}
	return r.HelmComponent.ValidateUpdateV1Beta1(old, new)
}

// PreInstall
/* Sets up the environment for Rancher
- Create the Rancher namespace if it is not present (cattle-namespace)
- note: VZ-5241 the rancher-operator-namespace is no longer used in 2.6.3
- Copy TLS certificates for Rancher if using the default Verrazzano CA
- Create additional LetsEncrypt TLS certificates for Rancher if using LE
*/
func (r rancherComponent) PreInstall(ctx spi.ComponentContext) error {
	vz := ctx.EffectiveCR()
	c := ctx.Client()
	log := ctx.Log()
	if err := createCattleSystemNamespace(log, c); err != nil {
		log.ErrorfThrottledNewErr("Failed creating cattle-system namespace: %s", err.Error())
		return err
	}
	if err := copyDefaultCACertificate(log, c, vz); err != nil {
		log.ErrorfThrottledNewErr("Failed copying default CA certificate: %s", err.Error())
		return err
	}
	return r.HelmComponent.PreInstall(ctx)
}

// PreUpgrade
/* Runs pre-upgrade steps
- Scales down Rancher pods and deletes the ClusterRepo resources to work around Rancher upgrade issues (VZ-7053)
*/
func (r rancherComponent) PreUpgrade(ctx spi.ComponentContext) error {
	if err := chartsNotUpdatedWorkaround(ctx); err != nil {
		return err
	}
	return r.HelmComponent.PreUpgrade(ctx)
}

// Install
/* Installs the Helm chart, and patches the resulting objects
- ensure Helm chart is installed
- Patch Rancher ingress with NGINX/TLS annotations
*/
func (r rancherComponent) Install(ctx spi.ComponentContext) error {
	log := ctx.Log()
	if err := r.HelmComponent.Install(ctx); err != nil {
		return log.ErrorfThrottledNewErr("Failed retrieving Rancher install component: %s", err.Error())
	}
	c := ctx.Client()
	// Annotate Rancher ingress for NGINX/TLS
	if err := patchRancherIngress(c, ctx.EffectiveCR()); err != nil {
		return log.ErrorfThrottledNewErr("Failed patching Rancher ingress: %s", err.Error())
	}
	log.Debugf("Patched Rancher ingress")

	return nil
}

// IsReady component check
func (r rancherComponent) IsReady(ctx spi.ComponentContext) bool {
	if r.HelmComponent.IsReady(ctx) {
		return r.isRancherReady(ctx)
	}
	return false
}

// PostInstall
/* Additional setup for Rancher after the component is installed
- Label Rancher Component Namespaces
- Create the Rancher admin secret if it does not already exist
- Retrieve the Rancher admin password
- Retrieve the Rancher hostname
- Set the Rancher server URL using the admin password and the hostname
- Activate the OCI and OKE drivers
*/
func (r rancherComponent) PostInstall(ctx spi.ComponentContext) error {
	c := ctx.Client()
	log := ctx.Log()

	if err := labelNamespace(c); err != nil {
		return log.ErrorfThrottledNewErr("failed labelling namespace the for Rancher component: %s", err.Error())
	}
	log.Debugf("Rancher component namespaces labelled")

	if err := createAdminSecretIfNotExists(log, c); err != nil {
		return log.ErrorfThrottledNewErr("Failed creating Rancher admin secret: %s", err.Error())
	}

	vz := ctx.EffectiveCR()
	rancherHostName, err := getRancherHostname(c, vz)
	if err != nil {
		return log.ErrorfThrottledNewErr("Failed getting Rancher hostname: %s", err.Error())
	}

	if err := putServerURL(log, c, fmt.Sprintf("https://%s", rancherHostName)); err != nil {
		return log.ErrorfThrottledNewErr("Failed setting Rancher server URL: %s", err.Error())
	}

	err = activateDrivers(log, c)
	if err != nil {
		return err
	}

	if err := removeBootstrapSecretIfExists(log, c); err != nil {
		return log.ErrorfThrottledNewErr("Failed removing Rancher bootstrap secret: %s", err.Error())
	}

	if err := configureUISettings(ctx); err != nil {
		return log.ErrorfThrottledNewErr("failed configuring rancher UI settings: %s", err.Error())
	}

	if err := r.HelmComponent.PostInstall(ctx); err != nil {
		return log.ErrorfThrottledNewErr("Failed helm component post install: %s", err.Error())
	}
	return nil
}

// PreUninstall - prepare for Rancher uninstall
func (r rancherComponent) PreUninstall(ctx spi.ComponentContext) error {
	return preUninstall(ctx, r.monitor)
}

// PostUninstall handles the deletion of all Rancher resources after the Helm uninstall
func (r rancherComponent) PostUninstall(ctx spi.ComponentContext) error {
	if ctx.IsDryRun() {
		ctx.Log().Debug("Rancher postUninstall dry run")
		return nil
	}
	return postUninstall(ctx, r.monitor)
}

// MonitorOverrides checks whether monitoring of install overrides is enabled or not
func (r rancherComponent) MonitorOverrides(ctx spi.ComponentContext) bool {
	if ctx.EffectiveCR().Spec.Components.Rancher != nil {
		if ctx.EffectiveCR().Spec.Components.Rancher.MonitorChanges != nil {
			return *ctx.EffectiveCR().Spec.Components.Rancher.MonitorChanges
		}
		return true
	}
	return false
}

// PostUpgrade configures the Rancher rest client and activates OCI and OKE drivers in Rancher
func (r rancherComponent) PostUpgrade(ctx spi.ComponentContext) error {
	c := ctx.Client()
	log := ctx.Log()
	err := activateDrivers(log, c)
	if err != nil {
		return err
	}

	if err := configureUISettings(ctx); err != nil {
		return log.ErrorfThrottledNewErr("failed configuring rancher UI settings: %s", err.Error())
	}

	if err := r.HelmComponent.PostUpgrade(ctx); err != nil {
		return log.ErrorfThrottledNewErr("Failed helm component post upgrade: %s", err.Error())
	}

	return patchRancherIngress(c, ctx.EffectiveCR())
}

// Reconcile for the Rancher component
func (r rancherComponent) Reconcile(ctx spi.ComponentContext) error {
	return nil
}

// activateDrivers activates the nodeDriver oci and oraclecontainerengine kontainerDriver
func activateDrivers(log vzlog.VerrazzanoLogger, c client.Client) error {
	err := activatOKEDriver(log, c)
	if err != nil {
		return err
	}

	return nil
}

// ConfigureAuthProviders
// +configures Keycloak as OIDC provider for Rancher.
// +creates or updates default user verrazzano.
// +creates or updated the verrazzano cluster user
// +creates or updates admin clusterRole binding for  user verrazzano.
// +disables first login setting to disable prompting for password on first login.
// +enables or disables Keycloak Auth provider.
func ConfigureAuthProviders(ctx spi.ComponentContext) error {
	if vzcr.IsKeycloakEnabled(ctx.EffectiveCR()) &&
		isKeycloakAuthEnabled(ctx.EffectiveCR()) &&
		vzcr.IsRancherEnabled(ctx.EffectiveCR()) {

		ctx.Log().Oncef("Configuring Keycloak as a Rancher authentication provider")
		if err := configureKeycloakOIDC(ctx); err != nil {
			return err
		}

		if err := createOrUpdateRancherUser(ctx); err != nil {
			return err
		}

		if err := createOrUpdateRoleTemplates(ctx); err != nil {
			return err
		}

		if err := createOrUpdateClusterRoleTemplateBindings(ctx); err != nil {
			return err
		}

		if err := disableFirstLogin(ctx); err != nil {
			return err
		}
	}
	return nil
}

// createOrUpdateRoleTemplates creates or updates the verrazzano-admin and verrazzano-monitor RoleTemplates
func createOrUpdateRoleTemplates(ctx spi.ComponentContext) error {
	if err := CreateOrUpdateRoleTemplate(ctx, VerrazzanoAdminRoleName); err != nil {
		return err
	}

	return CreateOrUpdateRoleTemplate(ctx, VerrazzanoMonitorRoleName)
}

// createOrUpdateClusterRoleTemplateBindings creates or updates the CRTBs for the verrazzano-admins and verrazzano-monitors groups
func createOrUpdateClusterRoleTemplateBindings(ctx spi.ComponentContext) error {
	for _, grp := range GroupRolePairs {
		if err := createOrUpdateClusterRoleTemplateBinding(ctx, grp[ClusterRoleKey], grp[GroupKey]); err != nil {
			return err
		}
	}

	return nil
}

// isKeycloakAuthEnabled checks if Keycloak as an Auth provider is enabled for Rancher
// +returns false if Keycloak component is itself disabled.
// +returns the value of the keycloakAuthEnabled attribute if it is set in rancher component of VZ CR.
// +returns true otherwise.
func isKeycloakAuthEnabled(vz *vzapi.Verrazzano) bool {
	if !vzcr.IsKeycloakEnabled(vz) {
		return false
	}

	if vz.Spec.Components.Rancher != nil && vz.Spec.Components.Rancher.KeycloakAuthEnabled != nil {
		return *vz.Spec.Components.Rancher.KeycloakAuthEnabled
	}

	return true
}

// configureUISettings configures Rancher setting ui-pl, ui-logo-light, ui-logo-dark, ui-primary-color, ui-link-color and ui-brand.
func configureUISettings(ctx spi.ComponentContext) error {
	log := ctx.Log()
	if err := createOrUpdateUIPlSetting(ctx); err != nil {
		return log.ErrorfThrottledNewErr("failed configuring ui-pl setting: %s", err.Error())
	}

	if err := createOrUpdateUILogoSetting(ctx, SettingUILogoLight, SettingUILogoLightLogoFilePath); err != nil {
		return log.ErrorfThrottledNewErr("failed configuring %s setting for logo path %s: %s", SettingUILogoLight, SettingUILogoLightLogoFilePath, err.Error())
	}

	if err := createOrUpdateUILogoSetting(ctx, SettingUILogoDark, SettingUILogoDarkLogoFilePath); err != nil {
		return log.ErrorfThrottledNewErr("failed configuring %s setting for logo path %s: %s", SettingUILogoDark, SettingUILogoDarkLogoFilePath, err.Error())
	}

	if err := createOrUpdateUIColorSettings(ctx); err != nil {
		return log.ErrorfThrottledNewErr("failed configuring ui color settings: %s", err.Error())
	}

	if err := createOrUpdateResource(ctx, types.NamespacedName{Name: SettingUIBrand}, common.GVKSetting, map[string]interface{}{"value": SettingUIBrandValue}); err != nil {
		return log.ErrorfThrottledNewErr("failed configuring ui-brand setting: %s", err.Error())
	}

	return nil
}

// checkExistingRancher checks if there is already an existing Rancher or not
func checkExistingRancher(vz runtime.Object) error {
	if !vzcr.IsRancherEnabled(vz) {
		return nil
	}

	provisioned, err := IsClusterProvisionedByRancher()
	if err != nil {
		return err
	}
	// If the k8s cluster was provisioned by Rancher then don't check for Rancher namespaces.
	// A Rancher provisioned cluster will have Rancher namespaces.
	if provisioned {
		return nil
	}
	client, err := k8sutil.GetCoreV1Func()
	if err != nil {
		return err
	}

	ns, err := client.Namespaces().List(context.TODO(), metav1.ListOptions{})
	if err != nil && !kerrs.IsNotFound(err) {
		return err
	}
	if err = common.CheckExistingNamespace(ns.Items, isRancherNamespace); err != nil {
		return err
	}
	return nil
}

// IsClusterProvisionedByRancher checks if the Kubernetes cluster was provisioned by Rancher.
func IsClusterProvisionedByRancher() (bool, error) {
	client, err := k8sutil.GetCoreV1Func()
	if err != nil {
		return false, err
	}
	dynClient, err := k8sutil.GetDynamicClientFunc()
	if err != nil {
		return false, err
	}

	return checkClusterProvisionedFunc(client, dynClient)
}

// checkClusterProvisioned checks if the Kubernetes cluster was provisioned by Rancher.
func checkClusterProvisioned(client corev1.CoreV1Interface, dynClient dynamic.Interface) (bool, error) {
	// Check for the "local" namespace.
	ns, err := client.Namespaces().Get(context.TODO(), ClusterLocal, metav1.GetOptions{})
	if kerrs.IsNotFound(err) {
		return false, nil
	}
	if err != nil {
		return false, err
	}

	// Find the management.cattle.io Cluster resource and check if the provider.cattle.io label exists.
	for _, ownerRef := range ns.OwnerReferences {
		group, version := controllers.ConvertAPIVersionToGroupAndVersion(ownerRef.APIVersion)
		if group == common.APIGroupRancherManagement && ownerRef.Kind == ClusterKind {
			resource := schema.GroupVersionResource{
				Group:    group,
				Version:  version,
				Resource: pluralize.NewClient().Plural(strings.ToLower(ownerRef.Kind)),
			}
			u, err := dynClient.Resource(resource).Namespace("").Get(context.TODO(), ownerRef.Name, metav1.GetOptions{})
			if err != nil {
				if kerrs.IsNotFound(err) {
					return false, nil
				}
				return false, err
			}

			labels := u.GetLabels()
			_, ok := labels[ProviderCattleIoLabel]
			if ok {
				return true, nil
			}
			return false, nil
		}
	}

	return false, nil
}

// createOrUpdateRancherUser create or update the new Rancher user mapped to Keycloak user verrazzano
func createOrUpdateRancherUser(ctx spi.ComponentContext) error {
	vzUser, err := keycloak.GetVerrazzanoUserFromKeycloak(ctx)
	if err != nil {
		return ctx.Log().ErrorfThrottledNewErr("failed configuring Rancher user, unable to fetch verrazzano user id from Keycloak: %s", err.Error())
	}
	rancherUsername, err := getRancherUsername(ctx, vzUser)
	if err != nil {
		return err
	}
	if err = createOrUpdateRancherVerrazzanoUser(ctx, vzUser, rancherUsername); err != nil {
		return err
	}

	if err = createOrUpdateRancherVerrazzanoUserGlobalRoleBinding(ctx, rancherUsername); err != nil {
		return err
	}
	return nil
}<|MERGE_RESOLUTION|>--- conflicted
+++ resolved
@@ -208,18 +208,15 @@
 		Key:   rancherIngressClassNameKey,
 		Value: vzconfig.GetIngressClassName(ctx.EffectiveCR()),
 	})
-<<<<<<< HEAD
 	kvs = append(kvs, bom.KeyValue{
 		Key:       streamSnippetAnnotation,
 		Value:     fmt.Sprintf(streamSnippet, ComponentName, ComponentNamespace),
 		SetString: true,
 	})
-=======
 	kvs, err = appendPSPEnabledOverrides(ctx, kvs)
 	if err != nil {
 		return kvs, err
 	}
->>>>>>> 31b1916f
 	return appendCAOverrides(log, kvs, ctx)
 }
 
