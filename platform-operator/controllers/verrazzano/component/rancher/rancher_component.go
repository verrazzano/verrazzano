--- conflicted
+++ resolved
@@ -128,11 +128,7 @@
 			ValuesFile:                filepath.Join(config.GetHelmOverridesDir(), "rancher-values.yaml"),
 			AppendOverridesFunc:       AppendOverrides,
 			Certificates:              certificates,
-<<<<<<< HEAD
-			Dependencies:              []string{networkpolicies.ComponentName, nginx.ComponentName, cmcommon.CertManagerComponentName, capi.ComponentName, fluentoperator.ComponentName},
-=======
-			Dependencies:              []string{networkpolicies.ComponentName, nginx.ComponentName, cmcommon.CertManagerComponentName, clusterapi.ComponentName},
->>>>>>> a3619e73
+			Dependencies:              []string{networkpolicies.ComponentName, nginx.ComponentName, cmcommon.CertManagerComponentName, clusterapi.ComponentName, fluentoperator.ComponentName},
 			AvailabilityObjects: &ready.AvailabilityObjects{
 				DeploymentNames: []types.NamespacedName{
 					{
