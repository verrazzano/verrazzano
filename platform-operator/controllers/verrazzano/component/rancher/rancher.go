--- conflicted
+++ resolved
@@ -129,7 +129,7 @@
 	SettingUILinkColorValue           = "rgb(49, 118, 217)"
 	SettingUIBrand                    = "ui-brand"
 	SettingUIBrandValue               = "verrazzano"
-<<<<<<< HEAD
+	SettingCACerts                    = "cacerts"
 	SettingAuthResyncCron             = "auth-user-info-resync-cron"
 	SettingAuthMaxAge                 = "auth-user-info-max-age-seconds"
 	SettingAuthTTL                    = "auth-user-session-ttl-minutes"
@@ -138,9 +138,6 @@
 	SettingAuthMaxAgeValue            = "600"
 	SettingAuthTTLValue               = "540"
 	SettingKubeDefaultTokenTTLValue   = "540"
-=======
-	SettingCACerts                    = "cacerts"
->>>>>>> 6e0694f8
 )
 
 // auth config
