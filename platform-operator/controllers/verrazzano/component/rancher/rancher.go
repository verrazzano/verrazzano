--- conflicted
+++ resolved
@@ -90,9 +90,7 @@
 )
 
 const (
-<<<<<<< HEAD
 	SettingServerURL                  = "server-url"
-	SettingFirstLogin                 = "first-login"
 	KontainerDriverOKE                = "oraclecontainerengine"
 	NodeDriverOCI                     = "oci"
 	ClusterLocal                      = "local"
@@ -110,27 +108,6 @@
 	SettingUIPrimaryColorValue        = "rgb(48, 99, 142)"
 	SettingUILinkColor                = "ui-link-color"
 	SettingUILinkColorValue           = "rgb(49, 118, 217)"
-=======
-	SettingServerURL               = "server-url"
-	KontainerDriverOKE             = "oraclecontainerengine"
-	NodeDriverOCI                  = "oci"
-	ClusterLocal                   = "local"
-	AuthConfigLocal                = "local"
-	UserVerrazzano                 = "u-verrazzano"
-	UserVerrazzanoDescription      = "Verrazzano Admin"
-	GlobalRoleBindingVerrazzano    = "grb-" + UserVerrazzano
-	SettingUIPL                    = "ui-pl"
-	SettingUIPLValueVerrazzano     = "Verrazzano"
-	SettingUILogoLight             = "ui-logo-light"
-	SettingUILogoLightLogoFilePath = "/usr/share/rancher/ui-dashboard/dashboard/_nuxt/pkg/verrazzano/assets/images/verrazzano-light.svg"
-	SettingUILogoDark              = "ui-logo-dark"
-	SettingUILogoDarkLogoFilePath  = "/usr/share/rancher/ui-dashboard/dashboard/_nuxt/pkg/verrazzano/assets/images/verrazzano-dark.svg"
-	SettingUILogoValueprefix       = "data:image/svg+xml;base64,"
-	SettingUIPrimaryColor          = "ui-primary-color"
-	SettingUIPrimaryColorValue     = "rgb(48, 99, 142)"
-	SettingUILinkColor             = "ui-link-color"
-	SettingUILinkColorValue        = "rgb(49, 118, 217)"
->>>>>>> 3cbfbe0a
 )
 
 // auth config
@@ -686,8 +663,7 @@
 		return err
 	}
 
-<<<<<<< HEAD
-	return createOrUpdateResource(ctx, types.NamespacedName{Name: SettingUILinkColor}, GVKSetting, map[string]interface{}{"value": SettingUILinkColorValue})
+	return createOrUpdateResource(ctx, types.NamespacedName{Name: SettingUILinkColor}, common.GVKSetting, map[string]interface{}{"value": SettingUILinkColorValue})
 }
 
 // getRancherVerrazzanoUserName fetches rancher user that is mapped to the ID of  key-clock user verrazzano
@@ -727,8 +703,8 @@
 	rancherUserName := getUserNameForPrincipal(keycloakPrincipal)
 	existingUser, err := getRancherVerrazzanoUserName(ctx, vzUser)
 	if err != nil {
-		return "", log.ErrorfThrottledNewErr("failed to check if rancher user verrazzano exists: %s", err.Error())
-	} else if existingUser != "" { // If rancher user already exists that is mapped to keycloak user verrazzano
+		return "", log.ErrorfThrottledNewErr("failed to check if Rancher user mapped to Keycloak user verrazzano exists or not: %s", err.Error())
+	} else if existingUser != "" { // If rancher user already exists that is mapped to keycloak user Verrazzano
 		rancherUserName = existingUser
 	}
 	return rancherUserName, nil
@@ -740,7 +716,4 @@
 	hasher.Write([]byte(principal))
 	sha := base32.StdEncoding.WithPadding(-1).EncodeToString(hasher.Sum(nil))[:10]
 	return "u-" + strings.ToLower(sha)
-=======
-	return createOrUpdateResource(ctx, types.NamespacedName{Name: SettingUILinkColor}, common.GVKSetting, map[string]interface{}{"value": SettingUILinkColorValue})
->>>>>>> 3cbfbe0a
 }