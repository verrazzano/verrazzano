// Copyright (c) 2021, 2022, Oracle and/or its affiliates.
// Licensed under the Universal Permissive License v 1.0 as shown at https://oss.oracle.com/licenses/upl.

package rancher

import (
	"context"
	"fmt"
	"strings"
<<<<<<< HEAD

	"golang.org/x/text/cases"
	"golang.org/x/text/language"
=======
>>>>>>> 5e266216

	"golang.org/x/text/cases"
	"golang.org/x/text/language"

	ctrlerrors "github.com/verrazzano/verrazzano/pkg/controller/errors"
	"github.com/verrazzano/verrazzano/pkg/k8s/ready"
	"github.com/verrazzano/verrazzano/pkg/k8sutil"
	"github.com/verrazzano/verrazzano/pkg/log/vzlog"
	vzapi "github.com/verrazzano/verrazzano/platform-operator/apis/verrazzano/v1alpha1"
	installv1beta1 "github.com/verrazzano/verrazzano/platform-operator/apis/verrazzano/v1beta1"
	"github.com/verrazzano/verrazzano/platform-operator/constants"
	"github.com/verrazzano/verrazzano/platform-operator/controllers/verrazzano/component/common"
	"github.com/verrazzano/verrazzano/platform-operator/controllers/verrazzano/component/keycloak"
	"github.com/verrazzano/verrazzano/platform-operator/controllers/verrazzano/component/spi"
	"github.com/verrazzano/verrazzano/platform-operator/internal/vzconfig"

	appsv1 "k8s.io/api/apps/v1"
	rbacv1 "k8s.io/api/rbac/v1"
	"k8s.io/apimachinery/pkg/api/errors"
	metav1 "k8s.io/apimachinery/pkg/apis/meta/v1"
	"k8s.io/apimachinery/pkg/apis/meta/v1/unstructured"
	"k8s.io/apimachinery/pkg/runtime"
	"k8s.io/apimachinery/pkg/runtime/schema"
	"k8s.io/apimachinery/pkg/types"
	"k8s.io/client-go/dynamic"
	ctrl "sigs.k8s.io/controller-runtime"
	"sigs.k8s.io/controller-runtime/pkg/client"
	"sigs.k8s.io/controller-runtime/pkg/controller/controllerutil"
)

// getDynamicClientFuncSig defines the signature for a function that returns a k8s dynamic client
type getDynamicClientFuncSig func() (dynamic.Interface, error)

// getDynamicClientFunc is the function for getting a k8s dynamic client - this allows us to override
// the function for unit testing
var getDynamicClientFunc getDynamicClientFuncSig = getDynamicClient

// Constants for Kubernetes resource names
const (
	// note: VZ-5241 In Rancher 2.6.3 the agent was moved from cattle-fleet-system ns
	// to a new cattle-fleet-local-system ns, the rancher-operator-system ns was
	// removed, and the rancher-operator is no longer deployed
	FleetSystemNamespace      = "cattle-fleet-system"
	FleetLocalSystemNamespace = "cattle-fleet-local-system"
	defaultSecretNamespace    = "cert-manager"
	namespaceLabelKey         = "verrazzano.io/namespace"
	rancherTLSSecretName      = "tls-ca"
	defaultVerrazzanoName     = "verrazzano-ca-certificate-secret"
	fleetAgentDeployment      = "fleet-agent"
	fleetControllerDeployment = "fleet-controller"
	gitjobDeployment          = "gitjob"
	rancherWebhookDeployment  = "rancher-webhook"
)

// Helm Chart setter keys
const (
	ingressTLSSourceKey     = "ingress.tls.source"
	additionalTrustedCAsKey = "additionalTrustedCAs"
	privateCAKey            = "privateCA"

	// Rancher registry Keys
	useBundledSystemChartKey = "useBundledSystemChart"
	systemDefaultRegistryKey = "systemDefaultRegistry"

	// LE Keys
	letsEncryptIngressClassKey = "letsEncrypt.ingress.class"
	letsEncryptEmailKey        = "letsEncrypt.email"
	letsEncryptEnvironmentKey  = "letsEncrypt.environment"
)

const (
	letsEncryptTLSSource       = "letsEncrypt"
	caTLSSource                = "secret"
	caCertsPem                 = "cacerts.pem"
	caCert                     = "ca.crt"
	privateCAValue             = "true"
	useBundledSystemChartValue = "true"
)

const (
	SettingServerURL               = "server-url"
	SettingFirstLogin              = "first-login"
	KontainerDriverOKE             = "oraclecontainerengine"
	NodeDriverOCI                  = "oci"
	ClusterLocal                   = "local"
	AuthConfigLocal                = "local"
	UserVerrazzano                 = "u-verrazzano"
	UserVerrazzanoDescription      = "Verrazzano Admin"
	GlobalRoleBindingVerrazzano    = "grb-" + UserVerrazzano
	SettingUIPL                    = "ui-pl"
	SettingUIPLValueVerrazzano     = "Verrazzano"
	SettingUILogoLight             = "ui-logo-light"
	SettingUILogoLightLogoFilePath = "/usr/share/rancher/ui-dashboard/dashboard/_nuxt/pkg/verrazzano/assets/images/verrazzano-light.svg"
	SettingUILogoDark              = "ui-logo-dark"
	SettingUILogoDarkLogoFilePath  = "/usr/share/rancher/ui-dashboard/dashboard/_nuxt/pkg/verrazzano/assets/images/verrazzano-dark.svg"
	SettingUILogoValueprefix       = "data:image/svg+xml;base64,"
	SettingUIPrimaryColor          = "ui-primary-color"
	SettingUIPrimaryColorValue     = "rgb(48, 99, 142)"
	SettingUILinkColor             = "ui-link-color"
	SettingUILinkColorValue        = "rgb(49, 118, 217)"
)

// auth config
const (
	AuthConfigKeycloakURLPathVerifyAuth           = "/verify-auth"
	AuthConfigKeycloakURLPathIssuer               = "/auth/realms/verrazzano-system"
	AuthConfigKeycloakURLPathAuthEndPoint         = "/auth/realms/verrazzano-system/protocol/openid-connect/auth"
	AuthConfigKeycloakClientIDRancher             = "rancher"
	AuthConfigKeycloakAccessMode                  = "unrestricted"
	AuthConfigKeycloakAttributeAccessMode         = "accessMode"
	AuthConfigKeycloakAttributeClientID           = "clientId"
	AuthConfigAttributeEnabled                    = "enabled"
	AuthConfigKeycloakAttributeGroupSearchEnabled = "groupSearchEnabled"
	AuthConfigKeycloakAttributeAuthEndpoint       = "authEndpoint"
	AuthConfigKeycloakAttributeIssuer             = "issuer"
	AuthConfigKeycloakAttributeRancherURL         = "rancherUrl"
)

// attributes
const (
	UserAttributeDisplayName                              = "displayName"
	UserAttributeUserName                                 = "username"
	UserAttributePrincipalIDs                             = "principalIds"
	UserAttributeDescription                              = "description"
	GlobalRoleBindingAttributeRoleName                    = "globalRoleName"
	GlobalRoleBindingAttributeUserName                    = "userName"
	ClusterRoleTemplateBindingAttributeClusterName        = "clusterName"
	ClusterRoleTemplateBindingAttributeGroupPrincipalName = "groupPrincipalName"
	ClusterRoleTemplateBindingAttributeRoleTemplateName   = "roleTemplateName"
	RoleTemplateAttributeBuiltin                          = "builtin"
	RoleTemplateAttributeContext                          = "context"
	RoleTemplateAttributeDisplayName                      = "displayName"
	RoleTemplateAttributeExternal                         = "external"
	RoleTemplateAttributeHidden                           = "hidden"
	RoleTemplateAttributeRules                            = "rules"
)

// roles and groups
const (
	AdminRoleName               = "admin"
	VerrazzanoAdminRoleName     = "verrazzano-admin"
	ViewRoleName                = "view"
	VerrazzanoMonitorRoleName   = "verrazzano-monitor"
	ClusterMemberRoleName       = "cluster-member"
	VerrazzanoAdminsGroupName   = "verrazzano-admins"
	VerrazzanoMonitorsGroupName = "verrazzano-monitors"
	GroupKey                    = "group"
	ClusterRoleKey              = "clusterRole"
)

// prefixes
const (
	UserPrincipalKeycloakPrefix  = "keycloakoidc_user://"
	GroupPrincipalKeycloakPrefix = "keycloakoidc_group://"
	UserPrincipalLocalPrefix     = "local://"
)

const (
	rancherChartsClusterRepoName        = "rancher-charts"
	rancherPartnerChartsClusterRepoName = "rancher-partner-charts"
	rancherRke2ChartsClusterRepoName    = "rancher-rke2-charts"

	chartDefaultBranchName = "chart-default-branch"
)

var GVKSetting = common.GetRancherMgmtAPIGVKForKind("Setting")
var GVKCluster = common.GetRancherMgmtAPIGVKForKind("Cluster")
var GVKNodeDriver = common.GetRancherMgmtAPIGVKForKind("NodeDriver")
var GVKKontainerDriver = common.GetRancherMgmtAPIGVKForKind("KontainerDriver")
var GVKUser = common.GetRancherMgmtAPIGVKForKind("User")
var GVKGlobalRoleBinding = common.GetRancherMgmtAPIGVKForKind("GlobalRoleBinding")
var GVKClusterRoleTemplateBinding = common.GetRancherMgmtAPIGVKForKind("ClusterRoleTemplateBinding")
var GVKRoleTemplate = common.GetRancherMgmtAPIGVKForKind("RoleTemplate")
var GroupRolePairs = []map[string]string{
	{
		GroupKey:       VerrazzanoAdminsGroupName,
		ClusterRoleKey: AdminRoleName,
	},
	{
		GroupKey:       VerrazzanoAdminsGroupName,
		ClusterRoleKey: VerrazzanoAdminRoleName,
	},
	{
		GroupKey:       VerrazzanoAdminsGroupName,
		ClusterRoleKey: ClusterMemberRoleName,
	},
	{
		GroupKey:       VerrazzanoMonitorsGroupName,
		ClusterRoleKey: ViewRoleName,
	},
	{
		GroupKey:       VerrazzanoMonitorsGroupName,
		ClusterRoleKey: VerrazzanoMonitorRoleName,
	},
	{
		GroupKey:       VerrazzanoMonitorsGroupName,
		ClusterRoleKey: ClusterMemberRoleName,
	},
}

var cattleSettingsGVR = schema.GroupVersionResource{
	Group:    "management.cattle.io",
	Version:  "v3",
	Resource: "settings",
}

var cattleClusterReposGVR = schema.GroupVersionResource{
	Group:    "catalog.cattle.io",
	Version:  "v1",
	Resource: "clusterrepos",
}

func useAdditionalCAs(acme vzapi.Acme) bool {
	return acme.Environment != "production"
}

func getRancherHostname(c client.Client, vz *vzapi.Verrazzano) (string, error) {
	dnsSuffix, err := vzconfig.GetDNSSuffix(c, vz)
	if err != nil {
		return "", err
	}
	env := vz.Spec.EnvironmentName
	if len(env) == 0 {
		env = constants.DefaultEnvironmentName
	}
	rancherHostname := fmt.Sprintf("%s.%s.%s", common.RancherName, env, dnsSuffix)
	return rancherHostname, nil
}

// isRancherReady checks that the Rancher component is in a 'Ready' state, as defined
// in the body of this function
func isRancherReady(ctx spi.ComponentContext) bool {
	log := ctx.Log()
	c := ctx.Client()

	deployments := []types.NamespacedName{
		{
			Name:      ComponentName,
			Namespace: ComponentNamespace,
		},
		{
			Name:      rancherWebhookDeployment,
			Namespace: ComponentNamespace,
		},
		{
			Name:      fleetAgentDeployment,
			Namespace: FleetLocalSystemNamespace,
		},
		{
			Name:      fleetControllerDeployment,
			Namespace: FleetSystemNamespace,
		},
		{
			Name:      gitjobDeployment,
			Namespace: FleetSystemNamespace,
		},
	}

	prefix := fmt.Sprintf("Component %s", ctx.GetComponent())
	return ready.DeploymentsAreReady(log, c, deployments, 1, prefix)
}

// chartsNotUpdatedWorkaround - workaround for VZ-7053, where some of the Helm charts are not
// getting updated after Rancher upgrade. This workaround will scale the Rancher deployment down
// and then delete the ClusterRepo resources. This must be done in PreUpgrade. Scaling down is
// necessary to prevent an old pod from updating the ClusterRepo with an old commit. When Rancher
// is upgraded, new Rancher pods will start and create new ClusterRepo resources with the correct
// chart data.
func chartsNotUpdatedWorkaround(ctx spi.ComponentContext) error {
	if err := scaleDownRancherDeployment(ctx.Client(), ctx.Log()); err != nil {
		return err
	}
	return deleteClusterRepos(ctx.Log())
}

// scaleDownRancherDeployment scales the Rancher deployment down to zero replicas
func scaleDownRancherDeployment(c client.Client, log vzlog.VerrazzanoLogger) error {
	deployment := appsv1.Deployment{}
	namespacedName := types.NamespacedName{Name: common.RancherName, Namespace: common.CattleSystem}
	if err := c.Get(context.TODO(), namespacedName, &deployment); err != nil {
		return client.IgnoreNotFound(err)
	}

	if deployment.Status.AvailableReplicas == 0 {
		// deployment is scaled down, we're done
		return nil
	}

	if deployment.Spec.Replicas == nil || *deployment.Spec.Replicas > 0 {
		log.Infof("Scaling down Rancher deployment %v", namespacedName)
		zero := int32(0)
		deployment.Spec.Replicas = &zero
		if err := c.Update(context.TODO(), &deployment); err != nil {
			return log.ErrorfNewErr("Failed to scale Rancher deployment %v to zero replicas: %v", namespacedName, err)
		}
	}

	// return RetryableError so we come back through this function again and check the replicas - repeat
	// until there are no available replicas
	log.Progressf("Waiting for Rancher deployment %v to scale down", namespacedName)
	return ctrlerrors.RetryableError{Source: ComponentName}
}

// getDynamicClient returns a dynamic k8s client
func getDynamicClient() (dynamic.Interface, error) {
	config, err := ctrl.GetConfig()
	if err != nil {
		return nil, err
	}
	dynamicClient, err := dynamic.NewForConfig(config)
	if err != nil {
		return nil, err
	}
	return dynamicClient, nil
}

// deleteClusterRepos - temporary work around for Rancher issue 36914. On upgrade of Rancher
// the setting of useBundledSystemChart does not appear to be honored, and the downloaded
// helm charts for the previous release of Rancher are used (instead of the charts on the Rancher
// container image).
func deleteClusterRepos(log vzlog.VerrazzanoLogger) error {
	dynamicClient, err := getDynamicClientFunc()
	if err != nil {
		log.Errorf("Rancher deleteClusterRepos: Failed creating dynamic client: %v", err)
		return err
	}

	// Get the name of the default branch for the helm charts
	chartDefaultBranch, err := dynamicClient.Resource(cattleSettingsGVR).Get(context.TODO(), chartDefaultBranchName, metav1.GetOptions{})
	if errors.IsNotFound(err) {
		return nil
	}
	if err != nil {
		log.Errorf("Rancher deleteClusterRepos: Failed getting settings.management.cattle.io %s: %v", chartDefaultBranchName, err)
		return err
	}

	// Obtain the name of the default branch from the custom resource
	defaultBranch, _, err := unstructured.NestedString(chartDefaultBranch.Object, "default")
	if err != nil {
		log.Errorf("Rancher deleteClusterRepos: Failed to find default branch value in settings.management.cattle.io %s: %v", chartDefaultBranchName, err)
		return err
	}

	log.Infof("Rancher deleteClusterRepos: The default release branch is currently set to %s", defaultBranch)

	// Delete settings.management.cattle.io chart-default-branch
	err = dynamicClient.Resource(cattleSettingsGVR).Delete(context.TODO(), chartDefaultBranchName, metav1.DeleteOptions{})
	if err != nil && !errors.IsNotFound(err) {
		log.Errorf("Rancher deleteClusterRepos: Failed deleting settings.management.cattle.io %s: %v", chartDefaultBranchName, err)
		return err
	}
	log.Infof("Rancher deleteClusterRepos: Deleted settings.management.cattle.io %s", chartDefaultBranchName)

	// List of clusterrepos to delete
	names := []string{rancherChartsClusterRepoName, rancherPartnerChartsClusterRepoName, rancherRke2ChartsClusterRepoName}
	for _, name := range names {
		err = dynamicClient.Resource(cattleClusterReposGVR).Delete(context.TODO(), name, metav1.DeleteOptions{})
		if err != nil && !errors.IsNotFound(err) {
			log.Errorf("Rancher deleteClusterRepos: Failed deleting clusterrepos.catalog.cattle.io %s: %v", name, err)
			return err
		}
		log.Infof("Rancher deleteClusterRepos: Deleted clusterrepos.catalog.cattle.io %s", name)
	}

	return nil
}

// GetOverrides returns install overrides for a component
func GetOverrides(object runtime.Object) interface{} {
	if effectiveCR, ok := object.(*vzapi.Verrazzano); ok {
		if effectiveCR.Spec.Components.Rancher != nil {
			return effectiveCR.Spec.Components.Rancher.ValueOverrides
		}
		return []vzapi.Overrides{}
	} else if effectiveCR, ok := object.(*installv1beta1.Verrazzano); ok {
		if effectiveCR.Spec.Components.Rancher != nil {
			return effectiveCR.Spec.Components.Rancher.ValueOverrides
		}
		return []installv1beta1.Overrides{}
	}

	return []vzapi.Overrides{}
}

// Delete the local cluster
func DeleteLocalCluster(log vzlog.VerrazzanoLogger, c client.Client) {
	log.Once("Deleting Rancher local cluster")

	localCluster := unstructured.Unstructured{}
	localCluster.SetGroupVersionKind(GVKCluster)
	localClusterName := types.NamespacedName{Name: ClusterLocal}
	err := c.Get(context.Background(), localClusterName, &localCluster)
	if err != nil {
		log.Oncef("Failed getting local Cluster: %s", err.Error())
		return
	}

	err = c.Delete(context.Background(), &localCluster)
	if err != nil {
		log.Oncef("Failed deleting local cluster: %s", err.Error())
		return
	}

	log.Once("Successfully deleted Rancher local cluster")
}

// activateOCIDriver activates the OCI nodeDriver
func activateOCIDriver(log vzlog.VerrazzanoLogger, c client.Client) error {
	ociDriver := unstructured.Unstructured{}
	ociDriver.SetGroupVersionKind(GVKNodeDriver)
	ociDriverName := types.NamespacedName{Name: NodeDriverOCI}
	err := c.Get(context.Background(), ociDriverName, &ociDriver)
	if err != nil {
		return log.ErrorfThrottledNewErr("Failed getting OCI Driver: %s", err.Error())
	}

	ociDriverMerge := client.MergeFrom(ociDriver.DeepCopy())
	ociDriver.UnstructuredContent()["spec"].(map[string]interface{})["active"] = true
	err = c.Patch(context.Background(), &ociDriver, ociDriverMerge)
	if err != nil {
		return log.ErrorfThrottledNewErr("Failed patching OCI Driver: %s", err.Error())
	}

	return nil
}

// activateDrivers activates the oraclecontainerengine kontainerDriver
func activatOKEDriver(log vzlog.VerrazzanoLogger, c client.Client) error {
	okeDriver := unstructured.Unstructured{}
	okeDriver.SetGroupVersionKind(GVKKontainerDriver)
	okeDriverName := types.NamespacedName{Name: KontainerDriverOKE}
	err := c.Get(context.Background(), okeDriverName, &okeDriver)
	if err != nil {
		return log.ErrorfThrottledNewErr("Failed getting OKE Driver: %s", err.Error())
	}

	okeDriverMerge := client.MergeFrom(okeDriver.DeepCopy())
	okeDriver.UnstructuredContent()["spec"].(map[string]interface{})["active"] = true
	err = c.Patch(context.Background(), &okeDriver, okeDriverMerge)
	if err != nil {
		return log.ErrorfThrottledNewErr("Failed patching OKE Driver: %s", err.Error())
	}

	return nil
}

// putServerURL updates the server-url Setting
func putServerURL(log vzlog.VerrazzanoLogger, c client.Client, serverURL string) error {
	serverURLSetting := unstructured.Unstructured{}
	serverURLSetting.SetGroupVersionKind(GVKSetting)
	serverURLSettingName := types.NamespacedName{Name: SettingServerURL}
	err := c.Get(context.Background(), serverURLSettingName, &serverURLSetting)
	if err != nil {
		return log.ErrorfThrottledNewErr("Failed getting server-url Setting: %s", err.Error())
	}

	serverURLSetting.UnstructuredContent()["value"] = serverURL
	err = c.Update(context.Background(), &serverURLSetting)
	if err != nil {
		return log.ErrorfThrottledNewErr("Failed updating server-url Setting: %s", err.Error())
	}

	return nil
}

// configureKeycloakOIDC configures Keycloak as an OIDC provider in Rancher
func configureKeycloakOIDC(ctx spi.ComponentContext) error {
	log := ctx.Log()
	c := ctx.Client()
	keycloakAuthConfig := unstructured.Unstructured{}
	keycloakAuthConfig.SetGroupVersionKind(common.GVKAuthConfig)
	keycloakAuthConfigName := types.NamespacedName{Name: common.AuthConfigKeycloak}
	err := c.Get(context.Background(), keycloakAuthConfigName, &keycloakAuthConfig)
	if err != nil {
		return log.ErrorfThrottledNewErr("failed configuring keycloak as OIDC provider for rancher, unable to fetch keycloak authConfig: %s", err.Error())
	}

	keycloakURL, err := k8sutil.GetURLForIngress(c, "keycloak", "keycloak", "https")
	if err != nil {
		return log.ErrorfThrottledNewErr("failed configuring keycloak as OIDC provider for rancher, unable to fetch keycloak url: %s", err.Error())
	}

	rancherURL, err := k8sutil.GetURLForIngress(c, "rancher", "cattle-system", "https")
	if err != nil {
		log.Oncef("skipping configuring keycloak as OIDC provider for rancher, unable to fetch rancher url: %s", err.Error())
		return nil
	}

	clientSecret, err := keycloak.GetRancherClientSecretFromKeycloak(ctx)
	if err != nil {
		return log.ErrorfThrottledNewErr("failed configuring keycloak as OIDC provider for rancher, unable to fetch rancher client secret: %s", err.Error())
	}

	authConfig := make(map[string]interface{})
	authConfig[AuthConfigKeycloakAttributeAccessMode] = AuthConfigKeycloakAccessMode
	authConfig[AuthConfigKeycloakAttributeClientID] = AuthConfigKeycloakClientIDRancher
	authConfig[AuthConfigKeycloakAttributeGroupSearchEnabled] = true
	authConfig[AuthConfigKeycloakAttributeAuthEndpoint] = keycloakURL + AuthConfigKeycloakURLPathAuthEndPoint
	authConfig[common.AuthConfigKeycloakAttributeClientSecret] = clientSecret
	authConfig[AuthConfigKeycloakAttributeIssuer] = keycloakURL + AuthConfigKeycloakURLPathIssuer
	authConfig[AuthConfigKeycloakAttributeRancherURL] = rancherURL + AuthConfigKeycloakURLPathVerifyAuth
	authConfig[AuthConfigAttributeEnabled] = true

	return common.UpdateKeycloakOIDCAuthConfig(ctx, authConfig)
}

// createOrUpdateResource creates or updates a Rancher resource
func createOrUpdateResource(ctx spi.ComponentContext, nsn types.NamespacedName, gvk schema.GroupVersionKind, attributes map[string]interface{}) error {
	log := ctx.Log()
	c := ctx.Client()
	resource := unstructured.Unstructured{}
	resource.SetGroupVersionKind(gvk)
	resource.SetName(nsn.Name)
	resource.SetNamespace(nsn.Namespace)
	_, err := controllerutil.CreateOrUpdate(context.Background(), c, &resource, func() error {
		if len(attributes) > 0 {
			data := resource.UnstructuredContent()
			for k, v := range attributes {
				data[k] = v
			}
		}
		return nil
	})

	if err != nil {
		return log.ErrorfThrottledNewErr("failed configuring %s %s: %s", gvk.Kind, nsn.Name, err.Error())
	}

	return nil
}

// createOrUpdateRancherVerrazzanoUser creates or updates the verrazzano user in Rancher
func createOrUpdateRancherVerrazzanoUser(ctx spi.ComponentContext) error {
	log := ctx.Log()

	nsn := types.NamespacedName{Name: UserVerrazzano}

	vzUser, err := keycloak.GetVerrazzanoUserFromKeycloak(ctx)
	if err != nil {
		return log.ErrorfThrottledNewErr("failed configuring verrazzano rancher user, unable to fetch verrazzano user id from keycloak: %s", err.Error())
	}

	data := map[string]interface{}{}
	data[UserAttributeUserName] = vzUser.Username
	caser := cases.Title(language.English)
	data[UserAttributeDisplayName] = caser.String(vzUser.Username)
	data[UserAttributeDescription] = caser.String(UserVerrazzanoDescription)
	data[UserAttributePrincipalIDs] = []interface{}{UserPrincipalKeycloakPrefix + vzUser.ID, UserPrincipalLocalPrefix + UserVerrazzano}

	return createOrUpdateResource(ctx, nsn, GVKUser, data)
}

// createOrUpdateRancherVerrazzanoUserGlobalRoleBinding used to make the verrazzano user admin
func createOrUpdateRancherVerrazzanoUserGlobalRoleBinding(ctx spi.ComponentContext) error {
	nsn := types.NamespacedName{Name: GlobalRoleBindingVerrazzano}

	data := map[string]interface{}{}
	data[GlobalRoleBindingAttributeRoleName] = AdminRoleName
	data[GlobalRoleBindingAttributeUserName] = UserVerrazzano

	return createOrUpdateResource(ctx, nsn, GVKGlobalRoleBinding, data)
}

// createOrUpdateRoleTemplate creates or updates RoleTemplates used to add Keycloak groups to the Rancher cluster
func createOrUpdateRoleTemplate(ctx spi.ComponentContext, role string) error {
	log := ctx.Log()
	c := ctx.Client()

	nsn := types.NamespacedName{Name: role}

	clusterRole := &rbacv1.ClusterRole{}
	err := c.Get(context.Background(), nsn, clusterRole)
	if err != nil {
		return log.ErrorfThrottledNewErr("failed creating RoleTemplate, unable to fetch ClusterRole %s: %s", role, err.Error())
	}

	data := map[string]interface{}{}
	data[RoleTemplateAttributeBuiltin] = false
	data[RoleTemplateAttributeContext] = "cluster"
	caser := cases.Title(language.English)
	data[RoleTemplateAttributeDisplayName] = caser.String(strings.Replace(role, "-", " ", 1))
	data[RoleTemplateAttributeExternal] = true
	data[RoleTemplateAttributeHidden] = true
	if clusterRole.Rules != nil && len(clusterRole.Rules) > 0 {
		data[RoleTemplateAttributeRules] = clusterRole.Rules
	}

	return createOrUpdateResource(ctx, nsn, GVKRoleTemplate, data)
}

// createOrUpdateClusterRoleTemplateBinding creates or updates ClusterRoleTemplateBinding used to add Keycloak groups to the Rancher cluster
func createOrUpdateClusterRoleTemplateBinding(ctx spi.ComponentContext, clusterRole string, group string) error {
	name := fmt.Sprintf("crtb-%s-%s", clusterRole, group)
	nsn := types.NamespacedName{Name: name, Namespace: ClusterLocal}

	data := map[string]interface{}{}
	data[ClusterRoleTemplateBindingAttributeClusterName] = ClusterLocal
	data[ClusterRoleTemplateBindingAttributeGroupPrincipalName] = GroupPrincipalKeycloakPrefix + group
	data[ClusterRoleTemplateBindingAttributeRoleTemplateName] = clusterRole

	return createOrUpdateResource(ctx, nsn, GVKClusterRoleTemplateBinding, data)
}

// disableFirstLogin disables the verrazzano user first log in
func disableFirstLogin(ctx spi.ComponentContext) error {
	log := ctx.Log()
	c := ctx.Client()
	firstLoginSetting := unstructured.Unstructured{}
	firstLoginSetting.SetGroupVersionKind(GVKSetting)
	firstLoginSettingName := types.NamespacedName{Name: SettingFirstLogin}
	err := c.Get(context.Background(), firstLoginSettingName, &firstLoginSetting)
	if err != nil {
		return log.ErrorfThrottledNewErr("Failed getting first-login setting: %s", err.Error())
	}

	firstLoginSetting.UnstructuredContent()["value"] = "false"
	err = c.Update(context.Background(), &firstLoginSetting)
	if err != nil {
		return log.ErrorfThrottledNewErr("Failed updating first-login setting: %s", err.Error())
	}

	return nil
}

// createOrUpdateUIPlSetting creates/updates the ui-pl setting with value Verrazzano
func createOrUpdateUIPlSetting(ctx spi.ComponentContext) error {
	return createOrUpdateResource(ctx, types.NamespacedName{Name: SettingUIPL}, GVKSetting, map[string]interface{}{"value": SettingUIPLValueVerrazzano})
}

// createOrUpdateUILogoSetting updates the ui-logo-* settings
func createOrUpdateUILogoSetting(ctx spi.ComponentContext, settingName string, logoPath string) error {
	log := ctx.Log()
	c := ctx.Client()
	pod, err := k8sutil.GetRunningPodForLabel(c, "app=rancher", "cattle-system", log)
	if err != nil {
		return err
	}

	cfg, cli, err := k8sutil.ClientConfig()
	if err != nil {
		return err
	}

	logoCommand := []string{"/bin/sh", "-c", fmt.Sprintf("cat %s | base64", logoPath)}
	stdout, stderr, err := k8sutil.ExecPod(cli, cfg, pod, "rancher", logoCommand)
	if err != nil {
		return log.ErrorfThrottledNewErr("Failed execing into Rancher pod %s: %v", stderr, err)
	}

	if len(stdout) == 0 {
		return log.ErrorfThrottledNewErr("Invalid empty output from Rancher pod")
	}

	return createOrUpdateResource(ctx, types.NamespacedName{Name: settingName}, GVKSetting, map[string]interface{}{"value": fmt.Sprintf("%s%s", SettingUILogoValueprefix, stdout)})
}

// createOrUpdateUIColorSettings creates/updates the ui-primary-color and ui-link-color settings
func createOrUpdateUIColorSettings(ctx spi.ComponentContext) error {
	err := createOrUpdateResource(ctx, types.NamespacedName{Name: SettingUIPrimaryColor}, GVKSetting, map[string]interface{}{"value": SettingUIPrimaryColorValue})
	if err != nil {
		return err
	}

	return createOrUpdateResource(ctx, types.NamespacedName{Name: SettingUILinkColor}, GVKSetting, map[string]interface{}{"value": SettingUILinkColorValue})
}<|MERGE_RESOLUTION|>--- conflicted
+++ resolved
@@ -7,12 +7,6 @@
 	"context"
 	"fmt"
 	"strings"
-<<<<<<< HEAD
-
-	"golang.org/x/text/cases"
-	"golang.org/x/text/language"
-=======
->>>>>>> 5e266216
 
 	"golang.org/x/text/cases"
 	"golang.org/x/text/language"
