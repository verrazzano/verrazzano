// Copyright (c) 2021, 2022, Oracle and/or its affiliates.
// Licensed under the Universal Permissive License v 1.0 as shown at https://oss.oracle.com/licenses/upl.

package rancher

import (
	"context"
	"crypto/sha256"
	"encoding/base32"
	"fmt"
<<<<<<< HEAD
	"reflect"
	"strings"

	"golang.org/x/text/cases"
	"golang.org/x/text/language"
=======
	"strings"
>>>>>>> 0cba4b93

	"golang.org/x/text/cases"
	"golang.org/x/text/language"

	ctrlerrors "github.com/verrazzano/verrazzano/pkg/controller/errors"
	"github.com/verrazzano/verrazzano/pkg/k8s/ready"
	"github.com/verrazzano/verrazzano/pkg/k8sutil"
	"github.com/verrazzano/verrazzano/pkg/log/vzlog"
	vzapi "github.com/verrazzano/verrazzano/platform-operator/apis/verrazzano/v1alpha1"
	installv1beta1 "github.com/verrazzano/verrazzano/platform-operator/apis/verrazzano/v1beta1"
	"github.com/verrazzano/verrazzano/platform-operator/constants"
	"github.com/verrazzano/verrazzano/platform-operator/controllers/verrazzano/component/common"
	"github.com/verrazzano/verrazzano/platform-operator/controllers/verrazzano/component/keycloak"
	"github.com/verrazzano/verrazzano/platform-operator/controllers/verrazzano/component/spi"
	"github.com/verrazzano/verrazzano/platform-operator/internal/vzconfig"

	appsv1 "k8s.io/api/apps/v1"
	rbacv1 "k8s.io/api/rbac/v1"
	"k8s.io/apimachinery/pkg/api/errors"
	metav1 "k8s.io/apimachinery/pkg/apis/meta/v1"
	"k8s.io/apimachinery/pkg/apis/meta/v1/unstructured"
	"k8s.io/apimachinery/pkg/runtime"
	"k8s.io/apimachinery/pkg/runtime/schema"
	"k8s.io/apimachinery/pkg/types"
	"k8s.io/client-go/dynamic"
	ctrl "sigs.k8s.io/controller-runtime"
	"sigs.k8s.io/controller-runtime/pkg/client"
	"sigs.k8s.io/controller-runtime/pkg/controller/controllerutil"
)

// getDynamicClientFuncSig defines the signature for a function that returns a k8s dynamic client
type getDynamicClientFuncSig func() (dynamic.Interface, error)

// getDynamicClientFunc is the function for getting a k8s dynamic client - this allows us to override
// the function for unit testing
var getDynamicClientFunc getDynamicClientFuncSig = getDynamicClient

// Constants for Kubernetes resource names
const (
	// note: VZ-5241 In Rancher 2.6.3 the agent was moved from cattle-fleet-system ns
	// to a new cattle-fleet-local-system ns, the rancher-operator-system ns was
	// removed, and the rancher-operator is no longer deployed
	FleetSystemNamespace      = "cattle-fleet-system"
	FleetLocalSystemNamespace = "cattle-fleet-local-system"
	defaultSecretNamespace    = "cert-manager"
	namespaceLabelKey         = "verrazzano.io/namespace"
	rancherTLSSecretName      = "tls-ca"
	defaultVerrazzanoName     = "verrazzano-ca-certificate-secret"
	fleetAgentDeployment      = "fleet-agent"
	fleetControllerDeployment = "fleet-controller"
	gitjobDeployment          = "gitjob"
	rancherWebhookDeployment  = "rancher-webhook"
)

// Helm Chart setter keys
const (
	ingressTLSSourceKey     = "ingress.tls.source"
	additionalTrustedCAsKey = "additionalTrustedCAs"
	privateCAKey            = "privateCA"

	// Rancher registry Keys
	useBundledSystemChartKey = "useBundledSystemChart"
	systemDefaultRegistryKey = "systemDefaultRegistry"

	// LE Keys
	letsEncryptIngressClassKey = "letsEncrypt.ingress.class"
	letsEncryptEmailKey        = "letsEncrypt.email"
	letsEncryptEnvironmentKey  = "letsEncrypt.environment"
)

const (
	letsEncryptTLSSource       = "letsEncrypt"
	caTLSSource                = "secret"
	caCertsPem                 = "cacerts.pem"
	caCert                     = "ca.crt"
	privateCAValue             = "true"
	useBundledSystemChartValue = "true"
)

const (
	SettingServerURL                  = "server-url"
	SettingFirstLogin                 = "first-login"
	KontainerDriverOKE                = "oraclecontainerengine"
	NodeDriverOCI                     = "oci"
	ClusterLocal                      = "local"
	AuthConfigLocal                   = "local"
	UserVerrazzanoDescription         = "Verrazzano Admin"
	GlobalRoleBindingVerrazzanoPrefix = "grb-"
	SettingUIPL                       = "ui-pl"
	SettingUIPLValueVerrazzano        = "Verrazzano"
	SettingUILogoLight                = "ui-logo-light"
	SettingUILogoLightLogoFilePath    = "/usr/share/rancher/ui-dashboard/dashboard/_nuxt/pkg/verrazzano/assets/images/verrazzano-light.svg"
	SettingUILogoDark                 = "ui-logo-dark"
	SettingUILogoDarkLogoFilePath     = "/usr/share/rancher/ui-dashboard/dashboard/_nuxt/pkg/verrazzano/assets/images/verrazzano-dark.svg"
	SettingUILogoValueprefix          = "data:image/svg+xml;base64,"
	SettingUIPrimaryColor             = "ui-primary-color"
	SettingUIPrimaryColorValue        = "rgb(48, 99, 142)"
	SettingUILinkColor                = "ui-link-color"
	SettingUILinkColorValue           = "rgb(49, 118, 217)"
)

// auth config
const (
	AuthConfigKeycloakURLPathVerifyAuth           = "/verify-auth"
	AuthConfigKeycloakURLPathIssuer               = "/auth/realms/verrazzano-system"
	AuthConfigKeycloakURLPathAuthEndPoint         = "/auth/realms/verrazzano-system/protocol/openid-connect/auth"
	AuthConfigKeycloakClientIDRancher             = "rancher"
	AuthConfigKeycloakAccessMode                  = "unrestricted"
	AuthConfigKeycloakAttributeAccessMode         = "accessMode"
	AuthConfigKeycloakAttributeClientID           = "clientId"
	AuthConfigAttributeEnabled                    = "enabled"
	AuthConfigKeycloakAttributeGroupSearchEnabled = "groupSearchEnabled"
	AuthConfigKeycloakAttributeAuthEndpoint       = "authEndpoint"
	AuthConfigKeycloakAttributeIssuer             = "issuer"
	AuthConfigKeycloakAttributeRancherURL         = "rancherUrl"
)

// attributes
const (
	UserAttributeDisplayName                              = "displayName"
	UserAttributeUserName                                 = "username"
	UserAttributePrincipalIDs                             = "principalIds"
	UserAttributeDescription                              = "description"
	GlobalRoleBindingAttributeRoleName                    = "globalRoleName"
	GlobalRoleBindingAttributeUserName                    = "userName"
	ClusterRoleTemplateBindingAttributeClusterName        = "clusterName"
	ClusterRoleTemplateBindingAttributeGroupPrincipalName = "groupPrincipalName"
	ClusterRoleTemplateBindingAttributeRoleTemplateName   = "roleTemplateName"
	RoleTemplateAttributeBuiltin                          = "builtin"
	RoleTemplateAttributeContext                          = "context"
	RoleTemplateAttributeDisplayName                      = "displayName"
	RoleTemplateAttributeExternal                         = "external"
	RoleTemplateAttributeHidden                           = "hidden"
	RoleTemplateAttributeRules                            = "rules"
)

// roles and groups
const (
	AdminRoleName               = "admin"
	VerrazzanoAdminRoleName     = "verrazzano-admin"
	ViewRoleName                = "view"
	VerrazzanoMonitorRoleName   = "verrazzano-monitor"
	ClusterMemberRoleName       = "cluster-member"
	VerrazzanoAdminsGroupName   = "verrazzano-admins"
	VerrazzanoMonitorsGroupName = "verrazzano-monitors"
	GroupKey                    = "group"
	ClusterRoleKey              = "clusterRole"
)

// prefixes
const (
	UserPrincipalKeycloakPrefix  = "keycloakoidc_user://"
	GroupPrincipalKeycloakPrefix = "keycloakoidc_group://"
	UserPrincipalLocalPrefix     = "local://"
)

const (
	rancherChartsClusterRepoName        = "rancher-charts"
	rancherPartnerChartsClusterRepoName = "rancher-partner-charts"
	rancherRke2ChartsClusterRepoName    = "rancher-rke2-charts"

	chartDefaultBranchName = "chart-default-branch"
)

var GVKSetting = common.GetRancherMgmtAPIGVKForKind("Setting")
var GVKCluster = common.GetRancherMgmtAPIGVKForKind("Cluster")
var GVKNodeDriver = common.GetRancherMgmtAPIGVKForKind("NodeDriver")
var GVKKontainerDriver = common.GetRancherMgmtAPIGVKForKind("KontainerDriver")
var GVKUser = common.GetRancherMgmtAPIGVKForKind("User")
var GVKGlobalRoleBinding = common.GetRancherMgmtAPIGVKForKind("GlobalRoleBinding")
var GVKClusterRoleTemplateBinding = common.GetRancherMgmtAPIGVKForKind("ClusterRoleTemplateBinding")
var GVKRoleTemplate = common.GetRancherMgmtAPIGVKForKind("RoleTemplate")
var GroupRolePairs = []map[string]string{
	{
		GroupKey:       VerrazzanoAdminsGroupName,
		ClusterRoleKey: AdminRoleName,
	},
	{
		GroupKey:       VerrazzanoAdminsGroupName,
		ClusterRoleKey: VerrazzanoAdminRoleName,
	},
	{
		GroupKey:       VerrazzanoAdminsGroupName,
		ClusterRoleKey: ClusterMemberRoleName,
	},
	{
		GroupKey:       VerrazzanoMonitorsGroupName,
		ClusterRoleKey: ViewRoleName,
	},
	{
		GroupKey:       VerrazzanoMonitorsGroupName,
		ClusterRoleKey: VerrazzanoMonitorRoleName,
	},
	{
		GroupKey:       VerrazzanoMonitorsGroupName,
		ClusterRoleKey: ClusterMemberRoleName,
	},
}

var cattleSettingsGVR = schema.GroupVersionResource{
	Group:    "management.cattle.io",
	Version:  "v3",
	Resource: "settings",
}

var cattleClusterReposGVR = schema.GroupVersionResource{
	Group:    "catalog.cattle.io",
	Version:  "v1",
	Resource: "clusterrepos",
}

func useAdditionalCAs(acme vzapi.Acme) bool {
	return acme.Environment != "production"
}

func getRancherHostname(c client.Client, vz *vzapi.Verrazzano) (string, error) {
	dnsSuffix, err := vzconfig.GetDNSSuffix(c, vz)
	if err != nil {
		return "", err
	}
	env := vz.Spec.EnvironmentName
	if len(env) == 0 {
		env = constants.DefaultEnvironmentName
	}
	rancherHostname := fmt.Sprintf("%s.%s.%s", common.RancherName, env, dnsSuffix)
	return rancherHostname, nil
}

// isRancherReady checks that the Rancher component is in a 'Ready' state, as defined
// in the body of this function
func isRancherReady(ctx spi.ComponentContext) bool {
	log := ctx.Log()
	c := ctx.Client()

	deployments := []types.NamespacedName{
		{
			Name:      ComponentName,
			Namespace: ComponentNamespace,
		},
		{
			Name:      rancherWebhookDeployment,
			Namespace: ComponentNamespace,
		},
		{
			Name:      fleetAgentDeployment,
			Namespace: FleetLocalSystemNamespace,
		},
		{
			Name:      fleetControllerDeployment,
			Namespace: FleetSystemNamespace,
		},
		{
			Name:      gitjobDeployment,
			Namespace: FleetSystemNamespace,
		},
	}

	prefix := fmt.Sprintf("Component %s", ctx.GetComponent())
	return ready.DeploymentsAreReady(log, c, deployments, 1, prefix)
}

// chartsNotUpdatedWorkaround - workaround for VZ-7053, where some of the Helm charts are not
// getting updated after Rancher upgrade. This workaround will scale the Rancher deployment down
// and then delete the ClusterRepo resources. This must be done in PreUpgrade. Scaling down is
// necessary to prevent an old pod from updating the ClusterRepo with an old commit. When Rancher
// is upgraded, new Rancher pods will start and create new ClusterRepo resources with the correct
// chart data.
func chartsNotUpdatedWorkaround(ctx spi.ComponentContext) error {
	if err := scaleDownRancherDeployment(ctx.Client(), ctx.Log()); err != nil {
		return err
	}
	return deleteClusterRepos(ctx.Log())
}

// scaleDownRancherDeployment scales the Rancher deployment down to zero replicas
func scaleDownRancherDeployment(c client.Client, log vzlog.VerrazzanoLogger) error {
	deployment := appsv1.Deployment{}
	namespacedName := types.NamespacedName{Name: common.RancherName, Namespace: common.CattleSystem}
	if err := c.Get(context.TODO(), namespacedName, &deployment); err != nil {
		return client.IgnoreNotFound(err)
	}

	if deployment.Status.AvailableReplicas == 0 {
		// deployment is scaled down, we're done
		return nil
	}

	if deployment.Spec.Replicas == nil || *deployment.Spec.Replicas > 0 {
		log.Infof("Scaling down Rancher deployment %v", namespacedName)
		zero := int32(0)
		deployment.Spec.Replicas = &zero
		if err := c.Update(context.TODO(), &deployment); err != nil {
			return log.ErrorfNewErr("Failed to scale Rancher deployment %v to zero replicas: %v", namespacedName, err)
		}
	}

	// return RetryableError so we come back through this function again and check the replicas - repeat
	// until there are no available replicas
	log.Progressf("Waiting for Rancher deployment %v to scale down", namespacedName)
	return ctrlerrors.RetryableError{Source: ComponentName}
}

// getDynamicClient returns a dynamic k8s client
func getDynamicClient() (dynamic.Interface, error) {
	config, err := ctrl.GetConfig()
	if err != nil {
		return nil, err
	}
	dynamicClient, err := dynamic.NewForConfig(config)
	if err != nil {
		return nil, err
	}
	return dynamicClient, nil
}

// deleteClusterRepos - temporary work around for Rancher issue 36914. On upgrade of Rancher
// the setting of useBundledSystemChart does not appear to be honored, and the downloaded
// helm charts for the previous release of Rancher are used (instead of the charts on the Rancher
// container image).
func deleteClusterRepos(log vzlog.VerrazzanoLogger) error {
	dynamicClient, err := getDynamicClientFunc()
	if err != nil {
		log.Errorf("Rancher deleteClusterRepos: Failed creating dynamic client: %v", err)
		return err
	}

	// Get the name of the default branch for the helm charts
	chartDefaultBranch, err := dynamicClient.Resource(cattleSettingsGVR).Get(context.TODO(), chartDefaultBranchName, metav1.GetOptions{})
	if errors.IsNotFound(err) {
		return nil
	}
	if err != nil {
		log.Errorf("Rancher deleteClusterRepos: Failed getting settings.management.cattle.io %s: %v", chartDefaultBranchName, err)
		return err
	}

	// Obtain the name of the default branch from the custom resource
	defaultBranch, _, err := unstructured.NestedString(chartDefaultBranch.Object, "default")
	if err != nil {
		log.Errorf("Rancher deleteClusterRepos: Failed to find default branch value in settings.management.cattle.io %s: %v", chartDefaultBranchName, err)
		return err
	}

	log.Infof("Rancher deleteClusterRepos: The default release branch is currently set to %s", defaultBranch)

	// Delete settings.management.cattle.io chart-default-branch
	err = dynamicClient.Resource(cattleSettingsGVR).Delete(context.TODO(), chartDefaultBranchName, metav1.DeleteOptions{})
	if err != nil && !errors.IsNotFound(err) {
		log.Errorf("Rancher deleteClusterRepos: Failed deleting settings.management.cattle.io %s: %v", chartDefaultBranchName, err)
		return err
	}
	log.Infof("Rancher deleteClusterRepos: Deleted settings.management.cattle.io %s", chartDefaultBranchName)

	// List of clusterrepos to delete
	names := []string{rancherChartsClusterRepoName, rancherPartnerChartsClusterRepoName, rancherRke2ChartsClusterRepoName}
	for _, name := range names {
		err = dynamicClient.Resource(cattleClusterReposGVR).Delete(context.TODO(), name, metav1.DeleteOptions{})
		if err != nil && !errors.IsNotFound(err) {
			log.Errorf("Rancher deleteClusterRepos: Failed deleting clusterrepos.catalog.cattle.io %s: %v", name, err)
			return err
		}
		log.Infof("Rancher deleteClusterRepos: Deleted clusterrepos.catalog.cattle.io %s", name)
	}

	return nil
}

// GetOverrides returns install overrides for a component
func GetOverrides(object runtime.Object) interface{} {
	if effectiveCR, ok := object.(*vzapi.Verrazzano); ok {
		if effectiveCR.Spec.Components.Rancher != nil {
			return effectiveCR.Spec.Components.Rancher.ValueOverrides
		}
		return []vzapi.Overrides{}
	} else if effectiveCR, ok := object.(*installv1beta1.Verrazzano); ok {
		if effectiveCR.Spec.Components.Rancher != nil {
			return effectiveCR.Spec.Components.Rancher.ValueOverrides
		}
		return []installv1beta1.Overrides{}
	}

	return []vzapi.Overrides{}
}

// Delete the local cluster
func DeleteLocalCluster(log vzlog.VerrazzanoLogger, c client.Client) {
	log.Once("Deleting Rancher local cluster")

	localCluster := unstructured.Unstructured{}
	localCluster.SetGroupVersionKind(GVKCluster)
	localClusterName := types.NamespacedName{Name: ClusterLocal}
	err := c.Get(context.Background(), localClusterName, &localCluster)
	if err != nil {
		log.Oncef("Failed getting local Cluster: %s", err.Error())
		return
	}

	err = c.Delete(context.Background(), &localCluster)
	if err != nil {
		log.Oncef("Failed deleting local cluster: %s", err.Error())
		return
	}

	log.Once("Successfully deleted Rancher local cluster")
}

// activateOCIDriver activates the OCI nodeDriver
func activateOCIDriver(log vzlog.VerrazzanoLogger, c client.Client) error {
	ociDriver := unstructured.Unstructured{}
	ociDriver.SetGroupVersionKind(GVKNodeDriver)
	ociDriverName := types.NamespacedName{Name: NodeDriverOCI}
	err := c.Get(context.Background(), ociDriverName, &ociDriver)
	if err != nil {
		return log.ErrorfThrottledNewErr("Failed getting OCI Driver: %s", err.Error())
	}

	ociDriverMerge := client.MergeFrom(ociDriver.DeepCopy())
	ociDriver.UnstructuredContent()["spec"].(map[string]interface{})["active"] = true
	err = c.Patch(context.Background(), &ociDriver, ociDriverMerge)
	if err != nil {
		return log.ErrorfThrottledNewErr("Failed patching OCI Driver: %s", err.Error())
	}

	return nil
}

// activateDrivers activates the oraclecontainerengine kontainerDriver
func activatOKEDriver(log vzlog.VerrazzanoLogger, c client.Client) error {
	okeDriver := unstructured.Unstructured{}
	okeDriver.SetGroupVersionKind(GVKKontainerDriver)
	okeDriverName := types.NamespacedName{Name: KontainerDriverOKE}
	err := c.Get(context.Background(), okeDriverName, &okeDriver)
	if err != nil {
		return log.ErrorfThrottledNewErr("Failed getting OKE Driver: %s", err.Error())
	}

	okeDriverMerge := client.MergeFrom(okeDriver.DeepCopy())
	okeDriver.UnstructuredContent()["spec"].(map[string]interface{})["active"] = true
	err = c.Patch(context.Background(), &okeDriver, okeDriverMerge)
	if err != nil {
		return log.ErrorfThrottledNewErr("Failed patching OKE Driver: %s", err.Error())
	}

	return nil
}

// putServerURL updates the server-url Setting
func putServerURL(log vzlog.VerrazzanoLogger, c client.Client, serverURL string) error {
	serverURLSetting := unstructured.Unstructured{}
	serverURLSetting.SetGroupVersionKind(GVKSetting)
	serverURLSettingName := types.NamespacedName{Name: SettingServerURL}
	err := c.Get(context.Background(), serverURLSettingName, &serverURLSetting)
	if err != nil {
		return log.ErrorfThrottledNewErr("Failed getting server-url Setting: %s", err.Error())
	}

	serverURLSetting.UnstructuredContent()["value"] = serverURL
	err = c.Update(context.Background(), &serverURLSetting)
	if err != nil {
		return log.ErrorfThrottledNewErr("Failed updating server-url Setting: %s", err.Error())
	}

	return nil
}

// configureKeycloakOIDC configures Keycloak as an OIDC provider in Rancher
func configureKeycloakOIDC(ctx spi.ComponentContext) error {
	log := ctx.Log()
	c := ctx.Client()
	keycloakAuthConfig := unstructured.Unstructured{}
	keycloakAuthConfig.SetGroupVersionKind(common.GVKAuthConfig)
	keycloakAuthConfigName := types.NamespacedName{Name: common.AuthConfigKeycloak}
	err := c.Get(context.Background(), keycloakAuthConfigName, &keycloakAuthConfig)
	if err != nil {
		return log.ErrorfThrottledNewErr("failed configuring keycloak as OIDC provider for rancher, unable to fetch keycloak authConfig: %s", err.Error())
	}

	keycloakURL, err := k8sutil.GetURLForIngress(c, "keycloak", "keycloak", "https")
	if err != nil {
		return log.ErrorfThrottledNewErr("failed configuring keycloak as OIDC provider for rancher, unable to fetch keycloak url: %s", err.Error())
	}

	rancherURL, err := k8sutil.GetURLForIngress(c, "rancher", "cattle-system", "https")
	if err != nil {
		log.Oncef("skipping configuring keycloak as OIDC provider for rancher, unable to fetch rancher url: %s", err.Error())
		return nil
	}

	clientSecret, err := keycloak.GetRancherClientSecretFromKeycloak(ctx)
	if err != nil {
		return log.ErrorfThrottledNewErr("failed configuring keycloak as OIDC provider for rancher, unable to fetch rancher client secret: %s", err.Error())
	}

	authConfig := make(map[string]interface{})
	authConfig[AuthConfigKeycloakAttributeAccessMode] = AuthConfigKeycloakAccessMode
	authConfig[AuthConfigKeycloakAttributeClientID] = AuthConfigKeycloakClientIDRancher
	authConfig[AuthConfigKeycloakAttributeGroupSearchEnabled] = true
	authConfig[AuthConfigKeycloakAttributeAuthEndpoint] = keycloakURL + AuthConfigKeycloakURLPathAuthEndPoint
	authConfig[common.AuthConfigKeycloakAttributeClientSecret] = clientSecret
	authConfig[AuthConfigKeycloakAttributeIssuer] = keycloakURL + AuthConfigKeycloakURLPathIssuer
	authConfig[AuthConfigKeycloakAttributeRancherURL] = rancherURL + AuthConfigKeycloakURLPathVerifyAuth
	authConfig[AuthConfigAttributeEnabled] = true

	return common.UpdateKeycloakOIDCAuthConfig(ctx, authConfig)
}

// createOrUpdateResource creates or updates a Rancher resource
func createOrUpdateResource(ctx spi.ComponentContext, nsn types.NamespacedName, gvk schema.GroupVersionKind, attributes map[string]interface{}) error {
	log := ctx.Log()
	c := ctx.Client()
	resource := unstructured.Unstructured{}
	resource.SetGroupVersionKind(gvk)
	resource.SetName(nsn.Name)
	resource.SetNamespace(nsn.Namespace)
	_, err := controllerutil.CreateOrUpdate(context.Background(), c, &resource, func() error {
		if len(attributes) > 0 {
			data := resource.UnstructuredContent()
			for k, v := range attributes {
				data[k] = v
			}
		}
		return nil
	})

	if err != nil {
		return log.ErrorfThrottledNewErr("failed configuring %s %s: %s", gvk.Kind, nsn.Name, err.Error())
	}

	return nil
}

// createOrUpdateRancherVerrazzanoUser creates or updates the verrazzano user in Rancher
func createOrUpdateRancherVerrazzanoUser(ctx spi.ComponentContext, vzUser *keycloak.KeycloakUser, rancherUsername string) error {
	nsn := types.NamespacedName{Name: rancherUsername}
	data := map[string]interface{}{}
	data[UserAttributeUserName] = vzUser.Username
	caser := cases.Title(language.English)
	data[UserAttributeDisplayName] = caser.String(vzUser.Username)
	data[UserAttributeDescription] = caser.String(UserVerrazzanoDescription)
	data[UserAttributePrincipalIDs] = []interface{}{UserPrincipalKeycloakPrefix + vzUser.ID, UserPrincipalLocalPrefix + rancherUsername}

	return createOrUpdateResource(ctx, nsn, GVKUser, data)
}

// createOrUpdateRancherVerrazzanoUserGlobalRoleBinding used to make the verrazzano user admin
func createOrUpdateRancherVerrazzanoUserGlobalRoleBinding(ctx spi.ComponentContext, rancherUsername string) error {
	nsn := types.NamespacedName{Name: GlobalRoleBindingVerrazzanoPrefix + rancherUsername}

	data := map[string]interface{}{}
	data[GlobalRoleBindingAttributeRoleName] = AdminRoleName
	data[GlobalRoleBindingAttributeUserName] = rancherUsername

	return createOrUpdateResource(ctx, nsn, GVKGlobalRoleBinding, data)
}

// createOrUpdateRoleTemplate creates or updates RoleTemplates used to add Keycloak groups to the Rancher cluster
func createOrUpdateRoleTemplate(ctx spi.ComponentContext, role string) error {
	log := ctx.Log()
	c := ctx.Client()

	nsn := types.NamespacedName{Name: role}

	clusterRole := &rbacv1.ClusterRole{}
	err := c.Get(context.Background(), nsn, clusterRole)
	if err != nil {
		return log.ErrorfThrottledNewErr("failed creating RoleTemplate, unable to fetch ClusterRole %s: %s", role, err.Error())
	}

	data := map[string]interface{}{}
	data[RoleTemplateAttributeBuiltin] = false
	data[RoleTemplateAttributeContext] = "cluster"
	caser := cases.Title(language.English)
	data[RoleTemplateAttributeDisplayName] = caser.String(strings.Replace(role, "-", " ", 1))
	data[RoleTemplateAttributeExternal] = true
	data[RoleTemplateAttributeHidden] = true
	if clusterRole.Rules != nil && len(clusterRole.Rules) > 0 {
		data[RoleTemplateAttributeRules] = clusterRole.Rules
	}

	return createOrUpdateResource(ctx, nsn, GVKRoleTemplate, data)
}

// createOrUpdateClusterRoleTemplateBinding creates or updates ClusterRoleTemplateBinding used to add Keycloak groups to the Rancher cluster
func createOrUpdateClusterRoleTemplateBinding(ctx spi.ComponentContext, clusterRole string, group string) error {
	name := fmt.Sprintf("crtb-%s-%s", clusterRole, group)
	nsn := types.NamespacedName{Name: name, Namespace: ClusterLocal}

	data := map[string]interface{}{}
	data[ClusterRoleTemplateBindingAttributeClusterName] = ClusterLocal
	data[ClusterRoleTemplateBindingAttributeGroupPrincipalName] = GroupPrincipalKeycloakPrefix + group
	data[ClusterRoleTemplateBindingAttributeRoleTemplateName] = clusterRole

	return createOrUpdateResource(ctx, nsn, GVKClusterRoleTemplateBinding, data)
}

// disableFirstLogin disables the verrazzano user first log in
func disableFirstLogin(ctx spi.ComponentContext) error {
	log := ctx.Log()
	c := ctx.Client()
	firstLoginSetting := unstructured.Unstructured{}
	firstLoginSetting.SetGroupVersionKind(GVKSetting)
	firstLoginSettingName := types.NamespacedName{Name: SettingFirstLogin}
	err := c.Get(context.Background(), firstLoginSettingName, &firstLoginSetting)
	if err != nil {
		return log.ErrorfThrottledNewErr("Failed getting first-login setting: %s", err.Error())
	}

	firstLoginSetting.UnstructuredContent()["value"] = "false"
	err = c.Update(context.Background(), &firstLoginSetting)
	if err != nil {
		return log.ErrorfThrottledNewErr("Failed updating first-login setting: %s", err.Error())
	}

	return nil
}

// createOrUpdateUIPlSetting creates/updates the ui-pl setting with value Verrazzano
func createOrUpdateUIPlSetting(ctx spi.ComponentContext) error {
	return createOrUpdateResource(ctx, types.NamespacedName{Name: SettingUIPL}, GVKSetting, map[string]interface{}{"value": SettingUIPLValueVerrazzano})
}

// createOrUpdateUILogoSetting updates the ui-logo-* settings
func createOrUpdateUILogoSetting(ctx spi.ComponentContext, settingName string, logoPath string) error {
	log := ctx.Log()
	c := ctx.Client()
	pod, err := k8sutil.GetRunningPodForLabel(c, "app=rancher", "cattle-system", log)
	if err != nil {
		return err
	}

	cfg, cli, err := k8sutil.ClientConfig()
	if err != nil {
		return err
	}

	logoCommand := []string{"/bin/sh", "-c", fmt.Sprintf("cat %s | base64", logoPath)}
	stdout, stderr, err := k8sutil.ExecPod(cli, cfg, pod, "rancher", logoCommand)
	if err != nil {
		return log.ErrorfThrottledNewErr("Failed execing into Rancher pod %s: %v", stderr, err)
	}

	if len(stdout) == 0 {
		return log.ErrorfThrottledNewErr("Invalid empty output from Rancher pod")
	}

	return createOrUpdateResource(ctx, types.NamespacedName{Name: settingName}, GVKSetting, map[string]interface{}{"value": fmt.Sprintf("%s%s", SettingUILogoValueprefix, stdout)})
}

// createOrUpdateUIColorSettings creates/updates the ui-primary-color and ui-link-color settings
func createOrUpdateUIColorSettings(ctx spi.ComponentContext) error {
	err := createOrUpdateResource(ctx, types.NamespacedName{Name: SettingUIPrimaryColor}, GVKSetting, map[string]interface{}{"value": SettingUIPrimaryColorValue})
	if err != nil {
		return err
	}

	return createOrUpdateResource(ctx, types.NamespacedName{Name: SettingUILinkColor}, GVKSetting, map[string]interface{}{"value": SettingUILinkColorValue})
}

// getRancherVerrazzanoUserName fetches rancher user that is mapped to the ID of  key-clock user verrazzano
func getRancherVerrazzanoUserName(ctx spi.ComponentContext, vzUser *keycloak.KeycloakUser) (string, error) {
	c := ctx.Client()
	resource := unstructured.UnstructuredList{}
	resource.SetGroupVersionKind(GVKUser)
	err := c.List(context.TODO(), &resource, &client.ListOptions{})
	if err != nil {
		return "", err
	}
	for _, user := range resource.Items {
		data := user.UnstructuredContent()
		principleIDs, ok := data[UserAttributePrincipalIDs]
		if ok {
			switch reflect.TypeOf(principleIDs).Kind() {
			case reflect.Slice:
				listOfPrincipleIDs := reflect.ValueOf(principleIDs)
				for i := 0; i < listOfPrincipleIDs.Len(); i++ {
					principleID := listOfPrincipleIDs.Index(i).Interface().(string)
					if strings.Contains(principleID, UserPrincipalKeycloakPrefix+vzUser.ID) {
						return user.GetName(), nil
					}
				}
			}
		}
	}
	return "", nil
}

// getRancherUsername returns the Rancher username.
// If there is already Rancher user exists mapped to Keycloak user verrazzano, it will return that existing Rancher username
// else new Rancher username(created from principal) will be returned.
func getRancherUsername(ctx spi.ComponentContext, vzUser *keycloak.KeycloakUser) (string, error) {
	log := ctx.Log()
	keycloakPrincipal := UserPrincipalKeycloakPrefix + vzUser.ID
	rancherUserName := getUserNameForPrincipal(keycloakPrincipal)
	existingUser, err := getRancherVerrazzanoUserName(ctx, vzUser)
	if err != nil {
		return "", log.ErrorfThrottledNewErr("failed to check if rancher user verrazzano exists: %s", err.Error())
	} else if existingUser != "" { // If rancher user already exists that is mapped to keycloak user verrazzano
		rancherUserName = existingUser
	}
	return rancherUserName, nil
}

// getUserNameForPrincipal return the rancher username created from principal
func getUserNameForPrincipal(principal string) string {
	hasher := sha256.New()
	hasher.Write([]byte(principal))
	sha := base32.StdEncoding.WithPadding(-1).EncodeToString(hasher.Sum(nil))[:10]
	return "u-" + strings.ToLower(sha)
}<|MERGE_RESOLUTION|>--- conflicted
+++ resolved
@@ -8,15 +8,8 @@
 	"crypto/sha256"
 	"encoding/base32"
 	"fmt"
-<<<<<<< HEAD
 	"reflect"
 	"strings"
-
-	"golang.org/x/text/cases"
-	"golang.org/x/text/language"
-=======
-	"strings"
->>>>>>> 0cba4b93
 
 	"golang.org/x/text/cases"
 	"golang.org/x/text/language"
