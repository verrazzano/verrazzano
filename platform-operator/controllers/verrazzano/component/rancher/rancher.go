// Copyright (c) 2021, 2022, Oracle and/or its affiliates.
// Licensed under the Universal Permissive License v 1.0 as shown at https://oss.oracle.com/licenses/upl.

package rancher

import (
	"bufio"
	"context"
	"fmt"
	rbacv1 "k8s.io/api/rbac/v1"
	"strings"

	"github.com/verrazzano/verrazzano/platform-operator/constants"

	"github.com/verrazzano/verrazzano/pkg/k8sutil"
	"github.com/verrazzano/verrazzano/pkg/log/vzlog"
	vzapi "github.com/verrazzano/verrazzano/platform-operator/apis/verrazzano/v1alpha1"
	"github.com/verrazzano/verrazzano/platform-operator/controllers/verrazzano/component/common"
	"github.com/verrazzano/verrazzano/platform-operator/controllers/verrazzano/component/keycloak"
	"github.com/verrazzano/verrazzano/platform-operator/controllers/verrazzano/component/spi"
	"github.com/verrazzano/verrazzano/platform-operator/internal/k8s/status"
	"github.com/verrazzano/verrazzano/platform-operator/internal/vzconfig"
	corev1 "k8s.io/api/core/v1"
	"k8s.io/apimachinery/pkg/api/errors"
	metav1 "k8s.io/apimachinery/pkg/apis/meta/v1"
	"k8s.io/apimachinery/pkg/apis/meta/v1/unstructured"
	"k8s.io/apimachinery/pkg/runtime/schema"
	"k8s.io/apimachinery/pkg/types"
	"k8s.io/client-go/dynamic"
	"k8s.io/client-go/kubernetes"
	ctrl "sigs.k8s.io/controller-runtime"
	"sigs.k8s.io/controller-runtime/pkg/client"
)

// checkRancherUpgradeFailureSig is a function needed for unit test override
type checkRancherUpgradeFailureSig func(c client.Client, log vzlog.VerrazzanoLogger) (err error)

// checkRancherUpgradeFailureFunc is the default checkRancherUpgradeFailure function
var checkRancherUpgradeFailureFunc checkRancherUpgradeFailureSig = checkRancherUpgradeFailure

// fakeCheckRancherUpgradeFailure is the fake checkRancherUpgradeFailure function needed for unit testing
func fakeCheckRancherUpgradeFailure(_ client.Client, _ vzlog.VerrazzanoLogger) (err error) {
	return nil
}

func SetFakeCheckRancherUpgradeFailureFunc() {
	checkRancherUpgradeFailureFunc = fakeCheckRancherUpgradeFailure
}

func SetDefaultCheckRancherUpgradeFailureFunc() {
	checkRancherUpgradeFailureFunc = checkRancherUpgradeFailure
}

// Constants for Kubernetes resource names
const (
	// note: VZ-5241 In Rancher 2.6.3 the agent was moved from cattle-fleet-system ns
	// to a new cattle-fleet-local-system ns, the rancher-operator-system ns was
	// removed, and the rancher-operator is no longer deployed
	FleetSystemNamespace      = "cattle-fleet-system"
	FleetLocalSystemNamespace = "cattle-fleet-local-system"
	defaultSecretNamespace    = "cert-manager"
	namespaceLabelKey         = "verrazzano.io/namespace"
	rancherTLSSecretName      = "tls-ca"
	defaultVerrazzanoName     = "verrazzano-ca-certificate-secret"
	fleetAgentDeployment      = "fleet-agent"
	fleetControllerDeployment = "fleet-controller"
	gitjobDeployment          = "gitjob"
	rancherWebhookDeployment  = "rancher-webhook"
)

// Helm Chart setter keys
const (
	ingressTLSSourceKey     = "ingress.tls.source"
	additionalTrustedCAsKey = "additionalTrustedCAs"
	privateCAKey            = "privateCA"

	// Rancher registry Keys
	useBundledSystemChartKey = "useBundledSystemChart"
	systemDefaultRegistryKey = "systemDefaultRegistry"

	// LE Keys
	letsEncryptIngressClassKey = "letsEncrypt.ingress.class"
	letsEncryptEmailKey        = "letsEncrypt.email"
	letsEncryptEnvironmentKey  = "letsEncrypt.environment"
)

const (
	letsEncryptTLSSource       = "letsEncrypt"
	caTLSSource                = "secret"
	caCertsPem                 = "cacerts.pem"
	caCert                     = "ca.crt"
	privateCAValue             = "true"
	useBundledSystemChartValue = "true"
)

const (
<<<<<<< HEAD
	APIGroupRancherManagement        = "management.cattle.io"
	APIGroupVersionRancherManagement = "v3"
	SettingServerURL                 = "server-url"
	SettingFirstLogin                = "first-login"
	KontainerDriverOKE               = "oraclecontainerengine"
	NodeDriverOCI                    = "oci"
	ClusterLocal                     = "local"
	AuthConfigKeycloak               = "keycloakoidc"
	AuthConfigLocal                  = "local"
	UserVerrazzano                   = "u-verrazzano"
	UserVerrazzanoDescription        = "Verrazzano Admin"
	GlobalRoleBindingVerrazzano      = "gbr-" + UserVerrazzano
)

// auth config
const (
=======
	APIGroupRancherManagement                     = "management.cattle.io"
	APIGroupVersionRancherManagement              = "v3"
	SettingServerURL                              = "server-url"
	SettingFirstLogin                             = "first-login"
	KontainerDriverOKE                            = "oraclecontainerengine"
	NodeDriverOCI                                 = "oci"
	ClusterLocal                                  = "local"
	AuthConfigKeycloak                            = "keycloakoidc"
	AuthConfigLocal                               = "local"
	UserVerrazzano                                = "u-verrazzano"
	UserVerrazzanoDescription                     = "Verrazzano Admin"
	GlobalRoleBindingVerrazzano                   = "grb-" + UserVerrazzano
>>>>>>> a4e26698
	AuthConfigKeycloakURLPathVerifyAuth           = "/verify-auth"
	AuthConfigKeycloakURLPathIssuer               = "/auth/realms/verrazzano-system"
	AuthConfigKeycloakURLPathAuthEndPoint         = "/auth/realms/verrazzano-system/protocol/openid-connect/auth"
	AuthConfigKeycloakClientIDRancher             = "rancher"
	AuthConfigKeycloakAccessMode                  = "unrestricted"
	AuthConfigKeycloakAttributeAccessMode         = "accessMode"
	AuthConfigKeycloakAttributeClientID           = "clientId"
	AuthConfigAttributeEnabled                    = "enabled"
	AuthConfigKeycloakAttributeGroupSearchEnabled = "groupSearchEnabled"
	AuthConfigKeycloakAttributeAuthEndpoint       = "authEndpoint"
	AuthConfigKeycloakAttributeClientSecret       = "clientSecret"
	AuthConfigKeycloakAttributeIssuer             = "issuer"
	AuthConfigKeycloakAttributeRancherURL         = "rancherUrl"
)

// attributes
const (
	UserAttributeDisplayName                              = "displayName"
	UserAttributeUserName                                 = "username"
	UserAttributePrincipalIDs                             = "principalIds"
	UserAttributeDescription                              = "description"
	GlobalRoleBindingAttributeRoleName                    = "globalRoleName"
	GlobalRoleBindingAttributeUserName                    = "userName"
	ClusterRoleTemplateBindingAttributeClusterName        = "clusterName"
	ClusterRoleTemplateBindingAttributeGroupPrincipalName = "groupPrincipalName"
	ClusterRoleTemplateBindingAttributeRoleTemplateName   = "roleTemplateName"
	RoleTemplateAttributeBuiltin                          = "builtin"
	RoleTemplateAttributeContext                          = "context"
	RoleTemplateAttributeDisplayName                      = "displayName"
	RoleTemplateAttributeExternal                         = "external"
	RoleTemplateAttributeHidden                           = "hidden"
	RoleTemplateAttributeRules                            = "rules"
)

// roles and groups
const (
	AdminRoleName               = "admin"
	VerrazzanoAdminRoleName     = "verrazzano-admin"
	ViewRoleName                = "view"
	VerrazzanoMonitorRoleName   = "verrazzano-monitor"
	ClusterMemberRoleName       = "cluster-member"
	VerrazzanoAdminsGroupName   = "verrazzano-admins"
	VerrazzanoMonitorsGroupName = "verrazzano-monitors"
)

// prefixes
const (
	UserPrincipalKeycloakPrefix  = "keycloakoidc_user://"
	GroupPrincipalKeycloakPrefix = "keycloakoidc_group://"
	UserPrincipalLocalPrefix     = "local://"
)

var GVKSetting = schema.GroupVersionKind{
	Group:   APIGroupRancherManagement,
	Version: APIGroupVersionRancherManagement,
	Kind:    "Setting",
}

var GVKCluster = schema.GroupVersionKind{
	Group:   APIGroupRancherManagement,
	Version: APIGroupVersionRancherManagement,
	Kind:    "Cluster",
}

var GVKNodeDriver = schema.GroupVersionKind{
	Group:   APIGroupRancherManagement,
	Version: APIGroupVersionRancherManagement,
	Kind:    "NodeDriver",
}

var GVKKontainerDriver = schema.GroupVersionKind{
	Group:   APIGroupRancherManagement,
	Version: APIGroupVersionRancherManagement,
	Kind:    "KontainerDriver",
}

var GVKAuthConfig = schema.GroupVersionKind{
	Group:   APIGroupRancherManagement,
	Version: APIGroupVersionRancherManagement,
	Kind:    "AuthConfig",
}

var GVKUser = schema.GroupVersionKind{
	Group:   APIGroupRancherManagement,
	Version: APIGroupVersionRancherManagement,
	Kind:    "User",
}

var GVKGlobalRoleBinding = schema.GroupVersionKind{
	Group:   APIGroupRancherManagement,
	Version: APIGroupVersionRancherManagement,
	Kind:    "GlobalRoleBinding",
}

var GVKClusterRoleTemplateBinding = schema.GroupVersionKind{
	Group:   APIGroupRancherManagement,
	Version: APIGroupVersionRancherManagement,
	Kind:    "ClusterRoleTemplateBinding",
}

var GVKRoleTemplate = schema.GroupVersionKind{
	Group:   APIGroupRancherManagement,
	Version: APIGroupVersionRancherManagement,
	Kind:    "RoleTemplate",
}

type groupRolePair struct {
	group       string
	clusterRole string
}

func useAdditionalCAs(acme vzapi.Acme) bool {
	return acme.Environment != "production"
}

func getRancherHostname(c client.Client, vz *vzapi.Verrazzano) (string, error) {
	dnsSuffix, err := vzconfig.GetDNSSuffix(c, vz)
	if err != nil {
		return "", err
	}
	env := vz.Spec.EnvironmentName
	if len(env) == 0 {
		env = constants.DefaultEnvironmentName
	}
	rancherHostname := fmt.Sprintf("%s.%s.%s", common.RancherName, env, dnsSuffix)
	return rancherHostname, nil
}

// isRancherReady checks that the Rancher component is in a 'Ready' state, as defined
// in the body of this function
func isRancherReady(ctx spi.ComponentContext) bool {
	log := ctx.Log()
	c := ctx.Client()

	// Temporary work around for Rancher issue 36914
	err := checkRancherUpgradeFailureFunc(c, log)
	if err != nil {
		log.ErrorfThrottled("Error checking Rancher pod logs: %s", err.Error())
		return false
	}

	deployments := []types.NamespacedName{
		{
			Name:      ComponentName,
			Namespace: ComponentNamespace,
		},
		{
			Name:      rancherWebhookDeployment,
			Namespace: ComponentNamespace,
		},
		{
			Name:      fleetAgentDeployment,
			Namespace: FleetLocalSystemNamespace,
		},
		{
			Name:      fleetControllerDeployment,
			Namespace: FleetSystemNamespace,
		},
		{
			Name:      gitjobDeployment,
			Namespace: FleetSystemNamespace,
		},
	}

	prefix := fmt.Sprintf("Component %s", ctx.GetComponent())
	return status.DeploymentsAreReady(log, c, deployments, 1, prefix)
}

// checkRancherUpgradeFailure - temporary work around for Rancher issue 36914. During an upgrade, the Rancher pods
// are recycled.  When the leader pod is restarted, it is possible that a Rancher 2.5.9 pod could
// acquire leader and recreate the downloaded helm charts it requires.
//
// If one of the Rancher pods is failing to find the rancher-webhook, recycle that pod.
func checkRancherUpgradeFailure(c client.Client, log vzlog.VerrazzanoLogger) error {
	ctx := context.TODO()

	// Get the Rancher pods
	podList := &corev1.PodList{}
	err := c.List(ctx, podList, client.InNamespace(ComponentNamespace), client.MatchingLabels{"app": "rancher"})
	if err != nil {
		return err
	}
	if len(podList.Items) == 0 {
		return nil
	}

	config, err := ctrl.GetConfig()
	if err != nil {
		return err
	}

	clientSet, err := kubernetes.NewForConfig(config)
	if err != nil {
		return err
	}

	// Check the logs of each pod
	podsRestarted := false
	for i, pod := range podList.Items {
		// Skip pods that are already being deleted
		if pod.DeletionTimestamp != nil {
			continue
		}

		// Skip pods that are not ready, they will get checked again in another call to isReady.
		if !isPodReady(pod) {
			continue
		}

		// Get the pod log stream
		logStream, err := clientSet.CoreV1().Pods(ComponentNamespace).GetLogs(pod.Name, &corev1.PodLogOptions{Container: "rancher"}).Stream(ctx)
		if err != nil {
			return err
		}
		defer logStream.Close()

		// Search the stream for the expected text
		restartPod := false
		scanner := bufio.NewScanner(logStream)
		for scanner.Scan() {
			token := scanner.Text()
			if strings.Contains(token, "[ERROR] available chart version") {
				log.Infof("Rancher IsReady: Failed to find system chart for pod %s: %s", pod.Name, token)
				restartPod = true
				break
			}
		}

		// If the pod is failing to find the system chart for rancher-webhook, the wrong helm charts are
		// being used by the Rancher pod. Restart the pod. This will cause another Rancher pod to become the leader,
		// and, if needed, will recreate the custom resources related to the helm charts.
		if restartPod {
			// Delete custom resources containing helm charts to use
			err := deleteClusterRepos(log)
			if err != nil {
				return err
			}
			log.Infof("Rancher IsReady: Restarting pod %s", pod.Name)
			err = c.Delete(ctx, &podList.Items[i])
			if err != nil {
				return err
			}
			podsRestarted = true
		}
	}

	// If any pods were restarted, return an error so that the IsReady check will not continue
	// any further.  Checks will resume again after the pod is ready again.
	if podsRestarted {
		return fmt.Errorf("Rancher IsReady: pods were restarted, waiting for them to be ready again")
	}

	return nil
}

// deleteClusterRepos - temporary work around for Rancher issue 36914. On upgrade of Rancher
// the setting of useBundledSystemChart does not appear to be honored, and the downloaded
// helm charts for the previous release of Rancher are used (instead of the charts on the Rancher
// container image).
func deleteClusterRepos(log vzlog.VerrazzanoLogger) error {

	config, err := ctrl.GetConfig()
	if err != nil {
		log.Debugf("Rancher IsReady: Failed getting config: %v", err)
		return err
	}
	dynamicClient, err := dynamic.NewForConfig(config)
	if err != nil {
		log.Debugf("Rancher IsReady: Failed creating dynamic client: %v", err)
		return err
	}

	// Configure the GVR
	gvr := schema.GroupVersionResource{
		Group:    "management.cattle.io",
		Version:  "v3",
		Resource: "settings",
	}

	// Get the name of the default branch for the helm charts
	name := "chart-default-branch"
	chartDefaultBranch, err := dynamicClient.Resource(gvr).Get(context.TODO(), name, metav1.GetOptions{})
	if errors.IsNotFound(err) {
		return nil
	}
	if err != nil {
		log.Debugf("Rancher IsReady: Failed getting settings.management.cattle.io %s: %v", name, err)
		return err
	}

	// Obtain the name of the default branch from the custom resource
	defaultBranch, _, err := unstructured.NestedString(chartDefaultBranch.Object, "default")
	if err != nil {
		log.Debugf("Rancher IsReady: Failed to find default branch value in settings.management.cattle.io %s: %v", name, err)
		return err
	}

	log.Infof("Rancher IsReady: The default release branch is currently set to %s", defaultBranch)

	// Delete settings.management.cattle.io chart-default-branch
	err = dynamicClient.Resource(gvr).Delete(context.TODO(), name, metav1.DeleteOptions{})
	if err != nil && !errors.IsNotFound(err) {
		log.Debugf("Rancher IsReady: Failed deleting settings.management.cattle.io %s: %v", name, err)
		return err
	}
	log.Infof("Rancher IsReady: Deleted settings.management.cattle.io %s", name)

	// Reconfigure the GVR
	gvr = schema.GroupVersionResource{
		Group:    "catalog.cattle.io",
		Version:  "v1",
		Resource: "clusterrepos",
	}

	// List of clusterrepos to delete
	names := []string{"rancher-charts", "rancher-rke2-charts", "rancher-partner-charts"}
	for _, name := range names {
		err = dynamicClient.Resource(gvr).Delete(context.TODO(), name, metav1.DeleteOptions{})
		if err != nil && !errors.IsNotFound(err) {
			log.Debugf("Rancher IsReady: Failed deleting clusterrepos.catalog.cattle.io %s: %v", name, err)
			return err
		}
		log.Infof("Rancher IsReady: Deleted clusterrepos.catalog.cattle.io %s", name)
	}

	return nil
}

// GetOverrides returns install overrides for a component
func GetOverrides(effectiveCR *vzapi.Verrazzano) []vzapi.Overrides {
	if effectiveCR.Spec.Components.Rancher != nil {
		return effectiveCR.Spec.Components.Rancher.ValueOverrides
	}
	return []vzapi.Overrides{}
}

// Delete the local cluster
func DeleteLocalCluster(log vzlog.VerrazzanoLogger, c client.Client) {
	log.Once("Deleting Rancher local cluster")

	localCluster := unstructured.Unstructured{}
	localCluster.SetGroupVersionKind(GVKCluster)
	localClusterName := types.NamespacedName{Name: ClusterLocal}
	err := c.Get(context.Background(), localClusterName, &localCluster)
	if err != nil {
		log.Oncef("Failed getting local Cluster: %s", err.Error())
		return
	}

	err = c.Delete(context.Background(), &localCluster)
	if err != nil {
		log.Oncef("Failed deleting local cluster: %s", err.Error())
		return
	}

	log.Once("Successfully deleted Rancher local cluster")
}

// activateOCIDriver activates the OCI nodeDriver
func activateOCIDriver(log vzlog.VerrazzanoLogger, c client.Client) error {
	ociDriver := unstructured.Unstructured{}
	ociDriver.SetGroupVersionKind(GVKNodeDriver)
	ociDriverName := types.NamespacedName{Name: NodeDriverOCI}
	err := c.Get(context.Background(), ociDriverName, &ociDriver)
	if err != nil {
		return log.ErrorfThrottledNewErr("Failed getting OCI Driver: %s", err.Error())
	}

	ociDriverMerge := client.MergeFrom(ociDriver.DeepCopy())
	ociDriver.UnstructuredContent()["spec"].(map[string]interface{})["active"] = true
	err = c.Patch(context.Background(), &ociDriver, ociDriverMerge)
	if err != nil {
		return log.ErrorfThrottledNewErr("Failed patching OCI Driver: %s", err.Error())
	}

	return nil
}

// activateDrivers activates the oraclecontainerengine kontainerDriver
func activatOKEDriver(log vzlog.VerrazzanoLogger, c client.Client) error {
	okeDriver := unstructured.Unstructured{}
	okeDriver.SetGroupVersionKind(GVKKontainerDriver)
	okeDriverName := types.NamespacedName{Name: KontainerDriverOKE}
	err := c.Get(context.Background(), okeDriverName, &okeDriver)
	if err != nil {
		return log.ErrorfThrottledNewErr("Failed getting OKE Driver: %s", err.Error())
	}

	okeDriverMerge := client.MergeFrom(okeDriver.DeepCopy())
	okeDriver.UnstructuredContent()["spec"].(map[string]interface{})["active"] = true
	err = c.Patch(context.Background(), &okeDriver, okeDriverMerge)
	if err != nil {
		return log.ErrorfThrottledNewErr("Failed patching OKE Driver: %s", err.Error())
	}

	return nil
}

// putServerURL updates the server-url Setting
func putServerURL(log vzlog.VerrazzanoLogger, c client.Client, serverURL string) error {
	serverURLSetting := unstructured.Unstructured{}
	serverURLSetting.SetGroupVersionKind(GVKSetting)
	serverURLSettingName := types.NamespacedName{Name: SettingServerURL}
	err := c.Get(context.Background(), serverURLSettingName, &serverURLSetting)
	if err != nil {
		return log.ErrorfThrottledNewErr("Failed getting server-url Setting: %s", err.Error())
	}

	serverURLSetting.UnstructuredContent()["value"] = serverURL
	err = c.Update(context.Background(), &serverURLSetting)
	if err != nil {
		return log.ErrorfThrottledNewErr("Failed updating server-url Setting: %s", err.Error())
	}

	return nil
}

func configureKeycloakOIDC(ctx spi.ComponentContext) error {
	log := ctx.Log()
	c := ctx.Client()
	keycloakAuthConfig := unstructured.Unstructured{}
	keycloakAuthConfig.SetGroupVersionKind(GVKAuthConfig)
	keycloakAuthConfigName := types.NamespacedName{Name: AuthConfigKeycloak}
	err := c.Get(context.Background(), keycloakAuthConfigName, &keycloakAuthConfig)
	if err != nil {
		return log.ErrorfThrottledNewErr("failed configuring keycloak as OIDC provider for rancher, unable to fetch keycloak authConfig: %s", err.Error())
	}

	keycloakURL, err := k8sutil.GetURLForIngress(c, "keycloak", "keycloak", "https")
	if err != nil {
		return log.ErrorfThrottledNewErr("failed configuring keycloak as OIDC provider for rancher, unable to fetch keycloak url: %s", err.Error())
	}

	rancherURL, err := k8sutil.GetURLForIngress(c, "rancher", "cattle-system", "https")
	if err != nil {
		log.Oncef("skipping configuring keycloak as OIDC provider for rancher, unable to fetch rancher url: %s", err.Error())
		return nil
	}

	clientSecret, err := keycloak.GetRancherClientSecretFromKeycloak(ctx)
	if err != nil {
		return log.ErrorfThrottledNewErr("failed configuring keycloak as OIDC provider for rancher, unable to fetch rancher client secret: %s", err.Error())
	}

	authConfig := keycloakAuthConfig.UnstructuredContent()
	authConfig[AuthConfigKeycloakAttributeAccessMode] = AuthConfigKeycloakAccessMode
	authConfig[AuthConfigKeycloakAttributeClientID] = AuthConfigKeycloakClientIDRancher
	authConfig[AuthConfigKeycloakAttributeGroupSearchEnabled] = true
	authConfig[AuthConfigKeycloakAttributeAuthEndpoint] = keycloakURL + AuthConfigKeycloakURLPathAuthEndPoint
	authConfig[AuthConfigKeycloakAttributeClientSecret] = clientSecret
	authConfig[AuthConfigKeycloakAttributeIssuer] = keycloakURL + AuthConfigKeycloakURLPathIssuer
	authConfig[AuthConfigKeycloakAttributeRancherURL] = rancherURL + AuthConfigKeycloakURLPathVerifyAuth

	err = c.Update(context.Background(), &keycloakAuthConfig, &client.UpdateOptions{})
	if err != nil {
		return log.ErrorfThrottledNewErr("failed configuring keycloak as OIDC provider for rancher: %s", err.Error())
	}

	return nil
}

func createOrUpdateResource(ctx spi.ComponentContext, nsn types.NamespacedName, gkv schema.GroupVersionKind, attributes map[string]interface{}) error {
	log := ctx.Log()
	c := ctx.Client()
	resource := unstructured.Unstructured{}
	resource.SetGroupVersionKind(gkv)
	err := c.Get(context.Background(), nsn, &resource)
	createNew := false
	if err != nil {
		if errors.IsNotFound(err) {
			createNew = true
			log.Debugf("%s %s does not exist", gkv.Kind, nsn.Name)
		} else {
			return log.ErrorfThrottledNewErr("failed configuring %s, unable to fetch %s: %s", gkv.Kind, nsn.Name, err.Error())
		}
	}

	data := resource.UnstructuredContent()
	for k, v := range attributes {
		data[k] = v
	}

	if createNew {
		resource.SetName(nsn.Name)
		resource.SetNamespace(nsn.Namespace)
		err = c.Create(context.Background(), &resource, &client.CreateOptions{})
	} else {
		err = c.Update(context.Background(), &resource, &client.UpdateOptions{})
	}

	if err != nil {
		return log.ErrorfThrottledNewErr("failed configuring %s %s: %s", gkv.Kind, nsn.Name, err.Error())
	}

	return nil
}

func createOrUpdateRancherVerrazzanoUser(ctx spi.ComponentContext) error {
	log := ctx.Log()

	nsn := types.NamespacedName{Name: UserVerrazzano}

	vzUser, err := keycloak.GetVerrazzanoUserFromKeycloak(ctx)
	if err != nil {
		return log.ErrorfThrottledNewErr("failed configuring verrazzano rancher user, unable to fetch verrazzano user id from keycloak: %s", err.Error())
	}

	data := map[string]interface{}{}
	data[UserAttributeUserName] = vzUser.Username
	data[UserAttributeDisplayName] = strings.Title(vzUser.Username)
	data[UserAttributeDescription] = strings.Title(UserVerrazzanoDescription)
	data[UserAttributePrincipalIDs] = []interface{}{UserPrincipalKeycloakPrefix + vzUser.ID, UserPrincipalLocalPrefix + UserVerrazzano}

	return createOrUpdateResource(ctx, nsn, GVKUser, data)
}

func createOrUpdateRancherVerrazzanoUserGlobalRoleBinding(ctx spi.ComponentContext) error {
	nsn := types.NamespacedName{Name: GlobalRoleBindingVerrazzano}

	data := map[string]interface{}{}
	data[GlobalRoleBindingAttributeRoleName] = AdminRoleName
	data[GlobalRoleBindingAttributeUserName] = UserVerrazzano

	return createOrUpdateResource(ctx, nsn, GVKGlobalRoleBinding, data)
}

func createOrUpdateRoleTemplate(ctx spi.ComponentContext, role string) error {
	log := ctx.Log()
	c := ctx.Client()

	nsn := types.NamespacedName{Name: role}

	clusterRole := &rbacv1.ClusterRole{}
	err := c.Get(context.Background(), nsn, clusterRole)
	if err != nil {
		return log.ErrorfThrottledNewErr("failed creating RoleTemplate, unable to fetch ClusterRole %s: %s", role, err.Error())
	}

	data := map[string]interface{}{}
	data[RoleTemplateAttributeBuiltin] = false
	data[RoleTemplateAttributeContext] = "cluster"
	data[RoleTemplateAttributeDisplayName] = strings.Title(strings.Replace(role, "-", " ", 1))
	data[RoleTemplateAttributeExternal] = true
	data[RoleTemplateAttributeHidden] = true
	if clusterRole.Rules != nil && len(clusterRole.Rules) > 0 {
		data[RoleTemplateAttributeRules] = clusterRole.Rules
	}

	return createOrUpdateResource(ctx, nsn, GVKRoleTemplate, data)
}

func createOrUpdateClusterRoleTemplateBinding(ctx spi.ComponentContext, clusterRole string, group string) error {
	name := fmt.Sprintf("crtb-%s-%s", clusterRole, group)
	nsn := types.NamespacedName{Name: name, Namespace: ClusterLocal}

	data := map[string]interface{}{}
	data[ClusterRoleTemplateBindingAttributeClusterName] = ClusterLocal
	data[ClusterRoleTemplateBindingAttributeGroupPrincipalName] = GroupPrincipalKeycloakPrefix + group
	data[ClusterRoleTemplateBindingAttributeRoleTemplateName] = clusterRole

	return createOrUpdateResource(ctx, nsn, GVKClusterRoleTemplateBinding, data)
}

func disableOrEnableAuthProvider(ctx spi.ComponentContext, name string, enable bool) error {
	log := ctx.Log()
	c := ctx.Client()
	authConfig := unstructured.Unstructured{}
	authConfig.SetGroupVersionKind(GVKAuthConfig)
	authConfigName := types.NamespacedName{Name: name}
	err := c.Get(context.Background(), authConfigName, &authConfig)
	if err != nil {
		return log.ErrorfThrottledNewErr("failed to set enabled to %v for authconfig %s, unable to fetch, error: %s", enable, name, err.Error())
	}

	authConfigData := authConfig.UnstructuredContent()
	authConfigData[AuthConfigAttributeEnabled] = enable
	err = c.Update(context.Background(), &authConfig, &client.UpdateOptions{})
	if err != nil {
		return log.ErrorfThrottledNewErr("failed to set enabled to %v for authconfig %s, error: %s", enable, name, err.Error())
	}

	return nil
}

func disableFirstLogin(ctx spi.ComponentContext) error {
	log := ctx.Log()
	c := ctx.Client()
	firstLoginSetting := unstructured.Unstructured{}
	firstLoginSetting.SetGroupVersionKind(GVKSetting)
	firstLoginSettingName := types.NamespacedName{Name: SettingFirstLogin}
	err := c.Get(context.Background(), firstLoginSettingName, &firstLoginSetting)
	if err != nil {
		return log.ErrorfThrottledNewErr("Failed getting first-login Setting: %s", err.Error())
	}

	firstLoginSetting.UnstructuredContent()["value"] = "false"
	err = c.Update(context.Background(), &firstLoginSetting)
	if err != nil {
		return log.ErrorfThrottledNewErr("Failed updating first-login Setting: %s", err.Error())
	}

	return nil
}<|MERGE_RESOLUTION|>--- conflicted
+++ resolved
@@ -7,13 +7,12 @@
 	"bufio"
 	"context"
 	"fmt"
-	rbacv1 "k8s.io/api/rbac/v1"
 	"strings"
 
 	"github.com/verrazzano/verrazzano/platform-operator/constants"
-
 	"github.com/verrazzano/verrazzano/pkg/k8sutil"
 	"github.com/verrazzano/verrazzano/pkg/log/vzlog"
+	rbacv1 "k8s.io/api/rbac/v1"
 	vzapi "github.com/verrazzano/verrazzano/platform-operator/apis/verrazzano/v1alpha1"
 	"github.com/verrazzano/verrazzano/platform-operator/controllers/verrazzano/component/common"
 	"github.com/verrazzano/verrazzano/platform-operator/controllers/verrazzano/component/keycloak"
@@ -94,7 +93,6 @@
 )
 
 const (
-<<<<<<< HEAD
 	APIGroupRancherManagement        = "management.cattle.io"
 	APIGroupVersionRancherManagement = "v3"
 	SettingServerURL                 = "server-url"
@@ -106,25 +104,11 @@
 	AuthConfigLocal                  = "local"
 	UserVerrazzano                   = "u-verrazzano"
 	UserVerrazzanoDescription        = "Verrazzano Admin"
-	GlobalRoleBindingVerrazzano      = "gbr-" + UserVerrazzano
+	GlobalRoleBindingVerrazzano      = "grb-" + UserVerrazzano
 )
 
 // auth config
 const (
-=======
-	APIGroupRancherManagement                     = "management.cattle.io"
-	APIGroupVersionRancherManagement              = "v3"
-	SettingServerURL                              = "server-url"
-	SettingFirstLogin                             = "first-login"
-	KontainerDriverOKE                            = "oraclecontainerengine"
-	NodeDriverOCI                                 = "oci"
-	ClusterLocal                                  = "local"
-	AuthConfigKeycloak                            = "keycloakoidc"
-	AuthConfigLocal                               = "local"
-	UserVerrazzano                                = "u-verrazzano"
-	UserVerrazzanoDescription                     = "Verrazzano Admin"
-	GlobalRoleBindingVerrazzano                   = "grb-" + UserVerrazzano
->>>>>>> a4e26698
 	AuthConfigKeycloakURLPathVerifyAuth           = "/verify-auth"
 	AuthConfigKeycloakURLPathIssuer               = "/auth/realms/verrazzano-system"
 	AuthConfigKeycloakURLPathAuthEndPoint         = "/auth/realms/verrazzano-system/protocol/openid-connect/auth"
