--- conflicted
+++ resolved
@@ -94,34 +94,20 @@
 )
 
 const (
-<<<<<<< HEAD
-	SettingServerURL                              = "server-url"
-	SettingFirstLogin                             = "first-login"
-	KontainerDriverOKE                            = "oraclecontainerengine"
-	NodeDriverOCI                                 = "oci"
-	ClusterLocal                                  = "local"
-	AuthConfigLocal                               = "local"
-	UserVerrazzano                                = "u-verrazzano"
-	UserVerrazzanoDescription                     = "Verrazzano Admin"
-	GlobalRoleBindingVerrazzano                   = "grb-" + UserVerrazzano
-=======
-	APIGroupRancherManagement        = "management.cattle.io"
-	APIGroupVersionRancherManagement = "v3"
-	SettingServerURL                 = "server-url"
-	SettingFirstLogin                = "first-login"
-	KontainerDriverOKE               = "oraclecontainerengine"
-	NodeDriverOCI                    = "oci"
-	ClusterLocal                     = "local"
-	AuthConfigKeycloak               = "keycloakoidc"
-	AuthConfigLocal                  = "local"
-	UserVerrazzano                   = "u-verrazzano"
-	UserVerrazzanoDescription        = "Verrazzano Admin"
-	GlobalRoleBindingVerrazzano      = "grb-" + UserVerrazzano
+	SettingServerURL            = "server-url"
+	SettingFirstLogin           = "first-login"
+	KontainerDriverOKE          = "oraclecontainerengine"
+	NodeDriverOCI               = "oci"
+	ClusterLocal                = "local"
+	AuthConfigKeycloak          = "keycloakoidc"
+	AuthConfigLocal             = "local"
+	UserVerrazzano              = "u-verrazzano"
+	UserVerrazzanoDescription   = "Verrazzano Admin"
+	GlobalRoleBindingVerrazzano = "grb-" + UserVerrazzano
 )
 
 // auth config
 const (
->>>>>>> 75246163
 	AuthConfigKeycloakURLPathVerifyAuth           = "/verify-auth"
 	AuthConfigKeycloakURLPathIssuer               = "/auth/realms/verrazzano-system"
 	AuthConfigKeycloakURLPathAuthEndPoint         = "/auth/realms/verrazzano-system/protocol/openid-connect/auth"
@@ -132,6 +118,7 @@
 	AuthConfigAttributeEnabled                    = "enabled"
 	AuthConfigKeycloakAttributeGroupSearchEnabled = "groupSearchEnabled"
 	AuthConfigKeycloakAttributeAuthEndpoint       = "authEndpoint"
+	AuthConfigKeycloakAttributeClientSecret       = "clientSecret"
 	AuthConfigKeycloakAttributeIssuer             = "issuer"
 	AuthConfigKeycloakAttributeRancherURL         = "rancherUrl"
 )
@@ -182,19 +169,8 @@
 var GVKAuthConfig = common.GetRancherMgmtAPIGVKForKind("AuthConfig")
 var GVKUser = common.GetRancherMgmtAPIGVKForKind("User")
 var GVKGlobalRoleBinding = common.GetRancherMgmtAPIGVKForKind("GlobalRoleBinding")
-
-var GVKClusterRoleTemplateBinding = schema.GroupVersionKind{
-	Group:   APIGroupRancherManagement,
-	Version: APIGroupVersionRancherManagement,
-	Kind:    "ClusterRoleTemplateBinding",
-}
-
-var GVKRoleTemplate = schema.GroupVersionKind{
-	Group:   APIGroupRancherManagement,
-	Version: APIGroupVersionRancherManagement,
-	Kind:    "RoleTemplate",
-}
-
+var GVKClusterRoleTemplateBinding = common.GetRancherMgmtAPIGVKForKind("ClusterRoleTemplateBinding")
+var GVKRoleTemplate = common.GetRancherMgmtAPIGVKForKind("RoleTemplate")
 var GroupRolePairs = []map[string]string{
 	{
 		GroupKey:       VerrazzanoAdminsGroupName,
@@ -532,6 +508,13 @@
 func configureKeycloakOIDC(ctx spi.ComponentContext) error {
 	log := ctx.Log()
 	c := ctx.Client()
+	keycloakAuthConfig := unstructured.Unstructured{}
+	keycloakAuthConfig.SetGroupVersionKind(GVKAuthConfig)
+	keycloakAuthConfigName := types.NamespacedName{Name: AuthConfigKeycloak}
+	err := c.Get(context.Background(), keycloakAuthConfigName, &keycloakAuthConfig)
+	if err != nil {
+		return log.ErrorfThrottledNewErr("failed configuring keycloak as OIDC provider for rancher, unable to fetch keycloak authConfig: %s", err.Error())
+	}
 
 	keycloakURL, err := k8sutil.GetURLForIngress(c, "keycloak", "keycloak", "https")
 	if err != nil {
@@ -557,7 +540,121 @@
 	authConfig[common.AuthConfigKeycloakAttributeClientSecret] = clientSecret
 	authConfig[AuthConfigKeycloakAttributeIssuer] = keycloakURL + AuthConfigKeycloakURLPathIssuer
 	authConfig[AuthConfigKeycloakAttributeRancherURL] = rancherURL + AuthConfigKeycloakURLPathVerifyAuth
+
 	return common.UpdateKeycloakOIDCAuthConfig(ctx, authConfig)
+}
+
+// createOrUpdateRancherVerrazzanoUser creates or updates the verrazzano user in Rancher
+func createOrUpdateRancherVerrazzanoUser(ctx spi.ComponentContext) error {
+	log := ctx.Log()
+
+	nsn := types.NamespacedName{Name: UserVerrazzano}
+
+	vzUser, err := keycloak.GetVerrazzanoUserFromKeycloak(ctx)
+	if err != nil {
+		return log.ErrorfThrottledNewErr("failed configuring verrazzano rancher user, unable to fetch verrazzano user id from keycloak: %s", err.Error())
+	}
+
+	data := map[string]interface{}{}
+	data[UserAttributeUserName] = vzUser.Username
+	data[UserAttributeDisplayName] = strings.Title(vzUser.Username)
+	data[UserAttributeDescription] = strings.Title(UserVerrazzanoDescription)
+	data[UserAttributePrincipalIDs] = []interface{}{UserPrincipalKeycloakPrefix + vzUser.ID, UserPrincipalLocalPrefix + UserVerrazzano}
+
+	return createOrUpdateResource(ctx, nsn, GVKUser, data)
+}
+
+// createOrUpdateRancherVerrazzanoUserGlobalRoleBinding used to make the verrazzano user admin
+func createOrUpdateRancherVerrazzanoUserGlobalRoleBinding(ctx spi.ComponentContext) error {
+	nsn := types.NamespacedName{Name: GlobalRoleBindingVerrazzano}
+
+	data := map[string]interface{}{}
+	data[GlobalRoleBindingAttributeRoleName] = AdminRoleName
+	data[GlobalRoleBindingAttributeUserName] = UserVerrazzano
+
+	return createOrUpdateResource(ctx, nsn, GVKGlobalRoleBinding, data)
+}
+
+// createOrUpdateRoleTemplate creates or updates RoleTemplates used to add Keycloak groups to the Rancher cluster
+func createOrUpdateRoleTemplate(ctx spi.ComponentContext, role string) error {
+	log := ctx.Log()
+	c := ctx.Client()
+
+	nsn := types.NamespacedName{Name: role}
+
+	clusterRole := &rbacv1.ClusterRole{}
+	err := c.Get(context.Background(), nsn, clusterRole)
+	if err != nil {
+		return log.ErrorfThrottledNewErr("failed creating RoleTemplate, unable to fetch ClusterRole %s: %s", role, err.Error())
+	}
+
+	data := map[string]interface{}{}
+	data[RoleTemplateAttributeBuiltin] = false
+	data[RoleTemplateAttributeContext] = "cluster"
+	data[RoleTemplateAttributeDisplayName] = strings.Title(strings.Replace(role, "-", " ", 1))
+	data[RoleTemplateAttributeExternal] = true
+	data[RoleTemplateAttributeHidden] = true
+	if clusterRole.Rules != nil && len(clusterRole.Rules) > 0 {
+		data[RoleTemplateAttributeRules] = clusterRole.Rules
+	}
+
+	return createOrUpdateResource(ctx, nsn, GVKRoleTemplate, data)
+}
+
+// createOrUpdateClusterRoleTemplateBinding creates or updates ClusterRoleTemplateBinding used to add Keycloak groups to the Rancher cluster
+func createOrUpdateClusterRoleTemplateBinding(ctx spi.ComponentContext, clusterRole string, group string) error {
+	name := fmt.Sprintf("crtb-%s-%s", clusterRole, group)
+	nsn := types.NamespacedName{Name: name, Namespace: ClusterLocal}
+
+	data := map[string]interface{}{}
+	data[ClusterRoleTemplateBindingAttributeClusterName] = ClusterLocal
+	data[ClusterRoleTemplateBindingAttributeGroupPrincipalName] = GroupPrincipalKeycloakPrefix + group
+	data[ClusterRoleTemplateBindingAttributeRoleTemplateName] = clusterRole
+
+	return createOrUpdateResource(ctx, nsn, GVKClusterRoleTemplateBinding, data)
+}
+
+// disableOrEnableAuthProvider disables Keycloak as an Auth Provider
+func disableOrEnableAuthProvider(ctx spi.ComponentContext, name string, enable bool) error {
+	log := ctx.Log()
+	c := ctx.Client()
+	authConfig := unstructured.Unstructured{}
+	authConfig.SetGroupVersionKind(GVKAuthConfig)
+	authConfigName := types.NamespacedName{Name: name}
+	err := c.Get(context.Background(), authConfigName, &authConfig)
+	if err != nil {
+		return log.ErrorfThrottledNewErr("failed to set enabled to %v for authconfig %s, unable to fetch, error: %s", enable, name, err.Error())
+	}
+
+	authConfigData := authConfig.UnstructuredContent()
+	authConfigData[AuthConfigAttributeEnabled] = enable
+	err = c.Update(context.Background(), &authConfig, &client.UpdateOptions{})
+	if err != nil {
+		return log.ErrorfThrottledNewErr("failed to set enabled to %v for authconfig %s, error: %s", enable, name, err.Error())
+	}
+
+	return nil
+}
+
+// disableFirstLogin disables the verrazzano user first log in
+func disableFirstLogin(ctx spi.ComponentContext) error {
+	log := ctx.Log()
+	c := ctx.Client()
+	firstLoginSetting := unstructured.Unstructured{}
+	firstLoginSetting.SetGroupVersionKind(GVKSetting)
+	firstLoginSettingName := types.NamespacedName{Name: SettingFirstLogin}
+	err := c.Get(context.Background(), firstLoginSettingName, &firstLoginSetting)
+	if err != nil {
+		return log.ErrorfThrottledNewErr("Failed getting first-login Setting: %s", err.Error())
+	}
+
+	firstLoginSetting.UnstructuredContent()["value"] = "false"
+	err = c.Update(context.Background(), &firstLoginSetting)
+	if err != nil {
+		return log.ErrorfThrottledNewErr("Failed updating first-login Setting: %s", err.Error())
+	}
+
+	return nil
 }
 
 // createOrUpdateResource creates or updates a Rancher resource used in the Keycloak OIDC integration
@@ -595,117 +692,4 @@
 	}
 
 	return nil
-}
-
-// createOrUpdateRancherVerrazzanoUser creates or updates the verrazzano user in Rancher
-func createOrUpdateRancherVerrazzanoUser(ctx spi.ComponentContext) error {
-	log := ctx.Log()
-
-	nsn := types.NamespacedName{Name: UserVerrazzano}
-
-	vzUser, err := keycloak.GetVerrazzanoUserFromKeycloak(ctx)
-	if err != nil {
-		return log.ErrorfThrottledNewErr("failed configuring verrazzano rancher user, unable to fetch verrazzano user id from keycloak: %s", err.Error())
-	}
-
-	data := map[string]interface{}{}
-	data[UserAttributeUserName] = vzUser.Username
-	data[UserAttributeDisplayName] = strings.Title(vzUser.Username)
-	data[UserAttributeDescription] = strings.Title(UserVerrazzanoDescription)
-	data[UserAttributePrincipalIDs] = []interface{}{UserPrincipalKeycloakPrefix + vzUser.ID, UserPrincipalLocalPrefix + UserVerrazzano}
-
-	return createOrUpdateResource(ctx, nsn, GVKUser, data)
-}
-
-// createOrUpdateRancherVerrazzanoUserGlobalRoleBinding used to make the verrazzano user admin
-func createOrUpdateRancherVerrazzanoUserGlobalRoleBinding(ctx spi.ComponentContext) error {
-	nsn := types.NamespacedName{Name: GlobalRoleBindingVerrazzano}
-
-	data := map[string]interface{}{}
-	data[GlobalRoleBindingAttributeRoleName] = AdminRoleName
-	data[GlobalRoleBindingAttributeUserName] = UserVerrazzano
-
-	return createOrUpdateResource(ctx, nsn, GVKGlobalRoleBinding, data)
-}
-
-// createOrUpdateRoleTemplate creates or updates RoleTemplates used to add Keycloak groups to the Rancher cluster
-func createOrUpdateRoleTemplate(ctx spi.ComponentContext, role string) error {
-	log := ctx.Log()
-	c := ctx.Client()
-
-	nsn := types.NamespacedName{Name: role}
-
-	clusterRole := &rbacv1.ClusterRole{}
-	err := c.Get(context.Background(), nsn, clusterRole)
-	if err != nil {
-		return log.ErrorfThrottledNewErr("failed creating RoleTemplate, unable to fetch ClusterRole %s: %s", role, err.Error())
-	}
-
-	data := map[string]interface{}{}
-	data[RoleTemplateAttributeBuiltin] = false
-	data[RoleTemplateAttributeContext] = "cluster"
-	data[RoleTemplateAttributeDisplayName] = strings.Title(strings.Replace(role, "-", " ", 1))
-	data[RoleTemplateAttributeExternal] = true
-	data[RoleTemplateAttributeHidden] = true
-	if clusterRole.Rules != nil && len(clusterRole.Rules) > 0 {
-		data[RoleTemplateAttributeRules] = clusterRole.Rules
-	}
-
-	return createOrUpdateResource(ctx, nsn, GVKRoleTemplate, data)
-}
-
-// createOrUpdateClusterRoleTemplateBinding creates or updates ClusterRoleTemplateBinding used to add Keycloak groups to the Rancher cluster
-func createOrUpdateClusterRoleTemplateBinding(ctx spi.ComponentContext, clusterRole string, group string) error {
-	name := fmt.Sprintf("crtb-%s-%s", clusterRole, group)
-	nsn := types.NamespacedName{Name: name, Namespace: ClusterLocal}
-
-	data := map[string]interface{}{}
-	data[ClusterRoleTemplateBindingAttributeClusterName] = ClusterLocal
-	data[ClusterRoleTemplateBindingAttributeGroupPrincipalName] = GroupPrincipalKeycloakPrefix + group
-	data[ClusterRoleTemplateBindingAttributeRoleTemplateName] = clusterRole
-
-	return createOrUpdateResource(ctx, nsn, GVKClusterRoleTemplateBinding, data)
-}
-
-// disableOrEnableAuthProvider disables Keycloak as an Auth Provider
-func disableOrEnableAuthProvider(ctx spi.ComponentContext, name string, enable bool) error {
-	log := ctx.Log()
-	c := ctx.Client()
-	authConfig := unstructured.Unstructured{}
-	authConfig.SetGroupVersionKind(GVKAuthConfig)
-	authConfigName := types.NamespacedName{Name: name}
-	err := c.Get(context.Background(), authConfigName, &authConfig)
-	if err != nil {
-		return log.ErrorfThrottledNewErr("failed to set enabled to %v for authconfig %s, unable to fetch, error: %s", enable, name, err.Error())
-	}
-
-	authConfigData := authConfig.UnstructuredContent()
-	authConfigData[AuthConfigAttributeEnabled] = enable
-	err = c.Update(context.Background(), &authConfig, &client.UpdateOptions{})
-	if err != nil {
-		return log.ErrorfThrottledNewErr("failed to set enabled to %v for authconfig %s, error: %s", enable, name, err.Error())
-	}
-
-	return nil
-}
-
-// disableFirstLogin disables the verrazzano user first log in
-func disableFirstLogin(ctx spi.ComponentContext) error {
-	log := ctx.Log()
-	c := ctx.Client()
-	firstLoginSetting := unstructured.Unstructured{}
-	firstLoginSetting.SetGroupVersionKind(GVKSetting)
-	firstLoginSettingName := types.NamespacedName{Name: SettingFirstLogin}
-	err := c.Get(context.Background(), firstLoginSettingName, &firstLoginSetting)
-	if err != nil {
-		return log.ErrorfThrottledNewErr("Failed getting first-login Setting: %s", err.Error())
-	}
-
-	firstLoginSetting.UnstructuredContent()["value"] = "false"
-	err = c.Update(context.Background(), &firstLoginSetting)
-	if err != nil {
-		return log.ErrorfThrottledNewErr("Failed updating first-login Setting: %s", err.Error())
-	}
-
-	return nil
 }