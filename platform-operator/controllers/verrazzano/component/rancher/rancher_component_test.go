--- conflicted
+++ resolved
@@ -895,8 +895,6 @@
 		name    string
 		old     *vzapi.Verrazzano
 		new     *vzapi.Verrazzano
-		un      *unstructured.Unstructured
-		ns      *corev1.Namespace
 		wantErr bool
 	}{
 		{
@@ -925,37 +923,6 @@
 					},
 				},
 			},
-			wantErr: true,
-		},
-		{
-			name: "enableClusterNotProvisionedByRancher",
-			old: &vzapi.Verrazzano{
-				Spec: vzapi.VerrazzanoSpec{
-					Components: vzapi.ComponentSpec{
-						Rancher: &vzapi.RancherComponent{
-							Enabled: &disabled,
-						},
-					},
-				},
-			},
-			new:     &vzapi.Verrazzano{},
-			ns:      getLocalNamespaceNotProvisioned(),
-			wantErr: false,
-		},
-		{
-			name: "enableClusterProvisionedByRancher",
-			old: &vzapi.Verrazzano{
-				Spec: vzapi.VerrazzanoSpec{
-					Components: vzapi.ComponentSpec{
-						Rancher: &vzapi.RancherComponent{
-							Enabled: &disabled,
-						},
-					},
-				},
-			},
-			new:     &vzapi.Verrazzano{},
-			un:      getLocalClusterManagementCattleIo(),
-			ns:      getLocalNamespaceProvisioned(),
 			wantErr: true,
 		},
 		{
@@ -967,21 +934,6 @@
 	}
 	for _, tt := range tests {
 		t.Run(tt.name, func(t *testing.T) {
-			resetGetClients := func() {
-				k8sutil.GetCoreV1Func = k8sutil.GetCoreV1Client
-				k8sutil.GetDynamicClientFunc = k8sutil.GetDynamicClient
-			}
-			defer resetGetClients()
-			if tt.ns != nil {
-				k8sutil.GetCoreV1Func = common.MockGetCoreV1(tt.ns)
-			} else {
-				k8sutil.GetCoreV1Func = common.MockGetCoreV1()
-			}
-			if tt.un != nil {
-				k8sutil.GetDynamicClientFunc = common.MockDynamicClient(tt.un)
-			} else {
-				k8sutil.GetDynamicClientFunc = common.MockDynamicClient()
-			}
 			c := NewComponent()
 			if err := c.ValidateUpdate(tt.old, tt.new); (err != nil) != tt.wantErr {
 				t.Errorf("ValidateUpdate() error = %v, wantErr %v", err, tt.wantErr)
@@ -996,8 +948,6 @@
 		name    string
 		old     *v1beta1.Verrazzano
 		new     *v1beta1.Verrazzano
-		un      *unstructured.Unstructured
-		ns      *corev1.Namespace
 		wantErr bool
 	}{
 		{
@@ -1029,37 +979,6 @@
 			wantErr: true,
 		},
 		{
-			name: "enableClusterNotProvisionedByRancher",
-			old: &v1beta1.Verrazzano{
-				Spec: v1beta1.VerrazzanoSpec{
-					Components: v1beta1.ComponentSpec{
-						Rancher: &v1beta1.RancherComponent{
-							Enabled: &disabled,
-						},
-					},
-				},
-			},
-			new:     &v1beta1.Verrazzano{},
-			ns:      getLocalNamespaceNotProvisioned(),
-			wantErr: false,
-		},
-		{
-			name: "enableClusterProvisionedByRancher",
-			old: &v1beta1.Verrazzano{
-				Spec: v1beta1.VerrazzanoSpec{
-					Components: v1beta1.ComponentSpec{
-						Rancher: &v1beta1.RancherComponent{
-							Enabled: &disabled,
-						},
-					},
-				},
-			},
-			new:     &v1beta1.Verrazzano{},
-			un:      getLocalClusterManagementCattleIo(),
-			ns:      getLocalNamespaceProvisioned(),
-			wantErr: true,
-		},
-		{
 			name:    "no change",
 			old:     &v1beta1.Verrazzano{},
 			new:     &v1beta1.Verrazzano{},
@@ -1068,21 +987,6 @@
 	}
 	for _, tt := range tests {
 		t.Run(tt.name, func(t *testing.T) {
-			resetGetClients := func() {
-				k8sutil.GetCoreV1Func = k8sutil.GetCoreV1Client
-				k8sutil.GetDynamicClientFunc = k8sutil.GetDynamicClient
-			}
-			defer resetGetClients()
-			if tt.ns != nil {
-				k8sutil.GetCoreV1Func = common.MockGetCoreV1(tt.ns)
-			} else {
-				k8sutil.GetCoreV1Func = common.MockGetCoreV1()
-			}
-			if tt.un != nil {
-				k8sutil.GetDynamicClientFunc = common.MockDynamicClient(tt.un)
-			} else {
-				k8sutil.GetDynamicClientFunc = common.MockDynamicClient()
-			}
 			c := NewComponent()
 			if err := c.ValidateUpdateV1Beta1(tt.old, tt.new); (err != nil) != tt.wantErr {
 				t.Errorf("ValidateUpdateV1Beta1() error = %v, wantErr %v", err, tt.wantErr)
@@ -1248,7 +1152,6 @@
 			Corev1Cli:  common.MockGetCoreV1(labelledNamespace),
 			DynamicCli: common.MockDynamicClient(),
 			Vz:         vz,
-<<<<<<< HEAD
 		},
 		common.ValidateInstallTest{
 			Name:       "InvalidRancherNamespace",
@@ -1259,18 +1162,6 @@
 			Vz:         vz,
 		},
 		common.ValidateInstallTest{
-=======
-		},
-		common.ValidateInstallTest{
-			Name:       "InvalidRancherNamespace",
-			WantErr:    FleetSystemNamespace,
-			Appsv1Cli:  common.MockGetAppsV1(),
-			Corev1Cli:  common.MockGetCoreV1(namespaceWithoutLabels),
-			DynamicCli: common.MockDynamicClient(),
-			Vz:         vz,
-		},
-		common.ValidateInstallTest{
->>>>>>> cd3c3365
 			Name:       "ClusterNotProvisionedByRancher",
 			WantErr:    "",
 			Appsv1Cli:  common.MockGetAppsV1(),
@@ -1280,11 +1171,7 @@
 		},
 		common.ValidateInstallTest{
 			Name:       "ClusterProvisionedByRancher",
-<<<<<<< HEAD
-			WantErr:    "Disable Rancher and rerun",
-=======
 			WantErr:    "",
->>>>>>> cd3c3365
 			Appsv1Cli:  common.MockGetAppsV1(),
 			Corev1Cli:  common.MockGetCoreV1(getLocalNamespaceProvisioned()),
 			DynamicCli: common.MockDynamicClient(getLocalClusterManagementCattleIo()),
