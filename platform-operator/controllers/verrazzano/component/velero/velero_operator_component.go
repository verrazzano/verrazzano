--- conflicted
+++ resolved
@@ -6,11 +6,8 @@
 import (
 	"context"
 	"fmt"
-<<<<<<< HEAD
 	"github.com/verrazzano/verrazzano/platform-operator/controllers/verrazzano/component/networkpolicies"
-=======
 	prometheusOperator "github.com/verrazzano/verrazzano/platform-operator/controllers/verrazzano/component/prometheus/operator"
->>>>>>> 5a4b0b8a
 	"path/filepath"
 
 	"github.com/verrazzano/verrazzano/pkg/k8s/resource"
@@ -77,11 +74,7 @@
 			ValuesFile:                filepath.Join(config.GetHelmOverridesDir(), "velero-override-static-values.yaml"),
 			AppendOverridesFunc:       AppendOverrides,
 			GetInstallOverridesFunc:   GetOverrides,
-<<<<<<< HEAD
-			Dependencies:              []string{networkpolicies.ComponentName},
-=======
-			Dependencies:              []string{prometheusOperator.ComponentName},
->>>>>>> 5a4b0b8a
+			Dependencies:              []string{networkpolicies.ComponentName, prometheusOperator.ComponentName},
 		},
 	}
 }
