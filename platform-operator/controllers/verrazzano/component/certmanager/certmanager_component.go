--- conflicted
+++ resolved
@@ -5,6 +5,7 @@
 
 import (
 	"context"
+	"fmt"
 	"path/filepath"
 
 	"github.com/verrazzano/verrazzano/pkg/k8s/ready"
@@ -150,9 +151,9 @@
 // ValidateUpdateV1Beta1 checks if the specified new Verrazzano CR is valid for this component to be updated
 func (c certManagerComponent) ValidateUpdateV1Beta1(old *v1beta1.Verrazzano, new *v1beta1.Verrazzano) error {
 	// Do not allow any changes except to enable the component post-install
-	//if c.IsEnabled(old) && !c.IsEnabled(new) {
-	//	return fmt.Errorf("Disabling component %s is not allowed", ComponentJSONName)
-	//}
+	if c.IsEnabled(old) && !c.IsEnabled(new) {
+		return fmt.Errorf("Disabling component %s is not allowed", ComponentJSONName)
+	}
 	if _, err := validateConfiguration(new.Spec.Components.CertManager); err != nil {
 		return err
 	}
@@ -196,42 +197,9 @@
 	if err != nil {
 		return log.ErrorfNewErr("Failed to apply the cert-manager manifest: %v", err)
 	}
-<<<<<<< HEAD
-	//if err := common.ProcessAdditionalCertificates(log, cli, vz); err != nil {
-	//	return err
-	//}
 	return c.HelmComponent.PreInstall(compContext)
 }
 
-// PostInstall applies necessary cert-manager resources after the install has occurred
-// In the case of an Acme cert, we install Acme resources
-// In the case of a CA cert, we install CA resources
-//func (c certManagerComponent) PostInstall(compContext spi.ComponentContext) error {
-//	// If it is a dry-run, do nothing
-//	if compContext.IsDryRun() {
-//		compContext.Log().Debug("cert-manager PostInstall dry run")
-//		return nil
-//	}
-//	return c.createOrUpdateClusterIssuer(compContext)
-//}
-
-// PostUpgrade applies necessary cert-manager resources after upgrade has occurred
-// In the case of an Acme cert, we install/update Acme resources
-// In the case of a CA cert, we install/update CA resources
-//func (c certManagerComponent) PostUpgrade(compContext spi.ComponentContext) error {
-//	// If it is a dry-run, do nothing
-//	if compContext.IsDryRun() {
-//		compContext.Log().Debug("cert-manager PostInstall dry run")
-//		return nil
-//	}
-//	return c.createOrUpdateClusterIssuer(compContext)
-//}
-
-=======
-	return c.HelmComponent.PreInstall(compContext)
-}
-
->>>>>>> 1f1c471e
 // PostUninstall removes cert-manager objects that are created outside of Helm
 func (c certManagerComponent) PostUninstall(compContext spi.ComponentContext) error {
 	if compContext.IsDryRun() {
@@ -241,46 +209,6 @@
 	return uninstallCertManager(compContext)
 }
 
-<<<<<<< HEAD
-//func (c certManagerComponent) createOrUpdateClusterIssuer(compContext spi.ComponentContext) error {
-//	isCAValue, err := isCA(compContext)
-//	if err != nil {
-//		return compContext.Log().ErrorfNewErr("Failed to verify the config type: %v", err)
-//	}
-//	var opResult controllerutil.OperationResult
-//	if !isCAValue {
-//		// Create resources needed for Acme certificates
-//		if opResult, err = createOrUpdateAcmeResources(compContext); err != nil {
-//			return compContext.Log().ErrorfNewErr("Failed creating Acme resources: %v", err)
-//		}
-//	} else {
-//		// Create resources needed for CA certificates
-//		if opResult, err = createOrUpdateCAResources(compContext); err != nil {
-//			msg := fmt.Sprintf("Failed creating CA resources: %v", err)
-//			compContext.Log().Once(msg)
-//			return fmt.Errorf(msg)
-//		}
-//	}
-//	if opResult == controllerutil.OperationResultCreated {
-//		// We're in the initial install phase, and created the ClusterIssuer for the first time,
-//		// so skip the renewal checks
-//		compContext.Log().Oncef("Initial install, skipping certificate renewal checks")
-//		return nil
-//	}
-//	// CertManager configuration was updated, cleanup any old resources from previous configuration
-//	// and renew certificates against the new ClusterIssuer
-//	if err := cleanupUnusedResources(compContext, isCAValue); err != nil {
-//		return err
-//	}
-//	if err := checkRenewAllCertificates(compContext, isCAValue); err != nil {
-//		compContext.Log().Errorf("Error requesting certificate renewal: %s", err.Error())
-//		return err
-//	}
-//	return nil
-//}
-
-=======
->>>>>>> 1f1c471e
 // MonitorOverrides checks whether monitoring of install overrides is enabled or not
 func (c certManagerComponent) MonitorOverrides(ctx spi.ComponentContext) bool {
 	if ctx.EffectiveCR().Spec.Components.CertManager != nil {
