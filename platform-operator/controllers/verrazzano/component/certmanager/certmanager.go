--- conflicted
+++ resolved
@@ -221,12 +221,8 @@
 		return err
 	}
 	// Obtain the CA Common Name for comparison
-<<<<<<< HEAD
-	issuerCNs, err := findIssuerCommonName(compContext.EffectiveCRV1Beta1().Spec.Components.CertManager.Certificate, isCAConfig)
-=======
 	comp := vzapi.ConvertCertManagerToV1Beta1(compContext.EffectiveCR().Spec.Components.CertManager)
 	issuerCNs, err := findIssuerCommonName(comp.Certificate, isCAConfig)
->>>>>>> c33beab3
 	if err != nil {
 		return err
 	}
@@ -484,36 +480,21 @@
 
 // Check if cert-type is CA, if not it is assumed to be Acme
 func isCA(compContext spi.ComponentContext) (bool, error) {
-<<<<<<< HEAD
-	return validateConfiguration(compContext.EffectiveCRV1Beta1())
-=======
 	comp := vzapi.ConvertCertManagerToV1Beta1(compContext.EffectiveCR().Spec.Components.CertManager)
 	return validateConfiguration(comp)
->>>>>>> c33beab3
 }
 
 // validateConfiguration Checks if the configuration is valid and is a CA configuration
 // - returns true if it is a CA configuration, false if not
 // - returns an error if both CA and ACME settings are configured
-<<<<<<< HEAD
-func validateConfiguration(cr *v1beta1.Verrazzano) (isCA bool, err error) {
-	components := cr.Spec.Components
-	if components.CertManager == nil {
-=======
 func validateConfiguration(comp *v1beta1.CertManagerComponent) (isCA bool, err error) {
 	if comp == nil {
->>>>>>> c33beab3
 		// Is default CA configuration
 		return true, nil
 	}
 	// Check if Ca or Acme is empty
-<<<<<<< HEAD
-	caNotEmpty := components.CertManager.Certificate.CA != v1beta1.CA{}
-	acmeNotEmpty := components.CertManager.Certificate.Acme != v1beta1.Acme{}
-=======
 	caNotEmpty := comp.Certificate.CA != v1beta1.CA{}
 	acmeNotEmpty := comp.Certificate.Acme != v1beta1.Acme{}
->>>>>>> c33beab3
 	if caNotEmpty && acmeNotEmpty {
 		return false, errors.New("Certificate object Acme and CA cannot be simultaneously populated")
 	}
