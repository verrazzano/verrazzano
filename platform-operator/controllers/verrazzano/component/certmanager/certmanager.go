--- conflicted
+++ resolved
@@ -446,11 +446,8 @@
 				Namespace: vzCertCA.ClusterResourceNamespace,
 			},
 		}
-<<<<<<< HEAD
+
 		commonNameSuffix, err := password.GenerateRandomAlphaLower(8)
-=======
-		commonNameSuffix, err := password.GeneratePasswordAlphaLower(8)
->>>>>>> 4b5fbe9b
 		if err != nil {
 			return compContext.Log().ErrorfNewErr("Failed to generate CA common name suffix: %v", err)
 		}
