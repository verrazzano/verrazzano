--- conflicted
+++ resolved
@@ -3,1010 +3,6 @@
 
 package certmanager
 
-<<<<<<< HEAD
-//import (
-//	"context"
-//	"fmt"
-//	"testing"
-//
-//	"github.com/verrazzano/verrazzano/platform-operator/apis/verrazzano/v1beta1"
-//
-//	certv1 "github.com/cert-manager/cert-manager/pkg/apis/certmanager/v1"
-//	"github.com/stretchr/testify/assert"
-//	"github.com/verrazzano/verrazzano/pkg/bom"
-//	"github.com/verrazzano/verrazzano/pkg/constants"
-//	"github.com/verrazzano/verrazzano/pkg/k8sutil"
-//	"github.com/verrazzano/verrazzano/pkg/log/vzlog"
-//	vzapi "github.com/verrazzano/verrazzano/platform-operator/apis/verrazzano/v1alpha1"
-//	vzconst "github.com/verrazzano/verrazzano/platform-operator/constants"
-//	"github.com/verrazzano/verrazzano/platform-operator/controllers/verrazzano/component/spi"
-//	"github.com/verrazzano/verrazzano/platform-operator/internal/config"
-//	appsv1 "k8s.io/api/apps/v1"
-//	v1 "k8s.io/api/core/v1"
-//	"k8s.io/apimachinery/pkg/api/errors"
-//	metav1 "k8s.io/apimachinery/pkg/apis/meta/v1"
-//	"k8s.io/apimachinery/pkg/runtime"
-//	"k8s.io/apimachinery/pkg/types"
-//	k8sfake "k8s.io/client-go/kubernetes/fake"
-//	k8scheme "k8s.io/client-go/kubernetes/scheme"
-//	corev1 "k8s.io/client-go/kubernetes/typed/core/v1"
-//	clipkg "sigs.k8s.io/controller-runtime/pkg/client"
-//	"sigs.k8s.io/controller-runtime/pkg/client/fake"
-//	"sigs.k8s.io/controller-runtime/pkg/controller/controllerutil"
-//)
-//
-//const (
-//	profileDir      = "../../../../manifests/profiles"
-//	testNamespace   = "testNamespace"
-//	testBomFile     = "../../testdata/test_bom.json"
-//	fooDomainSuffix = "foo.com"
-//)
-//
-//// Default Verrazzano object
-//var vz = &vzapi.Verrazzano{
-//	ObjectMeta: metav1.ObjectMeta{Name: "my-verrazzano", Namespace: "default", CreationTimestamp: metav1.Now()},
-//	Spec: vzapi.VerrazzanoSpec{
-//		EnvironmentName: "myenv",
-//		Components: vzapi.ComponentSpec{
-//			DNS: &vzapi.DNSComponent{},
-//		},
-//	},
-//}
-//
-//// Default Verrazzano v1beta1 object
-//var vzv1beta1 = &v1beta1.Verrazzano{
-//	ObjectMeta: metav1.ObjectMeta{Name: "my-verrazzano", Namespace: "default", CreationTimestamp: metav1.Now()},
-//	Spec: v1beta1.VerrazzanoSpec{
-//		EnvironmentName: "myenv",
-//		Components: v1beta1.ComponentSpec{
-//			DNS: &v1beta1.DNSComponent{},
-//		},
-//	},
-//}
-//
-//var oci = &vzapi.OCI{
-//	OCIConfigSecret:        "oci",
-//	DNSZoneCompartmentOCID: "compartmentID",
-//	DNSZoneOCID:            "zoneID",
-//	DNSZoneName:            "zone.name.io",
-//}
-//
-//var ociV1Beta1 = &v1beta1.OCI{
-//	OCIConfigSecret:        "oci",
-//	DNSZoneCompartmentOCID: "compartmentID",
-//	DNSZoneOCID:            "zoneID",
-//	DNSZoneName:            "zone.name.io",
-//}
-//
-//var ociLongDNSZoneName = &vzapi.OCI{
-//	OCIConfigSecret:        "oci",
-//	DNSZoneCompartmentOCID: "compartmentID",
-//	DNSZoneOCID:            "zoneID",
-//	DNSZoneName:            "veryveryveryveryveryveryveryveryveryveryveryveryveryveryveryveryveryveryveryveryverylong.name.io",
-//	DNSScope:               "#jhwuyusj!!!",
-//}
-//
-//var ociLongDNSZoneNameV1Beta1 = &v1beta1.OCI{
-//	OCIConfigSecret:        "oci",
-//	DNSZoneCompartmentOCID: "compartmentID",
-//	DNSZoneOCID:            "zoneID",
-//	DNSZoneName:            "veryveryveryveryveryveryveryveryveryveryveryveryveryveryveryveryveryveryveryveryverylong.name.io",
-//	DNSScope:               "#jhwuyusj!!!",
-//}
-//
-//// default CA object
-//var ca = vzapi.CA{
-//	SecretName:               "testSecret",
-//	ClusterResourceNamespace: testNamespace,
-//}
-//
-//// Default Acme object
-//var acme = vzapi.Acme{
-//	Provider:     vzapi.LetsEncrypt,
-//	EmailAddress: "testEmail@foo.com",
-//	Environment:  letsEncryptStaging,
-//}
-//
-//// Default Verrazzano object
-//var defaultVZConfig = &vzapi.Verrazzano{
-//	Spec: vzapi.VerrazzanoSpec{
-//		EnvironmentName: "myenv",
-//		Components: vzapi.ComponentSpec{
-//			CertManager: &vzapi.CertManagerComponent{
-//				Certificate: vzapi.Certificate{},
-//			},
-//		},
-//	},
-//}
-//
-//// Fake certManagerComponent resource for function calls
-//var fakeComponent = certManagerComponent{}
-//
-//var testScheme = runtime.NewScheme()
-//
-//func init() {
-//	_ = k8scheme.AddToScheme(testScheme)
-//	_ = certv1.AddToScheme(testScheme)
-//	_ = vzapi.AddToScheme(testScheme)
-//}
-//
-//// TestIsCertManagerEnabled tests the IsCertManagerEnabled fn
-//// GIVEN a call to IsCertManagerEnabled
-//// WHEN cert-manager is enabled
-//// THEN the function returns true
-//func TestIsCertManagerEnabled(t *testing.T) {
-//	localvz := defaultVZConfig.DeepCopy()
-//	localvz.Spec.Components.CertManager.Enabled = getBoolPtr(true)
-//	assert.True(t, fakeComponent.IsEnabled(spi.NewFakeContext(nil, localvz, nil, false).EffectiveCR()))
-//}
-//
-//// TestIsOCIDNS tests whether the Effective CR is using OCI DNS
-//// GIVEN a call to isOCIDNS
-//// WHEN OCI DNS is specified in the Verrazzano Spec
-//// THEN isOCIDNS should return true
-//func TestIsOCIDNS(t *testing.T) {
-//	var tests = []struct {
-//		name   string
-//		vz     *vzapi.Verrazzano
-//		ocidns bool
-//	}{
-//		{
-//			"shouldn't be enabled when nil",
-//			&vzapi.Verrazzano{},
-//			false,
-//		},
-//		{
-//			"should be enabled when OCI DNS present",
-//			&vzapi.Verrazzano{
-//				Spec: vzapi.VerrazzanoSpec{
-//					Components: vzapi.ComponentSpec{
-//						DNS: &vzapi.DNSComponent{
-//							OCI: &vzapi.OCI{},
-//						},
-//					},
-//				},
-//			},
-//			true,
-//		},
-//	}
-//
-//	for _, tt := range tests {
-//		t.Run(tt.name, func(t *testing.T) {
-//			assert.Equal(t, tt.ocidns, isOCIDNS(tt.vz))
-//		})
-//	}
-//}
-//
-//// TestWriteCRD tests writing out the OCI DNS metadata to CertManager CRDs
-//// GIVEN a call to writeCRD
-//// WHEN the input file exists
-//// THEN the output should have ocidns added.
-//func TestWriteCRD(t *testing.T) {
-//	inputFile := "../../../../thirdparty/manifests/cert-manager/cert-manager.crds.yaml"
-//	outputFile := "../../../../thirdparty/manifests/cert-manager/output.crd.yaml"
-//	err := writeCRD(inputFile, outputFile, true)
-//	assert.NoError(t, err)
-//}
-//
-//// TestCleanTempFiles tests cleaning up temp files
-//// GIVEN a call to cleanTempFiles
-//// WHEN a file is not found
-//// THEN cleanTempFiles should return an error
-//func TestCleanTempFiles(t *testing.T) {
-//	assert.Error(t, cleanTempFiles("blahblah"))
-//}
-//
-//// TestIsCertManagerDisabled tests the IsCertManagerEnabled fn
-//// GIVEN a call to IsCertManagerEnabled
-//// WHEN cert-manager is disabled
-//// THEN the function returns false
-//func TestIsCertManagerDisabled(t *testing.T) {
-//	localvz := defaultVZConfig.DeepCopy()
-//	localvz.Spec.Components.CertManager.Enabled = getBoolPtr(false)
-//	assert.False(t, fakeComponent.IsEnabled(spi.NewFakeContext(nil, localvz, nil, false).EffectiveCR()))
-//}
-//
-//// TestAppendCertManagerOverrides tests the AppendOverrides fn
-//// GIVEN a call to AppendOverrides
-//// WHEN a VZ spec is passed with defaults
-//// THEN the values created properly
-//func TestAppendCertManagerOverrides(t *testing.T) {
-//	config.SetDefaultBomFilePath(testBomFile)
-//	kvs, err := AppendOverrides(spi.NewFakeContext(nil, &vzapi.Verrazzano{}, nil, false, profileDir), ComponentName, ComponentNamespace, "", []bom.KeyValue{})
-//	assert.NoError(t, err)
-//	assert.Len(t, kvs, 1)
-//}
-//
-//// TestAppendCertManagerOverridesWithInstallArgs tests the AppendOverrides fn
-//// GIVEN a call to AppendOverrides
-//// WHEN a VZ spec is passed with install args
-//// THEN the values created properly
-//func TestAppendCertManagerOverridesWithInstallArgs(t *testing.T) {
-//	localvz := defaultVZConfig.DeepCopy()
-//	localvz.Spec.Components.CertManager.Certificate.CA = ca
-//	defer func() { getClientFunc = k8sutil.GetCoreV1Client }()
-//	getClientFunc = createClientFunc(localvz.Spec.Components.CertManager.Certificate.CA, "defaultVZConfig-cn")
-//	kvs, err := AppendOverrides(spi.NewFakeContext(nil, localvz, nil, false), ComponentName, ComponentNamespace, "", []bom.KeyValue{})
-//	assert.NoError(t, err)
-//	assert.Len(t, kvs, 1)
-//	assert.Contains(t, kvs, bom.KeyValue{Key: clusterResourceNamespaceKey, Value: testNamespace})
-//}
-//
-//// TestCertManagerPreInstall tests the PreInstall fn
-//// GIVEN a call to this fn
-//// WHEN I call PreInstall with dry-run = true
-//// THEN no errors are returned
-//func TestCertManagerPreInstallDryRun(t *testing.T) {
-//	client := fake.NewClientBuilder().WithScheme(testScheme).Build()
-//	err := fakeComponent.PreInstall(spi.NewFakeContext(client, &vzapi.Verrazzano{}, nil, true))
-//	assert.NoError(t, err)
-//}
-//
-//// TestCertManagerPreInstall tests the PreInstall fn
-//// GIVEN a call to this fn
-//// WHEN I call PreInstall
-//// THEN no errors are returned
-//func TestCertManagerPreInstall(t *testing.T) {
-//	config.Set(config.OperatorConfig{
-//		VerrazzanoRootDir: "../../../../..", //since we are running inside the cert manager package, root is up 5 directories
-//	})
-//	client := fake.NewClientBuilder().WithScheme(testScheme).Build()
-//	err := fakeComponent.PreInstall(spi.NewFakeContext(client, &vzapi.Verrazzano{}, nil, false))
-//	assert.NoError(t, err)
-//}
-//
-//// TestIsCertManagerReady tests the isCertManagerReady function
-//// GIVEN a call to isCertManagerReady
-//// WHEN the deployment object has enough replicas available
-//// THEN true is returned
-//func TestIsCertManagerReady(t *testing.T) {
-//	client := fake.NewClientBuilder().WithScheme(testScheme).WithObjects(
-//		newDeployment(certManagerDeploymentName, map[string]string{"app": certManagerDeploymentName}, true),
-//		newPod(certManagerDeploymentName, map[string]string{"app": certManagerDeploymentName}),
-//		newReplicaSet(certManagerDeploymentName),
-//		newDeployment(cainjectorDeploymentName, map[string]string{"app": "cainjector"}, true),
-//		newPod(cainjectorDeploymentName, map[string]string{"app": "cainjector"}),
-//		newReplicaSet(cainjectorDeploymentName),
-//		newDeployment(webhookDeploymentName, map[string]string{"app": "webhook"}, true),
-//		newPod(webhookDeploymentName, map[string]string{"app": "webhook"}),
-//		newReplicaSet(webhookDeploymentName),
-//	).Build()
-//	certManager := NewComponent().(certManagerComponent)
-//	assert.True(t, certManager.isCertManagerReady(spi.NewFakeContext(client, nil, nil, false)))
-//}
-//
-//// TestIsCertManagerNotReady tests the isCertManagerReady function
-//// GIVEN a call to isCertManagerReady
-//// WHEN the deployment object does not have enough replicas available
-//// THEN false is returned
-//func TestIsCertManagerNotReady(t *testing.T) {
-//	client := fake.NewClientBuilder().WithScheme(testScheme).WithObjects(
-//		newDeployment(certManagerDeploymentName, map[string]string{"app": certManagerDeploymentName}, false),
-//		newDeployment(cainjectorDeploymentName, map[string]string{"app": "cainjector"}, false),
-//		newDeployment(webhookDeploymentName, map[string]string{"app": "webhook"}, false),
-//	).Build()
-//	certManager := NewComponent().(certManagerComponent)
-//	assert.False(t, certManager.isCertManagerReady(spi.NewFakeContext(client, nil, nil, false)))
-//}
-//
-//// TestIsCANilWithProfile tests the isCA function
-//// GIVEN a call to isCA
-//// WHEN the CertManager component is populated by the profile
-//// THEN true is returned
-//func TestIsCANilWithProfile(t *testing.T) {
-//	client := fake.NewClientBuilder().WithScheme(testScheme).Build()
-//	isCAValue, err := isCA(spi.NewFakeContext(client, &vzapi.Verrazzano{}, nil, false, profileDir))
-//	assert.Nil(t, err)
-//	assert.True(t, isCAValue)
-//}
-//
-//// TestIsCANilTrue tests the isCA function
-//// GIVEN a call to isCA
-//// WHEN the Certificate CA is populated
-//// THEN true is returned
-//func TestIsCATrue(t *testing.T) {
-//	localvz := defaultVZConfig.DeepCopy()
-//	localvz.Spec.Components.CertManager.Certificate.CA = ca
-//
-//	defer func() { getClientFunc = k8sutil.GetCoreV1Client }()
-//	getClientFunc = createClientFunc(localvz.Spec.Components.CertManager.Certificate.CA, "defaultVZConfig-cn")
-//
-//	client := fake.NewClientBuilder().WithScheme(testScheme).Build()
-//
-//	isCAValue, err := isCA(spi.NewFakeContext(client, localvz, nil, false, profileDir))
-//	assert.Nil(t, err)
-//	assert.True(t, isCAValue)
-//}
-//
-//func createClientFunc(caConfig vzapi.CA, cn string, otherObjs ...runtime.Object) getCoreV1ClientFuncType {
-//	return func(...vzlog.VerrazzanoLogger) (corev1.CoreV1Interface, error) {
-//		secret, err := createCertSecretNoParent(caConfig.SecretName, caConfig.ClusterResourceNamespace, cn)
-//		if err != nil {
-//			return nil, err
-//		}
-//		objs := []runtime.Object{secret}
-//		objs = append(objs, otherObjs...)
-//		return k8sfake.NewSimpleClientset(objs...).CoreV1(), nil
-//	}
-//}
-//
-//// TestIsCANilFalse tests the isCA function
-//// GIVEN a call to isCA
-//// WHEN the Certificate Acme is populated
-//// THEN false is returned
-//func TestIsCAFalse(t *testing.T) {
-//	localvz := defaultVZConfig.DeepCopy()
-//	localvz.Spec.Components.CertManager.Certificate.Acme = acme
-//	client := fake.NewClientBuilder().WithScheme(testScheme).Build()
-//	isCAValue, err := isCA(spi.NewFakeContext(client, localvz, nil, false, profileDir))
-//	assert.Nil(t, err)
-//	assert.False(t, isCAValue)
-//}
-//
-//// TestIsCANilFalse tests the isCA function
-//// GIVEN a call to isCA
-//// WHEN the Certificate Acme is populated
-//// THEN false is returned
-//func TestIsCABothPopulated(t *testing.T) {
-//	localvz := defaultVZConfig.DeepCopy()
-//	localvz.Spec.Components.CertManager.Certificate.CA = ca
-//	localvz.Spec.Components.CertManager.Certificate.Acme = acme
-//	client := fake.NewClientBuilder().WithScheme(testScheme).Build()
-//	_, err := isCA(spi.NewFakeContext(client, localvz, nil, false, profileDir))
-//	assert.Error(t, err)
-//}
-//
-//// TestCreateCAResources tests the createOrUpdateCAResources function.
-//func TestCreateCAResources(t *testing.T) {
-//	// GIVEN that a secret with the cluster CA certificate does not exist
-//	// WHEN a call is made to create the CA resources
-//	// THEN the call succeeds and an Issuer, Certificate, and ClusterIssuer have been created
-//	localvz := defaultVZConfig.DeepCopy()
-//	localvz.Spec.Components.CertManager.Certificate.CA = ca
-//
-//	client := fake.NewClientBuilder().WithScheme(testScheme).Build()
-//
-//	opResult, err := createOrUpdateCAResources(spi.NewFakeContext(client, localvz, nil, false, profileDir))
-//	assert.NoError(t, err)
-//	assert.Equal(t, controllerutil.OperationResultCreated, opResult)
-//
-//	// validate that the Issuer, Certificate, and ClusterIssuer were created
-//	exists, err := issuerExists(client, caSelfSignedIssuerName, localvz.Spec.Components.CertManager.Certificate.CA.ClusterResourceNamespace)
-//	assert.NoError(t, err)
-//	assert.True(t, exists)
-//
-//	exists, err = certificateExists(client, caCertificateName, localvz.Spec.Components.CertManager.Certificate.CA.ClusterResourceNamespace)
-//	assert.NoError(t, err)
-//	assert.True(t, exists)
-//
-//	exists, err = clusterIssuerExists(client, verrazzanoClusterIssuerName)
-//	assert.NoError(t, err)
-//	assert.True(t, exists)
-//
-//	// GIVEN that a secret with the cluster CA certificate exists
-//	// WHEN a call is made to create the CA resources
-//	// THEN the call succeeds and only a ClusterIssuer has been created
-//	secret := v1.Secret{
-//		ObjectMeta: metav1.ObjectMeta{
-//			Name:      localvz.Spec.Components.CertManager.Certificate.CA.SecretName,
-//			Namespace: localvz.Spec.Components.CertManager.Certificate.CA.ClusterResourceNamespace,
-//		},
-//	}
-//	client = fake.NewClientBuilder().WithScheme(testScheme).WithObjects(&secret).Build()
-//
-//	opResult, err = createOrUpdateCAResources(spi.NewFakeContext(client, localvz, nil, false, profileDir))
-//	assert.NoError(t, err)
-//	assert.Equal(t, controllerutil.OperationResultCreated, opResult)
-//
-//	// validate that only the ClusterIssuer was created
-//	exists, err = issuerExists(client, caSelfSignedIssuerName, localvz.Spec.Components.CertManager.Certificate.CA.ClusterResourceNamespace)
-//	assert.NoError(t, err)
-//	assert.False(t, exists)
-//
-//	exists, err = certificateExists(client, caCertificateName, localvz.Spec.Components.CertManager.Certificate.CA.ClusterResourceNamespace)
-//	assert.NoError(t, err)
-//	assert.False(t, exists)
-//
-//	exists, err = clusterIssuerExists(client, verrazzanoClusterIssuerName)
-//	assert.NoError(t, err)
-//	assert.True(t, exists)
-//}
-//
-//// TestRenewAllCertificatesNoCertsPresent tests the checkRenewAllCertificates function (code coverage mainly)
-//// GIVEN a call to checkRenewAllCertificates
-////
-////	WHEN No certs are found
-////	THEN no error is returned
-//func TestRenewAllCertificatesNoCertsPresent(t *testing.T) {
-//	client := fake.NewClientBuilder().WithScheme(testScheme).Build()
-//	fakeContext := spi.NewFakeContext(client, defaultVZConfig, nil, false)
-//	assert.NoError(t, checkRenewAllCertificates(fakeContext, true))
-//}
-//
-//// TestDeleteObject tests the deleteObject function
-//// GIVEN a call to deleteObject
-//// WHEN for an object that exists
-//// THEN no error is returned and the object is deleted, and that it is idempotent if called again for the same object
-//func TestDeleteObject(t *testing.T) {
-//	const name = "mysecret"
-//	const ns = "myns"
-//	secretToDelete := &v1.Secret{
-//		ObjectMeta: metav1.ObjectMeta{Name: name, Namespace: ns},
-//	}
-//	client := fake.NewClientBuilder().WithScheme(testScheme).
-//		WithObjects(
-//			secretToDelete,
-//		).Build()
-//
-//	fakeContext := spi.NewFakeContext(client, &vzapi.Verrazzano{}, nil, false, profileDir)
-//	assert.NoError(t, deleteObject(fakeContext.Client(), name, ns, &v1.Secret{}))
-//	err := client.Get(context.TODO(), types.NamespacedName{Name: name, Namespace: ns}, &v1.Secret{})
-//	assert.Error(t, err)
-//	assert.True(t, errors.IsNotFound(err))
-//
-//	// Ensure this is idempotent, and no error is returned if the secret isn't found
-//	assert.NoError(t, deleteObject(fakeContext.Client(), name, ns, &v1.Secret{}))
-//
-//}
-//
-//// TestCleanupUnusedACMEResources tests the cleanupUnusedResources function
-//// GIVEN a call to cleanupUnusedResources
-//// WHEN the default issuer is configured and there are leftover ACME resources
-//// THEN no error is returned and default ACME CA secret is deleted without affecting the required default issuer resources
-//func TestCleanupUnusedACMEResources(t *testing.T) {
-//	vz := defaultVZConfig.DeepCopy()
-//
-//	client := fake.NewClientBuilder().WithScheme(testScheme).
-//		WithObjects(createACMEResources()...).
-//		WithObjects(createClusterIssuerResources()...).
-//		WithObjects(createDefaultIssuerResources()...).
-//		Build()
-//
-//	fakeContext := spi.NewFakeContext(client, vz, nil, false, profileDir)
-//	assert.NoError(t, cleanupUnusedResources(fakeContext, true))
-//	assertFound(t, client, verrazzanoClusterIssuerName, ComponentNamespace, &certv1.ClusterIssuer{})
-//	assertNotFound(t, client, caAcmeSecretName, ComponentNamespace, &v1.Secret{})
-//	assertFound(t, client, defaultCACertificateSecretName, ComponentNamespace, &v1.Secret{})
-//	assertFound(t, client, caCertificateName, ComponentNamespace, &certv1.Certificate{})
-//	assertFound(t, client, caSelfSignedIssuerName, ComponentNamespace, &certv1.Issuer{})
-//}
-//
-//// TestCleanupUnusedDefaultCAResources tests the cleanupUnusedResources function
-//// GIVEN a call to cleanupUnusedResources
-//// WHEN the ACME issuer is configured and there are leftover default issuer resources
-//// THEN no error is returned and default issuer resources are deleted without affecting the required ACME resources
-//func TestCleanupUnusedDefaultCAResources(t *testing.T) {
-//	vz := defaultVZConfig.DeepCopy()
-//	vz.Spec.Components.CertManager.Certificate = vzapi.Certificate{}
-//	vz.Spec.Components.CertManager.Certificate.Acme = acme
-//
-//	client := fake.NewClientBuilder().WithScheme(testScheme).
-//		WithObjects(createACMEResources()...).
-//		WithObjects(createClusterIssuerResources()...).
-//		WithObjects(createDefaultIssuerResources()...).
-//		Build()
-//
-//	fakeContext := spi.NewFakeContext(client, vz, nil, false, profileDir)
-//	assert.NoError(t, cleanupUnusedResources(fakeContext, false))
-//	assertFound(t, client, caAcmeSecretName, ComponentNamespace, &v1.Secret{})
-//	assertFound(t, client, verrazzanoClusterIssuerName, ComponentNamespace, &certv1.ClusterIssuer{})
-//	assertNotFound(t, client, defaultCACertificateSecretName, ComponentNamespace, &v1.Secret{})
-//	assertNotFound(t, client, caCertificateName, ComponentNamespace, &certv1.Certificate{})
-//	assertNotFound(t, client, caSelfSignedIssuerName, ComponentNamespace, &certv1.Issuer{})
-//}
-//
-//// TestCustomCAConfigCleanupUnusedResources tests the cleanupUnusedResources function
-//// GIVEN a call to cleanupUnusedResources
-//// WHEN a Custom CA issuer is configured and there are leftover default and ACME issuer resources
-//// THEN no error is returned and all leftover default and ACME issuer resources are deleted without affecting the required resources
-//func TestCustomCAConfigCleanupUnusedResources(t *testing.T) {
-//	const customCAName = "my-ca"
-//	const customCANamespace = "customca"
-//
-//	vz := defaultVZConfig.DeepCopy()
-//	vz.Spec.Components.CertManager.Certificate = vzapi.Certificate{}
-//	vz.Spec.Components.CertManager.Certificate.CA = vzapi.CA{
-//		SecretName:               customCAName,
-//		ClusterResourceNamespace: customCANamespace,
-//	}
-//
-//	client := fake.NewClientBuilder().WithScheme(testScheme).
-//		WithObjects(createClusterIssuerResources()...).
-//		WithObjects(createCustomCAResources(customCAName, customCANamespace)...).
-//		WithObjects(createACMEResources()...).
-//		WithObjects(createDefaultIssuerResources()...).
-//		Build()
-//
-//	fakeContext := spi.NewFakeContext(client, vz, nil, false, profileDir)
-//	assert.NoError(t, cleanupUnusedResources(fakeContext, true))
-//	assertFound(t, client, customCAName, customCANamespace, &v1.Secret{})
-//	assertFound(t, client, verrazzanoClusterIssuerName, ComponentNamespace, &certv1.ClusterIssuer{})
-//	assertNotFound(t, client, caAcmeSecretName, ComponentNamespace, &v1.Secret{})
-//	assertNotFound(t, client, defaultCACertificateSecretName, ComponentNamespace, &v1.Secret{})
-//	assertNotFound(t, client, caCertificateName, ComponentNamespace, &certv1.Certificate{})
-//	assertNotFound(t, client, caSelfSignedIssuerName, ComponentNamespace, &certv1.Issuer{})
-//}
-//
-//// TestUninstallCertManager tests the cert-manager uninstall process
-//// GIVEN a call to uninstallCertManager
-//// WHEN the objects exist in the cluster
-//// THEN no error is returned and all objects are deleted
-//func TestUninstallCertManager(t *testing.T) {
-//	vz := defaultVZConfig.DeepCopy()
-//
-//	controllerCM := v1.ConfigMap{
-//		ObjectMeta: metav1.ObjectMeta{
-//			Namespace: constants.KubeSystem,
-//			Name:      controllerConfigMap,
-//		},
-//	}
-//	caCM := v1.ConfigMap{
-//		ObjectMeta: metav1.ObjectMeta{
-//			Namespace: constants.KubeSystem,
-//			Name:      caInjectorConfigMap,
-//		},
-//	}
-//	certNS := v1.Namespace{
-//		ObjectMeta: metav1.ObjectMeta{
-//			Name: constants.CertManagerNamespace,
-//		},
-//	}
-//	vzCI := certv1.ClusterIssuer{
-//		ObjectMeta: metav1.ObjectMeta{
-//			Name: verrazzanoClusterIssuerName,
-//		},
-//	}
-//	ssIssuer := certv1.Issuer{
-//		ObjectMeta: metav1.ObjectMeta{
-//			Namespace: ComponentNamespace,
-//			Name:      caSelfSignedIssuerName,
-//		},
-//	}
-//	caCert := certv1.Certificate{
-//		ObjectMeta: metav1.ObjectMeta{
-//			Namespace: ComponentNamespace,
-//			Name:      caCertificateName,
-//		},
-//	}
-//	caSecret := v1.Secret{
-//		ObjectMeta: metav1.ObjectMeta{
-//			Namespace: ComponentNamespace,
-//			Name:      defaultCACertificateSecretName,
-//		},
-//	}
-//	caAcmeSec := v1.Secret{
-//		ObjectMeta: metav1.ObjectMeta{
-//			Namespace: ComponentNamespace,
-//			Name:      caAcmeSecretName,
-//		},
-//	}
-//
-//	tests := []struct {
-//		name    string
-//		objects []clipkg.Object
-//	}{
-//		{
-//			name: "test empty cluster",
-//		},
-//		{
-//			name: "test controller configmap",
-//			objects: []clipkg.Object{
-//				&controllerCM,
-//			},
-//		},
-//		{
-//			name: "test ca configmap",
-//			objects: []clipkg.Object{
-//				&controllerCM,
-//				&caCM,
-//			},
-//		},
-//		{
-//			name: "test namespace",
-//			objects: []clipkg.Object{
-//				&controllerCM,
-//				&caCM,
-//				&certNS,
-//			},
-//		},
-//		{
-//			name: "test cluster issuer",
-//			objects: []clipkg.Object{
-//				&controllerCM,
-//				&caCM,
-//				&certNS,
-//				&vzCI,
-//			},
-//		},
-//		{
-//			name: "test issuer",
-//			objects: []clipkg.Object{
-//				&controllerCM,
-//				&caCM,
-//				&certNS,
-//				&vzCI,
-//				&ssIssuer,
-//			},
-//		},
-//		{
-//			name: "test ca cert",
-//			objects: []clipkg.Object{
-//				&controllerCM,
-//				&caCM,
-//				&certNS,
-//				&vzCI,
-//				&ssIssuer,
-//				&caCert,
-//			},
-//		},
-//		{
-//			name: "test ca secret",
-//			objects: []clipkg.Object{
-//				&controllerCM,
-//				&caCM,
-//				&certNS,
-//				&vzCI,
-//				&ssIssuer,
-//				&caCert,
-//				&caSecret,
-//			},
-//		},
-//		{
-//			name: "test ca acme secret",
-//			objects: []clipkg.Object{
-//				&controllerCM,
-//				&caCM,
-//				&certNS,
-//				&vzCI,
-//				&ssIssuer,
-//				&caCert,
-//				&caSecret,
-//				&caAcmeSec,
-//			},
-//		},
-//	}
-//	for _, tt := range tests {
-//		t.Run(tt.name, func(t *testing.T) {
-//			c := fake.NewClientBuilder().WithScheme(testScheme).WithObjects(tt.objects...).Build()
-//			fakeContext := spi.NewFakeContext(c, vz, nil, false, profileDir)
-//			err := uninstallCertManager(fakeContext)
-//			assert.NoError(t, err)
-//			// expect the controller ConfigMap to get deleted
-//			err = c.Get(context.TODO(), types.NamespacedName{Name: controllerConfigMap, Namespace: constants.KubeSystem}, &v1.ConfigMap{})
-//			assert.Error(t, err, "Expected the ConfigMap %s to be deleted", controllerConfigMap)
-//			// expect the CA injector ConfigMap to get deleted
-//			err = c.Get(context.TODO(), types.NamespacedName{Name: caInjectorConfigMap, Namespace: constants.KubeSystem}, &v1.ConfigMap{})
-//			assert.Error(t, err, "Expected the ConfigMap %s to be deleted", caInjectorConfigMap)
-//			// expect the Namespace to get deleted
-//			err = c.Get(context.TODO(), types.NamespacedName{Name: verrazzanoClusterIssuerName, Namespace: vzconst.DefaultNamespace}, &certv1.ClusterIssuer{})
-//			assert.Error(t, err, "Expected the ClusterIssuer %s to be deleted", ComponentNamespace)
-//			// expect the Namespace to get deleted
-//			err = c.Get(context.TODO(), types.NamespacedName{Name: caSelfSignedIssuerName, Namespace: ComponentNamespace}, &certv1.Issuer{})
-//			assert.Error(t, err, "Expected the Issuer %s to be deleted", ComponentNamespace)
-//			// expect the Namespace to get deleted
-//			err = c.Get(context.TODO(), types.NamespacedName{Name: caCertificateName, Namespace: ComponentNamespace}, &certv1.Certificate{})
-//			assert.Error(t, err, "Expected the Certificate %s to be deleted", ComponentNamespace)
-//			// expect the Namespace to get deleted
-//			err = c.Get(context.TODO(), types.NamespacedName{Name: defaultCACertificateSecretName, Namespace: ComponentNamespace}, &v1.Secret{})
-//			assert.Error(t, err, "Expected the Secret %s to be deleted", ComponentNamespace)
-//			// expect the Namespace to get deleted
-//			err = c.Get(context.TODO(), types.NamespacedName{Name: caAcmeSecretName, Namespace: ComponentNamespace}, &v1.Secret{})
-//			assert.Error(t, err, "Expected the Secret %s to be deleted", ComponentNamespace)
-//		})
-//	}
-//}
-//
-//func TestGetOverrides(t *testing.T) {
-//	ref := &v1.ConfigMapKeySelector{
-//		Key: "foo",
-//	}
-//	o := v1beta1.InstallOverrides{
-//		ValueOverrides: []v1beta1.Overrides{
-//			{
-//				ConfigMapRef: ref,
-//			},
-//		},
-//	}
-//	oV1Alpha1 := vzapi.InstallOverrides{
-//		ValueOverrides: []vzapi.Overrides{
-//			{
-//				ConfigMapRef: ref,
-//			},
-//		},
-//	}
-//	var tests = []struct {
-//		name string
-//		cr   runtime.Object
-//		res  interface{}
-//	}{
-//		{
-//			"overrides when component not nil, v1alpha1",
-//			&vzapi.Verrazzano{
-//				Spec: vzapi.VerrazzanoSpec{
-//					Components: vzapi.ComponentSpec{
-//						CertManager: &vzapi.CertManagerComponent{
-//							InstallOverrides: oV1Alpha1,
-//						},
-//					},
-//				},
-//			},
-//			oV1Alpha1.ValueOverrides,
-//		},
-//		{
-//			"Empty overrides when component nil",
-//			&v1beta1.Verrazzano{},
-//			[]v1beta1.Overrides{},
-//		},
-//		{
-//			"overrides when component not nil",
-//			&v1beta1.Verrazzano{
-//				Spec: v1beta1.VerrazzanoSpec{
-//					Components: v1beta1.ComponentSpec{
-//						CertManager: &v1beta1.CertManagerComponent{
-//							InstallOverrides: o,
-//						},
-//					},
-//				},
-//			},
-//			o.ValueOverrides,
-//		},
-//	}
-//
-//	for _, tt := range tests {
-//		t.Run(tt.name, func(t *testing.T) {
-//			override := GetOverrides(tt.cr)
-//			assert.EqualValues(t, tt.res, override)
-//		})
-//	}
-//}
-//
-//// TestValidateLongestHostName tests the following scenarios
-//// GIVEN a call to validateLongestHostName func
-//// WHEN the CR passed is v1alpha1
-//// THEN it is inspected to validate the host name length of endpoints
-//func TestValidateLongestHostName(t *testing.T) {
-//	assert := assert.New(t)
-//	cr1, cr2, cr3, cr4, cr5, cr6 := *vz.DeepCopy(), *vz.DeepCopy(), *vz.DeepCopy(), *vz.DeepCopy(), *vz.DeepCopy(), *vz.DeepCopy()
-//	cr1.Spec.Components.DNS.OCI = ociLongDNSZoneName
-//	cr2.Spec.Components.DNS.OCI = oci
-//	cr3.Spec.EnvironmentName = "veryveryveryveryveryveryveryveryveryveryveryveryveryveryveryveryveryveryveryveryverylong"
-//	cr3.Spec.Components.DNS = nil
-//	cr4.Spec.Components.DNS = nil
-//	cr5.Spec.Components.DNS = &vzapi.DNSComponent{External: &vzapi.External{Suffix: ociLongDNSZoneNameV1Beta1.DNSZoneName}}
-//	cr6.Spec.Components.DNS = &vzapi.DNSComponent{External: &vzapi.External{Suffix: fooDomainSuffix}}
-//	tests := []struct {
-//		cr        vzapi.Verrazzano
-//		wantError bool
-//		want      string
-//	}{
-//		{
-//			cr:        cr1,
-//			wantError: true,
-//			want:      fmt.Sprintf("spec.environmentName %s and DNS suffix %s are too long. For the given configuration they must have at most %v characters in combination", cr1.Spec.EnvironmentName, cr1.Spec.Components.DNS.OCI.DNSZoneName, 64-preOccupiedspace),
-//		},
-//		{
-//			cr:        cr2,
-//			wantError: false,
-//		},
-//		{
-//			cr:        cr3,
-//			wantError: true,
-//			want:      fmt.Sprintf("spec.environmentName %s is too long. For the given configuration it must have at most %v characters", cr3.Spec.EnvironmentName, 64-(14+preOccupiedspace)),
-//		},
-//		{
-//			cr:        cr4,
-//			wantError: false,
-//		},
-//		{
-//			cr:        cr5,
-//			wantError: true,
-//			want:      fmt.Sprintf("spec.environmentName %s and DNS suffix %s are too long. For the given configuration they must have at most %v characters in combination", cr5.Spec.EnvironmentName, cr5.Spec.Components.DNS.External.Suffix, 64-preOccupiedspace),
-//		},
-//		{
-//			cr:        cr6,
-//			wantError: false,
-//		},
-//	}
-//	for _, test := range tests {
-//		err := validateLongestHostName(&test.cr)
-//		if test.wantError {
-//			assert.EqualError(err, test.want)
-//		} else {
-//			assert.NoError(err)
-//		}
-//	}
-//}
-//
-//// TestValidateLongestHostNameV1Beta1 tests the following scenarios
-//// GIVEN a call to validateLongestHostName func
-//// WHEN the CR passed is v1beta1
-//// THEN it is inspected to validate the host name length of endpoints
-//func TestValidateLongestHostNameV1Beta1(t *testing.T) {
-//	assert := assert.New(t)
-//	cr1, cr2, cr3, cr4, cr5, cr6 := *vzv1beta1.DeepCopy(), *vzv1beta1.DeepCopy(), *vzv1beta1.DeepCopy(), *vzv1beta1.DeepCopy(), *vzv1beta1.DeepCopy(), *vzv1beta1.DeepCopy()
-//	cr1.Spec.Components.DNS.OCI = ociLongDNSZoneNameV1Beta1
-//	cr2.Spec.Components.DNS.OCI = ociV1Beta1
-//	cr3.Spec.EnvironmentName = "veryveryveryveryveryveryveryveryveryveryveryveryveryveryveryveryveryveryveryveryverylong"
-//	cr3.Spec.Components.DNS = nil
-//	cr4.Spec.Components.DNS = nil
-//	cr5.Spec.Components.DNS = &v1beta1.DNSComponent{External: &v1beta1.External{Suffix: ociLongDNSZoneNameV1Beta1.DNSZoneName}}
-//	cr6.Spec.Components.DNS = &v1beta1.DNSComponent{External: &v1beta1.External{Suffix: fooDomainSuffix}}
-//	tests := []struct {
-//		cr        v1beta1.Verrazzano
-//		wantError bool
-//		want      string
-//	}{
-//		{
-//			cr:        cr1,
-//			wantError: true,
-//			want:      fmt.Sprintf("spec.environmentName %s and DNS suffix %s are too long. For the given configuration they must have at most %v characters in combination", cr1.Spec.EnvironmentName, cr1.Spec.Components.DNS.OCI.DNSZoneName, 64-preOccupiedspace),
-//		},
-//		{
-//			cr:        cr2,
-//			wantError: false,
-//		},
-//		{
-//			cr:        cr3,
-//			wantError: true,
-//			want:      fmt.Sprintf("spec.environmentName %s is too long. For the given configuration it must have at most %v characters", cr3.Spec.EnvironmentName, 64-(14+preOccupiedspace)),
-//		},
-//		{
-//			cr:        cr4,
-//			wantError: false,
-//		},
-//		{
-//			cr:        cr5,
-//			wantError: true,
-//			want:      fmt.Sprintf("spec.environmentName %s and DNS suffix %s are too long. For the given configuration they must have at most %v characters in combination", cr5.Spec.EnvironmentName, cr5.Spec.Components.DNS.External.Suffix, 64-preOccupiedspace),
-//		},
-//		{
-//			cr:        cr6,
-//			wantError: false,
-//		},
-//	}
-//	for _, test := range tests {
-//		err := validateLongestHostName(&test.cr)
-//		if test.wantError {
-//			assert.EqualError(err, test.want)
-//		} else {
-//			assert.NoError(err)
-//		}
-//	}
-//}
-//
-//func assertNotFound(t *testing.T, client clipkg.WithWatch, name string, namespace string, obj clipkg.Object) {
-//	err := client.Get(context.TODO(), types.NamespacedName{Name: name, Namespace: namespace}, obj)
-//	assert.Error(t, err)
-//	assert.True(t, errors.IsNotFound(err))
-//}
-//
-//func assertFound(t *testing.T, client clipkg.WithWatch, name string, namespace string, obj clipkg.Object) {
-//	err := client.Get(context.TODO(), types.NamespacedName{Name: name, Namespace: namespace}, obj)
-//	assert.NoError(t, err)
-//}
-//
-//func createACMEResources() []clipkg.Object {
-//	acmeSecret := &v1.Secret{
-//		ObjectMeta: metav1.ObjectMeta{Name: caAcmeSecretName, Namespace: ComponentNamespace},
-//	}
-//	return []clipkg.Object{acmeSecret}
-//}
-//
-//func createCustomCAResources(name string, namespace string) []clipkg.Object {
-//	customcA := &v1.Secret{
-//		ObjectMeta: metav1.ObjectMeta{Name: name, Namespace: namespace},
-//	}
-//	return []clipkg.Object{customcA}
-//}
-//
-//func createClusterIssuerResources() []clipkg.Object {
-//	customcA := &certv1.ClusterIssuer{
-//		ObjectMeta: metav1.ObjectMeta{Name: verrazzanoClusterIssuerName, Namespace: ComponentNamespace},
-//	}
-//	return []clipkg.Object{customcA}
-//}
-//
-//func createDefaultIssuerResources() []clipkg.Object {
-//	secretToDelete := &v1.Secret{
-//		ObjectMeta: metav1.ObjectMeta{Name: defaultCACertificateSecretName, Namespace: ComponentNamespace},
-//	}
-//	selfSignedCACert := &certv1.Certificate{
-//		ObjectMeta: metav1.ObjectMeta{Name: caCertificateName, Namespace: ComponentNamespace},
-//	}
-//	selfSignedIssuer := &certv1.Issuer{
-//		ObjectMeta: metav1.ObjectMeta{Name: caSelfSignedIssuerName, Namespace: ComponentNamespace},
-//	}
-//	return []clipkg.Object{secretToDelete, selfSignedCACert, selfSignedIssuer}
-//}
-//
-//// issuerExists returns true if the Issuer with the name and namespace exists.
-//func issuerExists(client clipkg.Client, name string, namespace string) (bool, error) {
-//	issuer := certv1.Issuer{}
-//	if err := client.Get(context.TODO(), clipkg.ObjectKey{Name: name, Namespace: namespace}, &issuer); err != nil {
-//		return false, clipkg.IgnoreNotFound(err)
-//	}
-//	return true, nil
-//}
-//
-//// clusterIssuerExists returns true if the ClusterIssuer with the name exists.
-//func clusterIssuerExists(client clipkg.Client, name string) (bool, error) {
-//	clusterIssuer := certv1.ClusterIssuer{}
-//	if err := client.Get(context.TODO(), clipkg.ObjectKey{Name: name}, &clusterIssuer); err != nil {
-//		return false, clipkg.IgnoreNotFound(err)
-//	}
-//	return true, nil
-//}
-//
-//// certificateExists returns true if the Certificate with the name and namespace exists.
-//func certificateExists(client clipkg.Client, name string, namespace string) (bool, error) {
-//	cert := certv1.Certificate{}
-//	if err := client.Get(context.TODO(), clipkg.ObjectKey{Name: name, Namespace: namespace}, &cert); err != nil {
-//		return false, clipkg.IgnoreNotFound(err)
-//	}
-//	return true, nil
-//}
-//
-//// Create a new deployment object for testing
-//func newDeployment(name string, labels map[string]string, updated bool) *appsv1.Deployment {
-//	deployment := &appsv1.Deployment{
-//		ObjectMeta: metav1.ObjectMeta{
-//			Namespace: ComponentNamespace,
-//			Name:      name,
-//			Labels:    labels,
-//		},
-//		Spec: appsv1.DeploymentSpec{
-//			Selector: &metav1.LabelSelector{
-//				MatchLabels: labels,
-//			},
-//		},
-//		Status: appsv1.DeploymentStatus{
-//			Replicas:          1,
-//			AvailableReplicas: 1,
-//			UpdatedReplicas:   1,
-//		},
-//	}
-//
-//	if !updated {
-//		deployment.Status = appsv1.DeploymentStatus{
-//			Replicas:          1,
-//			AvailableReplicas: 1,
-//			UpdatedReplicas:   0,
-//		}
-//	}
-//	return deployment
-//}
-//
-//func newPod(name string, labelsIn map[string]string) *v1.Pod {
-//	labels := make(map[string]string)
-//	labels["pod-template-hash"] = "95d8c5d96"
-//	for key, element := range labelsIn {
-//		labels[key] = element
-//	}
-//	pod := &v1.Pod{
-//		ObjectMeta: metav1.ObjectMeta{
-//			Namespace: ComponentNamespace,
-//			Name:      name + "-95d8c5d96-m6mbr",
-//			Labels:    labels,
-//		},
-//	}
-//	return pod
-//}
-//
-//func newReplicaSet(name string) *appsv1.ReplicaSet {
-//	return &appsv1.ReplicaSet{
-//		ObjectMeta: metav1.ObjectMeta{
-//			Namespace:   ComponentNamespace,
-//			Name:        name + "-95d8c5d96",
-//			Annotations: map[string]string{"deployment.kubernetes.io/revision": "1"},
-//		},
-//	}
-//}
-//
-//// Create a bool pointer
-//func getBoolPtr(b bool) *bool {
-//	return &b
-//}
-=======
 import (
 	"context"
 	"crypto/rand"
@@ -1757,5 +753,4 @@
 // Create a bool pointer
 func getBoolPtr(b bool) *bool {
 	return &b
-}
->>>>>>> 1f1c471e
+}