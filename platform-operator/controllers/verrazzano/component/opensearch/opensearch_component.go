// Copyright (c) 2022, 2023, Oracle and/or its affiliates.
// Licensed under the Universal Permissive License v 1.0 as shown at https://oss.oracle.com/licenses/upl.

package opensearch

import (
	"fmt"
<<<<<<< HEAD
	"github.com/verrazzano/verrazzano/platform-operator/internal/config"
	apiextensionsv1 "k8s.io/apiextensions-apiserver/pkg/apis/apiextensions/v1"

=======
>>>>>>> 7cc1cb5f
	"k8s.io/apimachinery/pkg/runtime"

	"github.com/verrazzano/verrazzano/pkg/vzcr"
	installv1beta1 "github.com/verrazzano/verrazzano/platform-operator/apis/verrazzano/v1beta1"
	"github.com/verrazzano/verrazzano/platform-operator/controllers/verrazzano/component/fluentoperator"
	"github.com/verrazzano/verrazzano/platform-operator/controllers/verrazzano/component/networkpolicies"

	"k8s.io/apimachinery/pkg/types"

	vzapi "github.com/verrazzano/verrazzano/platform-operator/apis/verrazzano/v1alpha1"
	"github.com/verrazzano/verrazzano/platform-operator/constants"
	"github.com/verrazzano/verrazzano/platform-operator/controllers/verrazzano/component/common"
	"github.com/verrazzano/verrazzano/platform-operator/controllers/verrazzano/component/spi"
	"github.com/verrazzano/verrazzano/platform-operator/controllers/verrazzano/component/vmo"
)

const (
	// ComponentName is the name of the component
	ComponentName = "opensearch"

	// ComponentNamespace is the namespace of the component
	ComponentNamespace = constants.VerrazzanoSystemNamespace

	// Certificate names
	osCertificateName = "system-tls-os-ingest"

	// fluentbitFilterAndParserTemplate is the template name that consists Fluentbit Filter and Parser resource for Opensearch.
	fluentbitFilterAndParserTemplate = "opensearch-filter-parser.yaml"
)

// ComponentJSONName is the JSON name of the opensearch component in CRD
const ComponentJSONName = "opensearch"

type opensearchComponent struct{}

// Namespace returns the component namespace
func (o opensearchComponent) Namespace() string {
	return ComponentNamespace
}

// ShouldInstallBeforeUpgrade returns true if component can be installed before upgrade is done
func (o opensearchComponent) ShouldInstallBeforeUpgrade() bool {
	return false
}

<<<<<<< HEAD
// ShouldUseModule returns true if component is implemented using a Module
func (o opensearchComponent) ShouldUseModule() bool {
	return config.Get().ModuleIntegration
}

// GetModuleConfigAsHelmValues returns an unstructured JSON snippet representing the portion of the Verrazzano CR that corresponds to the module
func (o opensearchComponent) GetModuleConfigAsHelmValues(effectiveCR *vzapi.Verrazzano) (*apiextensionsv1.JSON, error) {
	return nil, nil
}

=======
>>>>>>> 7cc1cb5f
// GetDependencies returns the dependencies of the OpenSearch component
func (o opensearchComponent) GetDependencies() []string {
	return []string{networkpolicies.ComponentName, vmo.ComponentName, fluentoperator.ComponentName}
}

// GetMinVerrazzanoVersion returns the minimum Verrazzano version required by the OpenSearch component
func (o opensearchComponent) GetMinVerrazzanoVersion() string {
	return constants.VerrazzanoVersion1_0_0
}

// GetJSONName returns the josn name of the OpenSearch component in CRD
func (o opensearchComponent) GetJSONName() string {
	return ComponentJSONName
}

// GetOverrides returns the Helm override sources for a component
func (o opensearchComponent) GetOverrides(object runtime.Object) interface{} {
	if _, ok := object.(*vzapi.Verrazzano); ok {
		return []vzapi.Overrides{}
	} else if _, ok := object.(*installv1beta1.Verrazzano); ok {
		return []installv1beta1.Overrides{}
	}
	return []vzapi.Overrides{}
}

// MonitorOverrides indicates whether monitoring of Helm override sources is enabled for a component
func (o opensearchComponent) MonitorOverrides(_ spi.ComponentContext) bool {
	return true
}

func (o opensearchComponent) IsOperatorInstallSupported() bool {
	return true
}

func (o opensearchComponent) IsInstalled(ctx spi.ComponentContext) (bool, error) {
	return doesOSExist(ctx), nil
}

func (o opensearchComponent) Exists(context spi.ComponentContext) (bool, error) {
	return o.IsInstalled(context)
}

func (o opensearchComponent) Reconcile(_ spi.ComponentContext) error {
	return nil
}

func NewComponent() spi.Component {
	return opensearchComponent{}
}

// PreInstall OpenSearch component pre-install processing; create and label required namespaces, copy any
// required secrets
func (o opensearchComponent) PreInstall(ctx spi.ComponentContext) error {
	// create or update  VMI secret
	if err := common.EnsureVMISecret(ctx.Client()); err != nil {
		return err
	}
	// create or update backup VMI secret
	if err := common.EnsureBackupSecret(ctx.Client()); err != nil {
		return err
	}
	ctx.Log().Debug("OpenSearch pre-install")
	if err := common.CreateAndLabelVMINamespaces(ctx); err != nil {
		return ctx.Log().ErrorfNewErr("Failed creating/labeling namespace %s for OpenSearch : %v", ComponentNamespace, err)
	}
	return nil
}

// Install OpenSearch component install processing
func (o opensearchComponent) Install(ctx spi.ComponentContext) error {
	return common.CreateOrUpdateVMI(ctx, updateFunc)
}

func (o opensearchComponent) IsOperatorUninstallSupported() bool {
	return false
}

func (o opensearchComponent) PreUninstall(context spi.ComponentContext) error {
	return nil
}

func (o opensearchComponent) Uninstall(context spi.ComponentContext) error {
	return nil
}

func (o opensearchComponent) PostUninstall(context spi.ComponentContext) error {
	if err := common.CreateOrDeleteFluentbitFilterAndParser(context, fluentbitFilterAndParserTemplate, ComponentNamespace, true); err != nil {
		return err
	}
	return nil
}

// PreUpgrade OpenSearch component pre-upgrade processing
func (o opensearchComponent) PreUpgrade(ctx spi.ComponentContext) error {
	// create or update  VMI secret
	return common.EnsureVMISecret(ctx.Client())
}

// Upgrade OpenSearch component upgrade processing
func (o opensearchComponent) Upgrade(ctx spi.ComponentContext) error {
	return common.CreateOrUpdateVMI(ctx, updateFunc)
}

func (o opensearchComponent) IsAvailable(ctx spi.ComponentContext) (reason string, available vzapi.ComponentAvailability) {
	return nodesToObjectKeys(ctx.EffectiveCR()).IsAvailable(ctx.Log(), ctx.Client())
}

// IsReady component check
func (o opensearchComponent) IsReady(ctx spi.ComponentContext) bool {
	return isOSReady(ctx)
}

// PostInstall OpenSearch post-install processing
func (o opensearchComponent) PostInstall(ctx spi.ComponentContext) error {
	ctx.Log().Debugf("OpenSearch component post-upgrade")
	if err := common.CreateOrDeleteFluentbitFilterAndParser(ctx, fluentbitFilterAndParserTemplate, ComponentNamespace, false); err != nil {
		return err
	}
	return common.CheckIngressesAndCerts(ctx, o)
}

// PostUpgrade OpenSearch post-upgrade processing
func (o opensearchComponent) PostUpgrade(ctx spi.ComponentContext) error {
	ctx.Log().Debugf("OpenSearch component post-upgrade")
	if err := common.CheckIngressesAndCerts(ctx, o); err != nil {
		return err
	}
	return nil
}

// IsEnabled opensearch-specific enabled check for installation
func (o opensearchComponent) IsEnabled(effectiveCR runtime.Object) bool {
	return vzcr.IsOpenSearchEnabled(effectiveCR)
}

// ValidateUpdate checks if the specified new Verrazzano CR is valid for this component to be updated
func (o opensearchComponent) ValidateUpdate(old *vzapi.Verrazzano, new *vzapi.Verrazzano) error {
	v1beta1Old := &installv1beta1.Verrazzano{}
	v1beta1New := &installv1beta1.Verrazzano{}
	if err := old.ConvertTo(v1beta1Old); err != nil {
		return err
	}
	if err := new.ConvertTo(v1beta1New); err != nil {
		return err
	}
	return o.ValidateUpdateV1Beta1(v1beta1Old, v1beta1New)
}

// ValidateInstall checks if the specified Verrazzano CR is valid for this component to be installed
func (o opensearchComponent) ValidateInstall(vz *vzapi.Verrazzano) error {
	vzv1beta1 := &installv1beta1.Verrazzano{}
	if err := vz.ConvertTo(vzv1beta1); err != nil {
		return err
	}
	return o.ValidateInstallV1Beta1(vzv1beta1)
}

// ValidateUpdate checks if the specified new Verrazzano CR is valid for this component to be updated
func (o opensearchComponent) ValidateUpdateV1Beta1(old *installv1beta1.Verrazzano, new *installv1beta1.Verrazzano) error {
	// Do not allow disabling active components
	if err := o.isOpenSearchEnabled(old, new); err != nil {
		return err
	}
	// Reject any other edits except InstallArgs
	// Do not allow any updates to storage settings via the volumeClaimSpecTemplates/defaultVolumeSource
	if err := common.CompareStorageOverridesV1Beta1(old, new, ComponentJSONName); err != nil {
		return err
	}
	// Reject edits that duplicate names of install args or node groups
	return validateNoDuplicatedConfiguration(new)
}

// ValidateInstall checks if the specified Verrazzano CR is valid for this component to be installed
func (o opensearchComponent) ValidateInstallV1Beta1(vz *installv1beta1.Verrazzano) error {
	return validateNoDuplicatedConfiguration(vz)
}

// Name returns the component name
func (o opensearchComponent) Name() string {
	return ComponentName
}

func (o opensearchComponent) isOpenSearchEnabled(old *installv1beta1.Verrazzano, new *installv1beta1.Verrazzano) error {
	// Do not allow disabling of any component post-install for now
	if vzcr.IsOpenSearchEnabled(old) && !vzcr.IsOpenSearchEnabled(new) {
		return fmt.Errorf("Disabling component %s not allowed", ComponentJSONName)
	}
	return nil
}

// GetIngressNames - gets the names of the ingresses associated with this component
func (o opensearchComponent) GetIngressNames(ctx spi.ComponentContext) []types.NamespacedName {
	var ingressNames []types.NamespacedName

	if vzcr.IsNGINXEnabled(ctx.EffectiveCR()) {
		ingressNames = append(ingressNames, types.NamespacedName{
			Namespace: ComponentNamespace,
			Name:      constants.OpensearchIngress,
		})
	}

	return ingressNames
}

// GetCertificateNames - gets the names of the certificates associated with this component
func (o opensearchComponent) GetCertificateNames(_ spi.ComponentContext) []types.NamespacedName {
	return []types.NamespacedName{
		{
			Namespace: ComponentNamespace,
			Name:      osCertificateName,
		},
	}
}<|MERGE_RESOLUTION|>--- conflicted
+++ resolved
@@ -5,12 +5,6 @@
 
 import (
 	"fmt"
-<<<<<<< HEAD
-	"github.com/verrazzano/verrazzano/platform-operator/internal/config"
-	apiextensionsv1 "k8s.io/apiextensions-apiserver/pkg/apis/apiextensions/v1"
-
-=======
->>>>>>> 7cc1cb5f
 	"k8s.io/apimachinery/pkg/runtime"
 
 	"github.com/verrazzano/verrazzano/pkg/vzcr"
@@ -56,19 +50,6 @@
 	return false
 }
 
-<<<<<<< HEAD
-// ShouldUseModule returns true if component is implemented using a Module
-func (o opensearchComponent) ShouldUseModule() bool {
-	return config.Get().ModuleIntegration
-}
-
-// GetModuleConfigAsHelmValues returns an unstructured JSON snippet representing the portion of the Verrazzano CR that corresponds to the module
-func (o opensearchComponent) GetModuleConfigAsHelmValues(effectiveCR *vzapi.Verrazzano) (*apiextensionsv1.JSON, error) {
-	return nil, nil
-}
-
-=======
->>>>>>> 7cc1cb5f
 // GetDependencies returns the dependencies of the OpenSearch component
 func (o opensearchComponent) GetDependencies() []string {
 	return []string{networkpolicies.ComponentName, vmo.ComponentName, fluentoperator.ComponentName}
