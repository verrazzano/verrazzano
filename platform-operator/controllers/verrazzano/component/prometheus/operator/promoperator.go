// Copyright (c) 2022, Oracle and/or its affiliates.
// Licensed under the Universal Permissive License v 1.0 as shown at https://oss.oracle.com/licenses/upl.

package operator

import (
	"context"
	"fmt"
	"github.com/verrazzano/verrazzano/platform-operator/constants"
	"k8s.io/apimachinery/pkg/api/errors"
	"strconv"

	vmoconst "github.com/verrazzano/verrazzano-monitoring-operator/pkg/constants"
	"github.com/verrazzano/verrazzano/pkg/bom"
	vzapi "github.com/verrazzano/verrazzano/platform-operator/apis/verrazzano/v1alpha1"
	"github.com/verrazzano/verrazzano/platform-operator/controllers/verrazzano/component/common"
	"github.com/verrazzano/verrazzano/platform-operator/controllers/verrazzano/component/prometheus"
	"github.com/verrazzano/verrazzano/platform-operator/controllers/verrazzano/component/spi"
	"github.com/verrazzano/verrazzano/platform-operator/internal/config"
	"github.com/verrazzano/verrazzano/platform-operator/internal/k8s/status"
	"github.com/verrazzano/verrazzano/platform-operator/internal/vzconfig"
	corev1 "k8s.io/api/core/v1"
	"k8s.io/apimachinery/pkg/types"
	controllerruntime "sigs.k8s.io/controller-runtime"
)

const (
	deploymentName  = "prometheus-operator-kube-p-operator"
	istioVolumeName = "istio-certs-dir"
)

// isPrometheusOperatorReady checks if the Prometheus operator deployment is ready
func isPrometheusOperatorReady(ctx spi.ComponentContext) bool {
	deployments := []types.NamespacedName{
		{
			Name:      deploymentName,
			Namespace: ComponentNamespace,
		},
	}
	prefix := fmt.Sprintf("Component %s", ctx.GetComponent())
	return status.DeploymentsAreReady(ctx.Log(), ctx.Client(), deployments, 1, prefix)
}

// PreInstall implementation for the Prometheus Operator Component
func preInstall(ctx spi.ComponentContext) error {
	// Do nothing if dry run
	if ctx.IsDryRun() {
		ctx.Log().Debug("Prometheus Operator PreInstall dry run")
		return nil
	}

	// Create the verrazzano-monitoring namespace
	ctx.Log().Debugf("Creating namespace %s for the Prometheus Operator", ComponentNamespace)
	if _, err := controllerruntime.CreateOrUpdate(context.TODO(), ctx.Client(), &prometheus.VerrazzanoMonitoringNamespace, func() error {
		return nil
	}); err != nil {
		return ctx.Log().ErrorfNewErr("Failed to create or update the %s namespace: %v", ComponentNamespace, err)
	}
	return nil
}

// AppendOverrides appends Helm value overrides for the Prometheus Operator Helm chart
func AppendOverrides(ctx spi.ComponentContext, _ string, _ string, _ string, kvs []bom.KeyValue) ([]bom.KeyValue, error) {
	// Append custom images from the subcomponents in the bom
	ctx.Log().Debug("Appending the image overrides for the Prometheus Operator components")
	subcomponents := []string{"prometheus-config-reloader", "alertmanager"}
	kvs, err := appendCustomImageOverrides(ctx, kvs, subcomponents)
	if err != nil {
		return kvs, err
	}

	// Replace default images for subcomponents Alertmanager and Prometheus
	defaultImages := map[string]string{
		// format "subcomponentName": "helmDefaultKey"
		"alertmanager": "prometheusOperator.alertmanagerDefaultBaseImage",
		"prometheus":   "prometheusOperator.prometheusDefaultBaseImage",
	}
	kvs, err = appendDefaultImageOverrides(ctx, kvs, defaultImages)
	if err != nil {
		return kvs, err
	}

	// If the cert-manager component is enabled, use it for webhook certificates, otherwise Prometheus Operator
	// will use the kube-webhook-certgen image
	kvs = append(kvs, bom.KeyValue{
		Key:   "prometheusOperator.admissionWebhooks.certManager.enabled",
		Value: strconv.FormatBool(vzconfig.IsCertManagerEnabled(ctx.EffectiveCR())),
	})

	// If we specify a storage or the prod is used, create a PVC for Prometheus
	resourceRequest, err := common.FindStorageOverride(ctx.EffectiveCR())
	if err != nil {
		return kvs, err
	}
	if ctx.EffectiveCR().Spec.Profile == vzapi.Prod || resourceRequest != nil {
		storage := "50Gi"
		memory := "128Mi"
		if resourceRequest != nil {
			storage = resourceRequest.Storage
			memory = resourceRequest.Memory
		}
		kvs = append(kvs, []bom.KeyValue{
			{
				Key:   "prometheusOperator.prometheusSpec.storageSpec.volumeClaimTemplate.spec.storageClassName.resources.requests.storage",
				Value: storage,
			},
			{
				Key:   "prometheusOperator.prometheusSpec.storageSpec.volumeClaimTemplate.spec.storageClassName.resources.requests.memory",
				Value: memory,
			},
		}...)
	}

	// Append the Istio Annotations for Prometheus
	kvs, err = appendIstioOverrides(ctx,
		"prometheus.prometheusSpec.podMetadata.annotations",
		"prometheus.prometheusSpec.volumeMounts",
		"prometheus.prometheusSpec.volumes",
		kvs)
	if err != nil {
		return kvs, ctx.Log().ErrorfNewErr("Failed applying the Istio Overrides for Prometheus")
	}
	return kvs, nil
}

<<<<<<< HEAD
// GetHelmOverrides appends Helm value overrides for the Prometheus Operator Helm chart
func GetHelmOverrides(ctx spi.ComponentContext) []vzapi.Overrides {
	if ctx.EffectiveCR().Spec.Components.PrometheusOperator != nil {
		return ctx.EffectiveCR().Spec.Components.PrometheusOperator.ValueOverrides
	}
	return []vzapi.Overrides{}
}

=======
>>>>>>> 29a3a895
// appendCustomImageOverrides takes a list of subcomponent image names and appends it to the given Helm overrides
func appendCustomImageOverrides(ctx spi.ComponentContext, kvs []bom.KeyValue, subcomponents []string) ([]bom.KeyValue, error) {
	bomFile, err := bom.NewBom(config.GetDefaultBOMFilePath())
	if err != nil {
		return kvs, ctx.Log().ErrorNewErr("Failed to get the bom file for the Prometheus Operator image overrides: ", err)
	}

	for _, subcomponent := range subcomponents {
		imageOverrides, err := bomFile.BuildImageOverrides(subcomponent)
		if err != nil {
			return kvs, ctx.Log().ErrorfNewErr("Failed to build the Prometheus Operator image overrides for subcomponent %s: ", subcomponent, err)
		}
		kvs = append(kvs, imageOverrides...)
	}

	return kvs, nil
}

func appendDefaultImageOverrides(ctx spi.ComponentContext, kvs []bom.KeyValue, subcomponents map[string]string) ([]bom.KeyValue, error) {
	bomFile, err := bom.NewBom(config.GetDefaultBOMFilePath())
	if err != nil {
		return kvs, ctx.Log().ErrorNewErr("Failed to get the bom file for the Prometheus Operator image overrides: ", err)
	}

	for subcomponent, helmKey := range subcomponents {
		images, err := bomFile.GetImageNameList(subcomponent)
		if err != nil {
			return kvs, ctx.Log().ErrorfNewErr("Failed to get the image for subcomponent %s from the bom: ", subcomponent, err)
		}
		if len(images) > 0 {
			kvs = append(kvs, bom.KeyValue{Key: helmKey, Value: images[0]})
		}
	}

	return kvs, nil
}

<<<<<<< HEAD
// validatePrometheusOperator checks scenarios in which the Verrazzano CR violates install verification due to Prometheus Operator specifications
func (c prometheusComponent) validatePrometheusOperator(effectiveCR *vzapi.Verrazzano) error {
	// Validate if Prometheus is enabled, Prometheus Operator should be enabled
	prometheus := effectiveCR.Spec.Components.Prometheus
	prometheusEnabled := prometheus != nil && prometheus.Enabled != nil && *prometheus.Enabled
	if !c.IsEnabled(effectiveCR) && prometheusEnabled {
		return fmt.Errorf("Prometheus cannot be enabled if the Prometheus Operator is disabled")
	}

	// Validate Helm value overrides
	if effectiveCR.Spec.Components.PrometheusOperator != nil {
		if err := vzapi.ValidateHelmValueOverrides(effectiveCR.Spec.Components.PrometheusOperator.ValueOverrides); err != nil {
			return err
		}
	}
	return nil
}

// appendIstioAnnotations appends Istio annotations necessary for Prometheus in Istio
func appendIstioOverrides(ctx spi.ComponentContext, annotationsKey, volumeMountKey, volumeKey string, kvs []bom.KeyValue) ([]bom.KeyValue, error) {
	// Set the Istio annotation on Prometheus to exclude Keycloak HTTP Service IP address.
	// The includeOutboundIPRanges implies all others are excluded.
	// This is done by adding the traffic.sidecar.istio.io/includeOutboundIPRanges=<Keycloak IP>/32 annotation.
	svc := corev1.Service{}
	err := ctx.Client().Get(context.TODO(), types.NamespacedName{Name: "keycloak-http", Namespace: constants.KeycloakNamespace}, &svc)
	if err != nil {
		if !errors.IsNotFound(err) {
			return kvs, ctx.Log().ErrorfNewErr("Failed to get keycloak-http service: %v", err)
		}
	}
	outboundIP := fmt.Sprintf("%s/32", svc.Spec.ClusterIP)
	if svc.Spec.ClusterIP == "" {
		outboundIP = "0.0.0.0/0"
	}

	// Istio annotations for certs
	annotations := map[string]string{
		`proxy\.istio\.io/config`:                             `{"proxyMetadata":{ "OUTPUT_CERTS": "/etc/istio-output-certs"}}`,
		`sidecar\.istio\.io/userVolumeMount`:                  `[{"name": "istio-certs-dir", "mountPath": "/etc/istio-output-certs"}]`,
		`traffic\.sidecar\.istio\.io/includeOutboundIPRanges`: outboundIP,
	}
	for key, value := range annotations {
		kvs = append(kvs, bom.KeyValue{Key: fmt.Sprintf("%s.%s", annotationsKey, key), Value: value})
	}

	// Volume mount annotation for certs
	vm := corev1.VolumeMount{
		Name:      istioVolumeName,
		MountPath: vmoconst.IstioCertsMountPath,
	}
	kvs = append(kvs, bom.KeyValue{Key: fmt.Sprintf("%s[0].name", volumeMountKey), Value: vm.Name})
	kvs = append(kvs, bom.KeyValue{Key: fmt.Sprintf("%s[0].mountPath", volumeMountKey), Value: vm.MountPath})

	// Volume annotation for certs
	vol := corev1.Volume{
		Name: istioVolumeName,
		VolumeSource: corev1.VolumeSource{
			EmptyDir: &corev1.EmptyDirVolumeSource{
				Medium: corev1.StorageMediumMemory,
			},
		},
	}
	kvs = append(kvs, bom.KeyValue{Key: fmt.Sprintf("%s[0].name", volumeKey), Value: vol.Name})
	kvs = append(kvs, bom.KeyValue{Key: fmt.Sprintf("%s[0].emptyDir.medium", volumeKey), Value: string(vol.VolumeSource.EmptyDir.Medium)})

	return kvs, nil
=======
// GetOverrides appends Helm value overrides for the Prometheus Operator Helm chart
func GetOverrides(ctx spi.ComponentContext) []vzapi.Overrides {
	comp := ctx.EffectiveCR().Spec.Components.PrometheusOperator
	if comp == nil {
		return []vzapi.Overrides{}
	}
	if ctx.EffectiveCR().Spec.Components.PrometheusOperator != nil {
		return ctx.EffectiveCR().Spec.Components.PrometheusOperator.ValueOverrides
	}
	return []vzapi.Overrides{}
>>>>>>> 29a3a895
}<|MERGE_RESOLUTION|>--- conflicted
+++ resolved
@@ -123,17 +123,6 @@
 	return kvs, nil
 }
 
-<<<<<<< HEAD
-// GetHelmOverrides appends Helm value overrides for the Prometheus Operator Helm chart
-func GetHelmOverrides(ctx spi.ComponentContext) []vzapi.Overrides {
-	if ctx.EffectiveCR().Spec.Components.PrometheusOperator != nil {
-		return ctx.EffectiveCR().Spec.Components.PrometheusOperator.ValueOverrides
-	}
-	return []vzapi.Overrides{}
-}
-
-=======
->>>>>>> 29a3a895
 // appendCustomImageOverrides takes a list of subcomponent image names and appends it to the given Helm overrides
 func appendCustomImageOverrides(ctx spi.ComponentContext, kvs []bom.KeyValue, subcomponents []string) ([]bom.KeyValue, error) {
 	bomFile, err := bom.NewBom(config.GetDefaultBOMFilePath())
@@ -171,7 +160,6 @@
 	return kvs, nil
 }
 
-<<<<<<< HEAD
 // validatePrometheusOperator checks scenarios in which the Verrazzano CR violates install verification due to Prometheus Operator specifications
 func (c prometheusComponent) validatePrometheusOperator(effectiveCR *vzapi.Verrazzano) error {
 	// Validate if Prometheus is enabled, Prometheus Operator should be enabled
@@ -238,7 +226,7 @@
 	kvs = append(kvs, bom.KeyValue{Key: fmt.Sprintf("%s[0].emptyDir.medium", volumeKey), Value: string(vol.VolumeSource.EmptyDir.Medium)})
 
 	return kvs, nil
-=======
+
 // GetOverrides appends Helm value overrides for the Prometheus Operator Helm chart
 func GetOverrides(ctx spi.ComponentContext) []vzapi.Overrides {
 	comp := ctx.EffectiveCR().Spec.Components.PrometheusOperator
@@ -249,5 +237,4 @@
 		return ctx.EffectiveCR().Spec.Components.PrometheusOperator.ValueOverrides
 	}
 	return []vzapi.Overrides{}
->>>>>>> 29a3a895
 }