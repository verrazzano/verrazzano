// Copyright (c) 2022, Oracle and/or its affiliates.
// Licensed under the Universal Permissive License v 1.0 as shown at https://oss.oracle.com/licenses/upl.

package operator

import (
	"context"
	"fmt"
	"strings"
	"testing"

	"github.com/golang/mock/gomock"
	"github.com/stretchr/testify/assert"
	vmoconst "github.com/verrazzano/verrazzano-monitoring-operator/pkg/constants"
	"github.com/verrazzano/verrazzano/application-operator/mocks"
	"github.com/verrazzano/verrazzano/pkg/bom"
	vzapi "github.com/verrazzano/verrazzano/platform-operator/apis/verrazzano/v1alpha1"
	"github.com/verrazzano/verrazzano/platform-operator/controllers/verrazzano/component/spi"
	"github.com/verrazzano/verrazzano/platform-operator/internal/config"
	appsv1 "k8s.io/api/apps/v1"
	v1 "k8s.io/api/core/v1"
	metav1 "k8s.io/apimachinery/pkg/apis/meta/v1"
	"k8s.io/apimachinery/pkg/runtime"
	"k8s.io/apimachinery/pkg/types"
	clientgoscheme "k8s.io/client-go/kubernetes/scheme"
	"sigs.k8s.io/controller-runtime/pkg/client"
	"sigs.k8s.io/controller-runtime/pkg/client/fake"
)

const (
	testBomFilePath = "../../../testdata/test_bom.json"
)

var (
	testScheme = runtime.NewScheme()

	falseValue = false
	trueValue  = true
)

func init() {
	_ = clientgoscheme.AddToScheme(testScheme)
	_ = vzapi.AddToScheme(testScheme)
}

// TestIsPrometheusOperatorReady tests the isPrometheusOperatorReady function for the Prometheus Operator
func TestIsPrometheusOperatorReady(t *testing.T) {
	tests := []struct {
		name       string
		client     client.Client
		expectTrue bool
	}{
		{
			// GIVEN the Prometheus Operator deployment exists and there are available replicas
			// WHEN we call isPrometheusOperatorReady
			// THEN the call returns true
			name: "Test IsReady when Prometheus Operator is successfully deployed",
			client: fake.NewClientBuilder().WithScheme(testScheme).WithObjects(
				&appsv1.Deployment{
					ObjectMeta: metav1.ObjectMeta{
						Namespace: ComponentNamespace,
						Name:      deploymentName,
					},
					Status: appsv1.DeploymentStatus{
						AvailableReplicas: 1,
						Replicas:          1,
						UpdatedReplicas:   1,
					},
				}).Build(),
			expectTrue: true,
		},
		{
			// GIVEN the Prometheus Operator deployment exists and there are no available replicas
			// WHEN we call isPrometheusOperatorReady
			// THEN the call returns false
			name: "Test IsReady when Prometheus Operator deployment is not ready",
			client: fake.NewClientBuilder().WithScheme(testScheme).WithObjects(
				&appsv1.Deployment{
					ObjectMeta: metav1.ObjectMeta{
						Namespace: ComponentNamespace,
						Name:      deploymentName,
					},
					Status: appsv1.DeploymentStatus{
						AvailableReplicas: 0,
						Replicas:          1,
						UpdatedReplicas:   0,
					},
				}).Build(),
			expectTrue: false,
		},
		{
			// GIVEN the Prometheus Operator deployment does not exist
			// WHEN we call isPrometheusOperatorReady
			// THEN the call returns false
			name:       "Test IsReady when Prometheus Operator deployment does not exist",
			client:     fake.NewClientBuilder().WithScheme(testScheme).Build(),
			expectTrue: false,
		},
	}
	for _, tt := range tests {
		t.Run(tt.name, func(t *testing.T) {
			ctx := spi.NewFakeContext(tt.client, &vzapi.Verrazzano{}, false)
			assert.Equal(t, tt.expectTrue, isPrometheusOperatorReady(ctx))
		})
	}
}

// TestAppendOverrides tests that helm overrides are set properly
func TestAppendOverrides(t *testing.T) {
	oldBomPath := config.GetDefaultBOMFilePath()
	config.SetDefaultBomFilePath(testBomFilePath)
	defer config.SetDefaultBomFilePath(oldBomPath)

	client := fake.NewClientBuilder().WithScheme(testScheme).Build()
	kvs := make([]bom.KeyValue, 0)

	// GIVEN a Verrazzano CR with the CertManager component enabled
	// WHEN the AppendOverrides function is called
	// THEN the key/value slice contains the expected helm override keys and values
	// AND the admission webhook cert manager helm override is set to true
	vz := &vzapi.Verrazzano{
		Spec: vzapi.VerrazzanoSpec{
			Components: vzapi.ComponentSpec{
				CertManager: &vzapi.CertManagerComponent{
					Enabled: &trueValue,
				},
			},
		},
	}

	ctx := spi.NewFakeContext(client, vz, false)

	var err error
	kvs, err = AppendOverrides(ctx, "", "", "", kvs)
	assert.NoError(t, err)
<<<<<<< HEAD
	assert.Len(t, kvs, 17)
=======
	assert.Len(t, kvs, 16)
>>>>>>> 68599492

	assert.Equal(t, "ghcr.io/verrazzano/prometheus-config-reloader", bom.FindKV(kvs, "prometheusOperator.prometheusConfigReloader.image.repository"))
	assert.NotEmpty(t, bom.FindKV(kvs, "prometheusOperator.prometheusConfigReloader.image.tag"))

	assert.Equal(t, "ghcr.io/verrazzano/alertmanager", bom.FindKV(kvs, "alertmanager.alertmanagerSpec.image.repository"))
	assert.NotEmpty(t, bom.FindKV(kvs, "alertmanager.alertmanagerSpec.image.tag"))

	assert.True(t, strings.HasPrefix(bom.FindKV(kvs, "prometheusOperator.alertmanagerDefaultBaseImage"), "ghcr.io/verrazzano/alertmanager:"))
	assert.True(t, strings.HasPrefix(bom.FindKV(kvs, "prometheusOperator.prometheusDefaultBaseImage"), "ghcr.io/verrazzano/prometheus:"))

	assert.Equal(t, "true", bom.FindKV(kvs, "prometheusOperator.admissionWebhooks.certManager.enabled"))

	// GIVEN a Verrazzano CR with the CertManager component disabled
	// WHEN the AppendOverrides function is called
	// THEN the key/value slice contains the expected helm override keys and values
	// AND the admission webhook cert manager helm override is set to false
	vz = &vzapi.Verrazzano{
		Spec: vzapi.VerrazzanoSpec{
			Components: vzapi.ComponentSpec{
				CertManager: &vzapi.CertManagerComponent{
					Enabled: &falseValue,
				},
			},
		},
	}

	ctx = spi.NewFakeContext(client, vz, false)
	kvs = make([]bom.KeyValue, 0)

	kvs, err = AppendOverrides(ctx, "", "", "", kvs)
	assert.NoError(t, err)
<<<<<<< HEAD
	assert.Len(t, kvs, 17)
=======
	assert.Len(t, kvs, 16)
>>>>>>> 68599492

	assert.Equal(t, "false", bom.FindKV(kvs, "prometheusOperator.admissionWebhooks.certManager.enabled"))
}

// TestPreInstall tests the preInstall function.
func TestPreInstall(t *testing.T) {
	// GIVEN the Prometheus Operator is being installed
	// WHEN the preInstall function is called
	// THEN the component namespace is created in the cluster
	client := fake.NewClientBuilder().WithScheme(testScheme).Build()
	ctx := spi.NewFakeContext(client, &vzapi.Verrazzano{}, false)

	err := preInstall(ctx)
	assert.NoError(t, err)

	ns := v1.Namespace{}
	err = client.Get(context.TODO(), types.NamespacedName{Name: ComponentNamespace}, &ns)
	assert.NoError(t, err)
}

// TestAppendIstioOverrides tests that the Istio overrides get applied
func TestAppendIstioOverrides(t *testing.T) {
	annotationKey := "annKey"
	volumeMountKey := "vmKey"
	volumeKey := "volKey"
	tests := []struct {
		name            string
		expectOverrides []bom.KeyValue
	}{
		{
			name: "test expect overrides",
			expectOverrides: []bom.KeyValue{
				{
					Key:   fmt.Sprintf(`%s.traffic\.sidecar\.istio\.io/includeOutboundIPRanges`, annotationKey),
					Value: "0.0.0.0/32",
				},
				{
					Key:   fmt.Sprintf(`%s.proxy\.istio\.io/config`, annotationKey),
					Value: `{"proxyMetadata":{ "OUTPUT_CERTS": "/etc/istio-output-certs"}}`,
				},
				{
					Key:   fmt.Sprintf(`%s.sidecar\.istio\.io/userVolumeMount`, annotationKey),
					Value: `[{"name": "istio-certs-dir", "mountPath": "/etc/istio-output-certs"}]`,
				},
				{
					Key:   fmt.Sprintf("%s[0].name", volumeMountKey),
					Value: istioVolumeName,
				},
				{
					Key:   fmt.Sprintf("%s[0].mountPath", volumeMountKey),
					Value: vmoconst.IstioCertsMountPath,
				},
				{
					Key:   fmt.Sprintf("%s[0].name", volumeKey),
					Value: istioVolumeName,
				},
				{
					Key:   fmt.Sprintf("%s[0].emptyDir.medium", volumeKey),
					Value: string(v1.StorageMediumMemory),
				},
			},
		},
	}
	mocker := gomock.NewController(t)
	mock := mocks.NewMockClient(mocker)
	mock.EXPECT().Get(gomock.Any(), gomock.Any(), gomock.Not(gomock.Nil())).DoAndReturn(
		func(ctx context.Context, name types.NamespacedName, service *v1.Service) error {
			service.Spec.ClusterIP = "0.0.0.0"
			return nil
		})
	vz := vzapi.Verrazzano{}
	ctx := spi.NewFakeContext(mock, &vz, false)
	for _, tt := range tests {
		t.Run(tt.name, func(t *testing.T) {
			kvs, err := appendIstioOverrides(ctx, annotationKey, volumeMountKey, volumeKey, []bom.KeyValue{})

			assert.Equal(t, len(tt.expectOverrides), len(kvs))

			for _, kvsVal := range kvs {
				found := false
				for _, expVal := range tt.expectOverrides {
					if expVal == kvsVal {
						found = true
						break
					}
				}
				assert.True(t, found, fmt.Sprintf("Could not find key %s, value %s in expected key value pairs", kvsVal.Key, kvsVal.Value))
			}
			assert.NoError(t, err)
		})
	}
}

// TestValidatePrometheusOperator tests the validation of the Prometheus Operator installation and the Verrazzano CR
func TestValidatePrometheusOperator(t *testing.T) {
	tests := []struct {
		name        string
		vz          vzapi.Verrazzano
		expectError bool
	}{
		{
			name:        "test nothing enabled",
			vz:          vzapi.Verrazzano{},
			expectError: false,
		},
		{
			name: "test only Prometheus enabled",
			vz: vzapi.Verrazzano{
				Spec: vzapi.VerrazzanoSpec{
					Components: vzapi.ComponentSpec{
						Prometheus:         &vzapi.PrometheusComponent{Enabled: &trueValue},
						PrometheusOperator: &vzapi.PrometheusOperatorComponent{Enabled: &falseValue},
					},
				},
			},
			expectError: true,
		},
		{
			name: "test only Prometheus Operator enabled",
			vz: vzapi.Verrazzano{
				Spec: vzapi.VerrazzanoSpec{
					Components: vzapi.ComponentSpec{
						Prometheus:         &vzapi.PrometheusComponent{Enabled: &falseValue},
						PrometheusOperator: &vzapi.PrometheusOperatorComponent{Enabled: &trueValue},
					},
				},
			},
			expectError: false,
		},
		{
			name: "test all enabled",
			vz: vzapi.Verrazzano{
				Spec: vzapi.VerrazzanoSpec{
					Components: vzapi.ComponentSpec{
						Prometheus:         &vzapi.PrometheusComponent{Enabled: &trueValue},
						PrometheusOperator: &vzapi.PrometheusOperatorComponent{Enabled: &trueValue},
					},
				},
			},
			expectError: false,
		},
		{
			name: "test all disabled",
			vz: vzapi.Verrazzano{
				Spec: vzapi.VerrazzanoSpec{
					Components: vzapi.ComponentSpec{
						Prometheus:         &vzapi.PrometheusComponent{Enabled: &falseValue},
						PrometheusOperator: &vzapi.PrometheusOperatorComponent{Enabled: &falseValue},
					},
				},
			},
			expectError: false,
		},
	}
	c := prometheusComponent{}
	for _, tt := range tests {
		t.Run(tt.name, func(t *testing.T) {
			err := c.validatePrometheusOperator(&tt.vz)
			if tt.expectError {
				assert.Error(t, err)
			} else {
				assert.NoError(t, err)
			}
		})
	}
}<|MERGE_RESOLUTION|>--- conflicted
+++ resolved
@@ -133,11 +133,7 @@
 	var err error
 	kvs, err = AppendOverrides(ctx, "", "", "", kvs)
 	assert.NoError(t, err)
-<<<<<<< HEAD
-	assert.Len(t, kvs, 17)
-=======
-	assert.Len(t, kvs, 16)
->>>>>>> 68599492
+	assert.Len(t, kvs, 19)
 
 	assert.Equal(t, "ghcr.io/verrazzano/prometheus-config-reloader", bom.FindKV(kvs, "prometheusOperator.prometheusConfigReloader.image.repository"))
 	assert.NotEmpty(t, bom.FindKV(kvs, "prometheusOperator.prometheusConfigReloader.image.tag"))
@@ -169,11 +165,7 @@
 
 	kvs, err = AppendOverrides(ctx, "", "", "", kvs)
 	assert.NoError(t, err)
-<<<<<<< HEAD
-	assert.Len(t, kvs, 17)
-=======
-	assert.Len(t, kvs, 16)
->>>>>>> 68599492
+	assert.Len(t, kvs, 19)
 
 	assert.Equal(t, "false", bom.FindKV(kvs, "prometheusOperator.admissionWebhooks.certManager.enabled"))
 }
