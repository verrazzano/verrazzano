// Copyright (c) 2021, Oracle and/or its affiliates.
// Licensed under the Universal Permissive License v 1.0 as shown at https://oss.oracle.com/licenses/upl.

package keycloak

import (
	"errors"
	"fmt"
	"github.com/verrazzano/verrazzano/pkg/k8sutil"
	"github.com/verrazzano/verrazzano/platform-operator/constants"
	v1 "k8s.io/api/core/v1"
	"k8s.io/client-go/rest"
	testclient "k8s.io/client-go/rest/fake"
	"os"
	"os/exec"
	"sigs.k8s.io/controller-runtime/pkg/client"
	"testing"

	"github.com/stretchr/testify/assert"
	metav1 "k8s.io/apimachinery/pkg/apis/meta/v1"
	k8scheme "k8s.io/client-go/kubernetes/scheme"
	"sigs.k8s.io/controller-runtime/pkg/client/fake"

	"github.com/verrazzano/verrazzano/pkg/bom"
	vzapi "github.com/verrazzano/verrazzano/platform-operator/apis/verrazzano/v1alpha1"
	"github.com/verrazzano/verrazzano/platform-operator/controllers/verrazzano/component/spi"
	"github.com/verrazzano/verrazzano/platform-operator/internal/config"
)

const (
	testBomFilePath         = "../../testdata/test_bom.json"
	testKeycloakIngressHost = "keycloak.test-env.192.132.111.122.nip.io"
)

var keycloakClientIds string = "[ {\n  \"id\" : \"a732-249893586af2\",\n  \"clientId\" : \"account\"\n}, {\n  \"id\" : \"4256-a350-e46eb48e8606\",\n  \"clientId\" : \"account-console\"\n}, {\n  \"id\" : \"4c1d-8d1b-68635e005567\",\n  \"clientId\" : \"admin-cli\"\n}, {\n  \"id\" : \"4350-ab70-17c37dd995b9\",\n  \"clientId\" : \"broker\"\n}, {\n  \"id\" : \"4f6d-a495-0e9e3849608e\",\n  \"clientId\" : \"realm-management\"\n}, {\n  \"id\" : \"4d92-9d64-f201698d2b79\",\n  \"clientId\" : \"security-admin-console\"\n}, {\n  \"id\" : \"4160-8593-32697ebf2c11\",\n  \"clientId\" : \"verrazzano-oauth-client\"\n}, {\n  \"id\" : \"bde9-9374bd6a38fd\",\n  \"clientId\" : \"verrazzano-pg\"\n}, {\n  \"id\" : \"8327-13cdbfe3b000\",\n  \"clientId\" : \"verrazzano-pkce\"\n\n}, {\n  \"id\" : \"494a-b7ec-b05681cafc73\",\n  \"clientId\" : \"webui\"\n} ]"
var keycloakErrorClientIds string = "[ {\n  \"id\" : \"a732-249893586af2\",\n  \"clientId\" : \"account\"\n}, {\n  \"id\" : \"4256-a350-e46eb48e8606\",\n  \"clientId\" : \"account-console\"\n}, {\n  \"id\" : \"4c1d-8d1b-68635e005567\",\n  \"clientId\" : \"admin-cli\"\n}, {\n  \"id\" : \"4f6d-a495-0e9e3849608e\",\n  \"clientId\" : \"realm-management\"\n}, {\n  \"id\" : \"4d92-9d64-f201698d2b79\",\n  \"clientId\" : \"security-admin-console\"\n}, {\n  \"id\" : \"4160-8593-32697ebf2c11\",\n  \"clientId\" : \"verrazzano-oauth-client\"\n}, {\n  \"id\" : \"bde9-9374bd6a38fd\",\n  \"clientId\" : \"verrazzano-pg\"\n}, {\n  \"id\" : \"494a-b7ec-b05681cafc73\",\n  \"clientId\" : \"webui\"\n} ]"
var testVZ = &vzapi.Verrazzano{
	Spec: vzapi.VerrazzanoSpec{
		Profile: "dev",
	},
}

// fakeBash mocks a successful script run
func fakeBash(_ ...string) (string, string, error) {
	return "success", "", nil
}

// fakeBashFail mocks a failed script run
func fakeBashFail(_ ...string) (string, string, error) {
	return "fail", "Script Failed", errors.New("script Failed")
}

func fakeExecCommand(command string, args ...string) *exec.Cmd {
	cs := []string{"-test.run=TestHelperProcess", "--", command}
	cs = append(cs, args...)
	firstArg := os.Args[0]
	cmd := exec.Command(firstArg, cs...)
	cmd.Env = []string{"GO_WANT_HELPER_PROCESS=1"}
	return cmd
}

func fakeRESTConfig() (*rest.Config, rest.Interface, error) {
	cfg, _ := rest.InClusterConfig()
	return cfg, &testclient.RESTClient{}, nil
}

func createTestLoginSecret() *v1.Secret {
	return &v1.Secret{
		TypeMeta: metav1.TypeMeta{},
		ObjectMeta: metav1.ObjectMeta{
			Name:      "keycloak-http",
			Namespace: "keycloak",
		},
		Data: map[string][]byte{"password": []byte("password")},
	}
}

func createTestNginxService() *v1.Service {
	return &v1.Service{
		TypeMeta: metav1.TypeMeta{},
		ObjectMeta: metav1.ObjectMeta{
			Name:      "ingress-controller-ingress-nginx-controller",
			Namespace: "ingress-nginx",
		},
		Spec: v1.ServiceSpec{},
		Status: v1.ServiceStatus{
			LoadBalancer: v1.LoadBalancerStatus{
				Ingress: []v1.LoadBalancerIngress{
					{IP: "192.132.111.122",
						Hostname: ""},
				},
			},
		},
	}
}

func TestHelperProcess(t *testing.T) {
	if os.Getenv("GO_WANT_HELPER_PROCESS") != "1" {
		return
	}

	fmt.Fprintf(os.Stdout, keycloakClientIds)
	os.Exit(0)
}

func fakeFailExecCommand(command string, args ...string) *exec.Cmd {
	cs := []string{"-test.run=TestFailHelperProcess", "--", command}
	cs = append(cs, args...)
	firstArg := os.Args[0]
	cmd := exec.Command(firstArg, cs...)
	cmd.Env = []string{"GO_WANT_FAIL_HELPER_PROCESS=1"}
	return cmd
}

func TestFailHelperProcess(t *testing.T) {
	if os.Getenv("GO_WANT_FAIL_HELPER_PROCESS") != "1" {
		return
	}

	fmt.Fprintf(os.Stdout, keycloakClientIds)
	os.Exit(1)
}

func fakeFailExecCommandNoClients(command string, args ...string) *exec.Cmd {
	cs := []string{"-test.run=TestFailNoClientsHelperProcess", "--", command}
	cs = append(cs, args...)
	firstArg := os.Args[0]
	cmd := exec.Command(firstArg, cs...)
	cmd.Env = []string{"GO_WANT_FAIL_NO_CLIENTS_HELPER_PROCESS=1"}
	return cmd
}

func TestFailNoClientsHelperProcess(t *testing.T) {
	if os.Getenv("GO_WANT_FAIL_NO_CLIENTS_HELPER_PROCESS") != "1" {
		return
	}

	fmt.Fprintf(os.Stdout, "")
	os.Exit(0)
}

func fakeFailExecCommandNoUser(command string, args ...string) *exec.Cmd {
	cs := []string{"-test.run=TestFailNoUserHelperProcess", "--", command}
	cs = append(cs, args...)
	firstArg := os.Args[0]
	cmd := exec.Command(firstArg, cs...)
	cmd.Env = []string{"GO_WANT_FAIL_NO_USER_HELPER_PROCESS=1"}
	return cmd
}

func TestFailNoUserHelperProcess(t *testing.T) {
	if os.Getenv("GO_WANT_FAIL_NO_USER_HELPER_PROCESS") != "1" {
		return
	}

	fmt.Fprintf(os.Stdout, keycloakErrorClientIds)
	os.Exit(0)
}

func TestUpdateKeycloakURIs(t *testing.T) {
	// Mock
	k8sutil.RESTClientConfig = fakeRESTConfig
	k8sutil.NewPodExecutor = k8sutil.NewFakePodExecutor
	tests := []struct {
		name    string
		args    spi.ComponentContext
		wantErr bool
	}{
		{
			name: "testUpdateKeycloakURIs",
			args: spi.NewFakeContext(
				fake.NewFakeClientWithScheme(k8scheme.Scheme, createTestLoginSecret(), createTestNginxService()),
				testVZ,
				false),
			wantErr: false,
		},
		{
			name: "testFailForNoKeycloakSecret",
			args: spi.NewFakeContext(
				fake.NewFakeClientWithScheme(k8scheme.Scheme, createTestNginxService()),
				testVZ,
				false),
			wantErr: true,
		},
		{
			name: "testFailForKeycloakSecretPasswordEmpty",
			args: spi.NewFakeContext(
				fake.NewFakeClientWithScheme(k8scheme.Scheme, createTestNginxService(), &v1.Secret{
					TypeMeta: metav1.TypeMeta{},
					ObjectMeta: metav1.ObjectMeta{
						Name:      "keycloak-http",
						Namespace: "keycloak",
					},
					Data: map[string][]byte{"password": []byte("")},
				}),
				testVZ,
				false),
			wantErr: true,
		},
		{
			name: "testFailForAuthenticationToKeycloak",
			args: spi.NewFakeContext(
				fake.NewFakeClientWithScheme(k8scheme.Scheme, createTestLoginSecret(), createTestNginxService()),
				testVZ,
				false),
			wantErr: true,
		},
		{
			name: "testFailForNoKeycloakClientsReturned",
			args: spi.NewFakeContext(
				fake.NewFakeClientWithScheme(k8scheme.Scheme, createTestLoginSecret(), createTestNginxService()),
				testVZ,
				false),
			wantErr: true,
		},
		{
			name: "testFailForKeycloakUserNotFound",
			args: spi.NewFakeContext(
				fake.NewFakeClientWithScheme(k8scheme.Scheme, createTestLoginSecret(), createTestNginxService()),
				testVZ,
				false),
			wantErr: true,
		},
		{
			name: "testFailForNoIngress",
			args: spi.NewFakeContext(
				fake.NewFakeClientWithScheme(k8scheme.Scheme, createTestLoginSecret()),
				testVZ,
				false),
			wantErr: true,
		},
		{
			name: "testScriptFailure",
			args: spi.NewFakeContext(
				fake.NewFakeClientWithScheme(k8scheme.Scheme, createTestLoginSecret(), createTestNginxService()),
				testVZ,
				false),
			wantErr: true,
		},
	}
	for _, tt := range tests {
		t.Run(tt.name, func(t *testing.T) {
			execCommand = fakeExecCommand
			if tt.wantErr && tt.name == "testFailForAuthenticationToKeycloak" {
				execCommand = fakeFailExecCommand
			}
			if tt.wantErr && tt.name == "testFailForNoKeycloakClientsReturned" {
				execCommand = fakeFailExecCommandNoClients
			}
			if tt.wantErr && tt.name == "testFailForKeycloakUserNotFound" {
				execCommand = fakeFailExecCommandNoUser
			}
			setBashFunc(fakeBash)
			if tt.wantErr && tt.name == "testScriptFailure" {
				setBashFunc(fakeBashFail)
			}
			defer func() { execCommand = exec.Command }()
			//  CDD Unit test needs refactoring
			//			if err := updateKeycloakUris(tt.args); (err != nil) != tt.wantErr {
			//				t.Errorf("updateKeycloakUris() error = %v, wantErr %v", err, tt.wantErr)
			//			}
		})
	}
}

// TestConfigureKeycloakRealms tests configuration of the Keycloak realms
// GIVEN a client, and a k8s environment
// WHEN I call configureKeycloakRealms
// THEN configure the Keycloak realms, otherwise returning an error if the environment is invalid
func TestConfigureKeycloakRealms(t *testing.T) {
	loginSecret := createTestLoginSecret()
	nginxService := createTestNginxService()
	k8sutil.RESTClientConfig = fakeRESTConfig
	k8sutil.NewPodExecutor = k8sutil.NewFakePodExecutor

	var tests = []struct {
		name        string
		c           client.Client
		stdout      string
		isErr       bool
		errContains string
	}{
		{
			"should fail when login fails",
			fake.NewFakeClientWithScheme(k8scheme.Scheme),
			"blahblah",
			true,
			"secrets \"keycloak-http\" not found",
		},
		{
			"should fail to retrieve user group ID from Keycloak when stdout is empty",
			fake.NewFakeClientWithScheme(k8scheme.Scheme, loginSecret),
			"",
			true,
			"Error retrieving User Group ID from Keycloak",
		},
		{
			"should fail when Verrazzano secret is not present",
			fake.NewFakeClientWithScheme(k8scheme.Scheme, loginSecret),
			"blahblah'id",
			true,
			"secrets \"verrazzano\" not found",
		},
		{
			"should fail when Verrazzano secret has no password",
			fake.NewFakeClientWithScheme(k8scheme.Scheme, loginSecret, nginxService, &v1.Secret{
				ObjectMeta: metav1.ObjectMeta{
					Name:      "verrazzano",
					Namespace: "verrazzano-system",
				},
				Data: map[string][]byte{
					"password": []byte(""),
				},
			}),
			"blahblah'id",
			true,
			"configureKeycloakRealm: Error retrieving verrazzano password",
		},
		{
			"should fail when nginx service is not present",
			fake.NewFakeClientWithScheme(k8scheme.Scheme, loginSecret, &v1.Secret{
				ObjectMeta: metav1.ObjectMeta{
					Name:      "verrazzano",
					Namespace: "verrazzano-system",
				},
				Data: map[string][]byte{
					"password": []byte("blah di blah"),
				},
			}),
			"blahblah'id",
			true,
			"services \"ingress-controller-ingress-nginx-controller\" not found",
		},
		{
			"should pass when able to successfully exec commands on the keycloak pod and all k8s objects are present",
			fake.NewFakeClientWithScheme(k8scheme.Scheme, loginSecret, nginxService, &v1.Secret{
				ObjectMeta: metav1.ObjectMeta{
					Name:      "verrazzano",
					Namespace: "verrazzano-system",
				},
				Data: map[string][]byte{
					"password": []byte("blah di blah"),
				},
			}),
			"blahblah'id",
			false,
			"",
		},
	}

	for _, tt := range tests {
		t.Run(tt.name, func(t *testing.T) {
			ctx := spi.NewFakeContext(tt.c, testVZ, false)
			k8sutil.FakePodSTDOUT = tt.stdout
			err := configureKeycloakRealms(ctx, "foobar", "barfoo")
			if tt.isErr {
				assert.Error(t, err)
				assert.Contains(t, err.Error(), tt.errContains)
			} else {
				assert.NoError(t, err)
			}
		})
	}
}

// TestAppendKeycloakOverrides tests that the Keycloak overrides are generated correctly.
// GIVEN a Verrazzano BOM
// WHEN I call AppendKeycloakOverrides
// THEN the Keycloak overrides Key:Value array has the expected content.
func TestAppendKeycloakOverrides(t *testing.T) {
	assert := assert.New(t)

	const env = "test-env"
	vz := &vzapi.Verrazzano{
		Spec: vzapi.VerrazzanoSpec{
			EnvironmentName: env,
		},
	}

<<<<<<< HEAD
	client := fake.NewFakeClientWithScheme(k8scheme.Scheme, createTestNginxService())
=======
	client := fake.NewFakeClientWithScheme(k8scheme.Scheme, &v1.Service{
		TypeMeta: metav1.TypeMeta{},
		ObjectMeta: metav1.ObjectMeta{
			Name:      "ingress-controller-ingress-nginx-controller",
			Namespace: "ingress-nginx",
		},
		Spec: v1.ServiceSpec{},
		Status: v1.ServiceStatus{
			LoadBalancer: v1.LoadBalancerStatus{
				Ingress: []v1.LoadBalancerIngress{
					{IP: "192.132.111.122",
						Hostname: ""},
				},
			},
		},
	})
>>>>>>> 45077a76

	config.SetDefaultBomFilePath(testBomFilePath)
	kvs, err := AppendKeycloakOverrides(spi.NewFakeContext(client, vz, false), "", "", "", nil)

	assert.NoError(err, "AppendKeycloakOverrides returned an error")
	assert.Len(kvs, 5, "AppendKeycloakOverrides returned wrong number of Key:Value pairs")

	assert.Contains(kvs, bom.KeyValue{
		Key:       dnsTarget,
		Value:     testKeycloakIngressHost,
		SetString: true,
	})
	assert.Contains(kvs, bom.KeyValue{
		Key:   rulesHost,
		Value: testKeycloakIngressHost,
	})
	assert.Contains(kvs, bom.KeyValue{
		Key:   tlsHosts,
		Value: testKeycloakIngressHost,
	})
	assert.Contains(kvs, bom.KeyValue{
		Key:   tlsSecret,
		Value: env + "-secret",
	})
}

// TestAppendKeycloakOverridesNoEnvironmentName tests that the Keycloak override for tlsSecret is generated as correctly,
// when the environment name is not defined in the custom resource.
// GIVEN a Verrazzano BOM
// WHEN I call TestAppendKeycloakOverridesNoEnvironmentName
// THEN the Keycloak overrides Key:Value array has the expected value for tlsSecret.
func TestAppendKeycloakOverridesNoEnvironmentName(t *testing.T) {
	assert := assert.New(t)

	vz := &vzapi.Verrazzano{
		Spec: vzapi.VerrazzanoSpec{
			Profile: "dev",
		},
	}

<<<<<<< HEAD
	client := fake.NewFakeClientWithScheme(k8scheme.Scheme, createTestNginxService())
=======
	client := fake.NewFakeClientWithScheme(k8scheme.Scheme, &v1.Service{
		TypeMeta: metav1.TypeMeta{},
		ObjectMeta: metav1.ObjectMeta{
			Name:      "ingress-controller-ingress-nginx-controller",
			Namespace: "ingress-nginx",
		},
		Spec: v1.ServiceSpec{},
		Status: v1.ServiceStatus{
			LoadBalancer: v1.LoadBalancerStatus{
				Ingress: []v1.LoadBalancerIngress{
					{IP: "192.132.111.122",
						Hostname: ""},
				},
			},
		},
	})
>>>>>>> 45077a76
	config.SetDefaultBomFilePath(testBomFilePath)
	kvs, err := AppendKeycloakOverrides(spi.NewFakeContext(client, vz, false), "", "", "", nil)

	assert.NoError(err, "AppendKeycloakOverrides returned an error")

	assert.Contains(kvs, bom.KeyValue{
		Key:   tlsSecret,
		Value: "default-secret",
	})
}

// TestGetEnvironmentName tests that the environment name is returned correctly
// GIVEN a environmentName
// WHEN I call getEnvironmentName
// THEN return the environmentName if it is not empty, else return default.
func TestGetEnvironmentName(t *testing.T) {
	var tests = []struct {
		in  string
		out string
	}{
		{"", constants.DefaultEnvironmentName},
		{"foobar", "foobar"},
	}

	for _, tt := range tests {
		t.Run(tt.out, func(t *testing.T) {
			assert.Equal(t, tt.out, getEnvironmentName(tt.in))
		})
	}
}

// TestLoginKeycloak tests the login to keycloak interacts with k8s resources as expected
// GIVEN a client
// WHEN I call loginKeycloak
// THEN throw an error if the k8s environment is invalid (bad secret)
func TestLoginKeycloak(t *testing.T) {
	httpSecret := createTestLoginSecret()
	httpSecretEmptyPassword := createTestLoginSecret()
	httpSecretEmptyPassword.Data["password"] = []byte("")
	cfg, restclient, _ := fakeRESTConfig()
	k8sutil.NewPodExecutor = k8sutil.NewFakePodExecutor

	var tests = []struct {
		name  string
		c     client.Client
		isErr bool
	}{
		{
			"should fail when secret does not exist",
			fake.NewFakeClientWithScheme(k8scheme.Scheme),
			true,
		},
		{
			"should fail to find the keycloak password if it is empty",
			fake.NewFakeClientWithScheme(k8scheme.Scheme, httpSecretEmptyPassword),
			true,
		},
		{
			"should log into keycloak when the password is present",
			fake.NewFakeClientWithScheme(k8scheme.Scheme, httpSecret),
			false,
		},
	}

	for _, tt := range tests {
		t.Run(tt.name, func(t *testing.T) {
			k8sutil.FakePodSTDOUT = "blah"
			err := loginKeycloak(spi.NewFakeContext(tt.c, testVZ, false), cfg, restclient)
			if tt.isErr {
				assert.Error(t, err)
			} else {
				assert.NoError(t, err)
			}
		})
	}
}

// TestCreateOrUpdateAuthSecret tests creation of the auth secret
// GIVEN a client
// WHEN I call createOrUpdateAuthSecret
// THEN create the auth secret
func TestCreateOrUpdateAuthSecret(t *testing.T) {
	c := fake.NewFakeClientWithScheme(k8scheme.Scheme)
	ctx := spi.NewFakeContext(c, testVZ, false)
	err := createOrUpdateAuthSecret(ctx, "ns", "secret", "user", "pass")
	assert.NoError(t, err)
}<|MERGE_RESOLUTION|>--- conflicted
+++ resolved
@@ -377,26 +377,7 @@
 		},
 	}
 
-<<<<<<< HEAD
 	client := fake.NewFakeClientWithScheme(k8scheme.Scheme, createTestNginxService())
-=======
-	client := fake.NewFakeClientWithScheme(k8scheme.Scheme, &v1.Service{
-		TypeMeta: metav1.TypeMeta{},
-		ObjectMeta: metav1.ObjectMeta{
-			Name:      "ingress-controller-ingress-nginx-controller",
-			Namespace: "ingress-nginx",
-		},
-		Spec: v1.ServiceSpec{},
-		Status: v1.ServiceStatus{
-			LoadBalancer: v1.LoadBalancerStatus{
-				Ingress: []v1.LoadBalancerIngress{
-					{IP: "192.132.111.122",
-						Hostname: ""},
-				},
-			},
-		},
-	})
->>>>>>> 45077a76
 
 	config.SetDefaultBomFilePath(testBomFilePath)
 	kvs, err := AppendKeycloakOverrides(spi.NewFakeContext(client, vz, false), "", "", "", nil)
@@ -437,26 +418,7 @@
 		},
 	}
 
-<<<<<<< HEAD
 	client := fake.NewFakeClientWithScheme(k8scheme.Scheme, createTestNginxService())
-=======
-	client := fake.NewFakeClientWithScheme(k8scheme.Scheme, &v1.Service{
-		TypeMeta: metav1.TypeMeta{},
-		ObjectMeta: metav1.ObjectMeta{
-			Name:      "ingress-controller-ingress-nginx-controller",
-			Namespace: "ingress-nginx",
-		},
-		Spec: v1.ServiceSpec{},
-		Status: v1.ServiceStatus{
-			LoadBalancer: v1.LoadBalancerStatus{
-				Ingress: []v1.LoadBalancerIngress{
-					{IP: "192.132.111.122",
-						Hostname: ""},
-				},
-			},
-		},
-	})
->>>>>>> 45077a76
 	config.SetDefaultBomFilePath(testBomFilePath)
 	kvs, err := AppendKeycloakOverrides(spi.NewFakeContext(client, vz, false), "", "", "", nil)
 
