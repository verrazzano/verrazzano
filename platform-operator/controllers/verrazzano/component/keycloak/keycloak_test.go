--- conflicted
+++ resolved
@@ -7,22 +7,11 @@
 	"errors"
 	"fmt"
 	"github.com/verrazzano/verrazzano/pkg/k8sutil"
-<<<<<<< HEAD
-	"github.com/verrazzano/verrazzano/platform-operator/constants"
-	v1 "k8s.io/api/core/v1"
-	"k8s.io/client-go/kubernetes"
-	fakeclient "k8s.io/client-go/kubernetes/fake"
-	corev1 "k8s.io/client-go/kubernetes/typed/core/v1"
-	fakecorev1 "k8s.io/client-go/kubernetes/typed/core/v1/fake"
-	"k8s.io/client-go/rest"
-	testclient "k8s.io/client-go/rest/fake"
-=======
 	k8sutilfake "github.com/verrazzano/verrazzano/pkg/k8sutil/fake"
 	"github.com/verrazzano/verrazzano/platform-operator/constants"
 	v1 "k8s.io/api/core/v1"
 	"k8s.io/client-go/kubernetes"
 	"k8s.io/client-go/rest"
->>>>>>> 27c81d96
 	"os"
 	"os/exec"
 	"sigs.k8s.io/controller-runtime/pkg/client"
@@ -62,40 +51,9 @@
 	return "fail", "Script Failed", errors.New("script Failed")
 }
 
-<<<<<<< HEAD
-// This is due to a bug in the fake client, fakeclient.NewSimpleClientset().CoreV1.RESTClient() is nil
-// So we wrap the structs and supply our own FakeCoreV1 implementation which returns a fake RESTClient object instead of nil
-type (
-	FakeClientSet struct {
-		*fakeclient.Clientset
-	}
-	MyFakeCoreV1 struct {
-		fakecorev1.FakeCoreV1
-	}
-)
-
-func (f *FakeClientSet) CoreV1() corev1.CoreV1Interface {
-	return &MyFakeCoreV1{
-		FakeCoreV1: fakecorev1.FakeCoreV1{
-			Fake: &f.Fake,
-		},
-	}
-}
-
-func (f *MyFakeCoreV1) RESTClient() rest.Interface {
-	return &testclient.RESTClient{}
-}
-
-func fakeRESTConfig() (*rest.Config, kubernetes.Interface, error) {
-	cfg, _ := rest.InClusterConfig()
-	clientset := fakeclient.NewSimpleClientset()
-	myfakeClientset := &FakeClientSet{Clientset: clientset}
-	return cfg, myfakeClientset, nil
-=======
 func fakeRESTConfig() (*rest.Config, kubernetes.Interface, error) {
 	cfg, cli := k8sutilfake.NewClientsetConfig()
 	return cfg, cli, nil
->>>>>>> 27c81d96
 }
 
 func createTestLoginSecret() *v1.Secret {
@@ -212,7 +170,6 @@
 func TestFakeCreateUserGroup(t *testing.T) {
 	if os.Getenv("GO_WANT_TEST_CREATE_USER_GROUP") != "1" {
 		return
-<<<<<<< HEAD
 	}
 
 	fmt.Fprintf(os.Stdout, "Created new group with id '6653a73b-f292-4dfe-91cb-956ead33ea67'")
@@ -251,57 +208,13 @@
 		return
 	}
 
-=======
-	}
-
-	fmt.Fprintf(os.Stdout, "Created new group with id '6653a73b-f292-4dfe-91cb-956ead33ea67'")
-	os.Exit(0)
-}
-
-func fakeCreateUserGroupCommandFail(command string, args ...string) *exec.Cmd {
-	cs := []string{"-test.run=TestFakeCreateUserGroupFail", "--", command}
-	cs = append(cs, args...)
-	firstArg := os.Args[0]
-	cmd := exec.Command(firstArg, cs...)
-	cmd.Env = []string{"GO_WANT_TEST_CREATE_USER_GROUP_FAIL=1"}
-	return cmd
-}
-
-func TestFakeCreateUserGroupFail(t *testing.T) {
-	if os.Getenv("GO_WANT_TEST_CREATE_USER_GROUP_FAIL") != "1" {
-		return
-	}
-
-	fmt.Fprintf(os.Stdout, "")
-	os.Exit(0)
-}
-
-func fakeCreateUserGroupParseCommandFail(command string, args ...string) *exec.Cmd {
-	cs := []string{"-test.run=TestFakeCreateUserGroupParseFail", "--", command}
-	cs = append(cs, args...)
-	firstArg := os.Args[0]
-	cmd := exec.Command(firstArg, cs...)
-	cmd.Env = []string{"GO_WANT_TEST_CREATE_USER_GROUP_PARSE_FAIL=1"}
-	return cmd
-}
-
-func TestFakeCreateUserParseGroupFail(t *testing.T) {
-	if os.Getenv("GO_WANT_TEST_CREATE_USER_GROUP_PARSE_FAIL") != "1" {
-		return
-	}
-
->>>>>>> 27c81d96
 	fmt.Fprintf(os.Stdout, "Created new group with id 6653a73b-f292-4dfe-91cb-956ead33ea67")
 	os.Exit(0)
 }
 
 func TestUpdateKeycloakURIs(t *testing.T) {
 	k8sutil.ClientConfig = fakeRESTConfig
-<<<<<<< HEAD
-	k8sutil.NewPodExecutor = k8sutil.NewFakePodExecutor
-=======
 	k8sutil.NewPodExecutor = k8sutilfake.NewPodExecutor
->>>>>>> 27c81d96
 	tests := []struct {
 		name    string
 		args    spi.ComponentContext
@@ -411,11 +324,7 @@
 	loginSecret := createTestLoginSecret()
 	nginxService := createTestNginxService()
 	k8sutil.ClientConfig = fakeRESTConfig
-<<<<<<< HEAD
-	k8sutil.NewPodExecutor = k8sutil.NewFakePodExecutor
-=======
 	k8sutil.NewPodExecutor = k8sutilfake.NewPodExecutor
->>>>>>> 27c81d96
 
 	var tests = []struct {
 		name        string
@@ -545,11 +454,7 @@
 			if tt.name == "should fail to retrieve user group ID from Keycloak when stdout is incorrect" {
 				execCommand = fakeCreateUserGroupParseCommandFail
 			}
-<<<<<<< HEAD
-			k8sutil.FakePodSTDOUT = tt.stdout
-=======
 			k8sutilfake.PodSTDOUT = tt.stdout
->>>>>>> 27c81d96
 			err := configureKeycloakRealms(ctx)
 			if tt.isErr {
 				assert.Error(t, err)
@@ -657,11 +562,7 @@
 	httpSecretEmptyPassword := createTestLoginSecret()
 	httpSecretEmptyPassword.Data["password"] = []byte("")
 	cfg, restclient, _ := fakeRESTConfig()
-<<<<<<< HEAD
-	k8sutil.NewPodExecutor = k8sutil.NewFakePodExecutor
-=======
 	k8sutil.NewPodExecutor = k8sutilfake.NewPodExecutor
->>>>>>> 27c81d96
 
 	var tests = []struct {
 		name  string
@@ -687,11 +588,7 @@
 
 	for _, tt := range tests {
 		t.Run(tt.name, func(t *testing.T) {
-<<<<<<< HEAD
-			k8sutil.FakePodSTDOUT = "blah"
-=======
 			k8sutilfake.PodSTDOUT = "blah"
->>>>>>> 27c81d96
 			err := loginKeycloak(spi.NewFakeContext(tt.c, testVZ, false), cfg, restclient)
 			if tt.isErr {
 				assert.Error(t, err)
