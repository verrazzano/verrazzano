// Copyright (c) 2021, 2022, Oracle and/or its affiliates.
// Licensed under the Universal Permissive License v 1.0 as shown at https://oss.oracle.com/licenses/upl.

package keycloak

import (
	"testing"

	certmanager "github.com/jetstack/cert-manager/pkg/apis/certmanager/v1"
	"github.com/stretchr/testify/assert"
	vzapi "github.com/verrazzano/verrazzano/platform-operator/apis/verrazzano/v1alpha1"
	"github.com/verrazzano/verrazzano/platform-operator/constants"
	"github.com/verrazzano/verrazzano/platform-operator/controllers/verrazzano/component/mysql"
	"github.com/verrazzano/verrazzano/platform-operator/controllers/verrazzano/component/spi"
	appsv1 "k8s.io/api/apps/v1"
	v1 "k8s.io/api/core/v1"
	metav1 "k8s.io/apimachinery/pkg/apis/meta/v1"
	k8scheme "k8s.io/client-go/kubernetes/scheme"
	"sigs.k8s.io/controller-runtime/pkg/client"
	"sigs.k8s.io/controller-runtime/pkg/client/fake"
)

var kcComponent = NewComponent()

func TestIsEnabled(t *testing.T) {
	disabled := false
	var tests = []struct {
		name      string
		vz        *vzapi.Verrazzano
		isEnabled bool
	}{
		{
			"disabled",
			&vzapi.Verrazzano{
				Spec: vzapi.VerrazzanoSpec{
					Components: vzapi.ComponentSpec{
						Keycloak: &vzapi.KeycloakComponent{
							Enabled: &disabled,
						},
					},
				},
			},
			false,
		},
		{
			"enabled/nil",
			&vzapi.Verrazzano{
				Spec: vzapi.VerrazzanoSpec{
					Components: vzapi.ComponentSpec{
						Keycloak: &vzapi.KeycloakComponent{
							Enabled: nil,
						},
					},
				},
			},
			true,
		},
		{
			"enabled",
			testVZ,
			true,
		},
	}

	for _, tt := range tests {
		t.Run(tt.name, func(t *testing.T) {
			ctx := spi.NewFakeContext(fake.NewFakeClientWithScheme(k8scheme.Scheme), tt.vz, false)
			assert.Equal(t, tt.isEnabled, kcComponent.IsEnabled(ctx))
		})
	}
}

func TestIsReady(t *testing.T) {
	readySecret := &v1.Secret{
		ObjectMeta: metav1.ObjectMeta{
<<<<<<< HEAD
			Name:      getSecretName(testVZ),
			Namespace: ComponentNamespace,
=======
			Name:      getCertName(testVZ),
			Namespace: ComponentNamespace,
		},
		Status: certmanager.CertificateStatus{
			Conditions: []certmanager.CertificateCondition{
				{
					Type: "Ready",
				},
			},
>>>>>>> ae100d1f
		},
	}
	scheme := k8scheme.Scheme
	_ = certmanager.AddToScheme(scheme)
	var tests = []struct {
		name    string
		c       client.Client
		isReady bool
	}{
		{
			"should not be ready when certificate not found",
			fake.NewFakeClientWithScheme(scheme),
			false,
		},
		{
			"should not be ready when certificate has no status",
			fake.NewFakeClientWithScheme(scheme, &certmanager.Certificate{
				ObjectMeta: metav1.ObjectMeta{
<<<<<<< HEAD
					Name:      getSecretName(testVZ),
=======
					Name:      getCertName(testVZ),
>>>>>>> ae100d1f
					Namespace: ComponentNamespace,
				},
			}),
			false,
		},
		{
<<<<<<< HEAD
			"should not be ready when secret does not exists",
			fake.NewFakeClientWithScheme(scheme),
=======
			"should not be ready when certificate status is not ready",
			fake.NewFakeClientWithScheme(scheme, &certmanager.Certificate{
				ObjectMeta: metav1.ObjectMeta{
					Name:      getCertName(testVZ),
					Namespace: ComponentNamespace,
				},
				Status: certmanager.CertificateStatus{
					Conditions: []certmanager.CertificateCondition{
						{
							Type: "NotReady",
						},
					},
				},
			}),
>>>>>>> ae100d1f
			false,
		},
		{
			"should not be ready when certificate status is ready but statefulset is not ready",
			fake.NewFakeClientWithScheme(scheme, readySecret),
			false,
		},
		{
			"should be ready when certificate status is ready and statefulset is ready",
			fake.NewFakeClientWithScheme(scheme, readySecret, &appsv1.StatefulSet{
				ObjectMeta: metav1.ObjectMeta{
					Namespace: ComponentNamespace,
					Name:      ComponentName,
				},
				Status: appsv1.StatefulSetStatus{
					ReadyReplicas: 1,
				},
			}),
			true,
		},
	}

	for _, tt := range tests {
		t.Run(tt.name, func(t *testing.T) {
			ctx := spi.NewFakeContext(tt.c, testVZ, false)
			assert.Equal(t, tt.isReady, kcComponent.IsReady(ctx))
		})
	}
}

func TestPreinstall(t *testing.T) {
	vzSecret := &v1.Secret{
		ObjectMeta: metav1.ObjectMeta{
			Name:      "verrazzano",
			Namespace: constants.VerrazzanoSystemNamespace,
		},
		Data: map[string][]byte{
			"password": []byte("password"),
		},
	}

	mysqlSecret := &v1.Secret{
		ObjectMeta: metav1.ObjectMeta{
			Name:      mysql.ComponentName,
			Namespace: ComponentNamespace,
		},
		Data: map[string][]byte{
			"password": []byte("password"),
		},
	}

	var tests = []struct {
		name   string
		client client.Client
		isErr  bool
	}{
		{
			"should fail when verrazzano secret is not present",
			fake.NewFakeClientWithScheme(k8scheme.Scheme, mysqlSecret),
			true,
		},
		{
			"should fail when mysql secret is not present",
			fake.NewFakeClientWithScheme(k8scheme.Scheme, vzSecret),
			true,
		},
		{
			"should pass when both secrets are present",
			fake.NewFakeClientWithScheme(k8scheme.Scheme, vzSecret, mysqlSecret),
			false,
		},
	}

	for _, tt := range tests {
		t.Run(tt.name, func(t *testing.T) {
			ctx := spi.NewFakeContext(tt.client, testVZ, false)
			err := NewComponent().PreInstall(ctx)
			if tt.isErr {
				assert.Error(t, err)
			} else {
				assert.NoError(t, err)
			}
		})
	}
}<|MERGE_RESOLUTION|>--- conflicted
+++ resolved
@@ -1,4 +1,4 @@
-// Copyright (c) 2021, 2022, Oracle and/or its affiliates.
+// Copyright (c) 2021, Oracle and/or its affiliates.
 // Licensed under the Universal Permissive License v 1.0 as shown at https://oss.oracle.com/licenses/upl.
 
 package keycloak
@@ -71,12 +71,8 @@
 }
 
 func TestIsReady(t *testing.T) {
-	readySecret := &v1.Secret{
+	readyCert := &certmanager.Certificate{
 		ObjectMeta: metav1.ObjectMeta{
-<<<<<<< HEAD
-			Name:      getSecretName(testVZ),
-			Namespace: ComponentNamespace,
-=======
 			Name:      getCertName(testVZ),
 			Namespace: ComponentNamespace,
 		},
@@ -86,7 +82,6 @@
 					Type: "Ready",
 				},
 			},
->>>>>>> ae100d1f
 		},
 	}
 	scheme := k8scheme.Scheme
@@ -105,21 +100,13 @@
 			"should not be ready when certificate has no status",
 			fake.NewFakeClientWithScheme(scheme, &certmanager.Certificate{
 				ObjectMeta: metav1.ObjectMeta{
-<<<<<<< HEAD
-					Name:      getSecretName(testVZ),
-=======
 					Name:      getCertName(testVZ),
->>>>>>> ae100d1f
 					Namespace: ComponentNamespace,
 				},
 			}),
 			false,
 		},
 		{
-<<<<<<< HEAD
-			"should not be ready when secret does not exists",
-			fake.NewFakeClientWithScheme(scheme),
-=======
 			"should not be ready when certificate status is not ready",
 			fake.NewFakeClientWithScheme(scheme, &certmanager.Certificate{
 				ObjectMeta: metav1.ObjectMeta{
@@ -134,17 +121,16 @@
 					},
 				},
 			}),
->>>>>>> ae100d1f
 			false,
 		},
 		{
 			"should not be ready when certificate status is ready but statefulset is not ready",
-			fake.NewFakeClientWithScheme(scheme, readySecret),
+			fake.NewFakeClientWithScheme(scheme, readyCert),
 			false,
 		},
 		{
 			"should be ready when certificate status is ready and statefulset is ready",
-			fake.NewFakeClientWithScheme(scheme, readySecret, &appsv1.StatefulSet{
+			fake.NewFakeClientWithScheme(scheme, readyCert, &appsv1.StatefulSet{
 				ObjectMeta: metav1.ObjectMeta{
 					Namespace: ComponentNamespace,
 					Name:      ComponentName,
