--- conflicted
+++ resolved
@@ -63,11 +63,7 @@
 			IgnoreNamespaceOverride:   true,
 			ImagePullSecretKeyname:    secret.DefaultImagePullSecretKeyName,
 			ValuesFile:                filepath.Join(config.GetHelmOverridesDir(), "keycloak-values.yaml"),
-<<<<<<< HEAD
-			Dependencies:              []string{istio.ComponentName, nginx.ComponentName, certmanager.ComponentName, mysql.ComponentName},
-=======
-			Dependencies:              []string{networkpolicies.ComponentName, istio.ComponentName, nginx.ComponentName, certmanager.ComponentName},
->>>>>>> d50c01eb
+			Dependencies:              []string{networkpolicies.ComponentName, istio.ComponentName, nginx.ComponentName, certmanager.ComponentName, mysql.ComponentName},
 			SupportsOperatorInstall:   true,
 			SupportsOperatorUninstall: true,
 			AppendOverridesFunc:       AppendKeycloakOverrides,
