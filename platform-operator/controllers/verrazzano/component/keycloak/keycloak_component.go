--- conflicted
+++ resolved
@@ -67,11 +67,7 @@
 			IgnoreNamespaceOverride:   true,
 			ImagePullSecretKeyname:    secret.DefaultImagePullSecretKeyName,
 			ValuesFile:                filepath.Join(config.GetHelmOverridesDir(), "keycloak-values.yaml"),
-<<<<<<< HEAD
-			Dependencies:              []string{networkpolicies.ComponentName, istio.ComponentName, nginx.ComponentName, cmcontroller.ComponentName, mysql.ComponentName, fluentoperator.ComponentName},
-=======
-			Dependencies:              []string{networkpolicies.ComponentName, istio.ComponentName, nginx.ComponentName, cmcommon.CertManagerComponentName, mysql.ComponentName},
->>>>>>> 8f171f25
+			Dependencies:              []string{networkpolicies.ComponentName, istio.ComponentName, nginx.ComponentName, cmcommon.CertManagerComponentName, mysql.ComponentName, fluentoperator.ComponentName},
 			SupportsOperatorInstall:   true,
 			SupportsOperatorUninstall: true,
 			AppendOverridesFunc:       AppendKeycloakOverrides,
