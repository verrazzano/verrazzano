--- conflicted
+++ resolved
@@ -6,10 +6,7 @@
 import (
 	"github.com/verrazzano/verrazzano-modules/pkg/controller/spi/controllerspi"
 	vzapi "github.com/verrazzano/verrazzano/platform-operator/apis/verrazzano/v1alpha1"
-<<<<<<< HEAD
 	vzconst "github.com/verrazzano/verrazzano/platform-operator/constants"
-=======
->>>>>>> 199b4315
 	cmconstants "github.com/verrazzano/verrazzano/platform-operator/controllers/verrazzano/component/certmanager/constants"
 	"github.com/verrazzano/verrazzano/platform-operator/controllers/verrazzano/component/common"
 	"github.com/verrazzano/verrazzano/platform-operator/controllers/verrazzano/component/common/watch"
@@ -28,57 +25,22 @@
 	EnvironmentName string                       `json:"environmentName,omitempty"`
 }
 
-<<<<<<< HEAD
-// GetModuleConfigAsHelmValues returns an unstructured JSON valuesConfig representing the portion of the Verrazzano CR that corresponds to the module
-func (c KeycloakComponent) GetModuleConfigAsHelmValues(effectiveCR *vzapi.Verrazzano) (*apiextensionsv1.JSON, error) {
-	if effectiveCR == nil {
-		return nil, nil
-	}
-
-	configSnippet := valuesConfig{
-		EnvironmentName: effectiveCR.Spec.EnvironmentName,
-	}
-
-	dns := effectiveCR.Spec.Components.DNS
-	if dns != nil {
-		configSnippet.DNS = &vzapi.DNSComponent{
-			External:         dns.External,
-			InstallOverrides: vzapi.InstallOverrides{}, // always ignore the overrides here, those are handled separately
-			OCI:              dns.OCI,
-			Wildcard:         dns.Wildcard,
-		}
-	}
-
-	nginx := effectiveCR.Spec.Components.Ingress
-	if nginx != nil {
-		configSnippet.Ingress = nginx.DeepCopy()
-		configSnippet.Ingress.InstallOverrides.ValueOverrides = []vzapi.Overrides{}
-	}
-
-	return spi.NewModuleConfigHelmValuesWrapper(configSnippet)
-}
-
 // GetWatchDescriptors returns the list of WatchDescriptors for objects being watched by the component
 func (c KeycloakComponent) GetWatchDescriptors() []controllerspi.WatchDescriptor {
 	return watch.CombineWatchDescriptors(
-		watch.GetModuleInstalledWatches([]string{istio.ComponentName, nginx.ComponentName, cmconstants.CertManagerComponentName, mysql.ComponentName, fluentoperator.ComponentName}),
+		watch.GetModuleInstalledWatches([]string{
+			istio.ComponentName,
+			nginx.ComponentName,
+			cmconstants.CertManagerComponentName,
+			mysql.ComponentName,
+			fluentoperator.ComponentName,
+			// ArgoCD and Rancher require Keycloak to be re-reconciled to build the client IDs
+			common.ArgoCDName,
+			common.RancherName,
+		}),
 		watch.GetCreateSecretWatch(vzconst.ThanosInternalUserSecretName, vzconst.VerrazzanoMonitoringNamespace),
 		watch.GetUpdateSecretWatch(vzconst.ThanosInternalUserSecretName, vzconst.VerrazzanoMonitoringNamespace),
 	)
-
-=======
-// GetWatchDescriptors returns the list of WatchDescriptors for objects being watched by the component
-func (c KeycloakComponent) GetWatchDescriptors() []controllerspi.WatchDescriptor {
-	return watch.GetModuleInstalledWatches([]string{
-		istio.ComponentName,
-		nginx.ComponentName,
-		cmconstants.CertManagerComponentName,
-		mysql.ComponentName,
-		fluentoperator.ComponentName,
-		// ArgoCD and Rancher require Keycloak to be re-reconciled to build the client IDs
-		common.ArgoCDName,
-		common.RancherName,
-	})
 }
 
 // GetModuleConfigAsHelmValues returns an unstructured JSON valuesConfig representing the portion of the Verrazzano CR that corresponds to the module
@@ -108,5 +70,4 @@
 	}
 
 	return spi.NewModuleConfigHelmValuesWrapper(configSnippet)
->>>>>>> 199b4315
 }