--- conflicted
+++ resolved
@@ -17,22 +17,16 @@
 	"k8s.io/apimachinery/pkg/types"
 )
 
-<<<<<<< HEAD
 const (
-	// ComponentName is the name of the component
-	ComponentName = "keycloak"
-	dnsTarget     = "dnsTarget"
-	rulesHost     = "rulesHost"
-	tlsHosts      = "tlsHosts"
-	tlsSecret     = "tlsSecret"
+	dnsTarget = "dnsTarget"
+	rulesHost = "rulesHost"
+	tlsHosts  = "tlsHosts"
+	tlsSecret = "tlsSecret"
 )
 
 // Define the keycloak Key:Value pair for init container.
-=======
-// Define the keylcloak Key:Value pair for init container.
->>>>>>> 9321955e
 // We need to replace image using the real image in the bom
-const kcInitContainerKey = "extraInitContainers"
+const kcInitContainerKey = "keycloak.extraInitContainers"
 const kcInitContainerValueTemplate = `
     - name: theme-provider
       image: {{.Image}}
