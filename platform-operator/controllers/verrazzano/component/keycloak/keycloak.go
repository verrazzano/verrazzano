// Copyright (c) 2021, 2022, Oracle and/or its affiliates.
// Licensed under the Universal Permissive License v 1.0 as shown at https://oss.oracle.com/licenses/upl.

package keycloak

import (
	"bytes"
	"context"
	"encoding/json"
	"errors"
	"fmt"
	"os/exec"
<<<<<<< HEAD
=======
	"path/filepath"
	"reflect"
>>>>>>> 98b08728
	"strings"
	"text/template"

	"k8s.io/apimachinery/pkg/labels"

	promoperapi "github.com/prometheus-operator/prometheus-operator/pkg/apis/monitoring/v1"
	"github.com/verrazzano/verrazzano/pkg/bom"
	"github.com/verrazzano/verrazzano/pkg/k8sutil"
	vzos "github.com/verrazzano/verrazzano/pkg/os"
	vzpassword "github.com/verrazzano/verrazzano/pkg/security/password"
	vzapi "github.com/verrazzano/verrazzano/platform-operator/apis/verrazzano/v1alpha1"
	"github.com/verrazzano/verrazzano/platform-operator/constants"
	"github.com/verrazzano/verrazzano/platform-operator/controllers/verrazzano/component/common"
	"github.com/verrazzano/verrazzano/platform-operator/controllers/verrazzano/component/prometheus/operator"
	promoperator "github.com/verrazzano/verrazzano/platform-operator/controllers/verrazzano/component/prometheus/operator"
	"github.com/verrazzano/verrazzano/platform-operator/controllers/verrazzano/component/spi"
	"github.com/verrazzano/verrazzano/platform-operator/internal/config"
	"github.com/verrazzano/verrazzano/platform-operator/internal/k8s/status"
	"github.com/verrazzano/verrazzano/platform-operator/internal/vzconfig"
	appv1 "k8s.io/api/apps/v1"
	corev1 "k8s.io/api/core/v1"
	v1 "k8s.io/api/core/v1"
	networkv1 "k8s.io/api/networking/v1"
	metav1 "k8s.io/apimachinery/pkg/apis/meta/v1"
	"k8s.io/apimachinery/pkg/labels"
	"k8s.io/apimachinery/pkg/types"
	"k8s.io/client-go/kubernetes"
	restclient "k8s.io/client-go/rest"
	controllerruntime "sigs.k8s.io/controller-runtime"
	"sigs.k8s.io/controller-runtime/pkg/client"
	"sigs.k8s.io/controller-runtime/pkg/controller/controllerutil"
	"sigs.k8s.io/yaml"
)

const (
	dnsTarget               = "dnsTarget"
	rulesHost               = "rulesHost"
	tlsHosts                = "tlsHosts"
	tlsSecret               = "tlsSecret"
	keycloakCertificateName = "keycloak-tls"
	vzSysRealm              = "verrazzano-system"
	vzUsersGroup            = "verrazzano-users"
	vzAdminGroup            = "verrazzano-admins"
	vzMonitorGroup          = "verrazzano-monitors"
	vzSystemGroup           = "verrazzano-system-users"
	vzAPIAccessRole         = "vz_api_access"
	vzUserName              = "verrazzano"
	vzInternalPromUser      = "verrazzano-prom-internal"
	vzInternalEsUser        = "verrazzano-es-internal"
	keycloakPodName         = "keycloak-0"
)

// Define the keycloak Key:Value pair for init container.
// We need to replace image using the real image in the bom
const kcIngressClassKey = "ingress.ingressClassName"
const kcInitContainerKey = "extraInitContainers"
const kcInitContainerValueTemplate = `
    - name: theme-provider
      image: {{.Image}}
      imagePullPolicy: IfNotPresent
      command:
        - sh
      args:
        - -c
        - |
          echo \"Copying theme...\"
          cp -R /oracle/* /theme
      volumeMounts:
        - name: theme
          mountPath: /theme
        - name: cacerts
          mountPath: /cacerts
`

const pkceTmpl = `
{
      "clientId" : "verrazzano-pkce",
      "enabled": true,
      "surrogateAuthRequired": false,
      "alwaysDisplayInConsole": false,
      "clientAuthenticatorType": "client-secret",
      ` + pkceClientUrisTemplate + `,
      "notBefore": 0,
      "bearerOnly": false,
      "consentRequired": false,
      "standardFlowEnabled": true,
      "implicitFlowEnabled": false,
      "directAccessGrantsEnabled": false,
      "serviceAccountsEnabled": false,
      "publicClient": true,
      "frontchannelLogout": false,
      "protocol": "openid-connect",
      "attributes": {
        "saml.assertion.signature": "false",
        "saml.multivalued.roles": "false",
        "saml.force.post.binding": "false",
        "saml.encrypt": "false",
        "saml.server.signature": "false",
        "saml.server.signature.keyinfo.ext": "false",
        "exclude.session.state.from.auth.response": "false",
        "saml_force_name_id_format": "false",
        "saml.client.signature": "false",
        "tls.client.certificate.bound.access.tokens": "false",
        "saml.authnstatement": "false",
        "display.on.consent.screen": "false",
        "pkce.code.challenge.method": "S256",
        "saml.onetimeuse.condition": "false"
      },
      "authenticationFlowBindingOverrides": {},
      "fullScopeAllowed": true,
      "nodeReRegistrationTimeout": -1,
      "protocolMappers": [
          {
            "name": "groupmember",
            "protocol": "openid-connect",
            "protocolMapper": "oidc-group-membership-mapper",
            "consentRequired": false,
            "config": {
              "full.path": "false",
              "id.token.claim": "true",
              "access.token.claim": "true",
              "claim.name": "groups",
              "userinfo.token.claim": "true"
            }
          },
          {
            "name": "realm roles",
            "protocol": "openid-connect",
            "protocolMapper": "oidc-usermodel-realm-role-mapper",
            "consentRequired": false,
            "config": {
              "multivalued": "true",
              "user.attribute": "foo",
              "id.token.claim": "true",
              "access.token.claim": "true",
              "claim.name": "realm_access.roles",
              "jsonType.label": "String"
            }
          }
        ],
      "defaultClientScopes": [
        "web-origins",
        "role_list",
        "roles",
        "profile",
        "email"
      ],
      "optionalClientScopes": [
        "address",
        "phone",
        "offline_access",
        "microprofile-jwt"
      ]
}
`

const pgClient = `
{
      "clientId" : "verrazzano-pg",
      "enabled" : true,
      "rootUrl" : "",
      "adminUrl" : "",
      "surrogateAuthRequired" : false,
      "directAccessGrantsEnabled" : "true",
      "clientAuthenticatorType" : "client-secret",
      "secret" : "de05ccdc-67df-47f3-81f6-37e61d195aba",
      "redirectUris" : [ ],
      "webOrigins" : [ "+" ],
      "notBefore" : 0,
      "bearerOnly" : false,
      "consentRequired" : false,
      "standardFlowEnabled" : false,
      "implicitFlowEnabled" : false,
      "directAccessGrantsEnabled" : true,
      "serviceAccountsEnabled" : false,
      "publicClient" : true,
      "frontchannelLogout" : false,
      "protocol" : "openid-connect",
      "attributes" : { },
      "authenticationFlowBindingOverrides" : { },
      "fullScopeAllowed" : true,
      "nodeReRegistrationTimeout" : -1,
      "protocolMappers" : [ {
        "name" : "groups",
        "protocol" : "openid-connect",
        "protocolMapper" : "oidc-group-membership-mapper",
        "consentRequired" : false,
        "config" : {
          "multivalued" : "true",
          "userinfo.token.claim" : "false",
          "id.token.claim" : "true",
          "access.token.claim" : "true",
          "claim.name" : "groups",
          "jsonType.label" : "String"
        }
      }, {
        "name": "realm roles",
        "protocol": "openid-connect",
        "protocolMapper": "oidc-usermodel-realm-role-mapper",
        "consentRequired": false,
        "config": {
          "multivalued": "true",
          "user.attribute": "foo",
          "id.token.claim": "true",
          "access.token.claim": "true",
          "claim.name": "realm_access.roles",
          "jsonType.label": "String"
        }
      }, {
        "name" : "Client ID",
        "protocol" : "openid-connect",
        "protocolMapper" : "oidc-usersessionmodel-note-mapper",
        "consentRequired" : false,
        "config" : {
          "user.session.note" : "clientId",
          "userinfo.token.claim" : "true",
          "id.token.claim" : "true",
          "access.token.claim" : "true",
          "claim.name" : "clientId",
          "jsonType.label" : "String"
        }
      }, {
        "name" : "Client IP Address",
        "protocol" : "openid-connect",
        "protocolMapper" : "oidc-usersessionmodel-note-mapper",
        "consentRequired" : false,
        "config" : {
          "user.session.note" : "clientAddress",
          "userinfo.token.claim" : "true",
          "id.token.claim" : "true",
          "access.token.claim" : "true",
          "claim.name" : "clientAddress",
          "jsonType.label" : "String"
        }
      }, {
        "name" : "Client Host",
        "protocol" : "openid-connect",
        "protocolMapper" : "oidc-usersessionmodel-note-mapper",
        "consentRequired" : false,
        "config" : {
          "user.session.note" : "clientHost",
          "userinfo.token.claim" : "true",
          "id.token.claim" : "true",
          "access.token.claim" : "true",
          "claim.name" : "clientHost",
          "jsonType.label" : "String"
        }
      } ],
      "defaultClientScopes" : [ "web-origins", "role_list", "roles", "profile", "email" ],
      "optionalClientScopes" : [ "address", "phone", "offline_access", "microprofile-jwt" ]
}
`
const rancherClientTmpl = `
{
      "clientId": "rancher",
      "name": "rancher",
      "surrogateAuthRequired": false,
      "enabled": true,
      "alwaysDisplayInConsole": false,
      "clientAuthenticatorType": "client-secret",
      ` + rancherClientUrisTemplate + `,
      "notBefore": 0,
      "bearerOnly": false,
      "consentRequired": false,
      "standardFlowEnabled": true,
      "implicitFlowEnabled": false,
      "directAccessGrantsEnabled": true,
      "serviceAccountsEnabled": false,
      "publicClient": false,
      "frontchannelLogout": false,
      "protocol": "openid-connect",
      "attributes": {
        "id.token.as.detached.signature": "false",
        "saml.assertion.signature": "false",
        "saml.force.post.binding": "false",
        "saml.multivalued.roles": "false",
        "saml.encrypt": "false",
        "oauth2.device.authorization.grant.enabled": "false",
        "backchannel.logout.revoke.offline.tokens": "false",
        "saml.server.signature": "false",
        "saml.server.signature.keyinfo.ext": "false",
        "use.refresh.tokens": "true",
        "exclude.session.state.from.auth.response": "false",
        "oidc.ciba.grant.enabled": "false",
        "saml.artifact.binding": "false",
        "backchannel.logout.session.required": "true",
        "client_credentials.use_refresh_token": "false",
        "saml_force_name_id_format": "false",
        "require.pushed.authorization.requests": "false",
        "saml.client.signature": "false",
        "tls.client.certificate.bound.access.tokens": "false",
        "saml.authnstatement": "false",
        "display.on.consent.screen": "false",
        "saml.onetimeuse.condition": "false"
      },
      "authenticationFlowBindingOverrides": {},
      "fullScopeAllowed": true,
      "nodeReRegistrationTimeout": -1,
      "protocolMappers": [
        {
          "id": "8994f0ee-b490-49ae-8793-ee72df7e4b6d",
          "name": "Client Audience",
          "protocol": "openid-connect",
          "protocolMapper": "oidc-audience-mapper",
          "consentRequired": false,
          "config": {
            "included.client.audience": "rancher",
            "id.token.claim": "false",
            "access.token.claim": "true"
          }
        },
        {
          "id": "aec784d9-0fb0-43b3-bf23-24f09b7806da",
          "name": "Groups Mapper",
          "protocol": "openid-connect",
          "protocolMapper": "oidc-group-membership-mapper",
          "consentRequired": false,
          "config": {
            "full.path": "true",
            "id.token.claim": "false",
            "access.token.claim": "false",
            "claim.name": "groups",
            "userinfo.token.claim": "true"
          }
        },
        {
          "id": "4edf1f22-7140-44f0-a183-40f99692da2d",
          "name": "Group Path",
          "protocol": "openid-connect",
          "protocolMapper": "oidc-group-membership-mapper",
          "consentRequired": false,
          "config": {
            "full.path": "true",
            "id.token.claim": "false",
            "access.token.claim": "false",
            "claim.name": "full_group_path",
            "userinfo.token.claim": "true"
          }
        }
      ],
      "defaultClientScopes": [
        "web-origins",
        "roles",
        "profile",
        "email"
      ],
      "optionalClientScopes": [
        "address",
        "phone",
        "offline_access",
        "microprofile-jwt"
      ]
}
`

const pkceClientUrisTemplate = `
	"redirectUris": [
	  "https://verrazzano.{{.DNSSubDomain}}/*",
	  "https://verrazzano.{{.DNSSubDomain}}/verrazzano/authcallback",
	  "https://elasticsearch.vmi.system.{{.DNSSubDomain}}/*",
	  "https://elasticsearch.vmi.system.{{.DNSSubDomain}}/_authentication_callback",
	  "https://prometheus.vmi.system.{{.DNSSubDomain}}/*",
	  "https://prometheus.vmi.system.{{.DNSSubDomain}}/_authentication_callback",
	  "https://grafana.vmi.system.{{.DNSSubDomain}}/*",
	  "https://grafana.vmi.system.{{.DNSSubDomain}}/_authentication_callback",
	  "https://kibana.vmi.system.{{.DNSSubDomain}}/*",
	  "https://kibana.vmi.system.{{.DNSSubDomain}}/_authentication_callback",
	  "https://kiali.vmi.system.{{.DNSSubDomain}}/*",
	  "https://kiali.vmi.system.{{.DNSSubDomain}}/_authentication_callback",
	  "https://jaeger.{{.DNSSubDomain}}/*"
	],
	"webOrigins": [
	  "https://verrazzano.{{.DNSSubDomain}}",
	  "https://elasticsearch.vmi.system.{{.DNSSubDomain}}",
	  "https://prometheus.vmi.system.{{.DNSSubDomain}}",
	  "https://grafana.vmi.system.{{.DNSSubDomain}}",
	  "https://kibana.vmi.system.{{.DNSSubDomain}}",
	  "https://kiali.vmi.system.{{.DNSSubDomain}}",
	  "https://jaeger.{{.DNSSubDomain}}"
	]
`

const rancherClientUrisTemplate = `
	"redirectUris": [
        "https://rancher.{{.DNSSubDomain}}/verify-auth"
    ],
	"webOrigins": [
		"https://rancher.{{.DNSSubDomain}}"
	]
`

// KeycloakClients represents an array of clients currently configured in Keycloak
type KeycloakClients []struct {
	ID       string `json:"id"`
	ClientID string `json:"clientId"`
}

// SubGroup represents the subgroups that Keycloak groups may contain
type SubGroup struct {
	ID        string        `json:"id"`
	Name      string        `json:"name"`
	Path      string        `json:"path"`
	SubGroups []interface{} `json:"subGroups"`
}

// KeycloakGroups is an array of groups configured in Keycloak
type KeycloakGroups []struct {
	ID        string `json:"id"`
	Name      string `json:"name"`
	Path      string `json:"path"`
	SubGroups []SubGroup
}

// KeycloakRoles is an array of roles configured in Keycloak
type KeycloakRoles []struct {
	ID          string `json:"id"`
	Name        string `json:"name"`
	Description string `json:"description,omitempty"`
	Composite   bool   `json:"composite"`
	ClientRole  bool   `json:"clientRole"`
	ContainerID string `json:"containerId"`
}

// KeycloakUsers is an array of users configured in Keycloak
type KeycloakUsers []struct {
	ID                         string        `json:"id"`
	CreatedTimestamp           int64         `json:"createdTimestamp"`
	Username                   string        `json:"username"`
	Enabled                    bool          `json:"enabled"`
	Totp                       bool          `json:"totp"`
	EmailVerified              bool          `json:"emailVerified"`
	DisableableCredentialTypes []interface{} `json:"disableableCredentialTypes"`
	RequiredActions            []interface{} `json:"requiredActions"`
	NotBefore                  int           `json:"notBefore"`
	Access                     struct {
		ManageGroupMembership bool `json:"manageGroupMembership"`
		View                  bool `json:"view"`
		MapRoles              bool `json:"mapRoles"`
		Impersonate           bool `json:"impersonate"`
		Manage                bool `json:"manage"`
	} `json:"access"`
}

// KeycloakClientSecret represents a client-secret of a client currently configured in Keycloak
type KeycloakClientSecret struct {
	Type   string `json:"type"`
	Secret string `json:"secret"`
}

type templateData struct {
	DNSSubDomain string
}

// Unit testing support
type bashFuncSig func(inArgs ...string) (string, string, error)

var bashFunc bashFuncSig = vzos.RunBash

func setBashFunc(f bashFuncSig) {
	bashFunc = f
}

var execCommand = exec.Command

// imageData needed for template rendering
type imageData struct {
	Image string
}

// maskPw will mask passwords in strings with '******'
var maskPw = vzpassword.MaskFunction("password ")

// AppendKeycloakOverrides appends the Keycloak theme for the Key keycloak.extraInitContainers.
// A go template is used to replace the image in the init container spec.
func AppendKeycloakOverrides(compContext spi.ComponentContext, _ string, _ string, _ string, kvs []bom.KeyValue) ([]bom.KeyValue, error) {
	// Create a Bom and get the Key Value overrides
	bomFile, err := bom.NewBom(config.GetDefaultBOMFilePath())
	if err != nil {
		return nil, err
	}

	// Get Keycloak theme images
	images, err := bomFile.BuildImageOverrides("keycloak-oracle-theme")
	if err != nil {
		return nil, err
	}
	if len(images) != 1 {
		return nil, fmt.Errorf("Component Keycloak failed, expected 1 image for Keycloak theme, found %v", len(images))
	}

	// use template to get populate template with image:tag
	var b bytes.Buffer
	t, err := template.New("image").Parse(kcInitContainerValueTemplate)
	if err != nil {
		return nil, err
	}

	// Render the template
	data := imageData{Image: images[0].Value}
	err = t.Execute(&b, data)
	if err != nil {
		return nil, err
	}

	kvs = append(kvs, bom.KeyValue{
		Key:   kcInitContainerKey,
		Value: b.String(),
	})

	// Get DNS Domain Configuration
	dnsSubDomain, err := getDNSDomain(compContext.Client(), compContext.EffectiveCR())
	if err != nil {
		compContext.Log().Errorf("Component Keycloak failed retrieving DNS sub domain: %v", err)
		return nil, err
	}
	compContext.Log().Debugf("AppendKeycloakOverrides: DNSDomain returned %s", dnsSubDomain)

	host := "keycloak." + dnsSubDomain

	kvs = append(kvs, bom.KeyValue{
		Key:       dnsTarget,
		Value:     host,
		SetString: true,
	})

	kvs = append(kvs, bom.KeyValue{
		Key:   rulesHost,
		Value: host,
	})

	kvs = append(kvs, bom.KeyValue{
		Key:   tlsHosts,
		Value: host,
	})

	// this secret contains the keycloak TLS certificate created by cert-manager during the original keycloak installation
	kvs = append(kvs, bom.KeyValue{
		Key:   tlsSecret,
		Value: keycloakCertificateName,
	})

	kvs = append(kvs, bom.KeyValue{
		Key:   kcIngressClassKey,
		Value: vzconfig.GetIngressClassName(compContext.EffectiveCR()),
	})

	return kvs, nil
}

// getEnvironmentName returns the name of the Verrazzano install environment
func getEnvironmentName(envName string) string {
	if envName == "" {
		return constants.DefaultEnvironmentName
	}

	return envName
}

// updateKeycloakIngress updates the Ingress
func updateKeycloakIngress(ctx spi.ComponentContext) error {
	ingress := networkv1.Ingress{
		ObjectMeta: metav1.ObjectMeta{Name: "keycloak", Namespace: "keycloak"},
	}
	_, err := controllerruntime.CreateOrUpdate(context.TODO(), ctx.Client(), &ingress, func() error {
		dnsSuffix, _ := vzconfig.GetDNSSuffix(ctx.Client(), ctx.EffectiveCR())
		ingress.Annotations["cert-manager.io/common-name"] = fmt.Sprintf("%s.%s.%s",
			ComponentName, ctx.EffectiveCR().Spec.EnvironmentName, dnsSuffix)
		// update target annotation on Keycloak Ingress for external DNS
		if vzconfig.IsExternalDNSEnabled(ctx.EffectiveCR()) {
			dnsSubDomain, err := vzconfig.BuildDNSDomain(ctx.Client(), ctx.EffectiveCR())
			if err != nil {
				return err
			}
			ingressTarget := fmt.Sprintf("verrazzano-ingress.%s", dnsSubDomain)
			ctx.Log().Debugf("updateKeycloakIngress: Updating Keycloak Ingress with ingressTarget = %s", ingressTarget)
			ingress.Annotations["external-dns.alpha.kubernetes.io/target"] = ingressTarget
		}
		return nil
	})
	ctx.Log().Debugf("updateKeycloakIngress: Keycloak ingress operation result: %v", err)
	return err
}

func updatePrometheusAnnotations(ctx spi.ComponentContext) error {
	// Get a list of Prometheus in the verrazzano-monitoring namespace
	promList := promoperapi.PrometheusList{}
	err := ctx.Client().List(context.TODO(), &promList, &client.ListOptions{
		Namespace:     operator.ComponentNamespace,
		LabelSelector: labels.SelectorFromSet(labels.Set{constants.VerrazzanoComponentLabelKey: promoperator.ComponentName}),
	})
	if err != nil {
		return ctx.Log().ErrorfNewErr("Failed to list Prometheus in the %s namespace: %v", operator.ComponentNamespace, err)
	}

	// Get the Keycloak service to retrieve the cluster IP for the Prometheus annotation
	svc := corev1.Service{}
	err = ctx.Client().Get(context.TODO(), types.NamespacedName{Name: "keycloak-http", Namespace: constants.KeycloakNamespace}, &svc)
	if err != nil {
		return ctx.Log().ErrorfNewErr("Failed to get keycloak-http service: %v", err)
	}

	// If the ClusterIP is not empty, update the Prometheus annotation
	// The includeOutboundIPRanges implies all others are excluded.
	// This is done by adding the traffic.sidecar.istio.io/includeOutboundIPRanges=<Keycloak IP>/32 annotation.
	if svc.Spec.ClusterIP != "" {
		for _, prom := range promList.Items {
			_, err = controllerutil.CreateOrUpdate(context.TODO(), ctx.Client(), prom, func() error {
				delete(prom.Spec.PodMetadata.Annotations, "traffic.sidecar.istio.io/excludeOutboundIPRanges")
				prom.Spec.PodMetadata.Annotations["traffic.sidecar.istio.io/includeOutboundIPRanges"] = fmt.Sprintf("%s/32", svc.Spec.ClusterIP)
				return nil
			})
			if err != nil {
				return err
			}
		}
	}
	return nil
}

// updateKeycloakUris invokes kcadm.sh in keycloak pod to update the client with Keycloak rewrite and weborigin uris
func updateKeycloakUris(ctx spi.ComponentContext, cfg *restclient.Config, cli kubernetes.Interface, kcPod *v1.Pod, clientID string, uriTemplate string) error {
	data, err := populateSubdomainInTemplate(ctx, "{"+uriTemplate+"}")
	if err != nil {
		return err
	}
	ctx.Log().Infof("data : %v", data)

	// Update client
	updateClientCmd := "/opt/jboss/keycloak/bin/kcadm.sh update clients/" + clientID + " -r " + vzSysRealm + " -b '" +
		strings.TrimSpace(data) +
		"'"
	ctx.Log().Infof("updateClientCmd : %v", updateClientCmd)

	ctx.Log().Debugf("updateKeycloakUris: Update client with Id = %s, Cmd = %s", clientID, updateClientCmd)
	stdout, stderr, err := k8sutil.ExecPod(cli, cfg, kcPod, ComponentName, bashCMD(updateClientCmd))
	if err != nil {
		ctx.Log().Errorf("Component Keycloak failed updating client with Id = %s stdout = %s, stderr = %s", clientID, stdout, stderr)
		return err
	}

	ctx.Log().Debug("Component Keycloak successfully updated Keycloak URIs")
	return nil
}

// configureKeycloakRealms configures the Verrazzano system realm
func configureKeycloakRealms(ctx spi.ComponentContext) error {
	// Make sure the Keycloak pod is ready
	pod := keycloakPod()
	err := ctx.Client().Get(context.TODO(), types.NamespacedName{Namespace: pod.Namespace, Name: pod.Name}, pod)
	if err != nil {
		ctx.Log().Errorf("Component Keycloak failed to get pod %s: %v", pod.Name, err)
		return err
	}
	if !isPodReady(pod) {
		ctx.Log().Progressf("Component Keycloak waiting for pod %s to be ready", pod.Name)
		return fmt.Errorf("Waiting for pod %s to be ready", pod.Name)
	}

	cfg, cli, err := k8sutil.ClientConfig()
	if err != nil {
		return err
	}

	// If ephemeral storage is configured, additional steps may be required to
	// rebuild the configuration lost due to MySQL pod getting restarted.
	if (ctx.EffectiveCR().Spec.Components.Keycloak != nil) && (ctx.EffectiveCR().Spec.Components.Keycloak.MySQL.VolumeSource == nil) {
		// When the MySQL pod restarts and using ephemeral storage, the
		// login to Keycloak will fail.  Need to recycle the Keycloak pod
		// to resolve the condition.
		err = loginKeycloak(ctx, cfg, cli)
		if err != nil {
			err2 := ctx.Client().Delete(context.TODO(), pod)
			if err2 != nil {
				ctx.Log().Errorf("Component Keycloak failed to recycle pod %s: %v", pod.Name, err2)
			}
			return err
		}
	}

	// Login to Keycloak
	err = loginKeycloak(ctx, cfg, cli)
	if err != nil {
		return err
	}

	// Create VerrazzanoSystem Realm
	err = createVerrazzanoSystemRealm(ctx, cfg, cli)
	if err != nil {
		return err
	}

	// Create Verrazzano Users Group
	userGroupID, err := createVerrazzanoUsersGroup(ctx)
	if err != nil {
		return err
	}
	if userGroupID == "" {
		err := errors.New("Component Keycloak failed; user Group ID from Keycloak is zero length")
		ctx.Log().Error(err)
		return err
	}

	// Create Verrazzano Admin Group
	adminGroupID, err := createVerrazzanoAdminGroup(ctx, userGroupID)
	if err != nil {
		return err
	}
	if adminGroupID == "" {
		err := errors.New("Component Keycloak failed; admin group ID from Keycloak is zero length")
		ctx.Log().Error(err)
		return err
	}

	// Create Verrazzano Project Monitors Group
	monitorGroupID, err := createVerrazzanoMonitorsGroup(ctx, userGroupID)
	if err != nil {
		return err
	}
	if monitorGroupID == "" {
		err = errors.New("Component Keycloak failed; monitor group ID from Keycloak is zero length")
		ctx.Log().Error(err)
		return err
	}

	// Create Verrazzano System Group
	err = createVerrazzanoSystemGroup(ctx, cfg, cli, userGroupID)
	if err != nil {
		return err
	}

	// Create Verrazzano API Access Role
	err = createVerrazzanoRole(ctx, cfg, cli, vzAPIAccessRole)
	if err != nil {
		return err
	}

	// Granting Roles to Groups
	err = grantRolesToGroups(ctx, cfg, cli, userGroupID, adminGroupID, monitorGroupID)
	if err != nil {
		return err
	}

	// Creating Verrazzano User
	err = createUser(ctx, cfg, cli, vzUserName, "verrazzano", vzAdminGroup)
	if err != nil {
		return err
	}

	// Creating Verrazzano Internal Prometheus User
	err = createUser(ctx, cfg, cli, vzInternalPromUser, "verrazzano-prom-internal", vzSystemGroup)
	if err != nil {
		return err
	}

	// Creating Verrazzano Internal ES User
	err = createUser(ctx, cfg, cli, vzInternalEsUser, "verrazzano-es-internal", vzSystemGroup)
	if err != nil {
		return err
	}

	// Create verrazzano-pkce client
	err = createOrUpdateClient(ctx, cfg, cli, "verrazzano-pkce", pkceTmpl, pkceClientUrisTemplate)
	if err != nil {
		return err
	}

	// Creating verrazzano-pg client
	err = createOrUpdateClient(ctx, cfg, cli, "verrazzano-pg", pgClient, "")
	if err != nil {
		return err
	}

	// Creating rancher client
	err = createOrUpdateClient(ctx, cfg, cli, "rancher", rancherClientTmpl, rancherClientUrisTemplate)
	if err != nil {
		return err
	}

	// Setting password policy for master
	err = setPasswordPolicyForRealm(ctx, cfg, cli, "master", "passwordPolicy=length(8) and notUsername")
	if err != nil {
		return err
	}

	// Setting password policy for Verrazzano realm
	err = setPasswordPolicyForRealm(ctx, cfg, cli, "verrazzano-system", "passwordPolicy=length(8) and notUsername")
	if err != nil {
		return err
	}

	// Configuring login theme for master
	err = configureLoginThemeForRealm(ctx, cfg, cli, "master", "oracle")
	if err != nil {
		return err
	}

	// Configuring login theme for verrazzano-system
	err = configureLoginThemeForRealm(ctx, cfg, cli, "verrazzano-system", "oracle")
	if err != nil {
		return err
	}

	// Enabling vzSysRealm realm
	err = enableVerrazzanoSystemRealm(ctx, cfg, cli)
	if err != nil {
		return err
	}

	// Removing login config file
	err = removeLoginConfigFile(ctx, cfg, cli)
	if err != nil {
		return err
	}

	ctx.Log().Oncef("Component Keycloak successfully configured realm %s", vzSysRealm)
	return nil
}

// loginKeycloak logs into Keycloak so kcadm API calls can be made
func loginKeycloak(ctx spi.ComponentContext, cfg *restclient.Config, cli kubernetes.Interface) error {
	// Get the Keycloak admin password
	secret := &corev1.Secret{}
	err := ctx.Client().Get(context.TODO(), client.ObjectKey{
		Namespace: "keycloak",
		Name:      "keycloak-http",
	}, secret)
	if err != nil {
		ctx.Log().Errorf("Component Keycloak failed retrieving Keycloak password: %s", err)
		return err
	}
	pw := secret.Data["password"]
	keycloakpw := string(pw)
	if keycloakpw == "" {
		err = errors.New("Component Keycloak failed; Keycloak password is an empty string")
		ctx.Log().Error(err)
		return err
	}
	ctx.Log().Debug("loginKeycloak: Successfully retrieved Keycloak password")

	// Login to Keycloak
	kcPod := keycloakPod()
	loginCmd := "/opt/jboss/keycloak/bin/kcadm.sh config credentials --server http://localhost:8080/auth --realm master --user keycloakadmin --password " + keycloakpw
	ctx.Log().Debugf("loginKeycloak: Login Cmd = %s", maskPw(loginCmd))
	stdOut, stdErr, err := k8sutil.ExecPod(cli, cfg, kcPod, ComponentName, bashCMD(loginCmd))
	if err != nil {
		ctx.Log().Errorf("Component Keycloak failed logging into Keycloak: stdout = %s: stderr = %s", stdOut, stdErr)
		return fmt.Errorf("error: %s", maskPw(err.Error()))
	}
	ctx.Log().Once("Component Keycloak successfully logged into Keycloak")

	return nil
}

func bashCMD(command string) []string {
	return []string{
		"bash",
		"-c",
		command,
	}
}

func keycloakPod() *v1.Pod {
	return &v1.Pod{
		ObjectMeta: metav1.ObjectMeta{
			Name:      keycloakPodName,
			Namespace: ComponentNamespace,
		},
	}
}

// createAuthSecret verifies the secret doesn't already exists and creates it
func createAuthSecret(ctx spi.ComponentContext, namespace string, secretname string, username string) error {
	secret := &corev1.Secret{
		ObjectMeta: metav1.ObjectMeta{Name: secretname, Namespace: namespace},
	}
	err := ctx.Client().Get(context.TODO(), client.ObjectKey{
		Namespace: namespace,
		Name:      secretname,
	}, secret)
	// If the secret doesn't exist, create it
	if err != nil {
		pw, err := vzpassword.GeneratePassword(15)
		if err != nil {
			return err
		}
		_, err = controllerruntime.CreateOrUpdate(context.TODO(), ctx.Client(), secret, func() error {
			// Build the secret data
			secret.Data = map[string][]byte{
				"username": []byte(username),
				"password": []byte(pw),
			}
			return nil
		})
		ctx.Log().Debugf("Keycloak secret operation result: %v", err)

		if err != nil {
			return err
		}
		ctx.Log().Once("Component Keycloak successfully created the auth secret")

	}
	return nil
}

// getSecretPassword retrieves the password associated with a secret
func getSecretPassword(ctx spi.ComponentContext, namespace string, secretname string) (string, error) {
	secret := &corev1.Secret{}
	err := ctx.Client().Get(context.TODO(), client.ObjectKey{
		Namespace: namespace,
		Name:      secretname,
	}, secret)
	if err != nil {
		ctx.Log().Errorf("Component Keycloak failed retrieving secret %s/%s: %v", namespace, secretname, err)
		return "", err
	}
	pw := secret.Data["password"]
	stringpw := string(pw)
	if stringpw == "" {
		err := fmt.Errorf("Component Keycloak failed, password field empty in secret %s/%s", namespace, secretname)
		ctx.Log().Error(err)
		return "", err
	}
	return stringpw, nil
}

// getDNSDomain returns the DNS Domain
func getDNSDomain(c client.Client, vz *vzapi.Verrazzano) (string, error) {
	dnsSuffix, err := vzconfig.GetDNSSuffix(c, vz)
	if err != nil {
		return "", err
	}
	dnsDomain := fmt.Sprintf("%s.%s", vz.Spec.EnvironmentName, dnsSuffix)
	return dnsDomain, nil
}

func createVerrazzanoSystemRealm(ctx spi.ComponentContext, cfg *restclient.Config, cli kubernetes.Interface) error {
	kcPod := keycloakPod()
	realm := "realm=" + vzSysRealm
	checkRealmExistsCmd := "/opt/jboss/keycloak/bin/kcadm.sh get realms/" + vzSysRealm
	ctx.Log().Debugf("createVerrazzanoSystemRealm: Check Verrazzano System Realm Exists Cmd = %s", checkRealmExistsCmd)
	_, _, err := k8sutil.ExecPod(cli, cfg, kcPod, ComponentName, bashCMD(checkRealmExistsCmd))
	if err != nil {
		ctx.Log().Debug("createVerrazzanoSystemRealm: Verrazzano System Realm doesn't exist: Creating it")
		createRealmCmd := "/opt/jboss/keycloak/bin/kcadm.sh create realms -s " + realm + " -s enabled=false"
		ctx.Log().Debugf("createVerrazzanoSystemRealm: Create Verrazzano System Realm Cmd = %s", createRealmCmd)
		stdout, stderr, err := k8sutil.ExecPod(cli, cfg, kcPod, ComponentName, bashCMD(createRealmCmd))
		if err != nil {
			ctx.Log().Errorf("Component Keycloak failed creating Verrazzano System Realm: stdout = %s, stderr = %s", stdout, stderr)
			return err
		}
		ctx.Log().Once("Component Keycloak successfully created the Verrazzano system realm")
	}
	return nil
}

func createVerrazzanoUsersGroup(ctx spi.ComponentContext) (string, error) {
	keycloakGroups, err := getKeycloakGroups(ctx)
	if err == nil && groupExists(keycloakGroups, vzUsersGroup) {
		// Group already exists
		return getGroupID(keycloakGroups, vzUsersGroup), nil
	}

	userGroup := "name=" + vzUsersGroup
	cmd := execCommand("kubectl", "exec", keycloakPodName, "-n", ComponentNamespace, "-c", "keycloak", "--", "/opt/jboss/keycloak/bin/kcadm.sh", "create", "groups", "-r", vzSysRealm, "-s", userGroup)
	ctx.Log().Debugf("createVerrazzanoUsersGroup: Create Verrazzano Users Group Cmd = %s", cmd.String())
	out, err := cmd.CombinedOutput()
	if err != nil {
		ctx.Log().Errorf("Component Keycloak failed creating Verrazzano Users Group: command output = %s", out)
		return "", err
	}
	ctx.Log().Debugf("createVerrazzanoUsersGroup: Create Verrazzano Users Group Output = %s", out)
	if len(string(out)) == 0 {
		err = errors.New("Component Keycloak failed; user group ID from Keycloak is zero length")
		ctx.Log().Error(err)
		return "", err
	}
	arr := strings.Split(string(out), "'")
	if len(arr) != 3 {
		return "", fmt.Errorf("Component Keycloak failed parsing output returned from Users Group create stdout returned = %s", out)
	}
	ctx.Log().Debugf("createVerrazzanoUsersGroup: User Group ID = %s", arr[1])
	ctx.Log().Once("Component Keycloak successfully created the Verrazzano user group")
	return arr[1], nil
}

func createVerrazzanoAdminGroup(ctx spi.ComponentContext, userGroupID string) (string, error) {
	keycloakGroups, err := getKeycloakGroups(ctx)
	if err == nil && groupExists(keycloakGroups, vzAdminGroup) {
		// Group already exists
		return getGroupID(keycloakGroups, vzAdminGroup), nil
	}
	adminGroup := "groups/" + userGroupID + "/children"
	adminGroupName := "name=" + vzAdminGroup
	cmd := execCommand("kubectl", "exec", keycloakPodName, "-n", ComponentNamespace, "-c", "keycloak", "--", "/opt/jboss/keycloak/bin/kcadm.sh", "create", adminGroup, "-r", vzSysRealm, "-s", adminGroupName)
	ctx.Log().Debugf("createVerrazzanoAdminGroup: Create Verrazzano Admin Group Cmd = %s", cmd.String())
	out, err := cmd.CombinedOutput()
	if err != nil {
		ctx.Log().Errorf("Component Keycloak failed creating Verrazzano Admin Group: command output = %s", out)
		return "", err
	}
	ctx.Log().Debugf("createVerrazzanoAdminGroup: Create Verrazzano Admin Group Output = %s", out)
	if len(string(out)) == 0 {
		err = errors.New("Component Keycloak failed; admin group ID from Keycloak is zero length")
		ctx.Log().Error(err)
		return "", err
	}
	arr := strings.Split(string(out), "'")
	if len(arr) != 3 {
		return "", fmt.Errorf("Component Keycloak failed parsing output returned from Admin Group create stdout returned = %s", out)
	}
	ctx.Log().Debugf("createVerrazzanoAdminGroup: Admin Group ID = %s", arr[1])
	ctx.Log().Once("Component Keycloak successfully created the Verrazzano admin group")
	return arr[1], nil
}

func createVerrazzanoMonitorsGroup(ctx spi.ComponentContext, userGroupID string) (string, error) {
	keycloakGroups, err := getKeycloakGroups(ctx)
	if err == nil && groupExists(keycloakGroups, vzMonitorGroup) {
		// Group already exists
		return getGroupID(keycloakGroups, vzMonitorGroup), nil
	}
	monitorGroup := "groups/" + userGroupID + "/children"
	monitorGroupName := "name=" + vzMonitorGroup
	cmd := execCommand("kubectl", "exec", keycloakPodName, "-n", ComponentNamespace, "-c", "keycloak", "--", "/opt/jboss/keycloak/bin/kcadm.sh", "create", monitorGroup, "-r", vzSysRealm, "-s", monitorGroupName)
	ctx.Log().Debugf("createVerrazzanoProjectMonitorsGroup: Create Verrazzano Monitors Group Cmd = %s", cmd.String())
	out, err := cmd.CombinedOutput()
	if err != nil {
		ctx.Log().Errorf("Component Keycloak failed creating Verrazzano Monitor Group: command output = %s", out)
		return "", err
	}
	ctx.Log().Debugf("createVerrazzanoProjectMonitorsGroup: Create Verrazzano Project Monitors Group Output = %s", out)
	if len(string(out)) == 0 {
		err = errors.New("Component Keycloak failed; monitor group ID from Keycloak is zero length")
		ctx.Log().Error(err)
		return "", err
	}
	arr := strings.Split(string(out), "'")
	if len(arr) != 3 {
		return "", fmt.Errorf("Component Keycloak failed parsing output returned from Monitor Group create stdout returned = %s", out)
	}
	ctx.Log().Debugf("createVerrazzanoProjectMonitorsGroup: Monitor Group ID = %s", arr[1])
	ctx.Log().Once("Component Keycloak successfully created the Verrazzano monitors group")

	return arr[1], nil
}

func createVerrazzanoSystemGroup(ctx spi.ComponentContext, cfg *restclient.Config, cli kubernetes.Interface, userGroupID string) error {

	keycloakGroups, err := getKeycloakGroups(ctx)
	if err == nil && groupExists(keycloakGroups, vzSystemGroup) {
		return nil
	}

	kcPod := keycloakPod()
	systemGroup := "groups/" + userGroupID + "/children"
	systemGroupName := "name=" + vzSystemGroup
	createVzSystemGroupCmd := "/opt/jboss/keycloak/bin/kcadm.sh create " + systemGroup + " -r " + vzSysRealm + " -s " + systemGroupName
	ctx.Log().Debugf("createVerrazzanoSystemGroup: Create Verrazzano System Group Cmd = %s", createVzSystemGroupCmd)
	stdout, stderr, err := k8sutil.ExecPod(cli, cfg, kcPod, ComponentName, bashCMD(createVzSystemGroupCmd))
	if err != nil {
		ctx.Log().Errorf("Component Keycloak failed creating Verrazzano System Group: stdout = %s, stderr = %s", stdout, stderr)
		return err
	}
	ctx.Log().Once("Component Keycloak successfully created the Verrazzano system group")
	return nil
}

func createVerrazzanoRole(ctx spi.ComponentContext, cfg *restclient.Config, cli kubernetes.Interface, roleName string) error {
	keycloakRoles, err := getKeycloakRoles(ctx)
	if err == nil && roleExists(keycloakRoles, roleName) {
		return nil
	}
	kcPod := keycloakPod()
	role := "name=" + roleName
	createRoleCmd := "/opt/jboss/keycloak/bin/kcadm.sh create roles -r " + vzSysRealm + " -s " + role
	ctx.Log().Debugf("createVerrazzanoRole: Create Verrazzano API Access Role Cmd = %s", createRoleCmd)
	stdout, stderr, err := k8sutil.ExecPod(cli, cfg, kcPod, ComponentName, bashCMD(createRoleCmd))
	if err != nil {
		ctx.Log().Errorf("Component Keycloak failed creating Verrazzano API Access Role: stdout = %s, stderr = %s", stdout, stderr)
		return err
	}
	ctx.Log().Once("Component Keycloak successfully created the Verrazzano API access role")
	return nil
}

func grantRolesToGroups(ctx spi.ComponentContext, cfg *restclient.Config, cli kubernetes.Interface, userGroupID string, adminGroupID string, monitorGroupID string) error {
	// Keycloak API does not fail if Role already exists as of 15.0.3
	kcPod := keycloakPod()
	// Granting vz_api_access role to verrazzano users group
	grantAPIAccessToVzUserGroupCmd := "/opt/jboss/keycloak/bin/kcadm.sh add-roles -r " + vzSysRealm + " --gid " + userGroupID + " --rolename " + vzAPIAccessRole
	ctx.Log().Debugf("grantRolesToGroups: Grant API Access to VZ Users Cmd = %s", grantAPIAccessToVzUserGroupCmd)
	stdout, stderr, err := k8sutil.ExecPod(cli, cfg, kcPod, ComponentName, bashCMD(grantAPIAccessToVzUserGroupCmd))
	if err != nil {
		ctx.Log().Errorf("Component Keycloak failed granting api access role to Verrazzano users group: stdout = %s, stderr = %s", stdout, stderr)
		return err
	}
	ctx.Log().Once("Component Keycloak successfully granted the access role to the Verrazzano user group")

	return nil
}

func createUser(ctx spi.ComponentContext, cfg *restclient.Config, cli kubernetes.Interface, userName string, secretName string, groupName string) error {
	keycloakUsers, err := getKeycloakUsers(ctx)
	if err == nil && userExists(keycloakUsers, userName) {
		return nil
	}
	kcPod := keycloakPod()
	vzUser := "username=" + userName
	vzUserGroup := "groups[0]=/" + vzUsersGroup + "/" + groupName
	createVzUserCmd := "/opt/jboss/keycloak/bin/kcadm.sh create users -r " + vzSysRealm + " -s " + vzUser + " -s " + vzUserGroup + " -s enabled=true"
	ctx.Log().Debugf("createUser: Create Verrazzano User Cmd = %s", createVzUserCmd)
	stdout, stderr, err := k8sutil.ExecPod(cli, cfg, kcPod, ComponentName, bashCMD(createVzUserCmd))
	if err != nil {
		ctx.Log().Errorf("Component Keycloak failed creating Verrazzano user: stdout = %s, stderr = %s", stdout, stderr)
		return err
	}
	ctx.Log().Debugf("createUser: Successfully Created VZ User %s", userName)

	vzpw, err := getSecretPassword(ctx, "verrazzano-system", secretName)
	if err != nil {
		return err
	}
	setVZUserPwCmd := "/opt/jboss/keycloak/bin/kcadm.sh set-password -r " + vzSysRealm + " --username " + userName + " --new-password " + vzpw
	ctx.Log().Debugf("createUser: Set Verrazzano User PW Cmd = %s", maskPw(setVZUserPwCmd))
	stdout, stderr, err = k8sutil.ExecPod(cli, cfg, kcPod, ComponentName, bashCMD(setVZUserPwCmd))
	if err != nil {
		ctx.Log().Errorf("Component Keycloak failed setting Verrazzano user password: stdout = %s, stderr = %s", stdout, stderr)
		return fmt.Errorf("error: %s", maskPw(err.Error()))
	}
	ctx.Log().Debugf("createUser: Created VZ User %s PW", userName)
	ctx.Log().Oncef("Component Keycloak successfully created user %s", userName)

	return nil
}
func createOrUpdateClient(ctx spi.ComponentContext, cfg *restclient.Config, cli kubernetes.Interface, clientName string, clientTemplate string, uriTemplate string) error {
	keycloakClients, err := getKeycloakClients(ctx)
	if err != nil {
		return err
	}

	kcPod := keycloakPod()
	if clientID := getClientID(keycloakClients, clientName); clientID != "" {
		if uriTemplate != "" {
			err := updateKeycloakUris(ctx, cfg, cli, kcPod, clientID, uriTemplate)
			if err != nil {
				return err
			}
		}

		return nil
	}

	data, err := populateSubdomainInTemplate(ctx, clientTemplate)
	if err != nil {
		return err
	}

	// Create client
	clientCreateCmd := "/opt/jboss/keycloak/bin/kcadm.sh create clients -r " + vzSysRealm + " -f - <<\\END" +
		data +
		"END"

	ctx.Log().Debugf("createOrUpdateClient: Create %s client Cmd = %s", clientName, clientCreateCmd)
	stdout, stderr, err := k8sutil.ExecPod(cli, cfg, kcPod, ComponentName, bashCMD(clientCreateCmd))
	if err != nil {
		ctx.Log().Errorf("Component Keycloak failed creating %s client: stdout = %s, stderr = %s", clientName, stdout, stderr)
		return err
	}
	ctx.Log().Debugf("createOrUpdateClient: Created %s client", clientName)
	ctx.Log().Oncef("Component Keycloak successfully created client %s", clientName)
	return nil
}

func setPasswordPolicyForRealm(ctx spi.ComponentContext, cfg *restclient.Config, cli kubernetes.Interface, realmName string, policy string) error {
	kcPod := keycloakPod()
	setPolicyCmd := "/opt/jboss/keycloak/bin/kcadm.sh update realms/" + realmName + " -s \"" + policy + "\""
	ctx.Log().Debugf("setPasswordPolicyForRealm: Setting password policy for realm %s Cmd = %s", realmName, setPolicyCmd)
	stdout, stderr, err := k8sutil.ExecPod(cli, cfg, kcPod, ComponentName, bashCMD(setPolicyCmd))
	if err != nil {
		ctx.Log().Errorf("Component Keycloak failed setting password policy for master: stdout = %s, stderr = %s", stdout, stderr)
		return err
	}
	ctx.Log().Debugf("setPasswordPolicyForRealm: Set password policy for realm %s", realmName)
	ctx.Log().Oncef("Component Keycloak successfully set the password policy for realm %s", realmName)
	return nil
}

func configureLoginThemeForRealm(ctx spi.ComponentContext, cfg *restclient.Config, cli kubernetes.Interface, realmName string, loginTheme string) error {
	kcPod := keycloakPod()
	setLoginThemeCmd := "/opt/jboss/keycloak/bin/kcadm.sh update realms/" + realmName + " -s loginTheme=" + loginTheme
	ctx.Log().Debugf("configureLoginThemeForRealm: Configuring login theme Cmd = %s", setLoginThemeCmd)
	stdout, stderr, err := k8sutil.ExecPod(cli, cfg, kcPod, ComponentName, bashCMD(setLoginThemeCmd))
	if err != nil {
		ctx.Log().Errorf("Component Keycloak failed configuring login theme for master: stdout = %s, stderr = %s", stdout, stderr)
		return err
	}
	ctx.Log().Debug("configureLoginThemeForRealm: Configured login theme for master Cmd")
	ctx.Log().Oncef("Component Keycloak successfully set the login theme for realm %s", realmName)
	return nil
}

func enableVerrazzanoSystemRealm(ctx spi.ComponentContext, cfg *restclient.Config, cli kubernetes.Interface) error {
	kcPod := keycloakPod()
	setVzEnableRealmCmd := "/opt/jboss/keycloak/bin/kcadm.sh update realms/" + vzSysRealm + " -s enabled=true"
	ctx.Log().Debugf("enableVerrazzanoSystemRealm: Enabling vzSysRealm realm Cmd = %s", setVzEnableRealmCmd)
	stdout, stderr, err := k8sutil.ExecPod(cli, cfg, kcPod, ComponentName, bashCMD(setVzEnableRealmCmd))
	if err != nil {
		ctx.Log().Errorf("Component Keycloak failed enabling vzSysRealm realm: stdout = %s, stderr = %s", stdout, stderr)
		return err
	}
	ctx.Log().Debug("enableVerrazzanoSystemRealm: Enabled vzSysRealm realm")
	ctx.Log().Once("Component Keycloak successfully enabled the vzSysRealm realm")

	return nil
}

func removeLoginConfigFile(ctx spi.ComponentContext, cfg *restclient.Config, cli kubernetes.Interface) error {
	kcPod := keycloakPod()
	removeLoginConfigFileCmd := "rm /root/.keycloak/kcadm.config"
	ctx.Log().Debugf("removeLoginConfigFile: Removing login config file Cmd = %s", removeLoginConfigFileCmd)
	stdout, stderr, err := k8sutil.ExecPod(cli, cfg, kcPod, ComponentName, bashCMD(removeLoginConfigFileCmd))
	if err != nil {
		ctx.Log().Errorf("Component Keycloak failed removing login config file: stdout = %s, stderr = %s", stdout, stderr)
		return err
	}
	ctx.Log().Debug("removeLoginConfigFile: Removed login config file")
	return nil
}

// getKeycloakGroups returns a structure of Groups in Realm verrazzano-system
func getKeycloakGroups(ctx spi.ComponentContext) (KeycloakGroups, error) {
	var keycloakGroups KeycloakGroups
	// Get the Client ID JSON array
	cmd := execCommand("kubectl", "exec", keycloakPodName, "-n", ComponentNamespace, "-c", "keycloak", "--", "/opt/jboss/keycloak/bin/kcadm.sh", "get", "groups", "-r", vzSysRealm)
	out, err := cmd.Output()
	if err != nil {
		ctx.Log().Errorf("Component Keycloak failed retrieving Groups: %s", err)
		return nil, err
	}
	if len(string(out)) == 0 {
		err = errors.New("Component Keycloak failed; groups JSON from Keycloak is zero length")
		ctx.Log().Error(err)
		return nil, err
	}
	err = json.Unmarshal(out, &keycloakGroups)
	if err != nil {
		ctx.Log().Errorf("Component Keycloak failed ummarshalling groups json: %v", err)
		return nil, err
	}

	return keycloakGroups, nil
}

func groupExists(keycloakGroups KeycloakGroups, groupName string) bool {
	for _, keycloakGroup := range keycloakGroups {
		if keycloakGroup.Name == groupName {
			return true
		}
		for _, subGroup := range keycloakGroup.SubGroups {
			if subGroup.Name == groupName {
				return true
			}
		}
	}
	return false
}

func getGroupID(keycloakGroups KeycloakGroups, groupName string) string {
	for _, keycloakGroup := range keycloakGroups {
		if keycloakGroup.Name == groupName {
			return keycloakGroup.ID
		}
		for _, subGroup := range keycloakGroup.SubGroups {
			if subGroup.Name == groupName {
				return subGroup.ID
			}
		}
	}
	return ""
}

// getKeycloakRoless returns a structure of Groups in Realm verrazzano-system
func getKeycloakRoles(ctx spi.ComponentContext) (KeycloakRoles, error) {
	var keycloakRoles KeycloakRoles
	// Get the Client ID JSON array
	cmd := execCommand("kubectl", "exec", keycloakPodName, "-n", ComponentNamespace, "-c", "keycloak", "--", "/opt/jboss/keycloak/bin/kcadm.sh", "get-roles", "-r", vzSysRealm)
	out, err := cmd.Output()
	if err != nil {
		ctx.Log().Errorf("Component Keycloak failed retrieving Roles: %s", err)
		return nil, err
	}
	if len(string(out)) == 0 {
		err = errors.New("Component Keycloak failed; roles JSON from Keycloak is zero length")
		ctx.Log().Error(err)
		return nil, err
	}
	err = json.Unmarshal(out, &keycloakRoles)
	if err != nil {
		ctx.Log().Errorf("Component Keycloak failed ummarshalling groups json: %v", err)
		return nil, err
	}

	return keycloakRoles, nil
}

func roleExists(keycloakRoles KeycloakRoles, roleName string) bool {
	for _, keycloakRole := range keycloakRoles {
		if keycloakRole.Name == roleName {
			return true
		}
	}
	return false
}

// getKeycloakUsers returns a structure of Users in Realm verrazzano-system
func getKeycloakUsers(ctx spi.ComponentContext) (KeycloakUsers, error) {
	var keycloakUsers KeycloakUsers
	// Get the Client ID JSON array
	cmd := execCommand("kubectl", "exec", keycloakPodName, "-n", ComponentNamespace, "-c", "keycloak", "--", "/opt/jboss/keycloak/bin/kcadm.sh", "get", "users", "-r", vzSysRealm)
	out, err := cmd.Output()
	if err != nil {
		ctx.Log().Errorf("Component Keycloak failed retrieving Users: %s", err)
		return nil, err
	}
	if len(string(out)) == 0 {
		err := errors.New("Component Keycloak failed; users JSON from Keycloak is zero length")
		ctx.Log().Error(err)
		return nil, err
	}
	err = json.Unmarshal(out, &keycloakUsers)
	if err != nil {
		ctx.Log().Errorf("Component Keycloak failed ummarshalling users json: %v", err)
		return nil, err
	}
	return keycloakUsers, nil
}

func userExists(keycloakUsers KeycloakUsers, userName string) bool {
	for _, keycloakUser := range keycloakUsers {
		if keycloakUser.Username == userName {
			return true
		}
	}
	return false
}

// getKeycloakClients returns a structure of Users in Realm verrazzano-system
func getKeycloakClients(ctx spi.ComponentContext) (KeycloakClients, error) {
	var keycloakClients KeycloakClients
	// Get the Client ID JSON array
	cmd := execCommand("kubectl", "exec", keycloakPodName, "-n", ComponentNamespace, "-c", "keycloak", "--", "/opt/jboss/keycloak/bin/kcadm.sh", "get", "clients", "-r", "verrazzano-system", "--fields", "id,clientId")
	out, err := cmd.Output()
	if err != nil {
		ctx.Log().Errorf("Component Keycloak failed retrieving clients: %s", err)
		return nil, err
	}
	if len(string(out)) == 0 {
		err := errors.New("Component Keycloak failed; clients JSON from Keycloak is zero length")
		ctx.Log().Error(err)
		return nil, err
	}
	err = json.Unmarshal(out, &keycloakClients)
	if err != nil {
		ctx.Log().Errorf("Component Keycloak failed ummarshalling client json: %v", err)
		return nil, err
	}
	return keycloakClients, nil
}

func getClientID(keycloakClients KeycloakClients, clientName string) string {

	for _, keycloakClient := range keycloakClients {
		if keycloakClient.ClientID == clientName {
			return keycloakClient.ID
		}
	}
	return ""
}

func isKeycloakReady(ctx spi.ComponentContext) bool {
	statefulset := []types.NamespacedName{
		{
			Name:      ComponentName,
			Namespace: ComponentNamespace,
		},
	}
	prefix := fmt.Sprintf("Component %s", ctx.GetComponent())
	return status.StatefulSetsAreReady(ctx.Log(), ctx.Client(), statefulset, 1, prefix)
}

// isPodReady determines if the pod is running by checking for a Ready condition with Status equal True
func isPodReady(pod *v1.Pod) bool {
	conditions := pod.Status.Conditions
	for j := range conditions {
		if conditions[j].Type == "Ready" && conditions[j].Status == "True" {
			return true
		}
	}
	return false
}

// GetOverrides gets the install overrides
func GetOverrides(effectiveCR *vzapi.Verrazzano) []vzapi.Overrides {
	if effectiveCR.Spec.Components.Keycloak != nil {
		return effectiveCR.Spec.Components.Keycloak.ValueOverrides
	}
	return []vzapi.Overrides{}
}

<<<<<<< HEAD
func populateSubdomainInTemplate(ctx spi.ComponentContext, tmpl string) (string, error) {
	data := templateData{}
	// Get DNS Domain Configuration
	dnsSubDomain, err := getDNSDomain(ctx.Client(), ctx.EffectiveCR())
	if err != nil {
		ctx.Log().Errorf("Component Keycloak failed retrieving DNS sub domain: %v", err)
		return "", err
	}
	ctx.Log().Debugf("populateSubdomainInTemplate: DNSDomain returned %s", dnsSubDomain)

	data.DNSSubDomain = dnsSubDomain

	// use template to get populate template with data
	var b bytes.Buffer
	t, err := template.New("").Parse(tmpl)
	if err != nil {
		return "", err
	}

	err = t.Execute(&b, &data)
	if err != nil {
		return "", err
	}

	return b.String(), nil
}

// GetRancherClientSecretFromKeycloak returns the secret from rancher client in keycloak
func GetRancherClientSecretFromKeycloak(ctx spi.ComponentContext) (string, error) {
	cfg, cli, err := k8sutil.ClientConfig()
	if err != nil {
		return "", err
	}

	// Login to Keycloak
	err = loginKeycloak(ctx, cfg, cli)
	if err != nil {
		return "", err
	}

	kcClients, err := getKeycloakClients(ctx)
	if err != nil {
		return "", err
	}

	id := ""
	for _, kcClient := range kcClients {
		if kcClient.ClientID == "rancher" {
			id = kcClient.ID
		}
	}

	if id == "" {
		ctx.Log().Debugf("GetRancherClientSecretFromKeycloak: rancher client does not exist")
		return "", nil
	}

	var clientSecret KeycloakClientSecret
	// Get the Client secret JSON array
	cmd := execCommand("kubectl", "exec", keycloakPodName, "-n", ComponentNamespace, "-c", "keycloak", "--", "/opt/jboss/keycloak/bin/kcadm.sh", "clients/"+id+"/client-secret", "-r", vzSysRealm)
	out, err := cmd.Output()
	if err != nil {
		ctx.Log().Errorf("failed retrieving rancher client secret from keycloak: %s", err)
		return "", err
	}
	if len(string(out)) == 0 {
		err = errors.New("client secret json from keycloak is zero length")
		ctx.Log().Error(err)
		return "", err
	}
	err = json.Unmarshal(out, &clientSecret)
	if err != nil {
		ctx.Log().Errorf("failed ummarshalling client secret json: %v", err)
		return "", err
	}

	if clientSecret.Secret == "" {
		return "", ctx.Log().ErrorNewErr("client secret is empty")
	}

	return clientSecret.Secret, nil
=======
// upgradeStatefulSet - determine if the replica count for the StatefulSet needs
// to be scaled down before the upgrade.  The affinity rules installed by default
// prior to the 1.4 release conflict with the new affinity rules being overridden
// by Verrazzano (the upgrade will never complete).  The work around is to scale
// down the replica count prior to upgrade, which terminates the keycloak pods, and
// then do the upgrade.
func upgradeStatefulSet(ctx spi.ComponentContext) error {
	keycloakComp := ctx.EffectiveCR().Spec.Components.Keycloak
	if keycloakComp == nil {
		return nil
	}

	// Get the combine set of value overrides into a single array of string
	overrides, err := common.GetInstallOverridesYAML(ctx, keycloakComp.ValueOverrides)
	if err != nil {
		return err
	}

	// Is there an override for affinity?
	found := false
	affinityOverride := &corev1.Affinity{}
	for _, overrideYaml := range overrides {
		if strings.Contains(overrideYaml, "affinity: |") {
			found = true

			// Convert the affinity override from yaml to a struct
			affinityField, err := common.ExtractValueFromOverrideString(overrideYaml, "affinity")
			if err != nil {
				return err
			}
			err = yaml.Unmarshal([]byte(fmt.Sprintf("%v", affinityField)), affinityOverride)
			if err != nil {
				return err
			}
			break
		}
	}
	if !found {
		return nil
	}

	// Get the StatefulSet for Keycloak
	client := ctx.Client()
	statefulSet := appv1.StatefulSet{}
	err = client.Get(context.TODO(), types.NamespacedName{Namespace: ComponentNamespace, Name: ComponentName}, &statefulSet)
	if err != nil {
		return err
	}

	// Nothing to do if the affinity definitions are the same
	if reflect.DeepEqual(affinityOverride, statefulSet.Spec.Template.Spec.Affinity) {
		return nil
	}

	// Scale replica count to 0 to cause all pods to terminate, upgrade will restore replica count
	*statefulSet.Spec.Replicas = 0
	err = client.Update(context.TODO(), &statefulSet)
	if err != nil {
		return err
	}

	return nil
>>>>>>> 98b08728
}<|MERGE_RESOLUTION|>--- conflicted
+++ resolved
@@ -10,15 +10,9 @@
 	"errors"
 	"fmt"
 	"os/exec"
-<<<<<<< HEAD
-=======
-	"path/filepath"
 	"reflect"
->>>>>>> 98b08728
 	"strings"
 	"text/template"
-
-	"k8s.io/apimachinery/pkg/labels"
 
 	promoperapi "github.com/prometheus-operator/prometheus-operator/pkg/apis/monitoring/v1"
 	"github.com/verrazzano/verrazzano/pkg/bom"
@@ -1424,89 +1418,6 @@
 	return []vzapi.Overrides{}
 }
 
-<<<<<<< HEAD
-func populateSubdomainInTemplate(ctx spi.ComponentContext, tmpl string) (string, error) {
-	data := templateData{}
-	// Get DNS Domain Configuration
-	dnsSubDomain, err := getDNSDomain(ctx.Client(), ctx.EffectiveCR())
-	if err != nil {
-		ctx.Log().Errorf("Component Keycloak failed retrieving DNS sub domain: %v", err)
-		return "", err
-	}
-	ctx.Log().Debugf("populateSubdomainInTemplate: DNSDomain returned %s", dnsSubDomain)
-
-	data.DNSSubDomain = dnsSubDomain
-
-	// use template to get populate template with data
-	var b bytes.Buffer
-	t, err := template.New("").Parse(tmpl)
-	if err != nil {
-		return "", err
-	}
-
-	err = t.Execute(&b, &data)
-	if err != nil {
-		return "", err
-	}
-
-	return b.String(), nil
-}
-
-// GetRancherClientSecretFromKeycloak returns the secret from rancher client in keycloak
-func GetRancherClientSecretFromKeycloak(ctx spi.ComponentContext) (string, error) {
-	cfg, cli, err := k8sutil.ClientConfig()
-	if err != nil {
-		return "", err
-	}
-
-	// Login to Keycloak
-	err = loginKeycloak(ctx, cfg, cli)
-	if err != nil {
-		return "", err
-	}
-
-	kcClients, err := getKeycloakClients(ctx)
-	if err != nil {
-		return "", err
-	}
-
-	id := ""
-	for _, kcClient := range kcClients {
-		if kcClient.ClientID == "rancher" {
-			id = kcClient.ID
-		}
-	}
-
-	if id == "" {
-		ctx.Log().Debugf("GetRancherClientSecretFromKeycloak: rancher client does not exist")
-		return "", nil
-	}
-
-	var clientSecret KeycloakClientSecret
-	// Get the Client secret JSON array
-	cmd := execCommand("kubectl", "exec", keycloakPodName, "-n", ComponentNamespace, "-c", "keycloak", "--", "/opt/jboss/keycloak/bin/kcadm.sh", "clients/"+id+"/client-secret", "-r", vzSysRealm)
-	out, err := cmd.Output()
-	if err != nil {
-		ctx.Log().Errorf("failed retrieving rancher client secret from keycloak: %s", err)
-		return "", err
-	}
-	if len(string(out)) == 0 {
-		err = errors.New("client secret json from keycloak is zero length")
-		ctx.Log().Error(err)
-		return "", err
-	}
-	err = json.Unmarshal(out, &clientSecret)
-	if err != nil {
-		ctx.Log().Errorf("failed ummarshalling client secret json: %v", err)
-		return "", err
-	}
-
-	if clientSecret.Secret == "" {
-		return "", ctx.Log().ErrorNewErr("client secret is empty")
-	}
-
-	return clientSecret.Secret, nil
-=======
 // upgradeStatefulSet - determine if the replica count for the StatefulSet needs
 // to be scaled down before the upgrade.  The affinity rules installed by default
 // prior to the 1.4 release conflict with the new affinity rules being overridden
@@ -1569,5 +1480,87 @@
 	}
 
 	return nil
->>>>>>> 98b08728
+}
+
+func populateSubdomainInTemplate(ctx spi.ComponentContext, tmpl string) (string, error) {
+	data := templateData{}
+	// Get DNS Domain Configuration
+	dnsSubDomain, err := getDNSDomain(ctx.Client(), ctx.EffectiveCR())
+	if err != nil {
+		ctx.Log().Errorf("Component Keycloak failed retrieving DNS sub domain: %v", err)
+		return "", err
+	}
+	ctx.Log().Debugf("populateSubdomainInTemplate: DNSDomain returned %s", dnsSubDomain)
+
+	data.DNSSubDomain = dnsSubDomain
+
+	// use template to get populate template with data
+	var b bytes.Buffer
+	t, err := template.New("").Parse(tmpl)
+	if err != nil {
+		return "", err
+	}
+
+	err = t.Execute(&b, &data)
+	if err != nil {
+		return "", err
+	}
+
+	return b.String(), nil
+}
+
+// GetRancherClientSecretFromKeycloak returns the secret from rancher client in keycloak
+func GetRancherClientSecretFromKeycloak(ctx spi.ComponentContext) (string, error) {
+	cfg, cli, err := k8sutil.ClientConfig()
+	if err != nil {
+		return "", err
+	}
+
+	// Login to Keycloak
+	err = loginKeycloak(ctx, cfg, cli)
+	if err != nil {
+		return "", err
+	}
+
+	kcClients, err := getKeycloakClients(ctx)
+	if err != nil {
+		return "", err
+	}
+
+	id := ""
+	for _, kcClient := range kcClients {
+		if kcClient.ClientID == "rancher" {
+			id = kcClient.ID
+		}
+	}
+
+	if id == "" {
+		ctx.Log().Debugf("GetRancherClientSecretFromKeycloak: rancher client does not exist")
+		return "", nil
+	}
+
+	var clientSecret KeycloakClientSecret
+	// Get the Client secret JSON array
+	cmd := execCommand("kubectl", "exec", keycloakPodName, "-n", ComponentNamespace, "-c", "keycloak", "--", "/opt/jboss/keycloak/bin/kcadm.sh", "clients/"+id+"/client-secret", "-r", vzSysRealm)
+	out, err := cmd.Output()
+	if err != nil {
+		ctx.Log().Errorf("failed retrieving rancher client secret from keycloak: %s", err)
+		return "", err
+	}
+	if len(string(out)) == 0 {
+		err = errors.New("client secret json from keycloak is zero length")
+		ctx.Log().Error(err)
+		return "", err
+	}
+	err = json.Unmarshal(out, &clientSecret)
+	if err != nil {
+		ctx.Log().Errorf("failed ummarshalling client secret json: %v", err)
+		return "", err
+	}
+
+	if clientSecret.Secret == "" {
+		return "", ctx.Log().ErrorNewErr("client secret is empty")
+	}
+
+	return clientSecret.Secret, nil
 }