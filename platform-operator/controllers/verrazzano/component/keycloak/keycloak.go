// Copyright (c) 2021, 2022, Oracle and/or its affiliates.
// Licensed under the Universal Permissive License v 1.0 as shown at https://oss.oracle.com/licenses/upl.

package keycloak

import (
	"bytes"
	"context"
	"encoding/json"
	"errors"
	"fmt"
	"os/exec"
	"path/filepath"
	"text/template"

	"github.com/verrazzano/verrazzano/pkg/k8sutil"
	vzpassword "github.com/verrazzano/verrazzano/pkg/security/password"

	"strings"

	vzapi "github.com/verrazzano/verrazzano/platform-operator/apis/verrazzano/v1alpha1"
	vzos "github.com/verrazzano/verrazzano/platform-operator/internal/os"
	"github.com/verrazzano/verrazzano/platform-operator/internal/vzconfig"
	corev1 "k8s.io/api/core/v1"
	v1 "k8s.io/api/core/v1"
	networkv1 "k8s.io/api/networking/v1"
	metav1 "k8s.io/apimachinery/pkg/apis/meta/v1"
	"k8s.io/client-go/kubernetes"
	restclient "k8s.io/client-go/rest"
	controllerruntime "sigs.k8s.io/controller-runtime"
	"sigs.k8s.io/controller-runtime/pkg/client"

	"github.com/verrazzano/verrazzano/pkg/bom"
	"github.com/verrazzano/verrazzano/platform-operator/constants"
	"github.com/verrazzano/verrazzano/platform-operator/controllers/verrazzano/component/spi"
	"github.com/verrazzano/verrazzano/platform-operator/internal/config"
)

const (
	dnsTarget          = "dnsTarget"
	rulesHost          = "rulesHost"
	tlsHosts           = "tlsHosts"
	tlsSecret          = "tlsSecret"
	vzSysRealm         = "verrazzano-system"
	vzUsersGroup       = "verrazzano-users"
	vzAdminGroup       = "verrazzano-admins"
	vzMonitorGroup     = "verrazzano-project-monitors"
	vzSystemGroup      = "verrazzano-system-users"
	vzAPIAccessRole    = "vz_api_access"
	vzConsoleUsersRole = "console_users"
	vzAdminRole        = "Admin"
	vzViewerRole       = "Viewer"
	vzUserName         = "verrazzano"
	vzInternalPromUser = "verrazzano-prom-internal"
	vzInternalEsUser   = "verrazzano-es-internal"
)

// Define the keycloak Key:Value pair for init container.
// We need to replace image using the real image in the bom
const kcInitContainerKey = "extraInitContainers"
const kcInitContainerValueTemplate = `
    - name: theme-provider
      image: {{.Image}}
      imagePullPolicy: IfNotPresent
      command:
        - sh
      args:
        - -c
        - |
          echo \"Copying theme...\"
          cp -R /oracle/* /theme
      volumeMounts:
        - name: theme
          mountPath: /theme
        - name: cacerts
          mountPath: /cacerts
`

// KeycloakClients represents an array of clients currently configured in Keycloak
type KeycloakClients []struct {
	ID       string `json:"id"`
	ClientID string `json:"clientId"`
}

// SubGroup represents the subgroups that Keycloak groups may contain
type SubGroup struct {
	ID        string        `json:"id"`
	Name      string        `json:"name"`
	Path      string        `json:"path"`
	SubGroups []interface{} `json:"subGroups"`
}

// KeycloakGroups is an array of groups configured in Keycloak
type KeycloakGroups []struct {
	ID        string `json:"id"`
	Name      string `json:"name"`
	Path      string `json:"path"`
	SubGroups []SubGroup
}

// KeycloakRoles is an array of roles configured in Keycloak
type KeycloakRoles []struct {
	ID          string `json:"id"`
	Name        string `json:"name"`
	Description string `json:"description,omitempty"`
	Composite   bool   `json:"composite"`
	ClientRole  bool   `json:"clientRole"`
	ContainerID string `json:"containerId"`
}

// KeycloakUsers is an array of users configured in Keycloak
type KeycloakUsers []struct {
	ID                         string        `json:"id"`
	CreatedTimestamp           int64         `json:"createdTimestamp"`
	Username                   string        `json:"username"`
	Enabled                    bool          `json:"enabled"`
	Totp                       bool          `json:"totp"`
	EmailVerified              bool          `json:"emailVerified"`
	DisableableCredentialTypes []interface{} `json:"disableableCredentialTypes"`
	RequiredActions            []interface{} `json:"requiredActions"`
	NotBefore                  int           `json:"notBefore"`
	Access                     struct {
		ManageGroupMembership bool `json:"manageGroupMembership"`
		View                  bool `json:"view"`
		MapRoles              bool `json:"mapRoles"`
		Impersonate           bool `json:"impersonate"`
		Manage                bool `json:"manage"`
	} `json:"access"`
}

// Unit testing support
type bashFuncSig func(inArgs ...string) (string, string, error)

var bashFunc bashFuncSig = vzos.RunBash

func setBashFunc(f bashFuncSig) {
	bashFunc = f
}

var execCommand = exec.Command

// imageData needed for template rendering
type imageData struct {
	Image string
}

// maskPw will mask passwords in strings with '******'
var maskPw = vzpassword.MaskFunction("password ")

// AppendKeycloakOverrides appends the Keycloak theme for the Key keycloak.extraInitContainers.
// A go template is used to replace the image in the init container spec.
func AppendKeycloakOverrides(compContext spi.ComponentContext, _ string, _ string, _ string, kvs []bom.KeyValue) ([]bom.KeyValue, error) {
	// Create a Bom and get the Key Value overrides
	bomFile, err := bom.NewBom(config.GetDefaultBOMFilePath())
	if err != nil {
		return nil, err
	}

	// Get Keycloak theme images
	images, err := bomFile.BuildImageOverrides("keycloak-oracle-theme")
	if err != nil {
		return nil, err
	}
	if len(images) != 1 {
		return nil, fmt.Errorf("expected 1 image for Keycloak theme, found %v", len(images))
	}

	// use template to get populate template with image:tag
	var b bytes.Buffer
	t, err := template.New("image").Parse(kcInitContainerValueTemplate)
	if err != nil {
		return nil, err
	}

	// Render the template
	data := imageData{Image: images[0].Value}
	err = t.Execute(&b, data)
	if err != nil {
		return nil, err
	}

	kvs = append(kvs, bom.KeyValue{
		Key:   kcInitContainerKey,
		Value: b.String(),
	})

	// Get DNS Domain Configuration
	dnsSubDomain, err := getDNSDomain(compContext.Client(), compContext.EffectiveCR())
	if err != nil {
		compContext.Log().Errorf("AppendKeycloakOverrides: Error retrieving DNS sub domain: %s", err)
		return nil, err
	}
	compContext.Log().Infof("AppendKeycloakOverrides: DNSDomain returned %s", dnsSubDomain)

	host := "keycloak." + dnsSubDomain

	kvs = append(kvs, bom.KeyValue{
		Key:       dnsTarget,
		Value:     host,
		SetString: true,
	})

	kvs = append(kvs, bom.KeyValue{
		Key:   rulesHost,
		Value: host,
	})

	kvs = append(kvs, bom.KeyValue{
		Key:   tlsHosts,
		Value: host,
	})

	// this secret contains the keycloak TLS certificate created by cert-manager during the original keycloak installation
	installEnvName := getEnvironmentName(compContext.EffectiveCR().Spec.EnvironmentName)
	tlsSecretValue := fmt.Sprintf("%s-secret", installEnvName)
	kvs = append(kvs, bom.KeyValue{
		Key:   tlsSecret,
		Value: tlsSecretValue,
	})

	return kvs, nil
}

// getEnvironmentName returns the name of the Verrazzano install environment
func getEnvironmentName(envName string) string {
	if envName == "" {
		return constants.DefaultEnvironmentName
	}

	return envName
}

// updateKeycloakIngress updates the Ingress when using externalDNS
func updateKeycloakIngress(ctx spi.ComponentContext) error {
	ingress := networkv1.Ingress{
		ObjectMeta: metav1.ObjectMeta{Name: "keycloak", Namespace: "keycloak"},
	}
	opResult, err := controllerruntime.CreateOrUpdate(context.TODO(), ctx.Client(), &ingress, func() error {
		dnsSubDomain, err := vzconfig.BuildDNSDomain(ctx.Client(), ctx.EffectiveCR())
		if err != nil {
			return err
		}
		ingressTarget := fmt.Sprintf("verrazzano-ingress.%s", dnsSubDomain)
		ctx.Log().Infof("updateKeycloakIngress: Updating Keycloak Ingress with ingressTarget = %s", ingressTarget)
		ingress.Annotations["external-dns.alpha.kubernetes.io/target"] = ingressTarget
		return nil
	})
	ctx.Log().Infof("updateKeycloakIngress: Keycloak ingress operation result: %s", opResult)
	return err
}

// updateKeycloakUris calls a bash script to update the Keycloak rewrite and weborigin uris
func updateKeycloakUris(ctx spi.ComponentContext) error {

	cfg, cli, err := k8sutil.ClientConfig()
	if err != nil {
		return err
	}

	err = loginKeycloak(ctx, cfg, cli)
	if err != nil {
		return err
	}

	// Get the Client ID JSON array
	keycloakClients, err := getKeycloakClients(ctx)
	if err != nil {
		return err
	}

	// Get the client ID for verrazzano-pkce
	id := getClientID(keycloakClients, "verrazzano-pkce")
	if id == "" {
		return errors.New("Keycloak Post Upgrade: Error retrieving ID for Keycloak user, zero length")
	}
	ctx.Log().Info("Keycloak Post Upgrade: Successfully retrieved clientID")

	// Get DNS Domain Configuration
	dnsSubDomain, err := vzconfig.BuildDNSDomain(ctx.Client(), ctx.EffectiveCR())
	if err != nil {
		ctx.Log().Errorf("Keycloak Post Upgrade: Error retrieving DNS sub domain: %s", err)
		return err
	}
	ctx.Log().Infof("Keycloak Post Upgrade: DNSDomain returned %s", dnsSubDomain)

	// Call the Script and Update the URIs
	scriptName := filepath.Join(config.GetInstallDir(), "update-kiali-redirect-uris.sh")
	if _, stderr, err := bashFunc(scriptName, id, dnsSubDomain); err != nil {
		ctx.Log().Errorf("Keycloak Post Upgrade: Failed updating KeyCloak URIs %s: %s", err, stderr)
		return err
	}
	ctx.Log().Info("Keycloak Post Upgrade: Successfully Updated Keycloak URIs")
	return nil
}

// configureKeycloakRealms configures the Verrazzano system realm
func configureKeycloakRealms(ctx spi.ComponentContext) error {
	cfg, cli, err := k8sutil.ClientConfig()
	if err != nil {
		return err
	}
	// Login to Keycloak
	err = loginKeycloak(ctx, cfg, cli)
	if err != nil {
		return err
	}

	// Create VerrazzanoSystem Realm
	err = createVerrazzanoSystemRealm(ctx, cfg, cli)
	if err != nil {
		return err
	}

	// Create Verrazzano Users Group
	userGroupID, err := createVerrazzanoUsersGroup(ctx)
	if err != nil {
		return err
	}
	if userGroupID == "" {
		return errors.New("configureKeycloakRealms: Error creating/retrieving User Group ID from Keycloak, zero length")
	}

	// Create Verrazzano Admin Group
	adminGroupID, err := createVerrazzanoAdminGroup(ctx, userGroupID)
	if err != nil {
		return err
	}
	if adminGroupID == "" {
		return errors.New("configureKeycloakRealms: Error creating/retrieving Admin Group ID from Keycloak, zero length")
	}

	// Create Verrazzano Project Monitors Group
	monitorGroupID, err := createVerrazzanoProjectMonitorsGroup(ctx, userGroupID)
	if err != nil {
		return err
	}
	if monitorGroupID == "" {
		return errors.New("configureKeycloakRealms: Error creating/retrieving Monitor Group ID from Keycloak, zero length")
	}

	// Create Verrazzano System Group
	err = createVerrazzanoSystemGroup(ctx, cfg, cli, userGroupID)
	if err != nil {
		return err
	}

	// Create Verrazzano API Access Role
	err = createVerrazzanoRole(ctx, cfg, cli, vzAPIAccessRole)
	if err != nil {
		return err
	}

	// Create Verrazzano Console Users Role
	err = createVerrazzanoRole(ctx, cfg, cli, vzConsoleUsersRole)
	if err != nil {
		return err
	}

	// Create Verrazzano Admin Role
	err = createVerrazzanoRole(ctx, cfg, cli, vzAdminRole)
	if err != nil {
		return err
	}

	// Create Verrazzano Viewer Role
	err = createVerrazzanoRole(ctx, cfg, cli, vzViewerRole)
	if err != nil {
		return err
	}

	// Granting Roles to Groups
	err = grantRolesToGroups(ctx, cfg, cli, userGroupID, adminGroupID, monitorGroupID)
	if err != nil {
		return err
	}

	// Creating Verrazzano User
	err = createUser(ctx, cfg, cli, vzUserName, "verrazzano", vzAdminGroup)
	if err != nil {
		return err
	}

	// Creating Verrazzano Internal Prometheus User
	err = createUser(ctx, cfg, cli, vzInternalPromUser, "verrazzano-prom-internal", vzSystemGroup)
	if err != nil {
		return err
	}

	// Creating Verrazzano Internal ES User
	err = createUser(ctx, cfg, cli, vzInternalEsUser, "verrazzano-es-internal", vzSystemGroup)
	if err != nil {
		return err
	}

	// Create verrazzano-pkce client
	err = createVerrazzanoPkceClient(ctx, cfg, cli)
	if err != nil {
		return err
	}

	// Creating verrazzano-pg client
	err = createVerrazzanoPgClient(ctx, cfg, cli)
	if err != nil {
		return err
	}

<<<<<<< HEAD
	// Setting password policy for master
	err = setPasswordPolicyForRealm(ctx, cfg, cli, "master", "passwordPolicy=length(8) and notUsername")
=======
	vzpw, err := getSecretPassword(ctx, constants.VerrazzanoSystemNamespace, "verrazzano")
>>>>>>> ae100d1f
	if err != nil {
		return err
	}

	// Setting password policy for Verrazzano realm
	err = setPasswordPolicyForRealm(ctx, cfg, cli, "verrazzano-system", "passwordPolicy=length(8) and notUsername")
	if err != nil {
<<<<<<< HEAD
		return err
=======
		ctx.Log().Errorf("configureKeycloakRealm: Error setting Verrazzano user password: stdout = %s, stderr = %s", stdout, stderr)
		return fmt.Errorf("error: %s", maskPw(err.Error()))
>>>>>>> ae100d1f
	}

	// Configuring login theme for master
	err = configureLoginThemeForRealm(ctx, cfg, cli, "master", "oracle")
	if err != nil {
		return err
	}

<<<<<<< HEAD
	// Configuring login theme for verrazzano-system
	err = configureLoginThemeForRealm(ctx, cfg, cli, "verrazzano-system", "oracle")
=======
	// Set verrazzano internal prom user password
	prompw, err := getSecretPassword(ctx, constants.VerrazzanoSystemNamespace, "verrazzano-prom-internal")
>>>>>>> ae100d1f
	if err != nil {
		return err
	}

	// Enabling vzSysRealm realm
	err = enableVerrazzanoSystemRealm(ctx, cfg, cli)
	if err != nil {
<<<<<<< HEAD
		return err
=======
		ctx.Log().Errorf("configureKeycloakRealm: Error setting Verrazzano internal Prometheus user password: stdout = %s, stderr = %s", stdout, stderr)
		return fmt.Errorf("error: %s", maskPw(err.Error()))
>>>>>>> ae100d1f
	}

	// Removing login config file
	err = removeLoginConfigFile(ctx, cfg, cli)
	if err != nil {
		return err
	}

	ctx.Log().Infof("configureKeycloakRealm: successfully configured realm %s", vzSysRealm)
	return nil
}

// loginKeycloak logs into Keycloak so kcadm API calls can be made
func loginKeycloak(ctx spi.ComponentContext, cfg *restclient.Config, cli kubernetes.Interface) error {
	// Get the Keycloak admin password
	secret := &corev1.Secret{}
	err := ctx.Client().Get(context.TODO(), client.ObjectKey{
		Namespace: "keycloak",
		Name:      "keycloak-http",
	}, secret)
	if err != nil {
		ctx.Log().Errorf("loginKeycloak: Error retrieving Keycloak password: %s", err)
		return err
	}
	pw := secret.Data["password"]
	keycloakpw := string(pw)
	if keycloakpw == "" {
		return errors.New("loginKeycloak: Error retrieving Keycloak password, empty string")
	}
	ctx.Log().Debug("loginKeycloak: Successfully retrieved Keycloak password")

	// Login to Keycloak
	kcPod := keycloakPod()
	loginCmd := "/opt/jboss/keycloak/bin/kcadm.sh config credentials --server http://localhost:8080/auth --realm master --user keycloakadmin --password " + keycloakpw
	ctx.Log().Debugf("loginKeycloak: Login Cmd = %s", maskPw(loginCmd))
	stdOut, stdErr, err := k8sutil.ExecPod(cli, cfg, kcPod, ComponentName, bashCMD(loginCmd))
	if err != nil {
		ctx.Log().Errorf("loginKeycloak: Error retrieving logging into Keycloak: stdout = %s: stderr = %s", stdOut, stdErr)
		return fmt.Errorf("error: %s", maskPw(err.Error()))
	}
	ctx.Log().Debug("loginKeycloak: Successfully logged into Keycloak")

	return nil
}

func bashCMD(command string) []string {
	return []string{
		"bash",
		"-c",
		command,
	}
}

func keycloakPod() *v1.Pod {
	return &v1.Pod{
		ObjectMeta: metav1.ObjectMeta{
			Name:      "keycloak-0",
			Namespace: ComponentNamespace,
		},
	}
}

// createAuthSecret verifies the secret doesn't already exists and creates it
func createAuthSecret(ctx spi.ComponentContext, namespace string, secretname string, username string) error {
	secret := &corev1.Secret{
		ObjectMeta: metav1.ObjectMeta{Name: secretname, Namespace: namespace},
	}
	err := ctx.Client().Get(context.TODO(), client.ObjectKey{
		Namespace: namespace,
		Name:      secretname,
	}, secret)
	// If the secret doesn't exist, create it
	if err != nil {
		pw, err := vzpassword.GeneratePassword(15)
		if err != nil {
			return err
		}
		opResult, err := controllerruntime.CreateOrUpdate(context.TODO(), ctx.Client(), secret, func() error {
			// Build the secret data
			secret.Data = map[string][]byte{
				"username": []byte(username),
				"password": []byte(pw),
			}
			return nil
		})
		ctx.Log().Infof("Keycloak secret operation result: %s", opResult)

		if err != nil {
			return err
		}
	}
	return nil
}

// getSecretPassword retrieves the password associated with a secret
func getSecretPassword(ctx spi.ComponentContext, namespace string, secretname string) (string, error) {
	secret := &corev1.Secret{}
	err := ctx.Client().Get(context.TODO(), client.ObjectKey{
		Namespace: namespace,
		Name:      secretname,
	}, secret)
	if err != nil {
		ctx.Log().Errorf("getSecretPassword: Error retrieving secret %s password: %s", secretname, err)
		return "", err
	}
	pw := secret.Data["password"]
	stringpw := string(pw)
	if stringpw == "" {
		return "", fmt.Errorf("getSecretPassword: Error retrieving secret %s password", secretname)
	}
	return stringpw, nil
}

// getDNSDomain returns the DNS Domain
func getDNSDomain(c client.Client, vz *vzapi.Verrazzano) (string, error) {
	dnsSuffix, err := vzconfig.GetDNSSuffix(c, vz)
	if err != nil {
		return "", err
	}
	dnsDomain := fmt.Sprintf("%s.%s", vz.Spec.EnvironmentName, dnsSuffix)
	return dnsDomain, nil
}

// getSecretName returns expected TLS secret name
func getSecretName(vz *vzapi.Verrazzano) string {
	return fmt.Sprintf("%s-secret", getEnvironmentName(vz.Spec.EnvironmentName))
}

func createVerrazzanoSystemRealm(ctx spi.ComponentContext, cfg *restclient.Config, cli kubernetes.Interface) error {

	kcPod := keycloakPod()
	realm := "realm=" + vzSysRealm
	checkRealmExistsCmd := "/opt/jboss/keycloak/bin/kcadm.sh get realms/" + vzSysRealm
	ctx.Log().Debugf("createVerrazzanoSystemRealm: Check Verrazzano System Realm Exists Cmd = %s", checkRealmExistsCmd)
	_, _, err := k8sutil.ExecPod(cli, cfg, kcPod, ComponentName, bashCMD(checkRealmExistsCmd))
	if err != nil {
		ctx.Log().Info("createVerrazzanoSystemRealm: Verrazzano System Realm doesn't exist: Creating it")
		createRealmCmd := "/opt/jboss/keycloak/bin/kcadm.sh create realms -s " + realm + " -s enabled=false"
		ctx.Log().Debugf("createVerrazzanoSystemRealm: Create Verrazzano System Realm Cmd = %s", createRealmCmd)
		stdout, stderr, err := k8sutil.ExecPod(cli, cfg, kcPod, ComponentName, bashCMD(createRealmCmd))
		if err != nil {
			ctx.Log().Errorf("createVerrazzanoSystemRealm: Error creating Verrazzano System Realm: stdout = %s, stderr = %s", stdout, stderr)
			return err
		}
	}
	ctx.Log().Debug("createVerrazzanoSystemRealm: Successfully Created Verrazzano System Realm")
	return nil
}

func createVerrazzanoUsersGroup(ctx spi.ComponentContext) (string, error) {
	keycloakGroups, err := getKeycloakGroups(ctx)
	if err == nil && groupExists(keycloakGroups, vzUsersGroup) {
		// Group already exists
		return getGroupID(keycloakGroups, vzUsersGroup), nil
	}

	userGroup := "name=" + vzUsersGroup
	cmd := execCommand("kubectl", "exec", "keycloak-0", "-n", "keycloak", "-c", "keycloak", "--", "/opt/jboss/keycloak/bin/kcadm.sh", "create", "groups", "-r", vzSysRealm, "-s", userGroup)
	ctx.Log().Debugf("createVerrazzanoUsersGroup: Create Verrazzano Users Group Cmd = %s", cmd.String())
	out, err := cmd.CombinedOutput()
	if err != nil {
		ctx.Log().Errorf("createVerrazzanoUsersGroup: Error creating Verrazzano Users Group: command output = %s", out)
		return "", err
	}
	ctx.Log().Debugf("createVerrazzanoUsersGroup: Create Verrazzano Users Group Output = %s", out)
	if len(string(out)) == 0 {
		return "", errors.New("createVerrazzanoUsersGroup: Error retrieving User Group ID from Keycloak, zero length")
	}
	arr := strings.Split(string(out), "'")
	if len(arr) != 3 {
		return "", fmt.Errorf("createVerrazzanoUsersGroup: Error parsing output returned from Users Group create stdout returned = %s", out)
	}
	ctx.Log().Debugf("createVerrazzanoUsersGroup: User Group ID = %s", arr[1])
	ctx.Log().Debug("createVerrazzanoUsersGroup: Successfully Created Verrazzano User Group")
	return arr[1], nil
}

func createVerrazzanoAdminGroup(ctx spi.ComponentContext, userGroupID string) (string, error) {
	keycloakGroups, err := getKeycloakGroups(ctx)
	if err == nil && groupExists(keycloakGroups, vzAdminGroup) {
		// Group already exists
		return getGroupID(keycloakGroups, vzAdminGroup), nil
	}
	adminGroup := "groups/" + userGroupID + "/children"
	adminGroupName := "name=" + vzAdminGroup
	cmd := execCommand("kubectl", "exec", "keycloak-0", "-n", "keycloak", "-c", "keycloak", "--", "/opt/jboss/keycloak/bin/kcadm.sh", "create", adminGroup, "-r", vzSysRealm, "-s", adminGroupName)
	ctx.Log().Debugf("createVerrazzanoAdminGroup: Create Verrazzano Admin Group Cmd = %s", cmd.String())
	out, err := cmd.CombinedOutput()
	if err != nil {
		ctx.Log().Errorf("createVerrazzanoAdminGroup: Error creating Verrazzano Admin Group: command output = %s", out)
		return "", err
	}
	ctx.Log().Debugf("createVerrazzanoAdminGroup: Create Verrazzano Admin Group Output = %s", out)
	if len(string(out)) == 0 {
		return "", errors.New("createVerrazzanoAdminGroup: Error retrieving Admin Group ID from Keycloak, zero length")
	}
	arr := strings.Split(string(out), "'")
	if len(arr) != 3 {
		return "", fmt.Errorf("createVerrazzanoAdminGroup: Error parsing output returned from Admin Group create stdout returned = %s", out)
	}
	ctx.Log().Debugf("createVerrazzanoAdminGroup: Admin Group ID = %s", arr[1])
	ctx.Log().Debug("createVerrazzanoAdminGroup: Successfully Created Verrazzano Admin Group")
	return arr[1], nil
}

func createVerrazzanoProjectMonitorsGroup(ctx spi.ComponentContext, userGroupID string) (string, error) {
	keycloakGroups, err := getKeycloakGroups(ctx)
	if err == nil && groupExists(keycloakGroups, vzMonitorGroup) {
		// Group already exists
		return getGroupID(keycloakGroups, vzMonitorGroup), nil
	}
	monitorGroup := "groups/" + userGroupID + "/children"
	monitorGroupName := "name=" + vzMonitorGroup
	cmd := execCommand("kubectl", "exec", "keycloak-0", "-n", "keycloak", "-c", "keycloak", "--", "/opt/jboss/keycloak/bin/kcadm.sh", "create", monitorGroup, "-r", vzSysRealm, "-s", monitorGroupName)
	ctx.Log().Debugf("createVerrazzanoProjectMonitorsGroup: Create Verrazzano Monitors Group Cmd = %s", cmd.String())
	out, err := cmd.CombinedOutput()
	if err != nil {
		ctx.Log().Errorf("ccreateVerrazzanoProjectMonitorsGroup: Error creating Verrazzano Monitor Group: command output = %s", out)
		return "", err
	}
	ctx.Log().Debugf("createVerrazzanoProjectMonitorsGroup: Create Verrazzano Project Monitors Group Output = %s", out)
	if len(string(out)) == 0 {
		return "", errors.New("createVerrazzanoProjectMonitorsGroup: Error retrieving Monitor Group ID from Keycloak, zero length")
	}
	arr := strings.Split(string(out), "'")
	if len(arr) != 3 {
		return "", fmt.Errorf("createVerrazzanoProjectMonitorsGroup: Error parsing output returned from Monitor Group create stdout returned = %s", out)
	}
	ctx.Log().Debugf("createVerrazzanoProjectMonitorsGroup: Monitor Group ID = %s", arr[1])
	ctx.Log().Debug("createVerrazzanoProjectMonitorsGroup: Successfully Created Verrazzano Monitors Group")
	return arr[1], nil
}

func createVerrazzanoSystemGroup(ctx spi.ComponentContext, cfg *restclient.Config, cli kubernetes.Interface, userGroupID string) error {

	keycloakGroups, err := getKeycloakGroups(ctx)
	if err == nil && groupExists(keycloakGroups, vzSystemGroup) {
		return nil
	}

	kcPod := keycloakPod()
	systemGroup := "groups/" + userGroupID + "/children"
	systemGroupName := "name=" + vzSystemGroup
	createVzSystemGroupCmd := "/opt/jboss/keycloak/bin/kcadm.sh create " + systemGroup + " -r " + vzSysRealm + " -s " + systemGroupName
	ctx.Log().Debugf("createVerrazzanoSystemGroup: Create Verrazzano System Group Cmd = %s", createVzSystemGroupCmd)
	stdout, stderr, err := k8sutil.ExecPod(cli, cfg, kcPod, ComponentName, bashCMD(createVzSystemGroupCmd))
	if err != nil {
		ctx.Log().Errorf("createVerrazzanoSystemGroup: Error creating Verrazzano System Group: stdout = %s, stderr = %s", stdout, stderr)
		return err
	}
	ctx.Log().Debug("createVerrazzanoSystemGroup: Successfully Created Verrazzano System Group")
	return nil
}

func createVerrazzanoRole(ctx spi.ComponentContext, cfg *restclient.Config, cli kubernetes.Interface, roleName string) error {

	keycloakRoles, err := getKeycloakRoles(ctx)
	if err == nil && roleExists(keycloakRoles, roleName) {
		return nil
	}
	kcPod := keycloakPod()
	role := "name=" + roleName
	createRoleCmd := "/opt/jboss/keycloak/bin/kcadm.sh create roles -r " + vzSysRealm + " -s " + role
	ctx.Log().Debugf("createVerrazzanoRole: Create Verrazzano API Access Role Cmd = %s", createRoleCmd)
	stdout, stderr, err := k8sutil.ExecPod(cli, cfg, kcPod, ComponentName, bashCMD(createRoleCmd))
	if err != nil {
		ctx.Log().Errorf("createVerrazzanoRole: Error creating Verrazzano API Access Role: stdout = %s, stderr = %s", stdout, stderr)
		return err
	}
	ctx.Log().Debug("createVerrazzanoRole: Successfully Created Verrazzano API Access Role")
	return nil
}

func grantRolesToGroups(ctx spi.ComponentContext, cfg *restclient.Config, cli kubernetes.Interface, userGroupID string, adminGroupID string, monitorGroupID string) error {
	// Keycloak API does not fail if Role already exists as of 15.0.3
	kcPod := keycloakPod()
	// Granting vz_api_access role to verrazzano users group
	grantAPIAccessToVzUserGroupCmd := "/opt/jboss/keycloak/bin/kcadm.sh add-roles -r " + vzSysRealm + " --gid " + userGroupID + " --rolename " + vzAPIAccessRole
	ctx.Log().Debugf("grantRolesToGroups: Grant API Access to VZ Users Cmd = %s", grantAPIAccessToVzUserGroupCmd)
	stdout, stderr, err := k8sutil.ExecPod(cli, cfg, kcPod, ComponentName, bashCMD(grantAPIAccessToVzUserGroupCmd))
	if err != nil {
		ctx.Log().Errorf("grantRolesToGroups: Error granting api access role to Verrazzano users group: stdout = %s, stderr = %s", stdout, stderr)
		return err
	}
	ctx.Log().Debug("grantRolesToGroups: Granted Access Role to User Group")

	// Granting console_users role to verrazzano users group
	grantConsoleRoleToVzUserGroupCmd := "/opt/jboss/keycloak/bin/kcadm.sh add-roles -r " + vzSysRealm + " --gid " + userGroupID + " --rolename " + vzConsoleUsersRole
	ctx.Log().Debugf("grantRolesToGroups: Grant Console Role to Vz Users Cmd = %s", grantConsoleRoleToVzUserGroupCmd)
	stdout, stderr, err = k8sutil.ExecPod(cli, cfg, kcPod, ComponentName, bashCMD(grantConsoleRoleToVzUserGroupCmd))
	if err != nil {
		ctx.Log().Errorf("grantRolesToGroups: Error granting console users role to Verrazzano users group: stdout = %s, stderr = %s", stdout, stderr)
		return err
	}
	ctx.Log().Debug("grantRolesToGroups: Granted Console Role to User Group")

	// Granting admin role to verrazzano admin group
	grantAdminRoleToVzAdminGroupCmd := "/opt/jboss/keycloak/bin/kcadm.sh add-roles -r " + vzSysRealm + " --gid " + adminGroupID + " --rolename " + vzAdminRole
	ctx.Log().Debugf("grantRolesToGroups: Grant Admin Role to Vz Admin Cmd = %s", grantAdminRoleToVzAdminGroupCmd)
	stdout, stderr, err = k8sutil.ExecPod(cli, cfg, kcPod, ComponentName, bashCMD(grantAdminRoleToVzAdminGroupCmd))
	if err != nil {
		ctx.Log().Errorf("grantRolesToGroups: Error granting admin role to Verrazzano admin group: stdout = %s, stderr = %s", stdout, stderr)
		return err
	}
	ctx.Log().Debug("grantRolesToGroups: Granted Admin Role to Admin Group")

	// Granting viewer role to verrazzano monitor group
	grantViewerRoleToVzMonitorGroupCmd := "/opt/jboss/keycloak/bin/kcadm.sh add-roles -r " + vzSysRealm + " --gid " + monitorGroupID + " --rolename " + vzViewerRole
	ctx.Log().Debugf("grantRolesToGroups: Grant Viewer Role to Monitor Group Cmd = %s", grantViewerRoleToVzMonitorGroupCmd)
	stdout, stderr, err = k8sutil.ExecPod(cli, cfg, kcPod, ComponentName, bashCMD(grantViewerRoleToVzMonitorGroupCmd))
	if err != nil {
		ctx.Log().Errorf("grantRolesToGroups: Error granting viewer role to Verrazzano monitoring group: stdout = %s, stderr = %s", stdout, stderr)
		return err
	}
	ctx.Log().Debug("grantRolesToGroups: Granted Viewer Role to monitor Group")

	return nil
}

<<<<<<< HEAD
func createUser(ctx spi.ComponentContext, cfg *restclient.Config, cli kubernetes.Interface, userName string, secretName string, groupName string) error {
	keycloakUsers, err := getKeycloakUsers(ctx)
	if err == nil && userExists(keycloakUsers, userName) {
		return nil
	}
	kcPod := keycloakPod()
	vzUser := "username=" + userName
	vzUserGroup := "groups[0]=/" + vzUsersGroup + "/" + groupName
	createVzUserCmd := "/opt/jboss/keycloak/bin/kcadm.sh create users -r " + vzSysRealm + " -s " + vzUser + " -s " + vzUserGroup + " -s enabled=true"
	ctx.Log().Debugf("createUser: Create Verrazzano User Cmd = %s", createVzUserCmd)
	stdout, stderr, err := k8sutil.ExecPod(cli, cfg, kcPod, ComponentName, bashCMD(createVzUserCmd))
=======
	// Set verrazzano internal ES user password
	espw, err := getSecretPassword(ctx, constants.VerrazzanoSystemNamespace, "verrazzano-es-internal")
>>>>>>> ae100d1f
	if err != nil {
		ctx.Log().Errorf("createUser: Error creating Verrazzano user: stdout = %s, stderr = %s", stdout, stderr)
		return err
	}
	ctx.Log().Debugf("createUser: Successfully Created VZ User %s", userName)

	vzpw, err := getSecretPassword(ctx, "verrazzano-system", secretName)
	if err != nil {
<<<<<<< HEAD
		ctx.Log().Errorf("createUser: Error retrieving Verrazzano password: %s", err)
		return err
=======
		ctx.Log().Errorf("configureKeycloakRealm: Error setting Verrazzano internal Elasticsearch user password: stdout = %s, stderr = %s", stdout, stderr)
		return fmt.Errorf("error: %s", maskPw(err.Error()))
>>>>>>> ae100d1f
	}
	setVZUserPwCmd := "/opt/jboss/keycloak/bin/kcadm.sh set-password -r " + vzSysRealm + " --username " + userName + " --new-password " + vzpw
	ctx.Log().Debugf("createUser: Set Verrazzano User PW Cmd = %s", maskPw(setVZUserPwCmd))
	stdout, stderr, err = k8sutil.ExecPod(cli, cfg, kcPod, ComponentName, bashCMD(setVZUserPwCmd))
	if err != nil {
		ctx.Log().Errorf("createUser: Error setting Verrazzano user password: stdout = %s, stderr = %s", stdout, stderr)
		return fmt.Errorf("error: %s", maskPw(err.Error()))
	}
	ctx.Log().Debugf("createUser: Created VZ User %s PW", userName)
	return nil
}

func createVerrazzanoPkceClient(ctx spi.ComponentContext, cfg *restclient.Config, cli kubernetes.Interface) error {
	keycloakClients, err := getKeycloakClients(ctx)
	if err == nil && clientExists(keycloakClients, "verrazzano-pkce") {
		return nil
	}

	kcPod := keycloakPod()
	// Get DNS Domain Configuration
	dnsSubDomain, err := getDNSDomain(ctx.Client(), ctx.EffectiveCR())
	if err != nil {
		ctx.Log().Errorf("createVerrazzanoPkceClient: Error retrieving DNS sub domain: %s", err)
		return err
	}
	ctx.Log().Infof("createVerrazzanoPkceClient: DNSDomain returned %s", dnsSubDomain)

	// Create verrazzano-pkce client
	vzPkceCreateCmd := "/opt/jboss/keycloak/bin/kcadm.sh create clients -r " + vzSysRealm + " -f - <<\\END\n" +
		"{\n      " +
		"\"clientId\" : \"verrazzano-pkce\",\n     " +
		"\"enabled\": true,\n      \"surrogateAuthRequired\": false,\n      " +
		"\"alwaysDisplayInConsole\": false,\n      " +
		"\"clientAuthenticatorType\": \"client-secret\",\n" +
		"      \"redirectUris\": [\n" +
		"        \"https://verrazzano." + dnsSubDomain + "/*\",\n" +
		"        \"https://verrazzano." + dnsSubDomain + "/verrazzano/authcallback\",\n" +
		"        \"https://elasticsearch.vmi.system." + dnsSubDomain + "/*\",\n" +
		"        \"https://elasticsearch.vmi.system." + dnsSubDomain + "/_authentication_callback\",\n" +
		"        \"https://prometheus.vmi.system." + dnsSubDomain + "/*\",\n" +
		"        \"https://prometheus.vmi.system." + dnsSubDomain + "/_authentication_callback\",\n" +
		"        \"https://grafana.vmi.system." + dnsSubDomain + "/*\",\n" +
		"        \"https://grafana.vmi.system." + dnsSubDomain + "/_authentication_callback\",\n" +
		"        \"https://kibana.vmi.system." + dnsSubDomain + "/*\",\n" +
		"        \"https://kibana.vmi.system." + dnsSubDomain + "/_authentication_callback\",\n" +
		"        \"https://kiali.vmi.system." + dnsSubDomain + "/*\",\n" +
		"        \"https://kiali.vmi.system." + dnsSubDomain + "/_authentication_callback\"\n" +
		"      ],\n" +
		"      \"webOrigins\": [\n" +
		"        \"https://verrazzano." + dnsSubDomain + "\",\n" +
		"        \"https://elasticsearch.vmi.system." + dnsSubDomain + "\",\n" +
		"        \"https://prometheus.vmi.system." + dnsSubDomain + "\",\n" +
		"        \"https://grafana.vmi.system." + dnsSubDomain + "\",\n" +
		"        \"https://kibana.vmi.system." + dnsSubDomain + "\",\n" +
		"        \"https://kiali.vmi.system." + dnsSubDomain + "\"\n" +
		"      ],\n" +
		"      \"notBefore\": 0,\n" +
		"      \"bearerOnly\": false,\n" +
		"      \"consentRequired\": false,\n" +
		"      \"standardFlowEnabled\": true,\n" +
		"      \"implicitFlowEnabled\": false,\n" +
		"      \"directAccessGrantsEnabled\": false,\n" +
		"      \"serviceAccountsEnabled\": false,\n" +
		"      \"publicClient\": true,\n" +
		"      \"frontchannelLogout\": false,\n" +
		"      \"protocol\": \"openid-connect\",\n" +
		"      \"attributes\": {\n" +
		"        \"saml.assertion.signature\": \"false\",\n" +
		"        \"saml.multivalued.roles\": \"false\",\n" +
		"        \"saml.force.post.binding\": \"false\",\n" +
		"        \"saml.encrypt\": \"false\",\n" +
		"        \"saml.server.signature\": \"false\",\n" +
		"        \"saml.server.signature.keyinfo.ext\": \"false\",\n" +
		"        \"exclude.session.state.from.auth.response\": \"false\",\n" +
		"        \"saml_force_name_id_format\": \"false\",\n" +
		"        \"saml.client.signature\": \"false\",\n" +
		"        \"tls.client.certificate.bound.access.tokens\": \"false\",\n" +
		"        \"saml.authnstatement\": \"false\",\n" +
		"        \"display.on.consent.screen\": \"false\",\n" +
		"        \"pkce.code.challenge.method\": \"S256\",\n" +
		"        \"saml.onetimeuse.condition\": \"false\"\n" +
		"      },\n" +
		"      \"authenticationFlowBindingOverrides\": {},\n" +
		"      \"fullScopeAllowed\": true,\n" +
		"      \"nodeReRegistrationTimeout\": -1,\n" +
		"      \"protocolMappers\": [\n" +
		"          {\n" +
		"            \"name\": \"groupmember\",\n" +
		"            \"protocol\": \"openid-connect\",\n" +
		"            \"protocolMapper\": \"oidc-group-membership-mapper\",\n" +
		"            \"consentRequired\": false,\n" +
		"            \"config\": {\n" +
		"              \"full.path\": \"false\",\n" +
		"              \"id.token.claim\": \"true\",\n" +
		"              \"access.token.claim\": \"true\",\n" +
		"              \"claim.name\": \"groups\",\n" +
		"              \"userinfo.token.claim\": \"true\"\n" +
		"            }\n" +
		"          },\n" +
		"          {\n" +
		"            \"name\": \"realm roles\",\n" +
		"            \"protocol\": \"openid-connect\",\n" +
		"            \"protocolMapper\": \"oidc-usermodel-realm-role-mapper\",\n" +
		"            \"consentRequired\": false,\n" +
		"            \"config\": {\n" +
		"              \"multivalued\": \"true\",\n" +
		"              \"user.attribute\": \"foo\",\n" +
		"              \"id.token.claim\": \"true\",\n" +
		"              \"access.token.claim\": \"true\",\n" +
		"              \"claim.name\": \"realm_access.roles\",\n" +
		"              \"jsonType.label\": \"String\"\n" +
		"            }\n" +
		"          }\n" +
		"        ],\n" +
		"      \"defaultClientScopes\": [\n" +
		"        \"web-origins\",\n" +
		"        \"role_list\",\n" +
		"        \"roles\",\n" +
		"        \"profile\",\n" +
		"        \"email\"\n" +
		"      ],\n" +
		"      \"optionalClientScopes\": [\n" +
		"        \"address\",\n" +
		"        \"phone\",\n" +
		"        \"offline_access\",\n" +
		"        \"microprofile-jwt\"\n" +
		"      ]\n" +
		"}\n" +
		"END"

	ctx.Log().Debugf("createVerrazzanoPkceClient: Create verrazzano-pkce client Cmd = %s", vzPkceCreateCmd)
	stdout, stderr, err := k8sutil.ExecPod(cli, cfg, kcPod, ComponentName, bashCMD(vzPkceCreateCmd))
	if err != nil {
		ctx.Log().Errorf("createVerrazzanoPkceClient: Error creating verrazzano-pkce client: stdout = %s, stderr = %s", stdout, stderr)
		return err
	}
	ctx.Log().Debug("createVerrazzanoPkceClient: Created verrazzano-pkce client")
	return nil
}

func createVerrazzanoPgClient(ctx spi.ComponentContext, cfg *restclient.Config, cli kubernetes.Interface) error {
	keycloakClients, err := getKeycloakClients(ctx)
	if err == nil && clientExists(keycloakClients, "verrazzano-pg") {
		return nil
	}

	kcPod := keycloakPod()
	vzPgCreateCmd := "/opt/jboss/keycloak/bin/kcadm.sh create clients -r " + vzSysRealm + " -f - <<\\END\n" +
		"{\n" +
		"      \"clientId\" : \"verrazzano-pg\",\n" +
		"      \"enabled\" : true,\n" +
		"      \"rootUrl\" : \"\",\n" +
		"      \"adminUrl\" : \"\",\n" +
		"      \"surrogateAuthRequired\" : false,\n" +
		"      \"directAccessGrantsEnabled\" : \"true\",\n" +
		"      \"clientAuthenticatorType\" : \"client-secret\",\n" +
		"      \"secret\" : \"de05ccdc-67df-47f3-81f6-37e61d195aba\",\n" +
		"      \"redirectUris\" : [ ],\n" +
		"      \"webOrigins\" : [ \"+\" ],\n" +
		"      \"notBefore\" : 0,\n" +
		"      \"bearerOnly\" : false,\n" +
		"      \"consentRequired\" : false,\n" +
		"      \"standardFlowEnabled\" : false,\n" +
		"      \"implicitFlowEnabled\" : false,\n" +
		"      \"directAccessGrantsEnabled\" : true,\n" +
		"      \"serviceAccountsEnabled\" : false,\n" +
		"      \"publicClient\" : true,\n" +
		"      \"frontchannelLogout\" : false,\n" +
		"      \"protocol\" : \"openid-connect\",\n" +
		"      \"attributes\" : { },\n" +
		"      \"authenticationFlowBindingOverrides\" : { },\n" +
		"      \"fullScopeAllowed\" : true,\n" +
		"      \"nodeReRegistrationTimeout\" : -1,\n" +
		"      \"protocolMappers\" : [ {\n" +
		"        \"name\" : \"groups\",\n" +
		"        \"protocol\" : \"openid-connect\",\n" +
		"        \"protocolMapper\" : \"oidc-group-membership-mapper\",\n" +
		"        \"consentRequired\" : false,\n" +
		"        \"config\" : {\n" +
		"          \"multivalued\" : \"true\",\n" +
		"          \"userinfo.token.claim\" : \"false\",\n" +
		"          \"id.token.claim\" : \"true\",\n" +
		"          \"access.token.claim\" : \"true\",\n" +
		"          \"claim.name\" : \"groups\",\n" +
		"          \"jsonType.label\" : \"String\"\n" +
		"        }\n" +
		"      }, {\n" +
		"        \"name\": \"realm roles\",\n" +
		"        \"protocol\": \"openid-connect\",\n" +
		"        \"protocolMapper\": \"oidc-usermodel-realm-role-mapper\",\n" +
		"        \"consentRequired\": false,\n" +
		"        \"config\": {\n" +
		"          \"multivalued\": \"true\",\n" +
		"          \"user.attribute\": \"foo\",\n" +
		"          \"id.token.claim\": \"true\",\n" +
		"          \"access.token.claim\": \"true\",\n" +
		"          \"claim.name\": \"realm_access.roles\",\n" +
		"          \"jsonType.label\": \"String\"\n" +
		"        }\n" +
		"      }, {\n" +
		"        \"name\" : \"Client ID\",\n" +
		"        \"protocol\" : \"openid-connect\",\n" +
		"        \"protocolMapper\" : \"oidc-usersessionmodel-note-mapper\",\n" +
		"        \"consentRequired\" : false,\n" +
		"        \"config\" : {\n" +
		"          \"user.session.note\" : \"clientId\",\n" +
		"          \"userinfo.token.claim\" : \"true\",\n" +
		"          \"id.token.claim\" : \"true\",\n" +
		"          \"access.token.claim\" : \"true\",\n" +
		"          \"claim.name\" : \"clientId\",\n" +
		"          \"jsonType.label\" : \"String\"\n" +
		"        }\n" +
		"      }, {\n" +
		"        \"name\" : \"Client IP Address\",\n" +
		"        \"protocol\" : \"openid-connect\",\n" +
		"        \"protocolMapper\" : \"oidc-usersessionmodel-note-mapper\",\n" +
		"        \"consentRequired\" : false,\n" +
		"        \"config\" : {\n" +
		"          \"user.session.note\" : \"clientAddress\",\n" +
		"          \"userinfo.token.claim\" : \"true\",\n" +
		"          \"id.token.claim\" : \"true\",\n" +
		"          \"access.token.claim\" : \"true\",\n" +
		"          \"claim.name\" : \"clientAddress\",\n" +
		"          \"jsonType.label\" : \"String\"\n" +
		"        }\n" +
		"      }, {\n" +
		"        \"name\" : \"Client Host\",\n" +
		"        \"protocol\" : \"openid-connect\",\n" +
		"        \"protocolMapper\" : \"oidc-usersessionmodel-note-mapper\",\n" +
		"        \"consentRequired\" : false,\n" +
		"        \"config\" : {\n" +
		"          \"user.session.note\" : \"clientHost\",\n" +
		"          \"userinfo.token.claim\" : \"true\",\n" +
		"          \"id.token.claim\" : \"true\",\n" +
		"          \"access.token.claim\" : \"true\",\n" +
		"          \"claim.name\" : \"clientHost\",\n" +
		"          \"jsonType.label\" : \"String\"\n" +
		"        }\n" +
		"      } ],\n" +
		"      \"defaultClientScopes\" : [ \"web-origins\", \"role_list\", \"roles\", \"profile\", \"email\" ],\n" +
		"      \"optionalClientScopes\" : [ \"address\", \"phone\", \"offline_access\", \"microprofile-jwt\" ]\n" +
		"}\n" +
		"END"
	ctx.Log().Debugf("createVerrazzanoPgClient: Create verrazzano-pg client Cmd = %s", vzPgCreateCmd)
	stdout, stderr, err := k8sutil.ExecPod(cli, cfg, kcPod, ComponentName, bashCMD(vzPgCreateCmd))
	if err != nil {
		ctx.Log().Errorf("createVerrazzanoPgClient: Error creating verrazzano-pg client: stdout = %s, stderr = %s", stdout, stderr)
		return err
	}
	ctx.Log().Debug("createVerrazzanoPgClient: Created verrazzano-pg client")
	return nil
}

func setPasswordPolicyForRealm(ctx spi.ComponentContext, cfg *restclient.Config, cli kubernetes.Interface, realmName string, policy string) error {
	kcPod := keycloakPod()
	setPolicyCmd := "/opt/jboss/keycloak/bin/kcadm.sh update realms/" + realmName + " -s \"" + policy + "\""
	ctx.Log().Debugf("setPasswordPolicyForRealm: Setting password policy for realm %s Cmd = %s", realmName, setPolicyCmd)
	stdout, stderr, err := k8sutil.ExecPod(cli, cfg, kcPod, ComponentName, bashCMD(setPolicyCmd))
	if err != nil {
		ctx.Log().Errorf("setPasswordPolicyForRealm: Error Setting password policy for master: stdout = %s, stderr = %s", stdout, stderr)
		return err
	}
	ctx.Log().Debugf("setPasswordPolicyForRealm: Set password policy for realm %s", realmName)
	return nil
}

func configureLoginThemeForRealm(ctx spi.ComponentContext, cfg *restclient.Config, cli kubernetes.Interface, realmName string, loginTheme string) error {
	kcPod := keycloakPod()
	setLoginThemeCmd := "/opt/jboss/keycloak/bin/kcadm.sh update realms/" + realmName + " -s loginTheme=" + loginTheme
	ctx.Log().Debugf("configureLoginThemeForRealm: Configuring login theme Cmd = %s", setLoginThemeCmd)
	stdout, stderr, err := k8sutil.ExecPod(cli, cfg, kcPod, ComponentName, bashCMD(setLoginThemeCmd))
	if err != nil {
		ctx.Log().Errorf("configureLoginThemeForRealm: Error Configuring login theme for master: stdout = %s, stderr = %s", stdout, stderr)
		return err
	}
	ctx.Log().Debug("configureLoginThemeForRealm: Configured login theme for master Cmd")
	return nil
}

func enableVerrazzanoSystemRealm(ctx spi.ComponentContext, cfg *restclient.Config, cli kubernetes.Interface) error {
	kcPod := keycloakPod()
	setVzEnableRealmCmd := "/opt/jboss/keycloak/bin/kcadm.sh update realms/" + vzSysRealm + " -s enabled=true"
	ctx.Log().Debugf("enableVerrazzanoSystemRealm: Enabling vzSysRealm realm Cmd = %s", setVzEnableRealmCmd)
	stdout, stderr, err := k8sutil.ExecPod(cli, cfg, kcPod, ComponentName, bashCMD(setVzEnableRealmCmd))
	if err != nil {
		ctx.Log().Errorf("enableVerrazzanoSystemRealm: Error Enabling vzSysRealm realm: stdout = %s, stderr = %s", stdout, stderr)
		return err
	}
	ctx.Log().Debug("enableVerrazzanoSystemRealm: Enabled vzSysRealm realm")
	return nil
}

func removeLoginConfigFile(ctx spi.ComponentContext, cfg *restclient.Config, cli kubernetes.Interface) error {
	kcPod := keycloakPod()
	removeLoginConfigFileCmd := "rm /root/.keycloak/kcadm.config"
	ctx.Log().Debugf("removeLoginConfigFile: Removing login config file Cmd = %s", removeLoginConfigFileCmd)
	stdout, stderr, err := k8sutil.ExecPod(cli, cfg, kcPod, ComponentName, bashCMD(removeLoginConfigFileCmd))
	if err != nil {
		ctx.Log().Errorf("removeLoginConfigFile: Error Removing login config file: stdout = %s, stderr = %s", stdout, stderr)
		return err
	}
	ctx.Log().Debug("removeLoginConfigFile: Removed login config file")
	return nil
}

// getKeycloakGroups returns a structure of Groups in Realm verrazzano-system
func getKeycloakGroups(ctx spi.ComponentContext) (KeycloakGroups, error) {
	var keycloakGroups KeycloakGroups
	// Get the Client ID JSON array
	cmd := execCommand("kubectl", "exec", "keycloak-0", "-n", "keycloak", "-c", "keycloak", "--", "/opt/jboss/keycloak/bin/kcadm.sh", "get", "groups", "-r", vzSysRealm)
	out, err := cmd.Output()
	if err != nil {
		ctx.Log().Errorf("getKeycloakGroups: Error retrieving Groups: %s", err)
		return nil, err
	}
	if len(string(out)) == 0 {
		return nil, errors.New("getKeycloakGroups: Error retrieving Groups JSON from Keycloak, zero length")
	}
	err = json.Unmarshal(out, &keycloakGroups)
	if err != nil {
<<<<<<< HEAD
		ctx.Log().Errorf("getKeycloakGroups: Error ummarshalling groups json: %s", err)
		return nil, err
=======
		ctx.Log().Errorf("loginKeycloak: Error retrieving logging into Keycloak: stdout = %s: stderr = %s", stdOut, stdErr)
		return fmt.Errorf("error: %s", maskPw(err.Error()))
>>>>>>> ae100d1f
	}

	return keycloakGroups, nil
}

func groupExists(keycloakGroups KeycloakGroups, groupName string) bool {

	for _, keycloakGroup := range keycloakGroups {
		if keycloakGroup.Name == groupName {
			return true
		}
		for _, subGroup := range keycloakGroup.SubGroups {
			if subGroup.Name == groupName {
				return true
			}
		}
	}
	return false
}

<<<<<<< HEAD
func getGroupID(keycloakGroups KeycloakGroups, groupName string) string {

	for _, keycloakGroup := range keycloakGroups {
		if keycloakGroup.Name == groupName {
			return keycloakGroup.ID
		}
		for _, subGroup := range keycloakGroup.SubGroups {
			if subGroup.Name == groupName {
				return subGroup.ID
			}
		}
=======
func keycloakPod() *v1.Pod {
	return &v1.Pod{
		ObjectMeta: metav1.ObjectMeta{
			Name:      "keycloak-0",
			Namespace: ComponentNamespace,
		},
>>>>>>> ae100d1f
	}
	return ""
}

// getKeycloakRoless returns a structure of Groups in Realm verrazzano-system
func getKeycloakRoles(ctx spi.ComponentContext) (KeycloakRoles, error) {
	var keycloakRoles KeycloakRoles
	// Get the Client ID JSON array
	cmd := execCommand("kubectl", "exec", "keycloak-0", "-n", "keycloak", "-c", "keycloak", "--", "/opt/jboss/keycloak/bin/kcadm.sh", "get-roles", "-r", vzSysRealm)
	out, err := cmd.Output()
	if err != nil {
		ctx.Log().Errorf("getKeycloakRoles: Error retrieving Roles: %s", err)
		return nil, err
	}
	if len(string(out)) == 0 {
		return nil, errors.New("getKeycloakRoles: Error retrieving Roles JSON from Keycloak, zero length")
	}
	err = json.Unmarshal(out, &keycloakRoles)
	if err != nil {
		ctx.Log().Errorf("getKeycloakGroups: Error ummarshalling groups json: %s", err)
		return nil, err
	}

	return keycloakRoles, nil
}

func roleExists(keycloakRoles KeycloakRoles, roleName string) bool {

	for _, keycloakRole := range keycloakRoles {
		if keycloakRole.Name == roleName {
			return true
		}
	}
	return false
}

// getKeycloakUsers returns a structure of Users in Realm verrazzano-system
func getKeycloakUsers(ctx spi.ComponentContext) (KeycloakUsers, error) {
	var keycloakUsers KeycloakUsers
	// Get the Client ID JSON array
	cmd := execCommand("kubectl", "exec", "keycloak-0", "-n", "keycloak", "-c", "keycloak", "--", "/opt/jboss/keycloak/bin/kcadm.sh", "get", "users", "-r", vzSysRealm)
	out, err := cmd.Output()
	if err != nil {
		ctx.Log().Errorf("getKeycloakUsers: Error retrieving Users: %s", err)
		return nil, err
	}
	if len(string(out)) == 0 {
		return nil, errors.New("getKeycloakUsers: Error retrieving Users JSON from Keycloak, zero length")
	}
	err = json.Unmarshal(out, &keycloakUsers)
	if err != nil {
		ctx.Log().Errorf("getKeycloakUsers: Error ummarshalling users json: %s", err)
		return nil, err
	}
	return keycloakUsers, nil
}

func userExists(keycloakUsers KeycloakUsers, userName string) bool {

	for _, keycloakUser := range keycloakUsers {
		if keycloakUser.Username == userName {
			return true
		}
	}
	return false
}

// getKeycloakClients returns a structure of Users in Realm verrazzano-system
func getKeycloakClients(ctx spi.ComponentContext) (KeycloakClients, error) {
	var keycloakClients KeycloakClients
	// Get the Client ID JSON array
	cmd := execCommand("kubectl", "exec", "keycloak-0", "-n", "keycloak", "-c", "keycloak", "--", "/opt/jboss/keycloak/bin/kcadm.sh", "get", "clients", "-r", "verrazzano-system", "--fields", "id,clientId")
	out, err := cmd.Output()
	if err != nil {
		ctx.Log().Errorf("getKeycloakClients: Error retrieving clients: %s", err)
		return nil, err
	}
	if len(string(out)) == 0 {
		return nil, errors.New("getKeycloakClients: Error retrieving Clients JSON from Keycloak, zero length")
	}
	err = json.Unmarshal(out, &keycloakClients)
	if err != nil {
		ctx.Log().Errorf("getKeycloakClients: Error ummarshalling client json: %s", err)
		return nil, err
	}
	return keycloakClients, nil
}

func clientExists(keycloakClients KeycloakClients, clientName string) bool {

	for _, keycloakClient := range keycloakClients {
		if keycloakClient.ClientID == clientName {
			return true
		}
	}
	return false
}

func getClientID(keycloakClients KeycloakClients, clientName string) string {

	for _, keycloakClient := range keycloakClients {
		if keycloakClient.ClientID == clientName {
			return keycloakClient.ID
		}
	}
	return ""
}<|MERGE_RESOLUTION|>--- conflicted
+++ resolved
@@ -1,4 +1,4 @@
-// Copyright (c) 2021, 2022, Oracle and/or its affiliates.
+// Copyright (c) 2021, Oracle and/or its affiliates.
 // Licensed under the Universal Permissive License v 1.0 as shown at https://oss.oracle.com/licenses/upl.
 
 package keycloak
@@ -9,15 +9,8 @@
 	"encoding/json"
 	"errors"
 	"fmt"
-	"os/exec"
-	"path/filepath"
-	"text/template"
-
 	"github.com/verrazzano/verrazzano/pkg/k8sutil"
 	vzpassword "github.com/verrazzano/verrazzano/pkg/security/password"
-
-	"strings"
-
 	vzapi "github.com/verrazzano/verrazzano/platform-operator/apis/verrazzano/v1alpha1"
 	vzos "github.com/verrazzano/verrazzano/platform-operator/internal/os"
 	"github.com/verrazzano/verrazzano/platform-operator/internal/vzconfig"
@@ -27,8 +20,12 @@
 	metav1 "k8s.io/apimachinery/pkg/apis/meta/v1"
 	"k8s.io/client-go/kubernetes"
 	restclient "k8s.io/client-go/rest"
+	"os/exec"
+	"path/filepath"
 	controllerruntime "sigs.k8s.io/controller-runtime"
 	"sigs.k8s.io/controller-runtime/pkg/client"
+	"strings"
+	"text/template"
 
 	"github.com/verrazzano/verrazzano/pkg/bom"
 	"github.com/verrazzano/verrazzano/platform-operator/constants"
@@ -82,52 +79,6 @@
 	ClientID string `json:"clientId"`
 }
 
-// SubGroup represents the subgroups that Keycloak groups may contain
-type SubGroup struct {
-	ID        string        `json:"id"`
-	Name      string        `json:"name"`
-	Path      string        `json:"path"`
-	SubGroups []interface{} `json:"subGroups"`
-}
-
-// KeycloakGroups is an array of groups configured in Keycloak
-type KeycloakGroups []struct {
-	ID        string `json:"id"`
-	Name      string `json:"name"`
-	Path      string `json:"path"`
-	SubGroups []SubGroup
-}
-
-// KeycloakRoles is an array of roles configured in Keycloak
-type KeycloakRoles []struct {
-	ID          string `json:"id"`
-	Name        string `json:"name"`
-	Description string `json:"description,omitempty"`
-	Composite   bool   `json:"composite"`
-	ClientRole  bool   `json:"clientRole"`
-	ContainerID string `json:"containerId"`
-}
-
-// KeycloakUsers is an array of users configured in Keycloak
-type KeycloakUsers []struct {
-	ID                         string        `json:"id"`
-	CreatedTimestamp           int64         `json:"createdTimestamp"`
-	Username                   string        `json:"username"`
-	Enabled                    bool          `json:"enabled"`
-	Totp                       bool          `json:"totp"`
-	EmailVerified              bool          `json:"emailVerified"`
-	DisableableCredentialTypes []interface{} `json:"disableableCredentialTypes"`
-	RequiredActions            []interface{} `json:"requiredActions"`
-	NotBefore                  int           `json:"notBefore"`
-	Access                     struct {
-		ManageGroupMembership bool `json:"manageGroupMembership"`
-		View                  bool `json:"view"`
-		MapRoles              bool `json:"mapRoles"`
-		Impersonate           bool `json:"impersonate"`
-		Manage                bool `json:"manage"`
-	} `json:"access"`
-}
-
 // Unit testing support
 type bashFuncSig func(inArgs ...string) (string, string, error)
 
@@ -162,7 +113,7 @@
 		return nil, err
 	}
 	if len(images) != 1 {
-		return nil, fmt.Errorf("expected 1 image for Keycloak theme, found %v", len(images))
+		return nil, fmt.Errorf("Expected 1 image for Keycloak theme, found %v", len(images))
 	}
 
 	// use template to get populate template with image:tag
@@ -251,7 +202,7 @@
 
 // updateKeycloakUris calls a bash script to update the Keycloak rewrite and weborigin uris
 func updateKeycloakUris(ctx spi.ComponentContext) error {
-
+	var keycloakClients KeycloakClients
 	cfg, cli, err := k8sutil.ClientConfig()
 	if err != nil {
 		return err
@@ -263,13 +214,29 @@
 	}
 
 	// Get the Client ID JSON array
-	keycloakClients, err := getKeycloakClients(ctx)
-	if err != nil {
-		return err
-	}
-
-	// Get the client ID for verrazzano-pkce
-	id := getClientID(keycloakClients, "verrazzano-pkce")
+	cmd := execCommand("kubectl", "exec", "keycloak-0", "-n", "keycloak", "-c", "keycloak", "--", "/opt/jboss/keycloak/bin/kcadm.sh", "get", "clients", "-r", "verrazzano-system", "--fields", "id,clientId")
+	out, err := cmd.Output()
+	if err != nil {
+		ctx.Log().Errorf("Keycloak Post Upgrade: Error retrieving ID for client ID, zero length: %s", err)
+		return err
+	}
+	if len(string(out)) == 0 {
+		return errors.New("Keycloak Post Upgrade: Error retrieving Clients JSON from Keycloak, zero length")
+	}
+	err = json.Unmarshal(out, &keycloakClients)
+	if err != nil {
+		ctx.Log().Errorf("Keycloak Post Upgrade: Error ummarshalling client json: %s", err)
+		return err
+	}
+
+	// Extract the id associated with ClientID verrazzano-pkce
+	var id = ""
+	for _, keycloakClient := range keycloakClients {
+		if keycloakClient.ClientID == "verrazzano-pkce" {
+			id = keycloakClient.ID
+			ctx.Log().Debugf("Keycloak Post Upgrade: ID found = %s", id)
+		}
+	}
 	if id == "" {
 		return errors.New("Keycloak Post Upgrade: Error retrieving ID for Keycloak user, zero length")
 	}
@@ -296,6 +263,7 @@
 // configureKeycloakRealms configures the Verrazzano system realm
 func configureKeycloakRealms(ctx spi.ComponentContext) error {
 	cfg, cli, err := k8sutil.ClientConfig()
+	kcPod := keycloakPod()
 	if err != nil {
 		return err
 	}
@@ -306,527 +274,274 @@
 	}
 
 	// Create VerrazzanoSystem Realm
-	err = createVerrazzanoSystemRealm(ctx, cfg, cli)
-	if err != nil {
-		return err
-	}
+	realm := "realm=" + vzSysRealm
+	createRealmCmd := "/opt/jboss/keycloak/bin/kcadm.sh create realms -s " + realm + " -s enabled=false"
+	ctx.Log().Debugf("configureKeycloakRealm: Create Verrazzano System Realm Cmd = %s", createRealmCmd)
+	stdout, stderr, err := k8sutil.ExecPod(cli, cfg, kcPod, ComponentName, bashCMD(createRealmCmd))
+	if err != nil {
+		ctx.Log().Errorf("configureKeycloakRealm: Error creating Verrazzano System Realm: stdout = %s, stderr = %s", stdout, stderr)
+		return err
+	}
+	ctx.Log().Debug("configureKeycloakRealm: Successfully Created Verrazzano System Realm")
 
 	// Create Verrazzano Users Group
-	userGroupID, err := createVerrazzanoUsersGroup(ctx)
-	if err != nil {
-		return err
-	}
-	if userGroupID == "" {
-		return errors.New("configureKeycloakRealms: Error creating/retrieving User Group ID from Keycloak, zero length")
-	}
-
-	// Create Verrazzano Admin Group
-	adminGroupID, err := createVerrazzanoAdminGroup(ctx, userGroupID)
-	if err != nil {
-		return err
-	}
-	if adminGroupID == "" {
-		return errors.New("configureKeycloakRealms: Error creating/retrieving Admin Group ID from Keycloak, zero length")
-	}
-
-	// Create Verrazzano Project Monitors Group
-	monitorGroupID, err := createVerrazzanoProjectMonitorsGroup(ctx, userGroupID)
-	if err != nil {
-		return err
-	}
-	if monitorGroupID == "" {
-		return errors.New("configureKeycloakRealms: Error creating/retrieving Monitor Group ID from Keycloak, zero length")
-	}
-
-	// Create Verrazzano System Group
-	err = createVerrazzanoSystemGroup(ctx, cfg, cli, userGroupID)
-	if err != nil {
-		return err
-	}
-
-	// Create Verrazzano API Access Role
-	err = createVerrazzanoRole(ctx, cfg, cli, vzAPIAccessRole)
-	if err != nil {
-		return err
-	}
-
-	// Create Verrazzano Console Users Role
-	err = createVerrazzanoRole(ctx, cfg, cli, vzConsoleUsersRole)
-	if err != nil {
-		return err
-	}
-
-	// Create Verrazzano Admin Role
-	err = createVerrazzanoRole(ctx, cfg, cli, vzAdminRole)
-	if err != nil {
-		return err
-	}
-
-	// Create Verrazzano Viewer Role
-	err = createVerrazzanoRole(ctx, cfg, cli, vzViewerRole)
-	if err != nil {
-		return err
-	}
-
-	// Granting Roles to Groups
-	err = grantRolesToGroups(ctx, cfg, cli, userGroupID, adminGroupID, monitorGroupID)
-	if err != nil {
-		return err
-	}
-
-	// Creating Verrazzano User
-	err = createUser(ctx, cfg, cli, vzUserName, "verrazzano", vzAdminGroup)
-	if err != nil {
-		return err
-	}
-
-	// Creating Verrazzano Internal Prometheus User
-	err = createUser(ctx, cfg, cli, vzInternalPromUser, "verrazzano-prom-internal", vzSystemGroup)
-	if err != nil {
-		return err
-	}
-
-	// Creating Verrazzano Internal ES User
-	err = createUser(ctx, cfg, cli, vzInternalEsUser, "verrazzano-es-internal", vzSystemGroup)
-	if err != nil {
-		return err
-	}
-
-	// Create verrazzano-pkce client
-	err = createVerrazzanoPkceClient(ctx, cfg, cli)
-	if err != nil {
-		return err
-	}
-
-	// Creating verrazzano-pg client
-	err = createVerrazzanoPgClient(ctx, cfg, cli)
-	if err != nil {
-		return err
-	}
-
-<<<<<<< HEAD
-	// Setting password policy for master
-	err = setPasswordPolicyForRealm(ctx, cfg, cli, "master", "passwordPolicy=length(8) and notUsername")
-=======
-	vzpw, err := getSecretPassword(ctx, constants.VerrazzanoSystemNamespace, "verrazzano")
->>>>>>> ae100d1f
-	if err != nil {
-		return err
-	}
-
-	// Setting password policy for Verrazzano realm
-	err = setPasswordPolicyForRealm(ctx, cfg, cli, "verrazzano-system", "passwordPolicy=length(8) and notUsername")
-	if err != nil {
-<<<<<<< HEAD
-		return err
-=======
-		ctx.Log().Errorf("configureKeycloakRealm: Error setting Verrazzano user password: stdout = %s, stderr = %s", stdout, stderr)
-		return fmt.Errorf("error: %s", maskPw(err.Error()))
->>>>>>> ae100d1f
-	}
-
-	// Configuring login theme for master
-	err = configureLoginThemeForRealm(ctx, cfg, cli, "master", "oracle")
-	if err != nil {
-		return err
-	}
-
-<<<<<<< HEAD
-	// Configuring login theme for verrazzano-system
-	err = configureLoginThemeForRealm(ctx, cfg, cli, "verrazzano-system", "oracle")
-=======
-	// Set verrazzano internal prom user password
-	prompw, err := getSecretPassword(ctx, constants.VerrazzanoSystemNamespace, "verrazzano-prom-internal")
->>>>>>> ae100d1f
-	if err != nil {
-		return err
-	}
-
-	// Enabling vzSysRealm realm
-	err = enableVerrazzanoSystemRealm(ctx, cfg, cli)
-	if err != nil {
-<<<<<<< HEAD
-		return err
-=======
-		ctx.Log().Errorf("configureKeycloakRealm: Error setting Verrazzano internal Prometheus user password: stdout = %s, stderr = %s", stdout, stderr)
-		return fmt.Errorf("error: %s", maskPw(err.Error()))
->>>>>>> ae100d1f
-	}
-
-	// Removing login config file
-	err = removeLoginConfigFile(ctx, cfg, cli)
-	if err != nil {
-		return err
-	}
-
-	ctx.Log().Infof("configureKeycloakRealm: successfully configured realm %s", vzSysRealm)
-	return nil
-}
-
-// loginKeycloak logs into Keycloak so kcadm API calls can be made
-func loginKeycloak(ctx spi.ComponentContext, cfg *restclient.Config, cli kubernetes.Interface) error {
-	// Get the Keycloak admin password
-	secret := &corev1.Secret{}
-	err := ctx.Client().Get(context.TODO(), client.ObjectKey{
-		Namespace: "keycloak",
-		Name:      "keycloak-http",
-	}, secret)
-	if err != nil {
-		ctx.Log().Errorf("loginKeycloak: Error retrieving Keycloak password: %s", err)
-		return err
-	}
-	pw := secret.Data["password"]
-	keycloakpw := string(pw)
-	if keycloakpw == "" {
-		return errors.New("loginKeycloak: Error retrieving Keycloak password, empty string")
-	}
-	ctx.Log().Debug("loginKeycloak: Successfully retrieved Keycloak password")
-
-	// Login to Keycloak
-	kcPod := keycloakPod()
-	loginCmd := "/opt/jboss/keycloak/bin/kcadm.sh config credentials --server http://localhost:8080/auth --realm master --user keycloakadmin --password " + keycloakpw
-	ctx.Log().Debugf("loginKeycloak: Login Cmd = %s", maskPw(loginCmd))
-	stdOut, stdErr, err := k8sutil.ExecPod(cli, cfg, kcPod, ComponentName, bashCMD(loginCmd))
-	if err != nil {
-		ctx.Log().Errorf("loginKeycloak: Error retrieving logging into Keycloak: stdout = %s: stderr = %s", stdOut, stdErr)
-		return fmt.Errorf("error: %s", maskPw(err.Error()))
-	}
-	ctx.Log().Debug("loginKeycloak: Successfully logged into Keycloak")
-
-	return nil
-}
-
-func bashCMD(command string) []string {
-	return []string{
-		"bash",
-		"-c",
-		command,
-	}
-}
-
-func keycloakPod() *v1.Pod {
-	return &v1.Pod{
-		ObjectMeta: metav1.ObjectMeta{
-			Name:      "keycloak-0",
-			Namespace: ComponentNamespace,
-		},
-	}
-}
-
-// createAuthSecret verifies the secret doesn't already exists and creates it
-func createAuthSecret(ctx spi.ComponentContext, namespace string, secretname string, username string) error {
-	secret := &corev1.Secret{
-		ObjectMeta: metav1.ObjectMeta{Name: secretname, Namespace: namespace},
-	}
-	err := ctx.Client().Get(context.TODO(), client.ObjectKey{
-		Namespace: namespace,
-		Name:      secretname,
-	}, secret)
-	// If the secret doesn't exist, create it
-	if err != nil {
-		pw, err := vzpassword.GeneratePassword(15)
-		if err != nil {
-			return err
-		}
-		opResult, err := controllerruntime.CreateOrUpdate(context.TODO(), ctx.Client(), secret, func() error {
-			// Build the secret data
-			secret.Data = map[string][]byte{
-				"username": []byte(username),
-				"password": []byte(pw),
-			}
-			return nil
-		})
-		ctx.Log().Infof("Keycloak secret operation result: %s", opResult)
-
-		if err != nil {
-			return err
-		}
-	}
-	return nil
-}
-
-// getSecretPassword retrieves the password associated with a secret
-func getSecretPassword(ctx spi.ComponentContext, namespace string, secretname string) (string, error) {
-	secret := &corev1.Secret{}
-	err := ctx.Client().Get(context.TODO(), client.ObjectKey{
-		Namespace: namespace,
-		Name:      secretname,
-	}, secret)
-	if err != nil {
-		ctx.Log().Errorf("getSecretPassword: Error retrieving secret %s password: %s", secretname, err)
-		return "", err
-	}
-	pw := secret.Data["password"]
-	stringpw := string(pw)
-	if stringpw == "" {
-		return "", fmt.Errorf("getSecretPassword: Error retrieving secret %s password", secretname)
-	}
-	return stringpw, nil
-}
-
-// getDNSDomain returns the DNS Domain
-func getDNSDomain(c client.Client, vz *vzapi.Verrazzano) (string, error) {
-	dnsSuffix, err := vzconfig.GetDNSSuffix(c, vz)
-	if err != nil {
-		return "", err
-	}
-	dnsDomain := fmt.Sprintf("%s.%s", vz.Spec.EnvironmentName, dnsSuffix)
-	return dnsDomain, nil
-}
-
-// getSecretName returns expected TLS secret name
-func getSecretName(vz *vzapi.Verrazzano) string {
-	return fmt.Sprintf("%s-secret", getEnvironmentName(vz.Spec.EnvironmentName))
-}
-
-func createVerrazzanoSystemRealm(ctx spi.ComponentContext, cfg *restclient.Config, cli kubernetes.Interface) error {
-
-	kcPod := keycloakPod()
-	realm := "realm=" + vzSysRealm
-	checkRealmExistsCmd := "/opt/jboss/keycloak/bin/kcadm.sh get realms/" + vzSysRealm
-	ctx.Log().Debugf("createVerrazzanoSystemRealm: Check Verrazzano System Realm Exists Cmd = %s", checkRealmExistsCmd)
-	_, _, err := k8sutil.ExecPod(cli, cfg, kcPod, ComponentName, bashCMD(checkRealmExistsCmd))
-	if err != nil {
-		ctx.Log().Info("createVerrazzanoSystemRealm: Verrazzano System Realm doesn't exist: Creating it")
-		createRealmCmd := "/opt/jboss/keycloak/bin/kcadm.sh create realms -s " + realm + " -s enabled=false"
-		ctx.Log().Debugf("createVerrazzanoSystemRealm: Create Verrazzano System Realm Cmd = %s", createRealmCmd)
-		stdout, stderr, err := k8sutil.ExecPod(cli, cfg, kcPod, ComponentName, bashCMD(createRealmCmd))
-		if err != nil {
-			ctx.Log().Errorf("createVerrazzanoSystemRealm: Error creating Verrazzano System Realm: stdout = %s, stderr = %s", stdout, stderr)
-			return err
-		}
-	}
-	ctx.Log().Debug("createVerrazzanoSystemRealm: Successfully Created Verrazzano System Realm")
-	return nil
-}
-
-func createVerrazzanoUsersGroup(ctx spi.ComponentContext) (string, error) {
-	keycloakGroups, err := getKeycloakGroups(ctx)
-	if err == nil && groupExists(keycloakGroups, vzUsersGroup) {
-		// Group already exists
-		return getGroupID(keycloakGroups, vzUsersGroup), nil
-	}
-
 	userGroup := "name=" + vzUsersGroup
 	cmd := execCommand("kubectl", "exec", "keycloak-0", "-n", "keycloak", "-c", "keycloak", "--", "/opt/jboss/keycloak/bin/kcadm.sh", "create", "groups", "-r", vzSysRealm, "-s", userGroup)
-	ctx.Log().Debugf("createVerrazzanoUsersGroup: Create Verrazzano Users Group Cmd = %s", cmd.String())
+	ctx.Log().Debugf("configureKeycloakRealm: Create Verrazzano Users Group Cmd = %s", cmd.String())
 	out, err := cmd.CombinedOutput()
 	if err != nil {
-		ctx.Log().Errorf("createVerrazzanoUsersGroup: Error creating Verrazzano Users Group: command output = %s", out)
-		return "", err
-	}
-	ctx.Log().Debugf("createVerrazzanoUsersGroup: Create Verrazzano Users Group Output = %s", out)
+		ctx.Log().Errorf("configureKeycloakRealm: Error creating Verrazzano Users Group: command output = %s", out)
+		return err
+	}
+	ctx.Log().Debugf("configureKeycloakRealm: Create Verrazzano Users Group Output = %s", out)
 	if len(string(out)) == 0 {
-		return "", errors.New("createVerrazzanoUsersGroup: Error retrieving User Group ID from Keycloak, zero length")
+		return errors.New("configureKeycloakRealm: Error retrieving User Group ID from Keycloak, zero length")
 	}
 	arr := strings.Split(string(out), "'")
 	if len(arr) != 3 {
-		return "", fmt.Errorf("createVerrazzanoUsersGroup: Error parsing output returned from Users Group create stdout returned = %s", out)
-	}
-	ctx.Log().Debugf("createVerrazzanoUsersGroup: User Group ID = %s", arr[1])
-	ctx.Log().Debug("createVerrazzanoUsersGroup: Successfully Created Verrazzano User Group")
-	return arr[1], nil
-}
-
-func createVerrazzanoAdminGroup(ctx spi.ComponentContext, userGroupID string) (string, error) {
-	keycloakGroups, err := getKeycloakGroups(ctx)
-	if err == nil && groupExists(keycloakGroups, vzAdminGroup) {
-		// Group already exists
-		return getGroupID(keycloakGroups, vzAdminGroup), nil
-	}
+		return fmt.Errorf("configureKeycloakRealm: Error parsing output returned from Users Group create stdout returned = %s", out)
+	}
+	userGroupID := arr[1]
+	ctx.Log().Debugf("configureKeycloakRealm: User Group ID = %s", userGroupID)
+	ctx.Log().Debug("configureKeycloakRealm: Successfully Created Verrazzano User Group")
+
+	// Create Verrazzano Admin Group
 	adminGroup := "groups/" + userGroupID + "/children"
 	adminGroupName := "name=" + vzAdminGroup
-	cmd := execCommand("kubectl", "exec", "keycloak-0", "-n", "keycloak", "-c", "keycloak", "--", "/opt/jboss/keycloak/bin/kcadm.sh", "create", adminGroup, "-r", vzSysRealm, "-s", adminGroupName)
-	ctx.Log().Debugf("createVerrazzanoAdminGroup: Create Verrazzano Admin Group Cmd = %s", cmd.String())
-	out, err := cmd.CombinedOutput()
-	if err != nil {
-		ctx.Log().Errorf("createVerrazzanoAdminGroup: Error creating Verrazzano Admin Group: command output = %s", out)
-		return "", err
-	}
-	ctx.Log().Debugf("createVerrazzanoAdminGroup: Create Verrazzano Admin Group Output = %s", out)
+	cmd = execCommand("kubectl", "exec", "keycloak-0", "-n", "keycloak", "-c", "keycloak", "--", "/opt/jboss/keycloak/bin/kcadm.sh", "create", adminGroup, "-r", vzSysRealm, "-s", adminGroupName)
+	ctx.Log().Debugf("configureKeycloakRealm: Create Verrazzano Admin Group Cmd = %s", cmd.String())
+	out, err = cmd.CombinedOutput()
+	if err != nil {
+		ctx.Log().Errorf("configureKeycloakRealm: Error creating Verrazzano Admin Group: command output = %s", out)
+		return err
+	}
+	ctx.Log().Debugf("configureKeycloakRealm: Create Verrazzano Admin Group Output = %s", out)
 	if len(string(out)) == 0 {
-		return "", errors.New("createVerrazzanoAdminGroup: Error retrieving Admin Group ID from Keycloak, zero length")
-	}
-	arr := strings.Split(string(out), "'")
+		return errors.New("configureKeycloakRealm: Error retrieving Admin Group ID from Keycloak, zero length")
+	}
+	arr = strings.Split(string(out), "'")
 	if len(arr) != 3 {
-		return "", fmt.Errorf("createVerrazzanoAdminGroup: Error parsing output returned from Admin Group create stdout returned = %s", out)
-	}
-	ctx.Log().Debugf("createVerrazzanoAdminGroup: Admin Group ID = %s", arr[1])
-	ctx.Log().Debug("createVerrazzanoAdminGroup: Successfully Created Verrazzano Admin Group")
-	return arr[1], nil
-}
-
-func createVerrazzanoProjectMonitorsGroup(ctx spi.ComponentContext, userGroupID string) (string, error) {
-	keycloakGroups, err := getKeycloakGroups(ctx)
-	if err == nil && groupExists(keycloakGroups, vzMonitorGroup) {
-		// Group already exists
-		return getGroupID(keycloakGroups, vzMonitorGroup), nil
-	}
+		return fmt.Errorf("configureKeycloakRealm: Error parsing output returned from Admin Group create stdout returned = %s", out)
+	}
+	adminGroupID := arr[1]
+	ctx.Log().Debugf("configureKeycloakRealm: Admin Group ID = %s", adminGroupID)
+	ctx.Log().Debug("configureKeycloakRealm: Successfully Created Verrazzano Admin Group")
+
+	// Create Verrazzano Project Monitors Group
 	monitorGroup := "groups/" + userGroupID + "/children"
 	monitorGroupName := "name=" + vzMonitorGroup
-	cmd := execCommand("kubectl", "exec", "keycloak-0", "-n", "keycloak", "-c", "keycloak", "--", "/opt/jboss/keycloak/bin/kcadm.sh", "create", monitorGroup, "-r", vzSysRealm, "-s", monitorGroupName)
-	ctx.Log().Debugf("createVerrazzanoProjectMonitorsGroup: Create Verrazzano Monitors Group Cmd = %s", cmd.String())
-	out, err := cmd.CombinedOutput()
-	if err != nil {
-		ctx.Log().Errorf("ccreateVerrazzanoProjectMonitorsGroup: Error creating Verrazzano Monitor Group: command output = %s", out)
-		return "", err
-	}
-	ctx.Log().Debugf("createVerrazzanoProjectMonitorsGroup: Create Verrazzano Project Monitors Group Output = %s", out)
+	cmd = execCommand("kubectl", "exec", "keycloak-0", "-n", "keycloak", "-c", "keycloak", "--", "/opt/jboss/keycloak/bin/kcadm.sh", "create", monitorGroup, "-r", vzSysRealm, "-s", monitorGroupName)
+	ctx.Log().Debugf("configureKeycloakRealm: Create Verrazzano Monitors Group Cmd = %s", cmd.String())
+	out, err = cmd.CombinedOutput()
+	if err != nil {
+		ctx.Log().Errorf("configureKeycloakRealm: Error creating Verrazzano Monitor Group: command output = %s", out)
+		return err
+	}
+	ctx.Log().Debugf("configureKeycloakRealm: Create Verrazzano Project Monitors Group Output = %s", out)
 	if len(string(out)) == 0 {
-		return "", errors.New("createVerrazzanoProjectMonitorsGroup: Error retrieving Monitor Group ID from Keycloak, zero length")
-	}
-	arr := strings.Split(string(out), "'")
+		return errors.New("configureKeycloakRealm: Error retrieving Monitor Group ID from Keycloak, zero length")
+	}
+	arr = strings.Split(string(out), "'")
 	if len(arr) != 3 {
-		return "", fmt.Errorf("createVerrazzanoProjectMonitorsGroup: Error parsing output returned from Monitor Group create stdout returned = %s", out)
-	}
-	ctx.Log().Debugf("createVerrazzanoProjectMonitorsGroup: Monitor Group ID = %s", arr[1])
-	ctx.Log().Debug("createVerrazzanoProjectMonitorsGroup: Successfully Created Verrazzano Monitors Group")
-	return arr[1], nil
-}
-
-func createVerrazzanoSystemGroup(ctx spi.ComponentContext, cfg *restclient.Config, cli kubernetes.Interface, userGroupID string) error {
-
-	keycloakGroups, err := getKeycloakGroups(ctx)
-	if err == nil && groupExists(keycloakGroups, vzSystemGroup) {
-		return nil
-	}
-
-	kcPod := keycloakPod()
+		return fmt.Errorf("configureKeycloakRealm: Error parsing output returned from Monitor Group create stdout returned = %s", out)
+	}
+	monitorGroupID := arr[1]
+	ctx.Log().Debugf("configureKeycloakRealm: Monitor Group ID = %s", monitorGroupID)
+	ctx.Log().Debug("configureKeycloakRealm: Successfully Created Verrazzano Monitors Group")
+
+	// Create Verrazzano System Group
 	systemGroup := "groups/" + userGroupID + "/children"
 	systemGroupName := "name=" + vzSystemGroup
 	createVzSystemGroupCmd := "/opt/jboss/keycloak/bin/kcadm.sh create " + systemGroup + " -r " + vzSysRealm + " -s " + systemGroupName
-	ctx.Log().Debugf("createVerrazzanoSystemGroup: Create Verrazzano System Group Cmd = %s", createVzSystemGroupCmd)
-	stdout, stderr, err := k8sutil.ExecPod(cli, cfg, kcPod, ComponentName, bashCMD(createVzSystemGroupCmd))
-	if err != nil {
-		ctx.Log().Errorf("createVerrazzanoSystemGroup: Error creating Verrazzano System Group: stdout = %s, stderr = %s", stdout, stderr)
-		return err
-	}
-	ctx.Log().Debug("createVerrazzanoSystemGroup: Successfully Created Verrazzano System Group")
-	return nil
-}
-
-func createVerrazzanoRole(ctx spi.ComponentContext, cfg *restclient.Config, cli kubernetes.Interface, roleName string) error {
-
-	keycloakRoles, err := getKeycloakRoles(ctx)
-	if err == nil && roleExists(keycloakRoles, roleName) {
-		return nil
-	}
-	kcPod := keycloakPod()
-	role := "name=" + roleName
-	createRoleCmd := "/opt/jboss/keycloak/bin/kcadm.sh create roles -r " + vzSysRealm + " -s " + role
-	ctx.Log().Debugf("createVerrazzanoRole: Create Verrazzano API Access Role Cmd = %s", createRoleCmd)
-	stdout, stderr, err := k8sutil.ExecPod(cli, cfg, kcPod, ComponentName, bashCMD(createRoleCmd))
-	if err != nil {
-		ctx.Log().Errorf("createVerrazzanoRole: Error creating Verrazzano API Access Role: stdout = %s, stderr = %s", stdout, stderr)
-		return err
-	}
-	ctx.Log().Debug("createVerrazzanoRole: Successfully Created Verrazzano API Access Role")
-	return nil
-}
-
-func grantRolesToGroups(ctx spi.ComponentContext, cfg *restclient.Config, cli kubernetes.Interface, userGroupID string, adminGroupID string, monitorGroupID string) error {
-	// Keycloak API does not fail if Role already exists as of 15.0.3
-	kcPod := keycloakPod()
+	ctx.Log().Debugf("configureKeycloakRealm: Create Verrazzano System Group Cmd = %s", createVzSystemGroupCmd)
+	stdout, stderr, err = k8sutil.ExecPod(cli, cfg, kcPod, ComponentName, bashCMD(createVzSystemGroupCmd))
+	if err != nil {
+		ctx.Log().Errorf("configureKeycloakRealm: Error creating Verrazzano System Group: stdout = %s, stderr = %s", stdout, stderr)
+		return err
+	}
+	ctx.Log().Debug("configureKeycloakRealm: Successfully Created Verrazzano System Group")
+
+	// Create Verrazzano API Access Role
+	apiAccessRole := "name=" + vzAPIAccessRole
+	createAPIAccessRoleCmd := "/opt/jboss/keycloak/bin/kcadm.sh create roles -r " + vzSysRealm + " -s " + apiAccessRole
+	ctx.Log().Debugf("configureKeycloakRealm: Create Verrazzano API Access Role Cmd = %s", createAPIAccessRoleCmd)
+	stdout, stderr, err = k8sutil.ExecPod(cli, cfg, kcPod, ComponentName, bashCMD(createAPIAccessRoleCmd))
+	if err != nil {
+		ctx.Log().Errorf("configureKeycloakRealm: Error creating Verrazzano API Access Role: stdout = %s, stderr = %s", stdout, stderr)
+		return err
+	}
+	ctx.Log().Debug("configureKeycloakRealm: Successfully Created Verrazzano API Access Role")
+
+	// Create Verrazzano Console Users Role
+	consoleUserRole := "name=" + vzConsoleUsersRole
+	createConsoleUserRoleCmd := "/opt/jboss/keycloak/bin/kcadm.sh create roles -r " + vzSysRealm + " -s " + consoleUserRole
+	ctx.Log().Debugf("configureKeycloakRealm: Create Verrazzano Console Users Role Cmd = %s", createConsoleUserRoleCmd)
+	stdout, stderr, err = k8sutil.ExecPod(cli, cfg, kcPod, ComponentName, bashCMD(createConsoleUserRoleCmd))
+	if err != nil {
+		ctx.Log().Errorf("configureKeycloakRealm: Error creating Verrazzano Console Users Role: stdout = %s, stderr = %s", stdout, stderr)
+		return err
+	}
+	ctx.Log().Debug("configureKeycloakRealm: Successfully Created Verrazzano Console User Role")
+
+	// Create Verrazzano Admin Role
+	adminRole := "name=" + vzAdminRole
+	createVzAdminRoleCmd := "/opt/jboss/keycloak/bin/kcadm.sh create roles -r " + vzSysRealm + " -s " + adminRole
+	ctx.Log().Debugf("configureKeycloakRealm: Create Verrazzano Admin Role Cmd = %s", createVzAdminRoleCmd)
+	stdout, stderr, err = k8sutil.ExecPod(cli, cfg, kcPod, ComponentName, bashCMD(createVzAdminRoleCmd))
+	if err != nil {
+		ctx.Log().Errorf("configureKeycloakRealm: Error creating Verrazzano Admin Role: stdout = %s, stderr = %s", stdout, stderr)
+		return err
+	}
+	ctx.Log().Debug("configureKeycloakRealm: Successfully Created Verrazzano Admin Role")
+
+	// Create Verrazzano Viewer Role
+	viewerRole := "name=" + vzViewerRole
+	createVzViewerRoleCmd := "/opt/jboss/keycloak/bin/kcadm.sh create roles -r " + vzSysRealm + " -s " + viewerRole
+	ctx.Log().Debugf("configureKeycloakRealm: Create Verrazzano Viewer Role Cmd = %s", createVzViewerRoleCmd)
+	stdout, stderr, err = k8sutil.ExecPod(cli, cfg, kcPod, ComponentName, bashCMD(createVzViewerRoleCmd))
+	if err != nil {
+		ctx.Log().Errorf("configureKeycloakRealm: Error creating Verrazzano Viewer Role: stdout = %s, stderr = %s", stdout, stderr)
+		return err
+	}
+	ctx.Log().Debug("configureKeycloakRealm: Successfully Created Verrazzano Viewer Role")
+
 	// Granting vz_api_access role to verrazzano users group
 	grantAPIAccessToVzUserGroupCmd := "/opt/jboss/keycloak/bin/kcadm.sh add-roles -r " + vzSysRealm + " --gid " + userGroupID + " --rolename " + vzAPIAccessRole
-	ctx.Log().Debugf("grantRolesToGroups: Grant API Access to VZ Users Cmd = %s", grantAPIAccessToVzUserGroupCmd)
-	stdout, stderr, err := k8sutil.ExecPod(cli, cfg, kcPod, ComponentName, bashCMD(grantAPIAccessToVzUserGroupCmd))
-	if err != nil {
-		ctx.Log().Errorf("grantRolesToGroups: Error granting api access role to Verrazzano users group: stdout = %s, stderr = %s", stdout, stderr)
-		return err
-	}
-	ctx.Log().Debug("grantRolesToGroups: Granted Access Role to User Group")
+	ctx.Log().Debugf("configureKeycloakRealm: Grant API Access to VZ Users Cmd = %s", grantAPIAccessToVzUserGroupCmd)
+	stdout, stderr, err = k8sutil.ExecPod(cli, cfg, kcPod, ComponentName, bashCMD(grantAPIAccessToVzUserGroupCmd))
+	if err != nil {
+		ctx.Log().Errorf("configureKeycloakRealm: Error granting api access role to Verrazzano users group: stdout = %s, stderr = %s", stdout, stderr)
+		return err
+	}
+	ctx.Log().Debug("configureKeycloakRealm: Granted Access Role to User Group")
 
 	// Granting console_users role to verrazzano users group
 	grantConsoleRoleToVzUserGroupCmd := "/opt/jboss/keycloak/bin/kcadm.sh add-roles -r " + vzSysRealm + " --gid " + userGroupID + " --rolename " + vzConsoleUsersRole
-	ctx.Log().Debugf("grantRolesToGroups: Grant Console Role to Vz Users Cmd = %s", grantConsoleRoleToVzUserGroupCmd)
+	ctx.Log().Debugf("configureKeycloakRealm: Grant Console Role to Vz Users Cmd = %s", grantConsoleRoleToVzUserGroupCmd)
 	stdout, stderr, err = k8sutil.ExecPod(cli, cfg, kcPod, ComponentName, bashCMD(grantConsoleRoleToVzUserGroupCmd))
 	if err != nil {
-		ctx.Log().Errorf("grantRolesToGroups: Error granting console users role to Verrazzano users group: stdout = %s, stderr = %s", stdout, stderr)
-		return err
-	}
-	ctx.Log().Debug("grantRolesToGroups: Granted Console Role to User Group")
+		ctx.Log().Errorf("configureKeycloakRealm: Error granting console users role to Verrazzano users group: stdout = %s, stderr = %s", stdout, stderr)
+		return err
+	}
+	ctx.Log().Debug("configureKeycloakRealm: Granted Console Role to User Group")
 
 	// Granting admin role to verrazzano admin group
 	grantAdminRoleToVzAdminGroupCmd := "/opt/jboss/keycloak/bin/kcadm.sh add-roles -r " + vzSysRealm + " --gid " + adminGroupID + " --rolename " + vzAdminRole
-	ctx.Log().Debugf("grantRolesToGroups: Grant Admin Role to Vz Admin Cmd = %s", grantAdminRoleToVzAdminGroupCmd)
+	ctx.Log().Debugf("configureKeycloakRealm: Grant Admin Role to Vz Admin Cmd = %s", grantAdminRoleToVzAdminGroupCmd)
 	stdout, stderr, err = k8sutil.ExecPod(cli, cfg, kcPod, ComponentName, bashCMD(grantAdminRoleToVzAdminGroupCmd))
 	if err != nil {
-		ctx.Log().Errorf("grantRolesToGroups: Error granting admin role to Verrazzano admin group: stdout = %s, stderr = %s", stdout, stderr)
-		return err
-	}
-	ctx.Log().Debug("grantRolesToGroups: Granted Admin Role to Admin Group")
+		ctx.Log().Errorf("configureKeycloakRealm: Error granting admin role to Verrazzano admin group: stdout = %s, stderr = %s", stdout, stderr)
+		return err
+	}
+	ctx.Log().Debug("configureKeycloakRealm: Granted Admin Role to Admin Group")
 
 	// Granting viewer role to verrazzano monitor group
 	grantViewerRoleToVzMonitorGroupCmd := "/opt/jboss/keycloak/bin/kcadm.sh add-roles -r " + vzSysRealm + " --gid " + monitorGroupID + " --rolename " + vzViewerRole
-	ctx.Log().Debugf("grantRolesToGroups: Grant Viewer Role to Monitor Group Cmd = %s", grantViewerRoleToVzMonitorGroupCmd)
+	ctx.Log().Debugf("configureKeycloakRealm: Grant Viewer Role to Monitor Group Cmd = %s", grantViewerRoleToVzMonitorGroupCmd)
 	stdout, stderr, err = k8sutil.ExecPod(cli, cfg, kcPod, ComponentName, bashCMD(grantViewerRoleToVzMonitorGroupCmd))
 	if err != nil {
-		ctx.Log().Errorf("grantRolesToGroups: Error granting viewer role to Verrazzano monitoring group: stdout = %s, stderr = %s", stdout, stderr)
-		return err
-	}
-	ctx.Log().Debug("grantRolesToGroups: Granted Viewer Role to monitor Group")
-
-	return nil
-}
-
-<<<<<<< HEAD
-func createUser(ctx spi.ComponentContext, cfg *restclient.Config, cli kubernetes.Interface, userName string, secretName string, groupName string) error {
-	keycloakUsers, err := getKeycloakUsers(ctx)
-	if err == nil && userExists(keycloakUsers, userName) {
-		return nil
-	}
-	kcPod := keycloakPod()
-	vzUser := "username=" + userName
-	vzUserGroup := "groups[0]=/" + vzUsersGroup + "/" + groupName
+		ctx.Log().Errorf("configureKeycloakRealm: Error granting viewer role to Verrazzano monitoring group: stdout = %s, stderr = %s", stdout, stderr)
+		return err
+	}
+	ctx.Log().Debug("configureKeycloakRealm: Granted Viewer Role to monitor Group")
+
+	// Creating Verrazzano User
+	vzUser := "username=" + vzUserName
+	vzUserGroup := "groups[0]=/" + vzUsersGroup + "/" + vzAdminGroup
 	createVzUserCmd := "/opt/jboss/keycloak/bin/kcadm.sh create users -r " + vzSysRealm + " -s " + vzUser + " -s " + vzUserGroup + " -s enabled=true"
-	ctx.Log().Debugf("createUser: Create Verrazzano User Cmd = %s", createVzUserCmd)
-	stdout, stderr, err := k8sutil.ExecPod(cli, cfg, kcPod, ComponentName, bashCMD(createVzUserCmd))
-=======
+	ctx.Log().Debugf("configureKeycloakRealm: Create Verrazzano User Cmd = %s", createVzUserCmd)
+	stdout, stderr, err = k8sutil.ExecPod(cli, cfg, kcPod, ComponentName, bashCMD(createVzUserCmd))
+	if err != nil {
+		ctx.Log().Errorf("configureKeycloakRealm: Error creating Verrazzano user: stdout = %s, stderr = %s", stdout, stderr)
+		return err
+	}
+	ctx.Log().Debug("configureKeycloakRealm: Successfully Created VZ User")
+
+	// Grant realm admin role to Verrazzano user
+	grantRealmAdminToVzUserCmd := "/opt/jboss/keycloak/bin/kcadm.sh add-roles -r " + vzSysRealm + " --uusername " + vzUserName + " --cclientid realm-management --rolename realm-admin"
+	ctx.Log().Debugf("configureKeycloakRealm: Grant Realm Admin to Verrazzano User Cmd = %s", grantRealmAdminToVzUserCmd)
+	stdout, stderr, err = k8sutil.ExecPod(cli, cfg, kcPod, ComponentName, bashCMD(grantRealmAdminToVzUserCmd))
+	if err != nil {
+		ctx.Log().Errorf("configureKeycloakRealm: Error granting realm admin role to Verrazzano user: stdout = %s, stderr = %s", stdout, stderr)
+		return err
+	}
+	ctx.Log().Debug("configureKeycloakRealm: Granted realmAdmin Role to VZ user")
+
+	vzpw, err := getSecretPassword(ctx, constants.VerrazzanoSystemNamespace, "verrazzano")
+	if err != nil {
+		ctx.Log().Errorf("configureKeycloakRealm: Error retrieving Verrazzano password: %s", err)
+		return err
+	}
+	setVZUserPwCmd := "/opt/jboss/keycloak/bin/kcadm.sh set-password -r " + vzSysRealm + " --username " + vzUserName + " --new-password " + vzpw
+	ctx.Log().Debugf("configureKeycloakRealm: Set Verrazzano User PW Cmd = %s", maskPw(setVZUserPwCmd))
+	stdout, stderr, err = k8sutil.ExecPod(cli, cfg, kcPod, ComponentName, bashCMD(setVZUserPwCmd))
+	if err != nil {
+		ctx.Log().Errorf("configureKeycloakRealm: Error setting Verrazzano user password: stdout = %s, stderr = %s", stdout, stderr)
+		return fmt.Errorf("error: %s", maskPw(err.Error()))
+	}
+	ctx.Log().Debug("configureKeycloakRealm: Created VZ User PW")
+
+	// Creating Verrazzano Internal Prometheus User
+	vzPromUser := "username=" + vzInternalPromUser
+	vzPromUserGroup := "groups[0]=/" + vzUsersGroup + "/" + vzSystemGroup
+	createVZPromUserCmd := "/opt/jboss/keycloak/bin/kcadm.sh create users -r " + vzSysRealm + " -s " + vzPromUser + " -s " + vzPromUserGroup + " -s enabled=true"
+	ctx.Log().Debugf("configureKeycloakRealm: Create Verrazzano Prom User Cmd = %s", createVZPromUserCmd)
+	stdout, stderr, err = k8sutil.ExecPod(cli, cfg, kcPod, ComponentName, bashCMD(createVZPromUserCmd))
+	if err != nil {
+		ctx.Log().Errorf("configureKeycloakRealm: Error creating Verrazzano internal Prometheus user: stdout = %s, stderr = %s", stdout, stderr)
+		return err
+	}
+	ctx.Log().Debug("configureKeycloakRealm: Successfully Created Prom User")
+
+	// Set verrazzano internal prom user password
+	prompw, err := getSecretPassword(ctx, constants.VerrazzanoSystemNamespace, "verrazzano-prom-internal")
+	if err != nil {
+		ctx.Log().Errorf("configureKeycloakRealm: Error getting Verrazzano internal Prometheus user password: stdout = %s, stderr = %s", stdout, stderr)
+		return err
+	}
+	setPromUserPwCmd := "/opt/jboss/keycloak/bin/kcadm.sh set-password -r " + vzSysRealm + " --username " + vzInternalPromUser + " --new-password " + prompw
+	ctx.Log().Debugf("configureKeycloakRealm: Set Verrazzano Prom User PW Cmd = %s", maskPw(setPromUserPwCmd))
+	stdout, stderr, err = k8sutil.ExecPod(cli, cfg, kcPod, ComponentName, bashCMD(setPromUserPwCmd))
+	if err != nil {
+		ctx.Log().Errorf("configureKeycloakRealm: Error setting Verrazzano internal Prometheus user password: stdout = %s, stderr = %s", stdout, stderr)
+		return fmt.Errorf("error: %s", maskPw(err.Error()))
+	}
+	ctx.Log().Debug("configureKeycloakRealm: Created Prom User PW")
+
+	// Creating Verrazzano Internal ES User
+	vzEsUser := "username=" + vzInternalEsUser
+	vzEsUserGroup := "groups[0]=/" + vzUsersGroup + "/" + vzSystemGroup
+	createVzEsUserCmd := "/opt/jboss/keycloak/bin/kcadm.sh create users -r " + vzSysRealm + " -s " + vzEsUser + " -s " + vzEsUserGroup + " -s enabled=true"
+	ctx.Log().Debugf("configureKeycloakRealm: Create VZ ES User Cmd = %s", createVzEsUserCmd)
+	stdout, stderr, err = k8sutil.ExecPod(cli, cfg, kcPod, ComponentName, bashCMD(createVzEsUserCmd))
+	if err != nil {
+		ctx.Log().Errorf("configureKeycloakRealm: Error creating Verrazzano internal Elasticsearch user: stdout = %s, stderr = %s", stdout, stderr)
+		return err
+	}
+	ctx.Log().Debug("configureKeycloakRealm: Created ES User")
+
 	// Set verrazzano internal ES user password
 	espw, err := getSecretPassword(ctx, constants.VerrazzanoSystemNamespace, "verrazzano-es-internal")
->>>>>>> ae100d1f
-	if err != nil {
-		ctx.Log().Errorf("createUser: Error creating Verrazzano user: stdout = %s, stderr = %s", stdout, stderr)
-		return err
-	}
-	ctx.Log().Debugf("createUser: Successfully Created VZ User %s", userName)
-
-	vzpw, err := getSecretPassword(ctx, "verrazzano-system", secretName)
-	if err != nil {
-<<<<<<< HEAD
-		ctx.Log().Errorf("createUser: Error retrieving Verrazzano password: %s", err)
-		return err
-=======
+	if err != nil {
+		ctx.Log().Errorf("configureKeycloakRealm: Error getting Verrazzano internal Elasticsearch user password: stdout = %s, stderr = %s", stdout, stderr)
+		return err
+	}
+	setVzESUserPwCmd := "/opt/jboss/keycloak/bin/kcadm.sh set-password -r " + vzSysRealm + " --username " + vzInternalEsUser + " --new-password " + espw
+	ctx.Log().Debugf("configureKeycloakRealm: Set Verrazzano ES User PW Cmd = %s", maskPw(setVzESUserPwCmd))
+	stdout, stderr, err = k8sutil.ExecPod(cli, cfg, kcPod, ComponentName, bashCMD(setVzESUserPwCmd))
+	if err != nil {
 		ctx.Log().Errorf("configureKeycloakRealm: Error setting Verrazzano internal Elasticsearch user password: stdout = %s, stderr = %s", stdout, stderr)
 		return fmt.Errorf("error: %s", maskPw(err.Error()))
->>>>>>> ae100d1f
-	}
-	setVZUserPwCmd := "/opt/jboss/keycloak/bin/kcadm.sh set-password -r " + vzSysRealm + " --username " + userName + " --new-password " + vzpw
-	ctx.Log().Debugf("createUser: Set Verrazzano User PW Cmd = %s", maskPw(setVZUserPwCmd))
-	stdout, stderr, err = k8sutil.ExecPod(cli, cfg, kcPod, ComponentName, bashCMD(setVZUserPwCmd))
-	if err != nil {
-		ctx.Log().Errorf("createUser: Error setting Verrazzano user password: stdout = %s, stderr = %s", stdout, stderr)
-		return fmt.Errorf("error: %s", maskPw(err.Error()))
-	}
-	ctx.Log().Debugf("createUser: Created VZ User %s PW", userName)
-	return nil
-}
-
-func createVerrazzanoPkceClient(ctx spi.ComponentContext, cfg *restclient.Config, cli kubernetes.Interface) error {
-	keycloakClients, err := getKeycloakClients(ctx)
-	if err == nil && clientExists(keycloakClients, "verrazzano-pkce") {
-		return nil
-	}
-
-	kcPod := keycloakPod()
+	}
+	ctx.Log().Debug("configureKeycloakRealm: Created ES User PW")
+
 	// Get DNS Domain Configuration
 	dnsSubDomain, err := getDNSDomain(ctx.Client(), ctx.EffectiveCR())
 	if err != nil {
-		ctx.Log().Errorf("createVerrazzanoPkceClient: Error retrieving DNS sub domain: %s", err)
-		return err
-	}
-	ctx.Log().Infof("createVerrazzanoPkceClient: DNSDomain returned %s", dnsSubDomain)
+		ctx.Log().Errorf("configureKeycloakRealms: Error retrieving DNS sub domain: %s", err)
+		return err
+	}
+	ctx.Log().Infof("configureKeycloakRealms: DNSDomain returned %s", dnsSubDomain)
 
 	// Create verrazzano-pkce client
 	vzPkceCreateCmd := "/opt/jboss/keycloak/bin/kcadm.sh create clients -r " + vzSysRealm + " -f - <<\\END\n" +
@@ -931,23 +646,15 @@
 		"}\n" +
 		"END"
 
-	ctx.Log().Debugf("createVerrazzanoPkceClient: Create verrazzano-pkce client Cmd = %s", vzPkceCreateCmd)
-	stdout, stderr, err := k8sutil.ExecPod(cli, cfg, kcPod, ComponentName, bashCMD(vzPkceCreateCmd))
-	if err != nil {
-		ctx.Log().Errorf("createVerrazzanoPkceClient: Error creating verrazzano-pkce client: stdout = %s, stderr = %s", stdout, stderr)
-		return err
-	}
-	ctx.Log().Debug("createVerrazzanoPkceClient: Created verrazzano-pkce client")
-	return nil
-}
-
-func createVerrazzanoPgClient(ctx spi.ComponentContext, cfg *restclient.Config, cli kubernetes.Interface) error {
-	keycloakClients, err := getKeycloakClients(ctx)
-	if err == nil && clientExists(keycloakClients, "verrazzano-pg") {
-		return nil
-	}
-
-	kcPod := keycloakPod()
+	ctx.Log().Debugf("configureKeycloakRealm: Create verrazzano-pkce client Cmd = %s", vzPkceCreateCmd)
+	stdout, stderr, err = k8sutil.ExecPod(cli, cfg, kcPod, ComponentName, bashCMD(vzPkceCreateCmd))
+	if err != nil {
+		ctx.Log().Errorf("configureKeycloakRealm: Error creating verrazzano-pkce client: stdout = %s, stderr = %s", stdout, stderr)
+		return err
+	}
+	ctx.Log().Debug("configureKeycloakRealm: Created verrazzano-pkce client")
+
+	// Creating verrazzano-pg client
 	vzPgCreateCmd := "/opt/jboss/keycloak/bin/kcadm.sh create clients -r " + vzSysRealm + " -f - <<\\END\n" +
 		"{\n" +
 		"      \"clientId\" : \"verrazzano-pg\",\n" +
@@ -1044,234 +751,189 @@
 		"      \"optionalClientScopes\" : [ \"address\", \"phone\", \"offline_access\", \"microprofile-jwt\" ]\n" +
 		"}\n" +
 		"END"
-	ctx.Log().Debugf("createVerrazzanoPgClient: Create verrazzano-pg client Cmd = %s", vzPgCreateCmd)
-	stdout, stderr, err := k8sutil.ExecPod(cli, cfg, kcPod, ComponentName, bashCMD(vzPgCreateCmd))
-	if err != nil {
-		ctx.Log().Errorf("createVerrazzanoPgClient: Error creating verrazzano-pg client: stdout = %s, stderr = %s", stdout, stderr)
-		return err
-	}
-	ctx.Log().Debug("createVerrazzanoPgClient: Created verrazzano-pg client")
+	ctx.Log().Debugf("configureKeycloakRealm: Create verrazzano-pg client Cmd = %s", vzPgCreateCmd)
+	stdout, stderr, err = k8sutil.ExecPod(cli, cfg, kcPod, ComponentName, bashCMD(vzPgCreateCmd))
+	if err != nil {
+		ctx.Log().Errorf("configureKeycloakRealm: Error creating verrazzano-pg client: stdout = %s, stderr = %s", stdout, stderr)
+		return err
+	}
+	ctx.Log().Debug("configureKeycloakRealm: Created verrazzano-pg client")
+
+	// Setting password policy for master
+	setPolicyCmd := "/opt/jboss/keycloak/bin/kcadm.sh update realms/master -s \"passwordPolicy=length(8) and notUsername\""
+	ctx.Log().Debugf("configureKeycloakRealm: Setting password policy for master Cmd = %s", setPolicyCmd)
+	stdout, stderr, err = k8sutil.ExecPod(cli, cfg, kcPod, ComponentName, bashCMD(setPolicyCmd))
+	if err != nil {
+		ctx.Log().Errorf("configureKeycloakRealm: Error Setting password policy for master: stdout = %s, stderr = %s", stdout, stderr)
+		return err
+	}
+	ctx.Log().Debug("configureKeycloakRealm: Set password policy for master")
+
+	// Setting password policy for $_VZ_REALM
+	setPolicyOnVzRealmCmd := "/opt/jboss/keycloak/bin/kcadm.sh update realms/" + vzSysRealm + " -s \"passwordPolicy=length(8) and notUsername\""
+	ctx.Log().Debugf("configureKeycloakRealm: Setting password policy for VZ_REALM Cmd = %s", setPolicyOnVzRealmCmd)
+	stdout, stderr, err = k8sutil.ExecPod(cli, cfg, kcPod, ComponentName, bashCMD(setPolicyOnVzRealmCmd))
+	if err != nil {
+		ctx.Log().Errorf("configureKeycloakRealm: Error Setting password policy for VZ Realm: stdout = %s, stderr = %s", stdout, stderr)
+		return err
+	}
+	ctx.Log().Debug("configureKeycloakRealm: Set password policy for VZ_REALM")
+
+	// Configuring login theme for master
+	setMasterLoginThemeCmd := "/opt/jboss/keycloak/bin/kcadm.sh update realms/master -s loginTheme=oracle"
+	ctx.Log().Debugf("configureKeycloakRealm: Configuring login theme for master Cmd = %s", setMasterLoginThemeCmd)
+	stdout, stderr, err = k8sutil.ExecPod(cli, cfg, kcPod, ComponentName, bashCMD(setMasterLoginThemeCmd))
+	if err != nil {
+		ctx.Log().Errorf("configureKeycloakRealm: Error Configuring login theme for master: stdout = %s, stderr = %s", stdout, stderr)
+		return err
+	}
+	ctx.Log().Debug("configureKeycloakRealm: Configured login theme for master Cmd")
+
+	// Configuring login theme for vzSysRealm
+	setVzRealmLoginThemeCmd := "/opt/jboss/keycloak/bin/kcadm.sh update realms/" + vzSysRealm + " -s loginTheme=oracle"
+	ctx.Log().Debugf("configureKeycloakRealm: Configuring login theme for vzSysRealm Cmd = %s", setVzRealmLoginThemeCmd)
+	stdout, stderr, err = k8sutil.ExecPod(cli, cfg, kcPod, ComponentName, bashCMD(setVzRealmLoginThemeCmd))
+	if err != nil {
+		ctx.Log().Errorf("configureKeycloakRealm: Error Configuring login theme for vzSysRealm: stdout = %s, stderr = %s", stdout, stderr)
+		return err
+	}
+	ctx.Log().Debug("configureKeycloakRealm: Configured login theme for vzSysRealm")
+
+	// Enabling vzSysRealm realm
+	setVzEnableRealmCmd := "/opt/jboss/keycloak/bin/kcadm.sh update realms/" + vzSysRealm + " -s enabled=true"
+	ctx.Log().Debugf("configureKeycloakRealm: Enabling vzSysRealm realm Cmd = %s", setVzEnableRealmCmd)
+	stdout, stderr, err = k8sutil.ExecPod(cli, cfg, kcPod, ComponentName, bashCMD(setVzEnableRealmCmd))
+	if err != nil {
+		ctx.Log().Errorf("configureKeycloakRealm: Error Enabling vzSysRealm realm: stdout = %s, stderr = %s", stdout, stderr)
+		return err
+	}
+	ctx.Log().Debug("configureKeycloakRealm: Enabled vzSysRealm realm")
+
+	// Removing login config file
+	removeLoginConfigFileCmd := "rm /root/.keycloak/kcadm.config"
+	ctx.Log().Debugf("configureKeycloakRealm: Removing login config file Cmd = %s", removeLoginConfigFileCmd)
+	stdout, stderr, err = k8sutil.ExecPod(cli, cfg, kcPod, ComponentName, bashCMD(removeLoginConfigFileCmd))
+	if err != nil {
+		ctx.Log().Errorf("configureKeycloakRealm: Error Removing login config file: stdout = %s, stderr = %s", stdout, stderr)
+		return err
+	}
+	ctx.Log().Debug("configureKeycloakRealm: Removed login config file")
+	ctx.Log().Info("configureKeycloakRealm: Keycloak PostUpgrade SUCCESS")
 	return nil
 }
 
-func setPasswordPolicyForRealm(ctx spi.ComponentContext, cfg *restclient.Config, cli kubernetes.Interface, realmName string, policy string) error {
+// loginKeycloak logs into Keycloak so kcadm API calls can be made
+func loginKeycloak(ctx spi.ComponentContext, cfg *restclient.Config, cli kubernetes.Interface) error {
+	// Get the Keycloak admin password
+	secret := &corev1.Secret{}
+	err := ctx.Client().Get(context.TODO(), client.ObjectKey{
+		Namespace: "keycloak",
+		Name:      "keycloak-http",
+	}, secret)
+	if err != nil {
+		ctx.Log().Errorf("loginKeycloak: Error retrieving Keycloak password: %s", err)
+		return err
+	}
+	pw := secret.Data["password"]
+	keycloakpw := string(pw)
+	if keycloakpw == "" {
+		return errors.New("loginKeycloak: Error retrieving Keycloak password, empty string")
+	}
+	ctx.Log().Debug("loginKeycloak: Successfully retrieved Keycloak password")
+
+	// Login to Keycloak
 	kcPod := keycloakPod()
-	setPolicyCmd := "/opt/jboss/keycloak/bin/kcadm.sh update realms/" + realmName + " -s \"" + policy + "\""
-	ctx.Log().Debugf("setPasswordPolicyForRealm: Setting password policy for realm %s Cmd = %s", realmName, setPolicyCmd)
-	stdout, stderr, err := k8sutil.ExecPod(cli, cfg, kcPod, ComponentName, bashCMD(setPolicyCmd))
-	if err != nil {
-		ctx.Log().Errorf("setPasswordPolicyForRealm: Error Setting password policy for master: stdout = %s, stderr = %s", stdout, stderr)
-		return err
-	}
-	ctx.Log().Debugf("setPasswordPolicyForRealm: Set password policy for realm %s", realmName)
-	return nil
-}
-
-func configureLoginThemeForRealm(ctx spi.ComponentContext, cfg *restclient.Config, cli kubernetes.Interface, realmName string, loginTheme string) error {
-	kcPod := keycloakPod()
-	setLoginThemeCmd := "/opt/jboss/keycloak/bin/kcadm.sh update realms/" + realmName + " -s loginTheme=" + loginTheme
-	ctx.Log().Debugf("configureLoginThemeForRealm: Configuring login theme Cmd = %s", setLoginThemeCmd)
-	stdout, stderr, err := k8sutil.ExecPod(cli, cfg, kcPod, ComponentName, bashCMD(setLoginThemeCmd))
-	if err != nil {
-		ctx.Log().Errorf("configureLoginThemeForRealm: Error Configuring login theme for master: stdout = %s, stderr = %s", stdout, stderr)
-		return err
-	}
-	ctx.Log().Debug("configureLoginThemeForRealm: Configured login theme for master Cmd")
-	return nil
-}
-
-func enableVerrazzanoSystemRealm(ctx spi.ComponentContext, cfg *restclient.Config, cli kubernetes.Interface) error {
-	kcPod := keycloakPod()
-	setVzEnableRealmCmd := "/opt/jboss/keycloak/bin/kcadm.sh update realms/" + vzSysRealm + " -s enabled=true"
-	ctx.Log().Debugf("enableVerrazzanoSystemRealm: Enabling vzSysRealm realm Cmd = %s", setVzEnableRealmCmd)
-	stdout, stderr, err := k8sutil.ExecPod(cli, cfg, kcPod, ComponentName, bashCMD(setVzEnableRealmCmd))
-	if err != nil {
-		ctx.Log().Errorf("enableVerrazzanoSystemRealm: Error Enabling vzSysRealm realm: stdout = %s, stderr = %s", stdout, stderr)
-		return err
-	}
-	ctx.Log().Debug("enableVerrazzanoSystemRealm: Enabled vzSysRealm realm")
-	return nil
-}
-
-func removeLoginConfigFile(ctx spi.ComponentContext, cfg *restclient.Config, cli kubernetes.Interface) error {
-	kcPod := keycloakPod()
-	removeLoginConfigFileCmd := "rm /root/.keycloak/kcadm.config"
-	ctx.Log().Debugf("removeLoginConfigFile: Removing login config file Cmd = %s", removeLoginConfigFileCmd)
-	stdout, stderr, err := k8sutil.ExecPod(cli, cfg, kcPod, ComponentName, bashCMD(removeLoginConfigFileCmd))
-	if err != nil {
-		ctx.Log().Errorf("removeLoginConfigFile: Error Removing login config file: stdout = %s, stderr = %s", stdout, stderr)
-		return err
-	}
-	ctx.Log().Debug("removeLoginConfigFile: Removed login config file")
-	return nil
-}
-
-// getKeycloakGroups returns a structure of Groups in Realm verrazzano-system
-func getKeycloakGroups(ctx spi.ComponentContext) (KeycloakGroups, error) {
-	var keycloakGroups KeycloakGroups
-	// Get the Client ID JSON array
-	cmd := execCommand("kubectl", "exec", "keycloak-0", "-n", "keycloak", "-c", "keycloak", "--", "/opt/jboss/keycloak/bin/kcadm.sh", "get", "groups", "-r", vzSysRealm)
-	out, err := cmd.Output()
-	if err != nil {
-		ctx.Log().Errorf("getKeycloakGroups: Error retrieving Groups: %s", err)
-		return nil, err
-	}
-	if len(string(out)) == 0 {
-		return nil, errors.New("getKeycloakGroups: Error retrieving Groups JSON from Keycloak, zero length")
-	}
-	err = json.Unmarshal(out, &keycloakGroups)
-	if err != nil {
-<<<<<<< HEAD
-		ctx.Log().Errorf("getKeycloakGroups: Error ummarshalling groups json: %s", err)
-		return nil, err
-=======
+	loginCmd := "/opt/jboss/keycloak/bin/kcadm.sh config credentials --server http://localhost:8080/auth --realm master --user keycloakadmin --password " + keycloakpw
+	ctx.Log().Debugf("loginKeycloak: Login Cmd = %s", maskPw(loginCmd))
+	stdOut, stdErr, err := k8sutil.ExecPod(cli, cfg, kcPod, ComponentName, bashCMD(loginCmd))
+	if err != nil {
 		ctx.Log().Errorf("loginKeycloak: Error retrieving logging into Keycloak: stdout = %s: stderr = %s", stdOut, stdErr)
 		return fmt.Errorf("error: %s", maskPw(err.Error()))
->>>>>>> ae100d1f
-	}
-
-	return keycloakGroups, nil
-}
-
-func groupExists(keycloakGroups KeycloakGroups, groupName string) bool {
-
-	for _, keycloakGroup := range keycloakGroups {
-		if keycloakGroup.Name == groupName {
-			return true
-		}
-		for _, subGroup := range keycloakGroup.SubGroups {
-			if subGroup.Name == groupName {
-				return true
-			}
-		}
-	}
-	return false
-}
-
-<<<<<<< HEAD
-func getGroupID(keycloakGroups KeycloakGroups, groupName string) string {
-
-	for _, keycloakGroup := range keycloakGroups {
-		if keycloakGroup.Name == groupName {
-			return keycloakGroup.ID
-		}
-		for _, subGroup := range keycloakGroup.SubGroups {
-			if subGroup.Name == groupName {
-				return subGroup.ID
-			}
-		}
-=======
+	}
+	ctx.Log().Debug("loginKeycloak: Successfully logged into Keycloak")
+
+	return nil
+}
+
+func bashCMD(command string) []string {
+	return []string{
+		"bash",
+		"-c",
+		command,
+	}
+}
+
 func keycloakPod() *v1.Pod {
 	return &v1.Pod{
 		ObjectMeta: metav1.ObjectMeta{
 			Name:      "keycloak-0",
 			Namespace: ComponentNamespace,
 		},
->>>>>>> ae100d1f
-	}
-	return ""
-}
-
-// getKeycloakRoless returns a structure of Groups in Realm verrazzano-system
-func getKeycloakRoles(ctx spi.ComponentContext) (KeycloakRoles, error) {
-	var keycloakRoles KeycloakRoles
-	// Get the Client ID JSON array
-	cmd := execCommand("kubectl", "exec", "keycloak-0", "-n", "keycloak", "-c", "keycloak", "--", "/opt/jboss/keycloak/bin/kcadm.sh", "get-roles", "-r", vzSysRealm)
-	out, err := cmd.Output()
-	if err != nil {
-		ctx.Log().Errorf("getKeycloakRoles: Error retrieving Roles: %s", err)
-		return nil, err
-	}
-	if len(string(out)) == 0 {
-		return nil, errors.New("getKeycloakRoles: Error retrieving Roles JSON from Keycloak, zero length")
-	}
-	err = json.Unmarshal(out, &keycloakRoles)
-	if err != nil {
-		ctx.Log().Errorf("getKeycloakGroups: Error ummarshalling groups json: %s", err)
-		return nil, err
-	}
-
-	return keycloakRoles, nil
-}
-
-func roleExists(keycloakRoles KeycloakRoles, roleName string) bool {
-
-	for _, keycloakRole := range keycloakRoles {
-		if keycloakRole.Name == roleName {
-			return true
+	}
+}
+
+// createAuthSecret verifies the secret doesn't already exists and creates it
+func createAuthSecret(ctx spi.ComponentContext, namespace string, secretname string, username string) error {
+	secret := &corev1.Secret{
+		ObjectMeta: metav1.ObjectMeta{Name: secretname, Namespace: namespace},
+	}
+	err := ctx.Client().Get(context.TODO(), client.ObjectKey{
+		Namespace: namespace,
+		Name:      secretname,
+	}, secret)
+	// If the secret doesn't exist, create it
+	if err != nil {
+		pw, err := vzpassword.GeneratePassword(15)
+		if err != nil {
+			return err
 		}
-	}
-	return false
-}
-
-// getKeycloakUsers returns a structure of Users in Realm verrazzano-system
-func getKeycloakUsers(ctx spi.ComponentContext) (KeycloakUsers, error) {
-	var keycloakUsers KeycloakUsers
-	// Get the Client ID JSON array
-	cmd := execCommand("kubectl", "exec", "keycloak-0", "-n", "keycloak", "-c", "keycloak", "--", "/opt/jboss/keycloak/bin/kcadm.sh", "get", "users", "-r", vzSysRealm)
-	out, err := cmd.Output()
-	if err != nil {
-		ctx.Log().Errorf("getKeycloakUsers: Error retrieving Users: %s", err)
-		return nil, err
-	}
-	if len(string(out)) == 0 {
-		return nil, errors.New("getKeycloakUsers: Error retrieving Users JSON from Keycloak, zero length")
-	}
-	err = json.Unmarshal(out, &keycloakUsers)
-	if err != nil {
-		ctx.Log().Errorf("getKeycloakUsers: Error ummarshalling users json: %s", err)
-		return nil, err
-	}
-	return keycloakUsers, nil
-}
-
-func userExists(keycloakUsers KeycloakUsers, userName string) bool {
-
-	for _, keycloakUser := range keycloakUsers {
-		if keycloakUser.Username == userName {
-			return true
+		opResult, err := controllerruntime.CreateOrUpdate(context.TODO(), ctx.Client(), secret, func() error {
+			// Build the secret data
+			secret.Data = map[string][]byte{
+				"username": []byte(username),
+				"password": []byte(pw),
+			}
+			return nil
+		})
+		ctx.Log().Infof("Keycloak secret operation result: %s", opResult)
+
+		if err != nil {
+			return err
 		}
 	}
-	return false
-}
-
-// getKeycloakClients returns a structure of Users in Realm verrazzano-system
-func getKeycloakClients(ctx spi.ComponentContext) (KeycloakClients, error) {
-	var keycloakClients KeycloakClients
-	// Get the Client ID JSON array
-	cmd := execCommand("kubectl", "exec", "keycloak-0", "-n", "keycloak", "-c", "keycloak", "--", "/opt/jboss/keycloak/bin/kcadm.sh", "get", "clients", "-r", "verrazzano-system", "--fields", "id,clientId")
-	out, err := cmd.Output()
-	if err != nil {
-		ctx.Log().Errorf("getKeycloakClients: Error retrieving clients: %s", err)
-		return nil, err
-	}
-	if len(string(out)) == 0 {
-		return nil, errors.New("getKeycloakClients: Error retrieving Clients JSON from Keycloak, zero length")
-	}
-	err = json.Unmarshal(out, &keycloakClients)
-	if err != nil {
-		ctx.Log().Errorf("getKeycloakClients: Error ummarshalling client json: %s", err)
-		return nil, err
-	}
-	return keycloakClients, nil
-}
-
-func clientExists(keycloakClients KeycloakClients, clientName string) bool {
-
-	for _, keycloakClient := range keycloakClients {
-		if keycloakClient.ClientID == clientName {
-			return true
-		}
-	}
-	return false
-}
-
-func getClientID(keycloakClients KeycloakClients, clientName string) string {
-
-	for _, keycloakClient := range keycloakClients {
-		if keycloakClient.ClientID == clientName {
-			return keycloakClient.ID
-		}
-	}
-	return ""
+	return nil
+}
+
+// getSecretPassword retrieves the password associated with a secret
+func getSecretPassword(ctx spi.ComponentContext, namespace string, secretname string) (string, error) {
+	secret := &corev1.Secret{}
+	err := ctx.Client().Get(context.TODO(), client.ObjectKey{
+		Namespace: namespace,
+		Name:      secretname,
+	}, secret)
+	if err != nil {
+		ctx.Log().Errorf("getSecretPassword: Error retrieving secret %s password: %s", secretname, err)
+		return "", err
+	}
+	pw := secret.Data["password"]
+	stringpw := string(pw)
+	if stringpw == "" {
+		return "", fmt.Errorf("getSecretPassword: Error retrieving secret %s password", secretname)
+	}
+	return stringpw, nil
+}
+
+// getDNSDomain returns the DNS Domain
+func getDNSDomain(c client.Client, vz *vzapi.Verrazzano) (string, error) {
+	dnsSuffix, err := vzconfig.GetDNSSuffix(c, vz)
+	if err != nil {
+		return "", err
+	}
+	dnsDomain := fmt.Sprintf("%s.%s", vz.Spec.EnvironmentName, dnsSuffix)
+	return dnsDomain, nil
+}
+
+// getCertName returns certificate name
+func getCertName(vz *vzapi.Verrazzano) string {
+	return fmt.Sprintf("%s-secret", getEnvironmentName(vz.Spec.EnvironmentName))
 }