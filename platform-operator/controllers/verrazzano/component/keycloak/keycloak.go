--- conflicted
+++ resolved
@@ -1054,13 +1054,8 @@
 
 	// Login to Keycloak
 	kcPod := keycloakPod()
-<<<<<<< HEAD
-	loginCmd := "/opt/jboss/keycloak/bin/kcadm.sh config credentials --server http://localhost:8080/auth --realm master --user keycloakadmin --password " + keycloakpw
+	loginCmd := kcAdminScript + " config credentials --server http://localhost:8080/auth --realm master --user keycloakadmin --password " + keycloakpw
 	ctx.Log().Debugf("LoginKeycloak: Login Cmd = %s", maskPw(loginCmd))
-=======
-	loginCmd := kcAdminScript + " config credentials --server http://localhost:8080/auth --realm master --user keycloakadmin --password " + keycloakpw
-	ctx.Log().Debugf("loginKeycloak: Login Cmd = %s", maskPw(loginCmd))
->>>>>>> af703c8c
 	stdOut, stdErr, err := k8sutil.ExecPod(cli, cfg, kcPod, ComponentName, bashCMD(loginCmd))
 	if err != nil {
 		ctx.Log().Errorf("Component Keycloak failed logging into Keycloak: stdout = %s: stderr = %s, err = %v", stdOut, stdErr, maskPw(err.Error()))
