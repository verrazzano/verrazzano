--- conflicted
+++ resolved
@@ -181,83 +181,78 @@
 
 func updateKeycloakUris(ctx spi.ComponentContext) error {
 	var keycloakClients KeycloakClients
-
-	if isKeycloakEnabled(ctx) {
-		cfg, cli, err := k8sutil.RESTClientConfig()
-		if err != nil {
-			return err
+	cfg, cli, err := k8sutil.RESTClientConfig()
+	if err != nil {
+		return err
+	}
+
+	err = loginKeycloak(ctx, cfg, cli)
+	if err != nil {
+		return err
+	}
+
+	// Get the Client ID JSON array
+	cmd := execCommand("kubectl", "exec", "keycloak-0", "-n", "keycloak", "-c", "keycloak", "--", "/opt/jboss/keycloak/bin/kcadm.sh", "get", "clients", "-r", "verrazzano-system", "--fields", "id,clientId")
+	out, err := cmd.Output()
+	if err != nil {
+		ctx.Log().Errorf("Keycloak Post Upgrade: Error retrieving ID for client ID, zero length: %s", err)
+		return err
+	}
+	if len(string(out)) == 0 {
+		return errors.New("Keycloak Post Upgrade: Error retrieving Clients JSON from Keycloak, zero length")
+	}
+	err = json.Unmarshal(out, &keycloakClients)
+	if err != nil {
+		ctx.Log().Errorf("Keycloak Post Upgrade: Error ummarshalling client json: %s", err)
+		return err
+	}
+
+	// Extract the id associated with ClientID verrazzano-pkce
+	var id = ""
+	for _, keycloakClient := range keycloakClients {
+		if keycloakClient.ClientID == "verrazzano-pkce" {
+			id = keycloakClient.ID
+			ctx.Log().Debugf("Keycloak Clients ID found = %s", id)
 		}
-
-		err = loginKeycloak(ctx, cfg, cli)
-		if err != nil {
-			return err
-		}
-
-		// Get the Client ID JSON array
-		cmd := execCommand("kubectl", "exec", "keycloak-0", "-n", "keycloak", "-c", "keycloak", "--", "/opt/jboss/keycloak/bin/kcadm.sh", "get", "clients", "-r", "verrazzano-system", "--fields", "id,clientId")
-		out, err := cmd.Output()
-		if err != nil {
-			ctx.Log().Errorf("Keycloak Post Upgrade: Error retrieving ID for client ID, zero length: %s", err)
-			return err
-		}
-		if len(string(out)) == 0 {
-			return errors.New("Keycloak Post Upgrade: Error retrieving Clients JSON from Keycloak, zero length")
-		}
-		err = json.Unmarshal([]byte(out), &keycloakClients)
-		if err != nil {
-			ctx.Log().Errorf("Keycloak Post Upgrade: Error ummarshalling client json: %s", err)
-			return err
-		}
-
-		// Extract the id associated with ClientID verrazzano-pkce
-		var id = ""
-		for _, keycloakClient := range keycloakClients {
-			if keycloakClient.ClientID == "verrazzano-pkce" {
-				id = keycloakClient.ID
-				ctx.Log().Debugf("Keycloak Clients ID found = %s", id)
-			}
-		}
-		if id == "" {
-			return errors.New("Keycloak Post Upgrade: Error retrieving ID for Keycloak user, zero length")
-		}
-		ctx.Log().Info("Keycloak Post Upgrade: Successfully retrieved clientID")
-
-		// Get DNS Domain Configuration
-		dnsSubDomain, err := vzconfig.BuildDNSDomain(ctx.Client(), ctx.EffectiveCR())
-		if err != nil {
-			ctx.Log().Errorf("Keycloak Post Upgrade: Error retrieving DNS sub domain: %s", err)
-			return err
-		}
-		ctx.Log().Infof("Keycloak Post Upgrade: DNSDomain returned %s", dnsSubDomain)
-
-		// Call the Script and Update the URIs
-		scriptName := filepath.Join(config.GetInstallDir(), "update-kiali-redirect-uris.sh")
-		if _, stderr, err := bashFunc(scriptName, id, dnsSubDomain); err != nil {
-			ctx.Log().Errorf("Keycloak Post Upgrade: Failed updating KeyCloak URIs %s: %s", err, stderr)
-			return err
-		}
+	}
+	if id == "" {
+		return errors.New("Keycloak Post Upgrade: Error retrieving ID for Keycloak user, zero length")
+	}
+	ctx.Log().Info("Keycloak Post Upgrade: Successfully retrieved clientID")
+
+	// Get DNS Domain Configuration
+	dnsSubDomain, err := vzconfig.BuildDNSDomain(ctx.Client(), ctx.EffectiveCR())
+	if err != nil {
+		ctx.Log().Errorf("Keycloak Post Upgrade: Error retrieving DNS sub domain: %s", err)
+		return err
+	}
+	ctx.Log().Infof("Keycloak Post Upgrade: DNSDomain returned %s", dnsSubDomain)
+
+	// Call the Script and Update the URIs
+	scriptName := filepath.Join(config.GetInstallDir(), "update-kiali-redirect-uris.sh")
+	if _, stderr, err := bashFunc(scriptName, id, dnsSubDomain); err != nil {
+		ctx.Log().Errorf("Keycloak Post Upgrade: Failed updating KeyCloak URIs %s: %s", err, stderr)
+		return err
 	}
 	ctx.Log().Info("Keycloak Post Upgrade: Successfully Updated Keycloak URIs")
 	return nil
 }
 
 func configureKeycloakRealms(ctx spi.ComponentContext, prompw string, espw string) error {
-
-	if isKeycloakEnabled(ctx) {
-		cfg, cli, err := k8sutil.RESTClientConfig()
-		if err != nil {
-			return err
-		}
-		// Login to Keycloak
-		err = loginKeycloak(ctx, cfg, cli)
-		if err != nil {
-			return err
-		}
-
-		ctx.Log().Info("CDD Successfully Logged Into Keycloak")
-
-		// Create VerrazzanoSystem Realm
-<<<<<<< HEAD
+	cfg, cli, err := k8sutil.RESTClientConfig()
+	if err != nil {
+		return err
+	}
+	// Login to Keycloak
+	err = loginKeycloak(ctx, cfg, cli)
+	if err != nil {
+		return err
+	}
+
+	ctx.Log().Info("CDD Successfully Logged Into Keycloak")
+
+	// Create VerrazzanoSystem Realm
+	if !realmCreated {
 		realm := "realm=" + vzSysRealm
 		createRealmCmd := "/opt/jboss/keycloak/bin/kcadm.sh create realms -s " + realm + " -s enabled=false"
 		ctx.Log().Infof("CDD Create Verrazzano System Realm Cmd = %s", createRealmCmd)
@@ -265,559 +260,542 @@
 		if err != nil {
 			ctx.Log().Errorf("configureKeycloakRealm: Error creating Verrazzano System Realm: stdout = %s, stderr = %s", stdout, stderr)
 			return err
-=======
-		if !realmCreated {
-			realm := "realm=" + vzSysRealm
-			createRealmCmd := "/opt/jboss/keycloak/bin/kcadm.sh create realms -s " + realm + " -s enabled=false"
-			ctx.Log().Infof("CDD Create Verrazzano System Realm Cmd = %s", createRealmCmd)
-			stdout, stderr, err := ExecCmd(clientset, kconfig, "keycloak-0", createRealmCmd)
-			if err != nil {
-				ctx.Log().Errorf("configureKeycloakRealm: Error creating Verrazzano System Realm: stdout = %s, stderr = %s", stdout, stderr)
-				return err
-			}
-			realmCreated = true
-			ctx.Log().Info("CDD Successfully Created Verrazzano System Realm")
->>>>>>> 5a645c56
 		}
-
-		// Create Verrazzano Users Group
-		userGroup := "name=" + vzUsersGroup
-		createVzUserGroupCmd := "/opt/jboss/keycloak/bin/kcadm.sh create groups -r " + vzSysRealm + " -s " + userGroup
-		ctx.Log().Infof("CDD Create Verrazzano Users Group Cmd = %s", createVzUserGroupCmd)
-<<<<<<< HEAD
-		stdout, stderr, err = ExecCmd(cli, cfg, "keycloak-0", createVzUserGroupCmd)
-=======
-		stdout, stderr, err := ExecCmd(clientset, kconfig, "keycloak-0", createVzUserGroupCmd)
->>>>>>> 5a645c56
-		if err != nil {
-			ctx.Log().Errorf("configureKeycloakRealm: Error creating Verrazzano Users Group: stdout = %s, stderr = %s", stdout, stderr)
-			return err
-		}
-		ctx.Log().Infof("CDD Create Verrazzano Users Group Output: stdout = %s, stderr = %s", stdout, stderr)
-		if len(stdout) == 0 {
-			return errors.New("configureKeycloakRealm: Error retrieving User Group ID from Keycloak, zero length")
-		}
-		arr := strings.Split(stdout, "'")
-		userGroupID := arr[1]
-		ctx.Log().Infof("configureKeycloakRealm: User Group ID = %s", userGroupID)
-		ctx.Log().Info("CDD Successfully Created Verrazzano User Group")
-
-		// Create Verrazzano Admin Group
-		adminGroup := "groups/" + userGroupID + "/children"
-		adminGroupName := "name=" + vzAdminGroup
-		createVzAdminGroupCmd := "/opt/jboss/keycloak/bin/kcadm.sh create " + adminGroup + " -r " + vzSysRealm + " -s " + adminGroupName
-		ctx.Log().Infof("CDD Create Verrazzano Admin Group Cmd = %s", createVzAdminGroupCmd)
-		stdout, stderr, err = ExecCmd(cli, cfg, "keycloak-0", createVzAdminGroupCmd)
-		if err != nil {
-			ctx.Log().Errorf("configureKeycloakRealm: Error creating Verrazzano Admin Group: stdout = %s, stderr = %s", stdout, stderr)
-			return err
-		}
-		ctx.Log().Infof("CDD Create Verrazzano Admin Group Output: stdout = %s, stderr = %s", stdout, stderr)
-		if len(stdout) == 0 {
-			return errors.New("configureKeycloakRealm: Error retrieving Admin Group ID from Keycloak, zero length")
-		}
-		arr = strings.Split(stdout, "'")
-		adminGroupID := arr[1]
-		ctx.Log().Infof("configureKeycloakRealm: Admin Group ID = %s", adminGroupID)
-		ctx.Log().Info("CDD Successfully Created Verrazzano Admin Group")
-
-		// Create Verrazzano Project Monitors Group
-		monitorGroup := "groups/" + userGroupID + "/children"
-		monitorGroupName := "name=" + vzMonitorGroup
-		createVzMonitorGroupCmd := "/opt/jboss/keycloak/bin/kcadm.sh create " + monitorGroup + " -r " + vzSysRealm + " -s " + monitorGroupName
-		ctx.Log().Infof("CDD Create Verrazzano Monitor Group Cmd = %s", createVzMonitorGroupCmd)
-		stdout, stderr, err = ExecCmd(cli, cfg, "keycloak-0", createVzMonitorGroupCmd)
-		if err != nil {
-			ctx.Log().Errorf("configureKeycloakRealm: Error creating Verrazzano Monitor Group: stdout = %s, stderr = %s", stdout, stderr)
-			return err
-		}
-		ctx.Log().Infof("CDD Create Verrazzano Project Monitors Group Output: stdout = %s, stderr = %s", stdout, stderr)
-		if len(stdout) == 0 {
-			return errors.New("configureKeycloakRealm: Error retrieving Monitor Group ID from Keycloak, zero length")
-		}
-		arr = strings.Split(stdout, "'")
-		monitorGroupID := arr[1]
-		ctx.Log().Infof("configureKeycloakRealm: Monitor Group ID = %s", monitorGroupID)
-		ctx.Log().Info("CDD Successfully Created Verrazzano Monitors Group")
-
-		// Create Verrazzano System Group
-		systemGroup := "groups/" + userGroupID + "/children"
-		systemGroupName := "name=" + vzSystemGroup
-		createVzSystemGroupCmd := "/opt/jboss/keycloak/bin/kcadm.sh create " + systemGroup + " -r " + vzSysRealm + " -s " + systemGroupName
-		ctx.Log().Infof("CDD Create Verrazzano System Group Cmd = %s", createVzSystemGroupCmd)
-		stdout, stderr, err = ExecCmd(cli, cfg, "keycloak-0", createVzSystemGroupCmd)
-		if err != nil {
-			ctx.Log().Errorf("configureKeycloakRealm: Error creating Verrazzano System Group: stdout = %s, stderr = %s", stdout, stderr)
-			return err
-		}
-		ctx.Log().Info("CDD Successfully Created Verrazzano System Group")
-
-		// Create Verrazzano API Access Role
-		apiAccessRole := "name=" + vzAPIAccessRole
-		createAPIAccessRoleCmd := "/opt/jboss/keycloak/bin/kcadm.sh create roles -r " + vzSysRealm + " -s " + apiAccessRole
-		ctx.Log().Infof("CDD Create Verrazzano API Access Role Cmd = %s", createAPIAccessRoleCmd)
-		stdout, stderr, err = ExecCmd(cli, cfg, "keycloak-0", createAPIAccessRoleCmd)
-		if err != nil {
-			ctx.Log().Errorf("configureKeycloakRealm: Error creating Verrazzano API Access Role: stdout = %s, stderr = %s", stdout, stderr)
-			return err
-		}
-		ctx.Log().Info("CDD Successfully Created Verrazzano API Access Role")
-
-		// Create Verrazzano Console Users Role
-		consoleUserRole := "name=" + vzConsoleUsersRole
-		createConsoleUserRoleCmd := "/opt/jboss/keycloak/bin/kcadm.sh create roles -r " + vzSysRealm + " -s " + consoleUserRole
-		ctx.Log().Infof("CDD Create Verrazzano Console Users Role Cmd = %s", createConsoleUserRoleCmd)
-		stdout, stderr, err = ExecCmd(cli, cfg, "keycloak-0", createConsoleUserRoleCmd)
-		if err != nil {
-			ctx.Log().Errorf("configureKeycloakRealm: Error creating Verrazzano Console Users Role: stdout = %s, stderr = %s", stdout, stderr)
-			return err
-		}
-		ctx.Log().Info("CDD Successfully Created Verrazzano Console User Role")
-
-		// Create Verrazzano Admin Role
-		adminRole := "name=" + vzAdminRole
-		createVzAdminRoleCmd := "/opt/jboss/keycloak/bin/kcadm.sh create roles -r " + vzSysRealm + " -s " + adminRole
-		ctx.Log().Infof("CDD Create Verrazzano Admin Role Cmd = %s", createVzAdminRoleCmd)
-		stdout, stderr, err = ExecCmd(cli, cfg, "keycloak-0", createVzAdminRoleCmd)
-		if err != nil {
-			ctx.Log().Errorf("configureKeycloakRealm: Error creating Verrazzano Admin Role: stdout = %s, stderr = %s", stdout, stderr)
-			return err
-		}
-		ctx.Log().Info("CDD Successfully Created Verrazzano Admin Role")
-
-		// Create Verrazzano Viewer Role
-		viewerRole := "name=" + vzViewerRole
-		createVzViewerRoleCmd := "/opt/jboss/keycloak/bin/kcadm.sh create roles -r " + vzSysRealm + " -s " + viewerRole
-		ctx.Log().Infof("CDD Create Verrazzano Viewer Role Cmd = %s", createVzViewerRoleCmd)
-		stdout, stderr, err = ExecCmd(cli, cfg, "keycloak-0", createVzViewerRoleCmd)
-		if err != nil {
-			ctx.Log().Errorf("configureKeycloakRealm: Error creating Verrazzano Viewer Role: stdout = %s, stderr = %s", stdout, stderr)
-			return err
-		}
-		ctx.Log().Info("CDD Successfully Created Verrazzano Viewer Role")
-
-		// Granting vz_api_access role to verrazzano users group
-		grantAPIAccessToVzUserGroupCmd := "/opt/jboss/keycloak/bin/kcadm.sh add-roles -r " + vzSysRealm + " --gid " + userGroupID + " --rolename " + vzAPIAccessRole
-		ctx.Log().Infof("CDD Grant API Access to VZ Users Cmd = %s", grantAPIAccessToVzUserGroupCmd)
-		stdout, stderr, err = ExecCmd(cli, cfg, "keycloak-0", grantAPIAccessToVzUserGroupCmd)
-		if err != nil {
-			ctx.Log().Errorf("configureKeycloakRealm: Error granting api access role to Verrazzano users group: stdout = %s, stderr = %s", stdout, stderr)
-			return err
-		}
-		ctx.Log().Info("CDD Granted Access Role to User Group")
-
-		// Granting console_users role to verrazzano users group
-		grantConsoleRoleToVzUserGroupCmd := "/opt/jboss/keycloak/bin/kcadm.sh add-roles -r " + vzSysRealm + " --gid " + userGroupID + " --rolename " + vzConsoleUsersRole
-		ctx.Log().Infof("CDD Grant Console Role to Vz Users Cmd = %s", grantConsoleRoleToVzUserGroupCmd)
-		stdout, stderr, err = ExecCmd(cli, cfg, "keycloak-0", grantConsoleRoleToVzUserGroupCmd)
-		if err != nil {
-			ctx.Log().Errorf("configureKeycloakRealm: Error granting console users role to Verrazzano users group: stdout = %s, stderr = %s", stdout, stderr)
-			return err
-		}
-		ctx.Log().Info("CDD Granted Console Role to User Group")
-
-		// Granting admin role to verrazzano admin group
-		grantAdminRoleToVzAdminGroupCmd := "/opt/jboss/keycloak/bin/kcadm.sh add-roles -r " + vzSysRealm + " --gid " + adminGroupID + " --rolename " + vzAdminRole
-		ctx.Log().Infof("CDD Grant Admin Role to Vz Admin Cmd = %s", grantAdminRoleToVzAdminGroupCmd)
-		stdout, stderr, err = ExecCmd(cli, cfg, "keycloak-0", grantAdminRoleToVzAdminGroupCmd)
-		if err != nil {
-			ctx.Log().Errorf("configureKeycloakRealm: Error granting admin role to Verrazzano admin group: stdout = %s, stderr = %s", stdout, stderr)
-			return err
-		}
-		ctx.Log().Info("CDD Granted Admin Role to Admin Group")
-
-		// Granting viewer role to verrazzano monitor group
-		grantViewerRoleToVzMonitorGroupCmd := "/opt/jboss/keycloak/bin/kcadm.sh add-roles -r " + vzSysRealm + " --gid " + monitorGroupID + " --rolename " + vzViewerRole
-		ctx.Log().Infof("CDD Grant Viewer Role to Monitor Group Cmd = %s", grantViewerRoleToVzMonitorGroupCmd)
-		stdout, stderr, err = ExecCmd(cli, cfg, "keycloak-0", grantViewerRoleToVzMonitorGroupCmd)
-		if err != nil {
-			ctx.Log().Errorf("configureKeycloakRealm: Error granting viewer role to Verrazzano monitoring group: stdout = %s, stderr = %s", stdout, stderr)
-			return err
-		}
-		ctx.Log().Info("CDD Granted Viewer Role to monitor Group")
-
-		// Creating Verrazzano User
-		vzUser := "username=" + vzUserName
-		vzUserGroup := "groups[0]=/" + vzUsersGroup + "/" + vzAdminGroup
-		createVzUserCmd := "/opt/jboss/keycloak/bin/kcadm.sh create users -r " + vzSysRealm + " -s " + vzUser + " -s " + vzUserGroup + " -s enabled=true"
-		ctx.Log().Infof("CDD Create Verrazzano User Cmd = %s", createVzUserCmd)
-		stdout, stderr, err = ExecCmd(cli, cfg, "keycloak-0", createVzUserCmd)
-		if err != nil {
-			ctx.Log().Errorf("configureKeycloakRealm: Error creating Verrazzano user: stdout = %s, stderr = %s", stdout, stderr)
-			return err
-		}
-		ctx.Log().Info("CDD Successfully Created VZ User")
-
-		// Grant realm admin role to Verrazzano user
-		grantRealmAdminToVzUserCmd := "/opt/jboss/keycloak/bin/kcadm.sh add-roles -r " + vzSysRealm + " --uusername " + vzUserName + " --cclientid realm-management --rolename realm-admin"
-		ctx.Log().Infof("CDD Grant Realm Admin to Verrazzano User Cmd = %s", grantRealmAdminToVzUserCmd)
-		stdout, stderr, err = ExecCmd(cli, cfg, "keycloak-0", grantRealmAdminToVzUserCmd)
-		if err != nil {
-			ctx.Log().Errorf("configureKeycloakRealm: Error granting realm admin role to Verrazzano user: stdout = %s, stderr = %s", stdout, stderr)
-			return err
-		}
-		ctx.Log().Info("CDD Granted realmAdmin Role to VZ user")
-
-		// Set verrazzano user password
-		secret := &corev1.Secret{}
-		err = ctx.Client().Get(context.TODO(), client.ObjectKey{
-			Namespace: "verrazzano-system",
-			Name:      "verrazzano",
-		}, secret)
-		if err != nil {
-			ctx.Log().Errorf("configureKeycloakRealm: Error retrieving Verrazzano password: %s", err)
-			return err
-		}
-		pw := secret.Data["password"]
-		vzpw := string(pw)
-		if vzpw == "" {
-			return errors.New("configureKeycloakRealm: Error retrieving verrazzano password")
-		}
-
-		setVZUserPwCmd := "/opt/jboss/keycloak/bin/kcadm.sh set-password -r " + vzSysRealm + " --username " + vzUserName + " --new-password " + vzpw
-		ctx.Log().Infof("CDD Set Verrazzano User PW Cmd = %s", setVZUserPwCmd)
-		stdout, stderr, err = ExecCmd(cli, cfg, "keycloak-0", setVZUserPwCmd)
-		if err != nil {
-			ctx.Log().Errorf("configureKeycloakRealm: Error setting Verrazzano user password: stdout = %s, stderr = %s", stdout, stderr)
-			return err
-		}
-		ctx.Log().Info("CDD Created VZ User PW")
-
-		// Creating Verrazzano Internal Prometheus User
-		vzPromUser := "username=" + vzInternalPromUser
-		vzPromUserGroup := "groups[0]=/" + vzUsersGroup + "/" + vzSystemGroup
-		createVZPromUserCmd := "/opt/jboss/keycloak/bin/kcadm.sh create users -r " + vzSysRealm + " -s " + vzPromUser + " -s " + vzPromUserGroup + " -s enabled=true"
-		ctx.Log().Infof("CDD Create Verrazzano Prom User Cmd = %s", createVZPromUserCmd)
-		stdout, stderr, err = ExecCmd(cli, cfg, "keycloak-0", createVZPromUserCmd)
-		if err != nil {
-			ctx.Log().Errorf("configureKeycloakRealm: Error creating Verrazzano internal Prometheus user: stdout = %s, stderr = %s", stdout, stderr)
-			return err
-		}
-		ctx.Log().Info("CDD Successfully Created Prom User")
-
-		// Set verrazzano internal prom user password
-		setPromUserPwCmd := "/opt/jboss/keycloak/bin/kcadm.sh set-password -r " + vzSysRealm + " --username " + vzInternalPromUser + " --new-password " + prompw
-		ctx.Log().Infof("CDD Set Verrazzano Prom User PW Cmd = %s", setPromUserPwCmd)
-		stdout, stderr, err = ExecCmd(cli, cfg, "keycloak-0", setPromUserPwCmd)
-		if err != nil {
-			ctx.Log().Errorf("configureKeycloakRealm: Error setting Verrazzano internal Prometheus user password: stdout = %s, stderr = %s", stdout, stderr)
-			return err
-		}
-		ctx.Log().Info("CDD Created Prom User PW")
-
-		// Creating Verrazzano Internal ES User
-		vzEsUser := "username=" + vzInternalEsUser
-		vzEsUserGroup := "groups[0]=/" + vzUsersGroup + "/" + vzSystemGroup
-		createVzEsUserCmd := "/opt/jboss/keycloak/bin/kcadm.sh create users -r " + vzSysRealm + " -s " + vzEsUser + " -s " + vzEsUserGroup + " -s enabled=true"
-		ctx.Log().Infof("CDD Create VZ ES User Cmd = %s", createVzEsUserCmd)
-		stdout, stderr, err = ExecCmd(cli, cfg, "keycloak-0", createVzEsUserCmd)
-		if err != nil {
-			ctx.Log().Errorf("configureKeycloakRealm: Error creating Verrazzano internal Elasticsearch user: stdout = %s, stderr = %s", stdout, stderr)
-			return err
-		}
-		ctx.Log().Info("CDD Created ES User")
-
-		// Set verrazzano internal ES user password
-		setVzESUserPwCmd := "/opt/jboss/keycloak/bin/kcadm.sh set-password -r " + vzSysRealm + " --username " + vzInternalEsUser + " --new-password " + espw
-		ctx.Log().Infof("CDD Set Verrazzano ES User PW Cmd = %s", setVzESUserPwCmd)
-		stdout, stderr, err = ExecCmd(cli, cfg, "keycloak-0", setVzESUserPwCmd)
-		if err != nil {
-			ctx.Log().Errorf("configureKeycloakRealm: Error setting Verrazzano internal Elasticsearch user password: stdout = %s, stderr = %s", stdout, stderr)
-			return err
-		}
-		ctx.Log().Info("CDD Created ES User PW")
-
-		// Get DNS Domain Configuration
-		dnsSubDomain, err := getDNSDomain(ctx.Client(), ctx.EffectiveCR())
-		if err != nil {
-			ctx.Log().Errorf("configureKeycloakRealms: Error retrieving DNS sub domain: %s", err)
-			return err
-		}
-		ctx.Log().Infof("configureKeycloakRealms: DNSDomain returned %s", dnsSubDomain)
-
-		// Create verrazzano-pkce client
-		vzPkceCreateCmd := "/opt/jboss/keycloak/bin/kcadm.sh create clients -r " + vzSysRealm + " -f - <<\\END\n" +
-			"{\n      " +
-			"\"clientId\" : \"verrazzano-pkce\",\n     " +
-			"\"enabled\": true,\n      \"surrogateAuthRequired\": false,\n      " +
-			"\"alwaysDisplayInConsole\": false,\n      " +
-			"\"clientAuthenticatorType\": \"client-secret\",\n" +
-			"      \"redirectUris\": [\n" +
-			"        \"https://verrazzano." + dnsSubDomain + "/*\",\n" +
-			"        \"https://verrazzano." + dnsSubDomain + "/verrazzano/authcallback\",\n" +
-			"        \"https://elasticsearch.vmi.system." + dnsSubDomain + "/*\",\n" +
-			"        \"https://elasticsearch.vmi.system." + dnsSubDomain + "/_authentication_callback\",\n" +
-			"        \"https://prometheus.vmi.system." + dnsSubDomain + "/*\",\n" +
-			"        \"https://prometheus.vmi.system." + dnsSubDomain + "/_authentication_callback\",\n" +
-			"        \"https://grafana.vmi.system." + dnsSubDomain + "/*\",\n" +
-			"        \"https://grafana.vmi.system." + dnsSubDomain + "/_authentication_callback\",\n" +
-			"        \"https://kibana.vmi.system." + dnsSubDomain + "/*\",\n" +
-			"        \"https://kibana.vmi.system." + dnsSubDomain + "/_authentication_callback\",\n" +
-			"        \"https://kiali.vmi.system." + dnsSubDomain + "/*\",\n" +
-			"        \"https://kiali.vmi.system." + dnsSubDomain + "/_authentication_callback\"\n" +
-			"      ],\n" +
-			"      \"webOrigins\": [\n" +
-			"        \"https://verrazzano." + dnsSubDomain + "\",\n" +
-			"        \"https://elasticsearch.vmi.system." + dnsSubDomain + "\",\n" +
-			"        \"https://prometheus.vmi.system." + dnsSubDomain + "\",\n" +
-			"        \"https://grafana.vmi.system." + dnsSubDomain + "\",\n" +
-			"        \"https://kibana.vmi.system." + dnsSubDomain + "\",\n" +
-			"        \"https://kiali.vmi.system." + dnsSubDomain + "\"\n" +
-			"      ],\n" +
-			"      \"notBefore\": 0,\n" +
-			"      \"bearerOnly\": false,\n" +
-			"      \"consentRequired\": false,\n" +
-			"      \"standardFlowEnabled\": true,\n" +
-			"      \"implicitFlowEnabled\": false,\n" +
-			"      \"directAccessGrantsEnabled\": false,\n" +
-			"      \"serviceAccountsEnabled\": false,\n" +
-			"      \"publicClient\": true,\n" +
-			"      \"frontchannelLogout\": false,\n" +
-			"      \"protocol\": \"openid-connect\",\n" +
-			"      \"attributes\": {\n" +
-			"        \"saml.assertion.signature\": \"false\",\n" +
-			"        \"saml.multivalued.roles\": \"false\",\n" +
-			"        \"saml.force.post.binding\": \"false\",\n" +
-			"        \"saml.encrypt\": \"false\",\n" +
-			"        \"saml.server.signature\": \"false\",\n" +
-			"        \"saml.server.signature.keyinfo.ext\": \"false\",\n" +
-			"        \"exclude.session.state.from.auth.response\": \"false\",\n" +
-			"        \"saml_force_name_id_format\": \"false\",\n" +
-			"        \"saml.client.signature\": \"false\",\n" +
-			"        \"tls.client.certificate.bound.access.tokens\": \"false\",\n" +
-			"        \"saml.authnstatement\": \"false\",\n" +
-			"        \"display.on.consent.screen\": \"false\",\n" +
-			"        \"pkce.code.challenge.method\": \"S256\",\n" +
-			"        \"saml.onetimeuse.condition\": \"false\"\n" +
-			"      },\n" +
-			"      \"authenticationFlowBindingOverrides\": {},\n" +
-			"      \"fullScopeAllowed\": true,\n" +
-			"      \"nodeReRegistrationTimeout\": -1,\n" +
-			"      \"protocolMappers\": [\n" +
-			"          {\n" +
-			"            \"name\": \"groupmember\",\n" +
-			"            \"protocol\": \"openid-connect\",\n" +
-			"            \"protocolMapper\": \"oidc-group-membership-mapper\",\n" +
-			"            \"consentRequired\": false,\n" +
-			"            \"config\": {\n" +
-			"              \"full.path\": \"false\",\n" +
-			"              \"id.token.claim\": \"true\",\n" +
-			"              \"access.token.claim\": \"true\",\n" +
-			"              \"claim.name\": \"groups\",\n" +
-			"              \"userinfo.token.claim\": \"true\"\n" +
-			"            }\n" +
-			"          },\n" +
-			"          {\n" +
-			"            \"name\": \"realm roles\",\n" +
-			"            \"protocol\": \"openid-connect\",\n" +
-			"            \"protocolMapper\": \"oidc-usermodel-realm-role-mapper\",\n" +
-			"            \"consentRequired\": false,\n" +
-			"            \"config\": {\n" +
-			"              \"multivalued\": \"true\",\n" +
-			"              \"user.attribute\": \"foo\",\n" +
-			"              \"id.token.claim\": \"true\",\n" +
-			"              \"access.token.claim\": \"true\",\n" +
-			"              \"claim.name\": \"realm_access.roles\",\n" +
-			"              \"jsonType.label\": \"String\"\n" +
-			"            }\n" +
-			"          }\n" +
-			"        ],\n" +
-			"      \"defaultClientScopes\": [\n" +
-			"        \"web-origins\",\n" +
-			"        \"role_list\",\n" +
-			"        \"roles\",\n" +
-			"        \"profile\",\n" +
-			"        \"email\"\n" +
-			"      ],\n" +
-			"      \"optionalClientScopes\": [\n" +
-			"        \"address\",\n" +
-			"        \"phone\",\n" +
-			"        \"offline_access\",\n" +
-			"        \"microprofile-jwt\"\n" +
-			"      ]\n" +
-			"}\n" +
-			"END"
-
-		ctx.Log().Infof("CDD Create verrazzano-pkce client Cmd = %s", vzPkceCreateCmd)
-		stdout, stderr, err = ExecCmd(cli, cfg, "keycloak-0", vzPkceCreateCmd)
-		if err != nil {
-			ctx.Log().Errorf("configureKeycloakRealm: Error creating verrazzano-pkce client: stdout = %s, stderr = %s", stdout, stderr)
-			return err
-		}
-		ctx.Log().Info("CDD Created verrazzano-pkce client")
-
-		// Creating verrazzano-pg client
-		vzPgCreateCmd := "/opt/jboss/keycloak/bin/kcadm.sh create clients -r " + vzSysRealm + " -f - <<\\END\n" +
-			"{\n" +
-			"      \"clientId\" : \"verrazzano-pg\",\n" +
-			"      \"enabled\" : true,\n" +
-			"      \"rootUrl\" : \"\",\n" +
-			"      \"adminUrl\" : \"\",\n" +
-			"      \"surrogateAuthRequired\" : false,\n" +
-			"      \"directAccessGrantsEnabled\" : \"true\",\n" +
-			"      \"clientAuthenticatorType\" : \"client-secret\",\n" +
-			"      \"secret\" : \"de05ccdc-67df-47f3-81f6-37e61d195aba\",\n" +
-			"      \"redirectUris\" : [ ],\n" +
-			"      \"webOrigins\" : [ \"+\" ],\n" +
-			"      \"notBefore\" : 0,\n" +
-			"      \"bearerOnly\" : false,\n" +
-			"      \"consentRequired\" : false,\n" +
-			"      \"standardFlowEnabled\" : false,\n" +
-			"      \"implicitFlowEnabled\" : false,\n" +
-			"      \"directAccessGrantsEnabled\" : true,\n" +
-			"      \"serviceAccountsEnabled\" : false,\n" +
-			"      \"publicClient\" : true,\n" +
-			"      \"frontchannelLogout\" : false,\n" +
-			"      \"protocol\" : \"openid-connect\",\n" +
-			"      \"attributes\" : { },\n" +
-			"      \"authenticationFlowBindingOverrides\" : { },\n" +
-			"      \"fullScopeAllowed\" : true,\n" +
-			"      \"nodeReRegistrationTimeout\" : -1,\n" +
-			"      \"protocolMappers\" : [ {\n" +
-			"        \"name\" : \"groups\",\n" +
-			"        \"protocol\" : \"openid-connect\",\n" +
-			"        \"protocolMapper\" : \"oidc-group-membership-mapper\",\n" +
-			"        \"consentRequired\" : false,\n" +
-			"        \"config\" : {\n" +
-			"          \"multivalued\" : \"true\",\n" +
-			"          \"userinfo.token.claim\" : \"false\",\n" +
-			"          \"id.token.claim\" : \"true\",\n" +
-			"          \"access.token.claim\" : \"true\",\n" +
-			"          \"claim.name\" : \"groups\",\n" +
-			"          \"jsonType.label\" : \"String\"\n" +
-			"        }\n" +
-			"      }, {\n" +
-			"        \"name\": \"realm roles\",\n" +
-			"        \"protocol\": \"openid-connect\",\n" +
-			"        \"protocolMapper\": \"oidc-usermodel-realm-role-mapper\",\n" +
-			"        \"consentRequired\": false,\n" +
-			"        \"config\": {\n" +
-			"          \"multivalued\": \"true\",\n" +
-			"          \"user.attribute\": \"foo\",\n" +
-			"          \"id.token.claim\": \"true\",\n" +
-			"          \"access.token.claim\": \"true\",\n" +
-			"          \"claim.name\": \"realm_access.roles\",\n" +
-			"          \"jsonType.label\": \"String\"\n" +
-			"        }\n" +
-			"      }, {\n" +
-			"        \"name\" : \"Client ID\",\n" +
-			"        \"protocol\" : \"openid-connect\",\n" +
-			"        \"protocolMapper\" : \"oidc-usersessionmodel-note-mapper\",\n" +
-			"        \"consentRequired\" : false,\n" +
-			"        \"config\" : {\n" +
-			"          \"user.session.note\" : \"clientId\",\n" +
-			"          \"userinfo.token.claim\" : \"true\",\n" +
-			"          \"id.token.claim\" : \"true\",\n" +
-			"          \"access.token.claim\" : \"true\",\n" +
-			"          \"claim.name\" : \"clientId\",\n" +
-			"          \"jsonType.label\" : \"String\"\n" +
-			"        }\n" +
-			"      }, {\n" +
-			"        \"name\" : \"Client IP Address\",\n" +
-			"        \"protocol\" : \"openid-connect\",\n" +
-			"        \"protocolMapper\" : \"oidc-usersessionmodel-note-mapper\",\n" +
-			"        \"consentRequired\" : false,\n" +
-			"        \"config\" : {\n" +
-			"          \"user.session.note\" : \"clientAddress\",\n" +
-			"          \"userinfo.token.claim\" : \"true\",\n" +
-			"          \"id.token.claim\" : \"true\",\n" +
-			"          \"access.token.claim\" : \"true\",\n" +
-			"          \"claim.name\" : \"clientAddress\",\n" +
-			"          \"jsonType.label\" : \"String\"\n" +
-			"        }\n" +
-			"      }, {\n" +
-			"        \"name\" : \"Client Host\",\n" +
-			"        \"protocol\" : \"openid-connect\",\n" +
-			"        \"protocolMapper\" : \"oidc-usersessionmodel-note-mapper\",\n" +
-			"        \"consentRequired\" : false,\n" +
-			"        \"config\" : {\n" +
-			"          \"user.session.note\" : \"clientHost\",\n" +
-			"          \"userinfo.token.claim\" : \"true\",\n" +
-			"          \"id.token.claim\" : \"true\",\n" +
-			"          \"access.token.claim\" : \"true\",\n" +
-			"          \"claim.name\" : \"clientHost\",\n" +
-			"          \"jsonType.label\" : \"String\"\n" +
-			"        }\n" +
-			"      } ],\n" +
-			"      \"defaultClientScopes\" : [ \"web-origins\", \"role_list\", \"roles\", \"profile\", \"email\" ],\n" +
-			"      \"optionalClientScopes\" : [ \"address\", \"phone\", \"offline_access\", \"microprofile-jwt\" ]\n" +
-			"}\n" +
-			"END"
-		ctx.Log().Infof("CDD Create verrazzano-pg client Cmd = %s", vzPgCreateCmd)
-		stdout, stderr, err = ExecCmd(cli, cfg, "keycloak-0", vzPgCreateCmd)
-		if err != nil {
-			ctx.Log().Errorf("configureKeycloakRealm: Error creating verrazzano-pg client: stdout = %s, stderr = %s", stdout, stderr)
-			return err
-		}
-		ctx.Log().Info("CDD Created verrazzano-pg client")
-
-		// Setting password policy for master
-		setPolicyCmd := "/opt/jboss/keycloak/bin/kcadm.sh update realms/master -s \"passwordPolicy=length(8) and notUsername\""
-		ctx.Log().Infof("CDD Setting password policy for master Cmd = %s", setPolicyCmd)
-		stdout, stderr, err = ExecCmd(cli, cfg, "keycloak-0", setPolicyCmd)
-		if err != nil {
-			ctx.Log().Errorf("configureKeycloakRealm: Error Setting password policy for master: stdout = %s, stderr = %s", stdout, stderr)
-			return err
-		}
-		ctx.Log().Info("CDD Set password policy for master")
-
-		// Setting password policy for $_VZ_REALM
-		setPolicyOnVzRealmCmd := "/opt/jboss/keycloak/bin/kcadm.sh update realms/" + vzSysRealm + " -s \"passwordPolicy=length(8) and notUsername\""
-		ctx.Log().Infof("CDD Setting password policy for VZ_REALM Cmd = %s", setPolicyOnVzRealmCmd)
-		stdout, stderr, err = ExecCmd(cli, cfg, "keycloak-0", setPolicyOnVzRealmCmd)
-		if err != nil {
-			ctx.Log().Errorf("configureKeycloakRealm: Error Setting password policy for VZ Realm: stdout = %s, stderr = %s", stdout, stderr)
-			return err
-		}
-		ctx.Log().Info("CDD Set password policy for VZ_REALM")
-
-		// Configuring login theme for master
-		setMasterLoginThemeCmd := "/opt/jboss/keycloak/bin/kcadm.sh update realms/master -s loginTheme=oracle"
-		ctx.Log().Infof("CDD Configuring login theme for master Cmd = %s", setMasterLoginThemeCmd)
-		stdout, stderr, err = ExecCmd(cli, cfg, "keycloak-0", setMasterLoginThemeCmd)
-		if err != nil {
-			ctx.Log().Errorf("configureKeycloakRealm: Error Configuring login theme for master: stdout = %s, stderr = %s", stdout, stderr)
-			return err
-		}
-		ctx.Log().Info("CDD Configured login theme for master Cmd")
-
-		// Configuring login theme for vzSysRealm
-		setVzRealmLoginThemeCmd := "/opt/jboss/keycloak/bin/kcadm.sh update realms/" + vzSysRealm + " -s loginTheme=oracle"
-		ctx.Log().Infof("CDD Configuring login theme for vzSysRealm Cmd = %s", setVzRealmLoginThemeCmd)
-		stdout, stderr, err = ExecCmd(cli, cfg, "keycloak-0", setVzRealmLoginThemeCmd)
-		if err != nil {
-			ctx.Log().Errorf("configureKeycloakRealm: Error Configuring login theme for vzSysRealm: stdout = %s, stderr = %s", stdout, stderr)
-			return err
-		}
-		ctx.Log().Info("CDD Configured login theme for vzSysRealm")
-
-		// Enabling vzSysRealm realm
-		setVzEnableRealmCmd := "/opt/jboss/keycloak/bin/kcadm.sh update realms/" + vzSysRealm + " -s enabled=true"
-		ctx.Log().Infof("CDD Enabling vzSysRealm realm Cmd = %s", setVzEnableRealmCmd)
-		stdout, stderr, err = ExecCmd(cli, cfg, "keycloak-0", setVzEnableRealmCmd)
-		if err != nil {
-			ctx.Log().Errorf("configureKeycloakRealm: Error Enabling vzSysRealm realm: stdout = %s, stderr = %s", stdout, stderr)
-			return err
-		}
-		ctx.Log().Info("CDD Enabled vzSysRealm realm")
-
-		// Removing login config file
-		removeLoginConfigFileCmd := "rm /root/.keycloak/kcadm.config"
-		ctx.Log().Infof("CDD Removing login config file Cmd = %s", removeLoginConfigFileCmd)
-		stdout, stderr, err = ExecCmd(cli, cfg, "keycloak-0", removeLoginConfigFileCmd)
-		if err != nil {
-			ctx.Log().Errorf("configureKeycloakRealm: Error Removing login config file: stdout = %s, stderr = %s", stdout, stderr)
-			return err
-		}
-		ctx.Log().Info("CDD Removed login config file")
-		ctx.Log().Info("CDD Keycloak PostUpgrade SUCCESS")
-	}
-
+		realmCreated = true
+		ctx.Log().Info("CDD Successfully Created Verrazzano System Realm")
+	}
+
+	// Create Verrazzano Users Group
+	userGroup := "name=" + vzUsersGroup
+	createVzUserGroupCmd := "/opt/jboss/keycloak/bin/kcadm.sh create groups -r " + vzSysRealm + " -s " + userGroup
+	ctx.Log().Infof("CDD Create Verrazzano Users Group Cmd = %s", createVzUserGroupCmd)
+	stdout, stderr, err := ExecCmd(cli, cfg, "keycloak-0", createVzUserGroupCmd)
+	if err != nil {
+		ctx.Log().Errorf("configureKeycloakRealm: Error creating Verrazzano Users Group: stdout = %s, stderr = %s", stdout, stderr)
+		return err
+	}
+	ctx.Log().Infof("CDD Create Verrazzano Users Group Output: stdout = %s, stderr = %s", stdout, stderr)
+	if len(stdout) == 0 {
+		return errors.New("configureKeycloakRealm: Error retrieving User Group ID from Keycloak, zero length")
+	}
+	arr := strings.Split(stdout, "'")
+	userGroupID := arr[1]
+	ctx.Log().Infof("configureKeycloakRealm: User Group ID = %s", userGroupID)
+	ctx.Log().Info("CDD Successfully Created Verrazzano User Group")
+
+	// Create Verrazzano Admin Group
+	adminGroup := "groups/" + userGroupID + "/children"
+	adminGroupName := "name=" + vzAdminGroup
+	createVzAdminGroupCmd := "/opt/jboss/keycloak/bin/kcadm.sh create " + adminGroup + " -r " + vzSysRealm + " -s " + adminGroupName
+	ctx.Log().Infof("CDD Create Verrazzano Admin Group Cmd = %s", createVzAdminGroupCmd)
+	stdout, stderr, err = ExecCmd(cli, cfg, "keycloak-0", createVzAdminGroupCmd)
+	if err != nil {
+		ctx.Log().Errorf("configureKeycloakRealm: Error creating Verrazzano Admin Group: stdout = %s, stderr = %s", stdout, stderr)
+		return err
+	}
+	ctx.Log().Infof("CDD Create Verrazzano Admin Group Output: stdout = %s, stderr = %s", stdout, stderr)
+	if len(stdout) == 0 {
+		return errors.New("configureKeycloakRealm: Error retrieving Admin Group ID from Keycloak, zero length")
+	}
+	arr = strings.Split(stdout, "'")
+	adminGroupID := arr[1]
+	ctx.Log().Infof("configureKeycloakRealm: Admin Group ID = %s", adminGroupID)
+	ctx.Log().Info("CDD Successfully Created Verrazzano Admin Group")
+
+	// Create Verrazzano Project Monitors Group
+	monitorGroup := "groups/" + userGroupID + "/children"
+	monitorGroupName := "name=" + vzMonitorGroup
+	createVzMonitorGroupCmd := "/opt/jboss/keycloak/bin/kcadm.sh create " + monitorGroup + " -r " + vzSysRealm + " -s " + monitorGroupName
+	ctx.Log().Infof("CDD Create Verrazzano Monitor Group Cmd = %s", createVzMonitorGroupCmd)
+	stdout, stderr, err = ExecCmd(cli, cfg, "keycloak-0", createVzMonitorGroupCmd)
+	if err != nil {
+		ctx.Log().Errorf("configureKeycloakRealm: Error creating Verrazzano Monitor Group: stdout = %s, stderr = %s", stdout, stderr)
+		return err
+	}
+	ctx.Log().Infof("CDD Create Verrazzano Project Monitors Group Output: stdout = %s, stderr = %s", stdout, stderr)
+	if len(stdout) == 0 {
+		return errors.New("configureKeycloakRealm: Error retrieving Monitor Group ID from Keycloak, zero length")
+	}
+	arr = strings.Split(stdout, "'")
+	monitorGroupID := arr[1]
+	ctx.Log().Infof("configureKeycloakRealm: Monitor Group ID = %s", monitorGroupID)
+	ctx.Log().Info("CDD Successfully Created Verrazzano Monitors Group")
+
+	// Create Verrazzano System Group
+	systemGroup := "groups/" + userGroupID + "/children"
+	systemGroupName := "name=" + vzSystemGroup
+	createVzSystemGroupCmd := "/opt/jboss/keycloak/bin/kcadm.sh create " + systemGroup + " -r " + vzSysRealm + " -s " + systemGroupName
+	ctx.Log().Infof("CDD Create Verrazzano System Group Cmd = %s", createVzSystemGroupCmd)
+	stdout, stderr, err = ExecCmd(cli, cfg, "keycloak-0", createVzSystemGroupCmd)
+	if err != nil {
+		ctx.Log().Errorf("configureKeycloakRealm: Error creating Verrazzano System Group: stdout = %s, stderr = %s", stdout, stderr)
+		return err
+	}
+	ctx.Log().Info("CDD Successfully Created Verrazzano System Group")
+
+	// Create Verrazzano API Access Role
+	apiAccessRole := "name=" + vzAPIAccessRole
+	createAPIAccessRoleCmd := "/opt/jboss/keycloak/bin/kcadm.sh create roles -r " + vzSysRealm + " -s " + apiAccessRole
+	ctx.Log().Infof("CDD Create Verrazzano API Access Role Cmd = %s", createAPIAccessRoleCmd)
+	stdout, stderr, err = ExecCmd(cli, cfg, "keycloak-0", createAPIAccessRoleCmd)
+	if err != nil {
+		ctx.Log().Errorf("configureKeycloakRealm: Error creating Verrazzano API Access Role: stdout = %s, stderr = %s", stdout, stderr)
+		return err
+	}
+	ctx.Log().Info("CDD Successfully Created Verrazzano API Access Role")
+
+	// Create Verrazzano Console Users Role
+	consoleUserRole := "name=" + vzConsoleUsersRole
+	createConsoleUserRoleCmd := "/opt/jboss/keycloak/bin/kcadm.sh create roles -r " + vzSysRealm + " -s " + consoleUserRole
+	ctx.Log().Infof("CDD Create Verrazzano Console Users Role Cmd = %s", createConsoleUserRoleCmd)
+	stdout, stderr, err = ExecCmd(cli, cfg, "keycloak-0", createConsoleUserRoleCmd)
+	if err != nil {
+		ctx.Log().Errorf("configureKeycloakRealm: Error creating Verrazzano Console Users Role: stdout = %s, stderr = %s", stdout, stderr)
+		return err
+	}
+	ctx.Log().Info("CDD Successfully Created Verrazzano Console User Role")
+
+	// Create Verrazzano Admin Role
+	adminRole := "name=" + vzAdminRole
+	createVzAdminRoleCmd := "/opt/jboss/keycloak/bin/kcadm.sh create roles -r " + vzSysRealm + " -s " + adminRole
+	ctx.Log().Infof("CDD Create Verrazzano Admin Role Cmd = %s", createVzAdminRoleCmd)
+	stdout, stderr, err = ExecCmd(cli, cfg, "keycloak-0", createVzAdminRoleCmd)
+	if err != nil {
+		ctx.Log().Errorf("configureKeycloakRealm: Error creating Verrazzano Admin Role: stdout = %s, stderr = %s", stdout, stderr)
+		return err
+	}
+	ctx.Log().Info("CDD Successfully Created Verrazzano Admin Role")
+
+	// Create Verrazzano Viewer Role
+	viewerRole := "name=" + vzViewerRole
+	createVzViewerRoleCmd := "/opt/jboss/keycloak/bin/kcadm.sh create roles -r " + vzSysRealm + " -s " + viewerRole
+	ctx.Log().Infof("CDD Create Verrazzano Viewer Role Cmd = %s", createVzViewerRoleCmd)
+	stdout, stderr, err = ExecCmd(cli, cfg, "keycloak-0", createVzViewerRoleCmd)
+	if err != nil {
+		ctx.Log().Errorf("configureKeycloakRealm: Error creating Verrazzano Viewer Role: stdout = %s, stderr = %s", stdout, stderr)
+		return err
+	}
+	ctx.Log().Info("CDD Successfully Created Verrazzano Viewer Role")
+
+	// Granting vz_api_access role to verrazzano users group
+	grantAPIAccessToVzUserGroupCmd := "/opt/jboss/keycloak/bin/kcadm.sh add-roles -r " + vzSysRealm + " --gid " + userGroupID + " --rolename " + vzAPIAccessRole
+	ctx.Log().Infof("CDD Grant API Access to VZ Users Cmd = %s", grantAPIAccessToVzUserGroupCmd)
+	stdout, stderr, err = ExecCmd(cli, cfg, "keycloak-0", grantAPIAccessToVzUserGroupCmd)
+	if err != nil {
+		ctx.Log().Errorf("configureKeycloakRealm: Error granting api access role to Verrazzano users group: stdout = %s, stderr = %s", stdout, stderr)
+		return err
+	}
+	ctx.Log().Info("CDD Granted Access Role to User Group")
+
+	// Granting console_users role to verrazzano users group
+	grantConsoleRoleToVzUserGroupCmd := "/opt/jboss/keycloak/bin/kcadm.sh add-roles -r " + vzSysRealm + " --gid " + userGroupID + " --rolename " + vzConsoleUsersRole
+	ctx.Log().Infof("CDD Grant Console Role to Vz Users Cmd = %s", grantConsoleRoleToVzUserGroupCmd)
+	stdout, stderr, err = ExecCmd(cli, cfg, "keycloak-0", grantConsoleRoleToVzUserGroupCmd)
+	if err != nil {
+		ctx.Log().Errorf("configureKeycloakRealm: Error granting console users role to Verrazzano users group: stdout = %s, stderr = %s", stdout, stderr)
+		return err
+	}
+	ctx.Log().Info("CDD Granted Console Role to User Group")
+
+	// Granting admin role to verrazzano admin group
+	grantAdminRoleToVzAdminGroupCmd := "/opt/jboss/keycloak/bin/kcadm.sh add-roles -r " + vzSysRealm + " --gid " + adminGroupID + " --rolename " + vzAdminRole
+	ctx.Log().Infof("CDD Grant Admin Role to Vz Admin Cmd = %s", grantAdminRoleToVzAdminGroupCmd)
+	stdout, stderr, err = ExecCmd(cli, cfg, "keycloak-0", grantAdminRoleToVzAdminGroupCmd)
+	if err != nil {
+		ctx.Log().Errorf("configureKeycloakRealm: Error granting admin role to Verrazzano admin group: stdout = %s, stderr = %s", stdout, stderr)
+		return err
+	}
+	ctx.Log().Info("CDD Granted Admin Role to Admin Group")
+
+	// Granting viewer role to verrazzano monitor group
+	grantViewerRoleToVzMonitorGroupCmd := "/opt/jboss/keycloak/bin/kcadm.sh add-roles -r " + vzSysRealm + " --gid " + monitorGroupID + " --rolename " + vzViewerRole
+	ctx.Log().Infof("CDD Grant Viewer Role to Monitor Group Cmd = %s", grantViewerRoleToVzMonitorGroupCmd)
+	stdout, stderr, err = ExecCmd(cli, cfg, "keycloak-0", grantViewerRoleToVzMonitorGroupCmd)
+	if err != nil {
+		ctx.Log().Errorf("configureKeycloakRealm: Error granting viewer role to Verrazzano monitoring group: stdout = %s, stderr = %s", stdout, stderr)
+		return err
+	}
+	ctx.Log().Info("CDD Granted Viewer Role to monitor Group")
+
+	// Creating Verrazzano User
+	vzUser := "username=" + vzUserName
+	vzUserGroup := "groups[0]=/" + vzUsersGroup + "/" + vzAdminGroup
+	createVzUserCmd := "/opt/jboss/keycloak/bin/kcadm.sh create users -r " + vzSysRealm + " -s " + vzUser + " -s " + vzUserGroup + " -s enabled=true"
+	ctx.Log().Infof("CDD Create Verrazzano User Cmd = %s", createVzUserCmd)
+	stdout, stderr, err = ExecCmd(cli, cfg, "keycloak-0", createVzUserCmd)
+	if err != nil {
+		ctx.Log().Errorf("configureKeycloakRealm: Error creating Verrazzano user: stdout = %s, stderr = %s", stdout, stderr)
+		return err
+	}
+	ctx.Log().Info("CDD Successfully Created VZ User")
+
+	// Grant realm admin role to Verrazzano user
+	grantRealmAdminToVzUserCmd := "/opt/jboss/keycloak/bin/kcadm.sh add-roles -r " + vzSysRealm + " --uusername " + vzUserName + " --cclientid realm-management --rolename realm-admin"
+	ctx.Log().Infof("CDD Grant Realm Admin to Verrazzano User Cmd = %s", grantRealmAdminToVzUserCmd)
+	stdout, stderr, err = ExecCmd(cli, cfg, "keycloak-0", grantRealmAdminToVzUserCmd)
+	if err != nil {
+		ctx.Log().Errorf("configureKeycloakRealm: Error granting realm admin role to Verrazzano user: stdout = %s, stderr = %s", stdout, stderr)
+		return err
+	}
+	ctx.Log().Info("CDD Granted realmAdmin Role to VZ user")
+
+	// Set verrazzano user password
+	secret := &corev1.Secret{}
+	err = ctx.Client().Get(context.TODO(), client.ObjectKey{
+		Namespace: "verrazzano-system",
+		Name:      "verrazzano",
+	}, secret)
+	if err != nil {
+		ctx.Log().Errorf("configureKeycloakRealm: Error retrieving Verrazzano password: %s", err)
+		return err
+	}
+	pw := secret.Data["password"]
+	vzpw := string(pw)
+	if vzpw == "" {
+		return errors.New("configureKeycloakRealm: Error retrieving verrazzano password")
+	}
+
+	setVZUserPwCmd := "/opt/jboss/keycloak/bin/kcadm.sh set-password -r " + vzSysRealm + " --username " + vzUserName + " --new-password " + vzpw
+	ctx.Log().Infof("CDD Set Verrazzano User PW Cmd = %s", setVZUserPwCmd)
+	stdout, stderr, err = ExecCmd(cli, cfg, "keycloak-0", setVZUserPwCmd)
+	if err != nil {
+		ctx.Log().Errorf("configureKeycloakRealm: Error setting Verrazzano user password: stdout = %s, stderr = %s", stdout, stderr)
+		return err
+	}
+	ctx.Log().Info("CDD Created VZ User PW")
+
+	// Creating Verrazzano Internal Prometheus User
+	vzPromUser := "username=" + vzInternalPromUser
+	vzPromUserGroup := "groups[0]=/" + vzUsersGroup + "/" + vzSystemGroup
+	createVZPromUserCmd := "/opt/jboss/keycloak/bin/kcadm.sh create users -r " + vzSysRealm + " -s " + vzPromUser + " -s " + vzPromUserGroup + " -s enabled=true"
+	ctx.Log().Infof("CDD Create Verrazzano Prom User Cmd = %s", createVZPromUserCmd)
+	stdout, stderr, err = ExecCmd(cli, cfg, "keycloak-0", createVZPromUserCmd)
+	if err != nil {
+		ctx.Log().Errorf("configureKeycloakRealm: Error creating Verrazzano internal Prometheus user: stdout = %s, stderr = %s", stdout, stderr)
+		return err
+	}
+	ctx.Log().Info("CDD Successfully Created Prom User")
+
+	// Set verrazzano internal prom user password
+	setPromUserPwCmd := "/opt/jboss/keycloak/bin/kcadm.sh set-password -r " + vzSysRealm + " --username " + vzInternalPromUser + " --new-password " + prompw
+	ctx.Log().Infof("CDD Set Verrazzano Prom User PW Cmd = %s", setPromUserPwCmd)
+	stdout, stderr, err = ExecCmd(cli, cfg, "keycloak-0", setPromUserPwCmd)
+	if err != nil {
+		ctx.Log().Errorf("configureKeycloakRealm: Error setting Verrazzano internal Prometheus user password: stdout = %s, stderr = %s", stdout, stderr)
+		return err
+	}
+	ctx.Log().Info("CDD Created Prom User PW")
+
+	// Creating Verrazzano Internal ES User
+	vzEsUser := "username=" + vzInternalEsUser
+	vzEsUserGroup := "groups[0]=/" + vzUsersGroup + "/" + vzSystemGroup
+	createVzEsUserCmd := "/opt/jboss/keycloak/bin/kcadm.sh create users -r " + vzSysRealm + " -s " + vzEsUser + " -s " + vzEsUserGroup + " -s enabled=true"
+	ctx.Log().Infof("CDD Create VZ ES User Cmd = %s", createVzEsUserCmd)
+	stdout, stderr, err = ExecCmd(cli, cfg, "keycloak-0", createVzEsUserCmd)
+	if err != nil {
+		ctx.Log().Errorf("configureKeycloakRealm: Error creating Verrazzano internal Elasticsearch user: stdout = %s, stderr = %s", stdout, stderr)
+		return err
+	}
+	ctx.Log().Info("CDD Created ES User")
+
+	// Set verrazzano internal ES user password
+	setVzESUserPwCmd := "/opt/jboss/keycloak/bin/kcadm.sh set-password -r " + vzSysRealm + " --username " + vzInternalEsUser + " --new-password " + espw
+	ctx.Log().Infof("CDD Set Verrazzano ES User PW Cmd = %s", setVzESUserPwCmd)
+	stdout, stderr, err = ExecCmd(cli, cfg, "keycloak-0", setVzESUserPwCmd)
+	if err != nil {
+		ctx.Log().Errorf("configureKeycloakRealm: Error setting Verrazzano internal Elasticsearch user password: stdout = %s, stderr = %s", stdout, stderr)
+		return err
+	}
+	ctx.Log().Info("CDD Created ES User PW")
+
+	// Get DNS Domain Configuration
+	dnsSubDomain, err := getDNSDomain(ctx.Client(), ctx.EffectiveCR())
+	if err != nil {
+		ctx.Log().Errorf("configureKeycloakRealms: Error retrieving DNS sub domain: %s", err)
+		return err
+	}
+	ctx.Log().Infof("configureKeycloakRealms: DNSDomain returned %s", dnsSubDomain)
+
+	// Create verrazzano-pkce client
+	vzPkceCreateCmd := "/opt/jboss/keycloak/bin/kcadm.sh create clients -r " + vzSysRealm + " -f - <<\\END\n" +
+		"{\n      " +
+		"\"clientId\" : \"verrazzano-pkce\",\n     " +
+		"\"enabled\": true,\n      \"surrogateAuthRequired\": false,\n      " +
+		"\"alwaysDisplayInConsole\": false,\n      " +
+		"\"clientAuthenticatorType\": \"client-secret\",\n" +
+		"      \"redirectUris\": [\n" +
+		"        \"https://verrazzano." + dnsSubDomain + "/*\",\n" +
+		"        \"https://verrazzano." + dnsSubDomain + "/verrazzano/authcallback\",\n" +
+		"        \"https://elasticsearch.vmi.system." + dnsSubDomain + "/*\",\n" +
+		"        \"https://elasticsearch.vmi.system." + dnsSubDomain + "/_authentication_callback\",\n" +
+		"        \"https://prometheus.vmi.system." + dnsSubDomain + "/*\",\n" +
+		"        \"https://prometheus.vmi.system." + dnsSubDomain + "/_authentication_callback\",\n" +
+		"        \"https://grafana.vmi.system." + dnsSubDomain + "/*\",\n" +
+		"        \"https://grafana.vmi.system." + dnsSubDomain + "/_authentication_callback\",\n" +
+		"        \"https://kibana.vmi.system." + dnsSubDomain + "/*\",\n" +
+		"        \"https://kibana.vmi.system." + dnsSubDomain + "/_authentication_callback\",\n" +
+		"        \"https://kiali.vmi.system." + dnsSubDomain + "/*\",\n" +
+		"        \"https://kiali.vmi.system." + dnsSubDomain + "/_authentication_callback\"\n" +
+		"      ],\n" +
+		"      \"webOrigins\": [\n" +
+		"        \"https://verrazzano." + dnsSubDomain + "\",\n" +
+		"        \"https://elasticsearch.vmi.system." + dnsSubDomain + "\",\n" +
+		"        \"https://prometheus.vmi.system." + dnsSubDomain + "\",\n" +
+		"        \"https://grafana.vmi.system." + dnsSubDomain + "\",\n" +
+		"        \"https://kibana.vmi.system." + dnsSubDomain + "\",\n" +
+		"        \"https://kiali.vmi.system." + dnsSubDomain + "\"\n" +
+		"      ],\n" +
+		"      \"notBefore\": 0,\n" +
+		"      \"bearerOnly\": false,\n" +
+		"      \"consentRequired\": false,\n" +
+		"      \"standardFlowEnabled\": true,\n" +
+		"      \"implicitFlowEnabled\": false,\n" +
+		"      \"directAccessGrantsEnabled\": false,\n" +
+		"      \"serviceAccountsEnabled\": false,\n" +
+		"      \"publicClient\": true,\n" +
+		"      \"frontchannelLogout\": false,\n" +
+		"      \"protocol\": \"openid-connect\",\n" +
+		"      \"attributes\": {\n" +
+		"        \"saml.assertion.signature\": \"false\",\n" +
+		"        \"saml.multivalued.roles\": \"false\",\n" +
+		"        \"saml.force.post.binding\": \"false\",\n" +
+		"        \"saml.encrypt\": \"false\",\n" +
+		"        \"saml.server.signature\": \"false\",\n" +
+		"        \"saml.server.signature.keyinfo.ext\": \"false\",\n" +
+		"        \"exclude.session.state.from.auth.response\": \"false\",\n" +
+		"        \"saml_force_name_id_format\": \"false\",\n" +
+		"        \"saml.client.signature\": \"false\",\n" +
+		"        \"tls.client.certificate.bound.access.tokens\": \"false\",\n" +
+		"        \"saml.authnstatement\": \"false\",\n" +
+		"        \"display.on.consent.screen\": \"false\",\n" +
+		"        \"pkce.code.challenge.method\": \"S256\",\n" +
+		"        \"saml.onetimeuse.condition\": \"false\"\n" +
+		"      },\n" +
+		"      \"authenticationFlowBindingOverrides\": {},\n" +
+		"      \"fullScopeAllowed\": true,\n" +
+		"      \"nodeReRegistrationTimeout\": -1,\n" +
+		"      \"protocolMappers\": [\n" +
+		"          {\n" +
+		"            \"name\": \"groupmember\",\n" +
+		"            \"protocol\": \"openid-connect\",\n" +
+		"            \"protocolMapper\": \"oidc-group-membership-mapper\",\n" +
+		"            \"consentRequired\": false,\n" +
+		"            \"config\": {\n" +
+		"              \"full.path\": \"false\",\n" +
+		"              \"id.token.claim\": \"true\",\n" +
+		"              \"access.token.claim\": \"true\",\n" +
+		"              \"claim.name\": \"groups\",\n" +
+		"              \"userinfo.token.claim\": \"true\"\n" +
+		"            }\n" +
+		"          },\n" +
+		"          {\n" +
+		"            \"name\": \"realm roles\",\n" +
+		"            \"protocol\": \"openid-connect\",\n" +
+		"            \"protocolMapper\": \"oidc-usermodel-realm-role-mapper\",\n" +
+		"            \"consentRequired\": false,\n" +
+		"            \"config\": {\n" +
+		"              \"multivalued\": \"true\",\n" +
+		"              \"user.attribute\": \"foo\",\n" +
+		"              \"id.token.claim\": \"true\",\n" +
+		"              \"access.token.claim\": \"true\",\n" +
+		"              \"claim.name\": \"realm_access.roles\",\n" +
+		"              \"jsonType.label\": \"String\"\n" +
+		"            }\n" +
+		"          }\n" +
+		"        ],\n" +
+		"      \"defaultClientScopes\": [\n" +
+		"        \"web-origins\",\n" +
+		"        \"role_list\",\n" +
+		"        \"roles\",\n" +
+		"        \"profile\",\n" +
+		"        \"email\"\n" +
+		"      ],\n" +
+		"      \"optionalClientScopes\": [\n" +
+		"        \"address\",\n" +
+		"        \"phone\",\n" +
+		"        \"offline_access\",\n" +
+		"        \"microprofile-jwt\"\n" +
+		"      ]\n" +
+		"}\n" +
+		"END"
+
+	ctx.Log().Infof("CDD Create verrazzano-pkce client Cmd = %s", vzPkceCreateCmd)
+	stdout, stderr, err = ExecCmd(cli, cfg, "keycloak-0", vzPkceCreateCmd)
+	if err != nil {
+		ctx.Log().Errorf("configureKeycloakRealm: Error creating verrazzano-pkce client: stdout = %s, stderr = %s", stdout, stderr)
+		return err
+	}
+	ctx.Log().Info("CDD Created verrazzano-pkce client")
+
+	// Creating verrazzano-pg client
+	vzPgCreateCmd := "/opt/jboss/keycloak/bin/kcadm.sh create clients -r " + vzSysRealm + " -f - <<\\END\n" +
+		"{\n" +
+		"      \"clientId\" : \"verrazzano-pg\",\n" +
+		"      \"enabled\" : true,\n" +
+		"      \"rootUrl\" : \"\",\n" +
+		"      \"adminUrl\" : \"\",\n" +
+		"      \"surrogateAuthRequired\" : false,\n" +
+		"      \"directAccessGrantsEnabled\" : \"true\",\n" +
+		"      \"clientAuthenticatorType\" : \"client-secret\",\n" +
+		"      \"secret\" : \"de05ccdc-67df-47f3-81f6-37e61d195aba\",\n" +
+		"      \"redirectUris\" : [ ],\n" +
+		"      \"webOrigins\" : [ \"+\" ],\n" +
+		"      \"notBefore\" : 0,\n" +
+		"      \"bearerOnly\" : false,\n" +
+		"      \"consentRequired\" : false,\n" +
+		"      \"standardFlowEnabled\" : false,\n" +
+		"      \"implicitFlowEnabled\" : false,\n" +
+		"      \"directAccessGrantsEnabled\" : true,\n" +
+		"      \"serviceAccountsEnabled\" : false,\n" +
+		"      \"publicClient\" : true,\n" +
+		"      \"frontchannelLogout\" : false,\n" +
+		"      \"protocol\" : \"openid-connect\",\n" +
+		"      \"attributes\" : { },\n" +
+		"      \"authenticationFlowBindingOverrides\" : { },\n" +
+		"      \"fullScopeAllowed\" : true,\n" +
+		"      \"nodeReRegistrationTimeout\" : -1,\n" +
+		"      \"protocolMappers\" : [ {\n" +
+		"        \"name\" : \"groups\",\n" +
+		"        \"protocol\" : \"openid-connect\",\n" +
+		"        \"protocolMapper\" : \"oidc-group-membership-mapper\",\n" +
+		"        \"consentRequired\" : false,\n" +
+		"        \"config\" : {\n" +
+		"          \"multivalued\" : \"true\",\n" +
+		"          \"userinfo.token.claim\" : \"false\",\n" +
+		"          \"id.token.claim\" : \"true\",\n" +
+		"          \"access.token.claim\" : \"true\",\n" +
+		"          \"claim.name\" : \"groups\",\n" +
+		"          \"jsonType.label\" : \"String\"\n" +
+		"        }\n" +
+		"      }, {\n" +
+		"        \"name\": \"realm roles\",\n" +
+		"        \"protocol\": \"openid-connect\",\n" +
+		"        \"protocolMapper\": \"oidc-usermodel-realm-role-mapper\",\n" +
+		"        \"consentRequired\": false,\n" +
+		"        \"config\": {\n" +
+		"          \"multivalued\": \"true\",\n" +
+		"          \"user.attribute\": \"foo\",\n" +
+		"          \"id.token.claim\": \"true\",\n" +
+		"          \"access.token.claim\": \"true\",\n" +
+		"          \"claim.name\": \"realm_access.roles\",\n" +
+		"          \"jsonType.label\": \"String\"\n" +
+		"        }\n" +
+		"      }, {\n" +
+		"        \"name\" : \"Client ID\",\n" +
+		"        \"protocol\" : \"openid-connect\",\n" +
+		"        \"protocolMapper\" : \"oidc-usersessionmodel-note-mapper\",\n" +
+		"        \"consentRequired\" : false,\n" +
+		"        \"config\" : {\n" +
+		"          \"user.session.note\" : \"clientId\",\n" +
+		"          \"userinfo.token.claim\" : \"true\",\n" +
+		"          \"id.token.claim\" : \"true\",\n" +
+		"          \"access.token.claim\" : \"true\",\n" +
+		"          \"claim.name\" : \"clientId\",\n" +
+		"          \"jsonType.label\" : \"String\"\n" +
+		"        }\n" +
+		"      }, {\n" +
+		"        \"name\" : \"Client IP Address\",\n" +
+		"        \"protocol\" : \"openid-connect\",\n" +
+		"        \"protocolMapper\" : \"oidc-usersessionmodel-note-mapper\",\n" +
+		"        \"consentRequired\" : false,\n" +
+		"        \"config\" : {\n" +
+		"          \"user.session.note\" : \"clientAddress\",\n" +
+		"          \"userinfo.token.claim\" : \"true\",\n" +
+		"          \"id.token.claim\" : \"true\",\n" +
+		"          \"access.token.claim\" : \"true\",\n" +
+		"          \"claim.name\" : \"clientAddress\",\n" +
+		"          \"jsonType.label\" : \"String\"\n" +
+		"        }\n" +
+		"      }, {\n" +
+		"        \"name\" : \"Client Host\",\n" +
+		"        \"protocol\" : \"openid-connect\",\n" +
+		"        \"protocolMapper\" : \"oidc-usersessionmodel-note-mapper\",\n" +
+		"        \"consentRequired\" : false,\n" +
+		"        \"config\" : {\n" +
+		"          \"user.session.note\" : \"clientHost\",\n" +
+		"          \"userinfo.token.claim\" : \"true\",\n" +
+		"          \"id.token.claim\" : \"true\",\n" +
+		"          \"access.token.claim\" : \"true\",\n" +
+		"          \"claim.name\" : \"clientHost\",\n" +
+		"          \"jsonType.label\" : \"String\"\n" +
+		"        }\n" +
+		"      } ],\n" +
+		"      \"defaultClientScopes\" : [ \"web-origins\", \"role_list\", \"roles\", \"profile\", \"email\" ],\n" +
+		"      \"optionalClientScopes\" : [ \"address\", \"phone\", \"offline_access\", \"microprofile-jwt\" ]\n" +
+		"}\n" +
+		"END"
+	ctx.Log().Infof("CDD Create verrazzano-pg client Cmd = %s", vzPgCreateCmd)
+	stdout, stderr, err = ExecCmd(cli, cfg, "keycloak-0", vzPgCreateCmd)
+	if err != nil {
+		ctx.Log().Errorf("configureKeycloakRealm: Error creating verrazzano-pg client: stdout = %s, stderr = %s", stdout, stderr)
+		return err
+	}
+	ctx.Log().Info("CDD Created verrazzano-pg client")
+
+	// Setting password policy for master
+	setPolicyCmd := "/opt/jboss/keycloak/bin/kcadm.sh update realms/master -s \"passwordPolicy=length(8) and notUsername\""
+	ctx.Log().Infof("CDD Setting password policy for master Cmd = %s", setPolicyCmd)
+	stdout, stderr, err = ExecCmd(cli, cfg, "keycloak-0", setPolicyCmd)
+	if err != nil {
+		ctx.Log().Errorf("configureKeycloakRealm: Error Setting password policy for master: stdout = %s, stderr = %s", stdout, stderr)
+		return err
+	}
+	ctx.Log().Info("CDD Set password policy for master")
+
+	// Setting password policy for $_VZ_REALM
+	setPolicyOnVzRealmCmd := "/opt/jboss/keycloak/bin/kcadm.sh update realms/" + vzSysRealm + " -s \"passwordPolicy=length(8) and notUsername\""
+	ctx.Log().Infof("CDD Setting password policy for VZ_REALM Cmd = %s", setPolicyOnVzRealmCmd)
+	stdout, stderr, err = ExecCmd(cli, cfg, "keycloak-0", setPolicyOnVzRealmCmd)
+	if err != nil {
+		ctx.Log().Errorf("configureKeycloakRealm: Error Setting password policy for VZ Realm: stdout = %s, stderr = %s", stdout, stderr)
+		return err
+	}
+	ctx.Log().Info("CDD Set password policy for VZ_REALM")
+
+	// Configuring login theme for master
+	setMasterLoginThemeCmd := "/opt/jboss/keycloak/bin/kcadm.sh update realms/master -s loginTheme=oracle"
+	ctx.Log().Infof("CDD Configuring login theme for master Cmd = %s", setMasterLoginThemeCmd)
+	stdout, stderr, err = ExecCmd(cli, cfg, "keycloak-0", setMasterLoginThemeCmd)
+	if err != nil {
+		ctx.Log().Errorf("configureKeycloakRealm: Error Configuring login theme for master: stdout = %s, stderr = %s", stdout, stderr)
+		return err
+	}
+	ctx.Log().Info("CDD Configured login theme for master Cmd")
+
+	// Configuring login theme for vzSysRealm
+	setVzRealmLoginThemeCmd := "/opt/jboss/keycloak/bin/kcadm.sh update realms/" + vzSysRealm + " -s loginTheme=oracle"
+	ctx.Log().Infof("CDD Configuring login theme for vzSysRealm Cmd = %s", setVzRealmLoginThemeCmd)
+	stdout, stderr, err = ExecCmd(cli, cfg, "keycloak-0", setVzRealmLoginThemeCmd)
+	if err != nil {
+		ctx.Log().Errorf("configureKeycloakRealm: Error Configuring login theme for vzSysRealm: stdout = %s, stderr = %s", stdout, stderr)
+		return err
+	}
+	ctx.Log().Info("CDD Configured login theme for vzSysRealm")
+
+	// Enabling vzSysRealm realm
+	setVzEnableRealmCmd := "/opt/jboss/keycloak/bin/kcadm.sh update realms/" + vzSysRealm + " -s enabled=true"
+	ctx.Log().Infof("CDD Enabling vzSysRealm realm Cmd = %s", setVzEnableRealmCmd)
+	stdout, stderr, err = ExecCmd(cli, cfg, "keycloak-0", setVzEnableRealmCmd)
+	if err != nil {
+		ctx.Log().Errorf("configureKeycloakRealm: Error Enabling vzSysRealm realm: stdout = %s, stderr = %s", stdout, stderr)
+		return err
+	}
+	ctx.Log().Info("CDD Enabled vzSysRealm realm")
+
+	// Removing login config file
+	removeLoginConfigFileCmd := "rm /root/.keycloak/kcadm.config"
+	ctx.Log().Infof("CDD Removing login config file Cmd = %s", removeLoginConfigFileCmd)
+	stdout, stderr, err = ExecCmd(cli, cfg, "keycloak-0", removeLoginConfigFileCmd)
+	if err != nil {
+		ctx.Log().Errorf("configureKeycloakRealm: Error Removing login config file: stdout = %s, stderr = %s", stdout, stderr)
+		return err
+	}
+	ctx.Log().Info("CDD Removed login config file")
+	ctx.Log().Info("CDD Keycloak PostUpgrade SUCCESS")
 	return nil
 }
 
 func loginKeycloak(ctx spi.ComponentContext, cfg *restclient.Config, cli restclient.Interface) error {
-
 	// Get the Keycloak admin password
 	secret := &corev1.Secret{}
 	err := ctx.Client().Get(context.TODO(), client.ObjectKey{
