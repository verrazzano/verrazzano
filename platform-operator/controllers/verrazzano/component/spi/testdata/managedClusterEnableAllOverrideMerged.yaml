--- conflicted
+++ resolved
@@ -283,9 +283,7 @@
       enabled: true
     clusterAPI:
       enabled: false
-<<<<<<< HEAD
     opensearchOperator:
-=======
+      enabled: false
     dex:
->>>>>>> 9a2846d3
       enabled: false