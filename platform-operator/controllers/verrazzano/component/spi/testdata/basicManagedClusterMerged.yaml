# Copyright (c) 2021, 2023, Oracle and/or its affiliates.
# Licensed under the Universal Permissive License v 1.0 as shown at https://oss.oracle.com/licenses/upl.
metadata:
  name: "default-mgd"
spec:
  profile: "managed-cluster"
  environmentName: default
  components:
    applicationOperator:
      enabled: true
    authProxy:
      enabled: true
      kubernetes:
        replicas: 1
        affinity:
          podAntiAffinity:
            preferredDuringSchedulingIgnoredDuringExecution:
              - weight: 100
                podAffinityTerm:
                  labelSelector:
                    matchExpressions:
                      - key: app
                        operator: In
                        values:
                          - verrazzano-authproxy
                  topologyKey: kubernetes.io/hostname
    certManager:
      enabled: true
      certificate:
        ca:
          secretName: "verrazzano-ca-certificate-secret"
          clusterResourceNamespace: "cert-manager"
      overrides:
        - values:
            replicaCount: 1
            affinity:
              podAntiAffinity:
                preferredDuringSchedulingIgnoredDuringExecution:
                  - podAffinityTerm:
                      labelSelector:
                        matchLabels:
                          app: cert-manager
                      topologyKey: kubernetes.io/hostname
                    weight: 100
            cainjector:
              replicaCount: 1
              affinity:
                podAntiAffinity:
                  preferredDuringSchedulingIgnoredDuringExecution:
                    - podAffinityTerm:
                        labelSelector:
                          matchLabels:
                            app: cainjector
                        topologyKey: kubernetes.io/hostname
                      weight: 100
            webhook:
              replicaCount: 1
              affinity:
                podAntiAffinity:
                  preferredDuringSchedulingIgnoredDuringExecution:
                    - podAffinityTerm:
                        labelSelector:
                          matchLabels:
                            app: webhook
                        topologyKey: kubernetes.io/hostname
                      weight: 100
    certManagerWebhookOCI:
      enabled: false
    clusterIssuer:
      enabled: true
      clusterResourceNamespace: "cert-manager"
      ca:
        secretName: "verrazzano-ca-certificate-secret"
    clusterOperator:
      enabled: true
    coherenceOperator:
      enabled: true
    console:
      enabled: false
      overrides:
        - values:
            replicas: 1
            affinity:
              podAntiAffinity:
                preferredDuringSchedulingIgnoredDuringExecution:
                  - podAffinityTerm:
                      labelSelector:
                        matchLabels:
                          app: verrazzano-console
                      topologyKey: kubernetes.io/hostname
                    weight: 100
    dns:
      wildcard:
        domain: "nip.io"
    elasticsearch:
      enabled: false
    fluentd:
      enabled: true
      elasticsearchURL: "http://verrazzano-authproxy-opensearch:8775"
      elasticsearchSecret: verrazzano-es-internal
    fluentOperator:
      enabled: false
    fluentbitOpensearchOutput:
      enabled: false
    grafana:
      enabled: false
    ingress:
      enabled: true
      type: LoadBalancer
      overrides:
        - values:
            controller:
              autoscaling:
                enabled: false
                minReplicas: 1
              affinity:
                podAntiAffinity:
                  preferredDuringSchedulingIgnoredDuringExecution:
                    - podAffinityTerm:
                        labelSelector:
                          matchLabels:
                            app.kubernetes.io/component: controller
                            app.kubernetes.io/name: ingress-nginx
                        topologyKey: kubernetes.io/hostname
                      weight: 100
            defaultBackend:
              replicaCount: 1
              affinity:
                podAntiAffinity:
                  preferredDuringSchedulingIgnoredDuringExecution:
                    - podAffinityTerm:
                        labelSelector:
                          matchLabels:
                            app.kubernetes.io/component: default-backend
                            app.kubernetes.io/name: ingress-nginx
                        topologyKey: kubernetes.io/hostname
                      weight: 100
    istio:
      enabled: true
      overrides:
        - values:
            apiVersion: install.istio.io/v1alpha1
            kind: IstioOperator
            spec:
              components:
                pilot:
                  k8s:
                    affinity:
                      podAntiAffinity:
                        preferredDuringSchedulingIgnoredDuringExecution:
                          - podAffinityTerm:
                              labelSelector:
                                matchLabels:
                                  app: istiod
                              topologyKey: kubernetes.io/hostname
                            weight: 100
      ingress:
        kubernetes:
          replicas: 1
          affinity:
            podAntiAffinity:
              preferredDuringSchedulingIgnoredDuringExecution:
                - weight: 100
                  podAffinityTerm:
                    labelSelector:
                      matchExpressions:
                        - key: app
                          operator: In
                          values:
                            - istio-ingressgateway
                    topologyKey: kubernetes.io/hostname
      egress:
        kubernetes:
          replicas: 1
          affinity:
            podAntiAffinity:
              preferredDuringSchedulingIgnoredDuringExecution:
                - weight: 100
                  podAffinityTerm:
                    labelSelector:
                      matchExpressions:
                        - key: app
                          operator: In
                          values:
                            - istio-egressgateway
                    topologyKey: kubernetes.io/hostname
    kiali:
      enabled: false
      overrides:
        - values:
            deployment:
              replicas: 1
              affinity:
                pod_anti:
                  preferredDuringSchedulingIgnoredDuringExecution:
                    - podAffinityTerm:
                        labelSelector:
                          matchLabels:
                            app: kiali
                        topologyKey: kubernetes.io/hostname
                      weight: 100
    keycloak:
      enabled: false
      overrides:
        - values:
            replicas: 1
            affinity: |
              podAntiAffinity:
                preferredDuringSchedulingIgnoredDuringExecution:
                  - weight: 100
                    podAffinityTerm:
                      labelSelector:
                        matchLabels:
                          app.kubernetes.io/instance: keycloak
                          app.kubernetes.io/name: keycloak
                      topologyKey: kubernetes.io/hostname
      mysql:
        overrides:
          - values:
              serverInstances: 1
              routerInstances: 1
              router:
                podSpec:
                  affinity:
                    podAntiAffinity:
                      preferredDuringSchedulingIgnoredDuringExecution:
                        - weight: 100
                          podAffinityTerm:
                            labelSelector:
                              matchLabels:
                                app.kubernetes.io/instance: mysql-innodbcluster-mysql-router
                                app.kubernetes.io/name: mysql-router
                            topologyKey: kubernetes.io/hostname
              image:
                pullPolicy: IfNotPresent
                pullSecrets:
                  enabled: false
              podSpec:
                affinity:
                  podAntiAffinity:
                    preferredDuringSchedulingIgnoredDuringExecution:
                      - weight: 100
                        podAffinityTerm:
                          labelSelector:
                            matchLabels:
                              app.kubernetes.io/instance: mysql-innodbcluster-mysql-mysql-server
                              app.kubernetes.io/name: mysql-innodbcluster-mysql-server
                          topologyKey: kubernetes.io/hostname
    kubeStateMetrics:
      enabled: true
    mySQLOperator:
      enabled: false
    kibana:
      enabled: false
      replicas: 1
    oam:
      enabled: true
    prometheus:
      enabled: true
    prometheusOperator:
      enabled: true
      overrides:
        - values:
            prometheus:
              prometheusSpec:
                replicas: 1
                affinity:
                  podAntiAffinity:
                    preferredDuringSchedulingIgnoredDuringExecution:
                      - podAffinityTerm:
                          labelSelector:
                            matchLabels:
                              app.kubernetes.io/name: prometheus
                          topologyKey: kubernetes.io/hostname
                        weight: 100
    rancher:
      enabled: false
    verrazzano:
      enabled: true
    weblogicOperator:
      enabled: true
    argoCD:
      enabled: false
    clusterAPI:
      enabled: false
<<<<<<< HEAD
    opensearchOperator:
=======
    dex:
>>>>>>> 9a2846d3
      enabled: false<|MERGE_RESOLUTION|>--- conflicted
+++ resolved
@@ -283,9 +283,7 @@
       enabled: false
     clusterAPI:
       enabled: false
-<<<<<<< HEAD
+    dex:
+      enabled: false
     opensearchOperator:
-=======
-    dex:
->>>>>>> 9a2846d3
       enabled: false