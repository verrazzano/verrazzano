// Copyright (c) 2021, 2022, Oracle and/or its affiliates.
// Licensed under the Universal Permissive License v 1.0 as shown at https://oss.oracle.com/licenses/upl.
package spi

// Default implementation of the ComponentContext interface

import (
	"github.com/verrazzano/verrazzano/pkg/log/vzlog"
	vzapiv1beta1 "github.com/verrazzano/verrazzano/platform-operator/apis/verrazzano/v1beta1"

	vzapi "github.com/verrazzano/verrazzano/platform-operator/apis/verrazzano/v1alpha1"
	"github.com/verrazzano/verrazzano/platform-operator/controllers/verrazzano/transform"
	"github.com/verrazzano/verrazzano/platform-operator/internal/config"
	clipkg "sigs.k8s.io/controller-runtime/pkg/client"
)

var _ ComponentContext = componentContext{}

// NewContext creates a ComponentContext from a raw CR
func NewContext(log vzlog.VerrazzanoLogger, c clipkg.Client, actualCR *vzapi.Verrazzano, actualV1beta1CR *vzapiv1beta1.Verrazzano, dryRun bool) (ComponentContext, error) {
	// Generate the effective CR based ond the declared profile and any overrides in the user-supplied one
	effectiveCR, err := transform.GetEffectiveCR(actualCR)
	if err != nil {
		return nil, err
	}
	effectiveV1beta1CR, err := transform.GetEffectiveV1beta1CR(actualV1beta1CR)
	if err != nil {
		return nil, err
	}
	return componentContext{
		log:                log,
		client:             c,
		dryRun:             dryRun,
		cr:                 actualCR,
		effectiveCR:        effectiveCR,
		crv1beta1:          actualV1beta1CR,
		effectiveCRv1beta1: effectiveV1beta1CR,
	}, nil
}

// NewFakeContext creates a fake ComponentContext for unit testing purposes
// c Kubernetes client
// actualCR The user-supplied Verrazzano CR
// dryRun Dry-run indicator
// profilesDir Optional override to the location of the profiles dir; if not provided, EffectiveCR == ActualCR
func NewFakeContext(c clipkg.Client, actualCR *vzapi.Verrazzano, actualV1beta1CR *vzapiv1beta1.Verrazzano, dryRun bool, profilesDir ...string) ComponentContext {
	effectiveCR := actualCR
	effectiveV1beta1CR := actualV1beta1CR
	log := vzlog.DefaultLogger()
	if len(profilesDir) > 0 {
		config.TestProfilesDir = profilesDir[0]
		log.Debugf("Profiles location: %s", config.TestProfilesDir)
		defer func() { config.TestProfilesDir = "" }()

		var err error
		effectiveCR, err = transform.GetEffectiveCR(actualCR)
		if err != nil {
			log.Errorf("Failed, unexpected error building fake context: %v", err)
			return nil
		}
		effectiveV1beta1CR, err = transform.GetEffectiveV1beta1CR(actualV1beta1CR)
		if err != nil {
			log.Errorf("Failed, unexpected error building fake context: %v", err)
			return nil
		}
	}

	return componentContext{
		log:                log,
		client:             c,
		dryRun:             dryRun,
		cr:                 actualCR,
		effectiveCR:        effectiveCR,
		crv1beta1:          actualV1beta1CR,
		effectiveCRv1beta1: effectiveV1beta1CR,
		operation:          "",
		component:          "",
	}
}

<<<<<<< HEAD
=======
func convertCRs(actualCR, effectiveCR *vzapi.Verrazzano) (*vzapiv1beta1.Verrazzano, *vzapiv1beta1.Verrazzano, error) {
	crv1beta1 := &vzapiv1beta1.Verrazzano{}
	if err := actualCR.ConvertTo(crv1beta1); err != nil {
		return nil, nil, err
	}
	effectiveCRv1beta1 := &vzapiv1beta1.Verrazzano{}
	if err := effectiveCR.ConvertTo(effectiveCRv1beta1); err != nil {
		return nil, nil, err
	}
	return crv1beta1, effectiveCRv1beta1, nil
}

>>>>>>> 66b9f8a8
type componentContext struct {
	// log logger for the execution context
	log vzlog.VerrazzanoLogger
	// client Kubernetes client
	client clipkg.Client
	// dryRun If true, do a dry run of operations
	dryRun bool
	// cr Represents the current v1alpha1.Verrazzano object state in the cluster
	cr *vzapi.Verrazzano
	// crv1beta1 Represents the current v1beta1.Verrazzano object state in the cluster
	crv1beta1 *vzapiv1beta1.Verrazzano
	// effectiveCR Represents the configuration resulting from any named profiles used and any configured overrides in the v1alpha1.Verrazzano resource
	effectiveCR *vzapi.Verrazzano
	// effectiveCRv1beta1 effectiveCR in v1beta1 form
	effectiveCRv1beta1 *vzapiv1beta1.Verrazzano
	// operation is the defined operation field for the logger. Defaults to nil if not present
	operation string
	// component is the defined component field for the logger. Defaults to nil if not present
	component string
}

func (c componentContext) Log() vzlog.VerrazzanoLogger {
	return c.log
}

func (c componentContext) Client() clipkg.Client {
	return c.client
}

func (c componentContext) IsDryRun() bool {
	return c.dryRun
}

func (c componentContext) ActualCR() *vzapi.Verrazzano {
	return c.cr
}

func (c componentContext) EffectiveCR() *vzapi.Verrazzano {
	return c.effectiveCR
}

func (c componentContext) ActualCRV1Beta1() *vzapiv1beta1.Verrazzano {
	return c.crv1beta1
}

func (c componentContext) EffectiveCRV1Beta1() *vzapiv1beta1.Verrazzano {
	return c.effectiveCRv1beta1
}

func (c componentContext) Copy() ComponentContext {
	return componentContext{
		log:         c.log,
		client:      c.client,
		dryRun:      c.dryRun,
		cr:          c.cr,
		effectiveCR: c.effectiveCR,
		operation:   c.operation,
		component:   c.component,
	}
}

// Clone the component context, initializing the zap logger from the resource
// logger. This makes sure that we get the
func (c componentContext) Init(compName string) ComponentContext {
	// Get zap logger, add "with" field for this component name
	zapLogger := c.log.GetRootZapLogger().With("component", compName)
	// Ensure that there is a logger for this component, inject the new zap logger
	log := c.log.GetContext().EnsureLogger(compName, zapLogger, zapLogger)

	// c.log.
	return componentContext{
		log:                log,
		client:             c.client,
		dryRun:             c.dryRun,
		cr:                 c.cr,
		effectiveCR:        c.effectiveCR,
		crv1beta1:          c.crv1beta1,
		effectiveCRv1beta1: c.effectiveCRv1beta1,
		operation:          c.operation,
		component:          compName,
	}
}

func (c componentContext) Operation(op string) ComponentContext {
	// Get zap logger, add "with" field for this component operation
	zapLogger := c.log.GetZapLogger().With("operation", op)
	c.log.SetZapLogger(zapLogger)

	return componentContext{
		log:         c.log,
		client:      c.client,
		dryRun:      c.dryRun,
		cr:          c.cr,
		effectiveCR: c.effectiveCR,
		operation:   op,
		component:   c.component,
	}
}

func (c componentContext) GetOperation() string {
	return c.operation
}

func (c componentContext) GetComponent() string {
	return c.component
}<|MERGE_RESOLUTION|>--- conflicted
+++ resolved
@@ -1,12 +1,13 @@
 // Copyright (c) 2021, 2022, Oracle and/or its affiliates.
 // Licensed under the Universal Permissive License v 1.0 as shown at https://oss.oracle.com/licenses/upl.
+
 package spi
 
 // Default implementation of the ComponentContext interface
 
 import (
 	"github.com/verrazzano/verrazzano/pkg/log/vzlog"
-	vzapiv1beta1 "github.com/verrazzano/verrazzano/platform-operator/apis/verrazzano/v1beta1"
+	"github.com/verrazzano/verrazzano/platform-operator/apis/verrazzano/v1beta1"
 
 	vzapi "github.com/verrazzano/verrazzano/platform-operator/apis/verrazzano/v1alpha1"
 	"github.com/verrazzano/verrazzano/platform-operator/controllers/verrazzano/transform"
@@ -17,7 +18,7 @@
 var _ ComponentContext = componentContext{}
 
 // NewContext creates a ComponentContext from a raw CR
-func NewContext(log vzlog.VerrazzanoLogger, c clipkg.Client, actualCR *vzapi.Verrazzano, actualV1beta1CR *vzapiv1beta1.Verrazzano, dryRun bool) (ComponentContext, error) {
+func NewContext(log vzlog.VerrazzanoLogger, c clipkg.Client, actualCR *vzapi.Verrazzano, actualV1beta1CR *v1beta1.Verrazzano, dryRun bool) (ComponentContext, error) {
 	// Generate the effective CR based ond the declared profile and any overrides in the user-supplied one
 	effectiveCR, err := transform.GetEffectiveCR(actualCR)
 	if err != nil {
@@ -43,7 +44,7 @@
 // actualCR The user-supplied Verrazzano CR
 // dryRun Dry-run indicator
 // profilesDir Optional override to the location of the profiles dir; if not provided, EffectiveCR == ActualCR
-func NewFakeContext(c clipkg.Client, actualCR *vzapi.Verrazzano, actualV1beta1CR *vzapiv1beta1.Verrazzano, dryRun bool, profilesDir ...string) ComponentContext {
+func NewFakeContext(c clipkg.Client, actualCR *vzapi.Verrazzano, actualV1beta1CR *v1beta1.Verrazzano, dryRun bool, profilesDir ...string) ComponentContext {
 	effectiveCR := actualCR
 	effectiveV1beta1CR := actualV1beta1CR
 	log := vzlog.DefaultLogger()
@@ -78,21 +79,6 @@
 	}
 }
 
-<<<<<<< HEAD
-=======
-func convertCRs(actualCR, effectiveCR *vzapi.Verrazzano) (*vzapiv1beta1.Verrazzano, *vzapiv1beta1.Verrazzano, error) {
-	crv1beta1 := &vzapiv1beta1.Verrazzano{}
-	if err := actualCR.ConvertTo(crv1beta1); err != nil {
-		return nil, nil, err
-	}
-	effectiveCRv1beta1 := &vzapiv1beta1.Verrazzano{}
-	if err := effectiveCR.ConvertTo(effectiveCRv1beta1); err != nil {
-		return nil, nil, err
-	}
-	return crv1beta1, effectiveCRv1beta1, nil
-}
-
->>>>>>> 66b9f8a8
 type componentContext struct {
 	// log logger for the execution context
 	log vzlog.VerrazzanoLogger
@@ -103,11 +89,11 @@
 	// cr Represents the current v1alpha1.Verrazzano object state in the cluster
 	cr *vzapi.Verrazzano
 	// crv1beta1 Represents the current v1beta1.Verrazzano object state in the cluster
-	crv1beta1 *vzapiv1beta1.Verrazzano
+	crv1beta1 *v1beta1.Verrazzano
 	// effectiveCR Represents the configuration resulting from any named profiles used and any configured overrides in the v1alpha1.Verrazzano resource
 	effectiveCR *vzapi.Verrazzano
 	// effectiveCRv1beta1 effectiveCR in v1beta1 form
-	effectiveCRv1beta1 *vzapiv1beta1.Verrazzano
+	effectiveCRv1beta1 *v1beta1.Verrazzano
 	// operation is the defined operation field for the logger. Defaults to nil if not present
 	operation string
 	// component is the defined component field for the logger. Defaults to nil if not present
@@ -134,11 +120,11 @@
 	return c.effectiveCR
 }
 
-func (c componentContext) ActualCRV1Beta1() *vzapiv1beta1.Verrazzano {
+func (c componentContext) ActualCRV1Beta1() *v1beta1.Verrazzano {
 	return c.crv1beta1
 }
 
-func (c componentContext) EffectiveCRV1Beta1() *vzapiv1beta1.Verrazzano {
+func (c componentContext) EffectiveCRV1Beta1() *v1beta1.Verrazzano {
 	return c.effectiveCRv1beta1
 }
 
@@ -154,8 +140,8 @@
 	}
 }
 
-// Clone the component context, initializing the zap logger from the resource
-// logger. This makes sure that we get the
+// Init clones the component context, initializing the zap logger from the resource
+// logger. This makes sure that we get the component context with the right logger.
 func (c componentContext) Init(compName string) ComponentContext {
 	// Get zap logger, add "with" field for this component name
 	zapLogger := c.log.GetRootZapLogger().With("component", compName)
