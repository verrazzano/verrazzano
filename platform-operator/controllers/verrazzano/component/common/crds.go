--- conflicted
+++ resolved
@@ -6,13 +6,6 @@
 import (
 	"context"
 	"fmt"
-<<<<<<< HEAD
-	"k8s.io/apiextensions-apiserver/pkg/client/clientset/clientset/typed/apiextensions/v1"
-	"k8s.io/apimachinery/pkg/api/errors"
-	v12 "k8s.io/apimachinery/pkg/apis/meta/v1"
-	"path/filepath"
-=======
->>>>>>> 1f1c471e
 
 	"github.com/verrazzano/verrazzano/pkg/k8sutil"
 	vzapi "github.com/verrazzano/verrazzano/platform-operator/apis/verrazzano/v1alpha1"
@@ -43,16 +36,6 @@
 	return nil
 }
 
-<<<<<<< HEAD
-func CheckCRDsExist(crdNames []string, err error, client v1.ApiextensionsV1Interface) (bool, error) {
-	for _, crdName := range crdNames {
-		_, err = client.CustomResourceDefinitions().Get(context.TODO(), crdName, v12.GetOptions{})
-		if err != nil {
-			if errors.IsNotFound(err) {
-				return false, nil
-			}
-			//compCtx.Log().Errorf("Unxpected error looking up CertManager custom resource %s in cluster", crdName)
-=======
 func CheckCRDsExist(cli client.Client, crdNames []string) (bool, error) {
 	crd := apiextv1.CustomResourceDefinition{}
 	for _, crdName := range crdNames {
@@ -60,7 +43,6 @@
 			if errors.IsNotFound(err) {
 				return false, nil
 			}
->>>>>>> 1f1c471e
 			return false, err
 		}
 	}
