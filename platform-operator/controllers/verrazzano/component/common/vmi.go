--- conflicted
+++ resolved
@@ -33,14 +33,10 @@
 )
 
 const (
-<<<<<<< HEAD
 	system                = "system"
 	vmoComponentName      = "verrazzano-monitoring-operator"
 	vmoComponentNamespace = constants.VerrazzanoSystemNamespace
-=======
-	system             = "system"
 	defaultStorageSize = "50Gi"
->>>>>>> 42a2d510
 )
 
 // ResourceRequestValues defines the storage information that will be passed to VMI instance
@@ -276,7 +272,30 @@
 	return nil
 }
 
-<<<<<<< HEAD
+// IsGrafanaAdminSecretReady returns true if the Grafana admin secret is present in the system namespace
+func IsGrafanaAdminSecretReady(ctx spi.ComponentContext) bool {
+	if err := ctx.Client().Get(context.TODO(),
+		types.NamespacedName{Name: constants.GrafanaSecret, Namespace: globalconst.VerrazzanoSystemNamespace},
+		&v1.Secret{}); err != nil {
+		if !errors.IsNotFound(err) {
+			ctx.Log().Errorf("Failed, unexpected error getting grafana admin secret: %v", err)
+			return false
+		}
+		ctx.Log().Debugf("Grafana admin secret not found")
+		return false
+	}
+	return true
+}
+
+// SetStorageSize copies or defaults the storage size
+func SetStorageSize(storage *ResourceRequestValues, storageObject *vmov1.Storage) {
+	if storage == nil {
+		storageObject.Size = defaultStorageSize
+	} else {
+		storageObject.Size = storage.Storage
+	}
+}
+
 // ExportVMOHelmChart adds necessary annotations to verrazzano-monitoring-operator objects which allows them to be
 // managed by the verrazzano-monitoring-operator helm chart.  This is needed for the case when VMO was
 // previously installed by the verrazzano helm charrt.
@@ -320,28 +339,5 @@
 		{Obj: &v13.ClusterRoleBinding{}, NamespacedName: types.NamespacedName{Name: "verrazzano-monitoring-operator-cluster-role-binding"}},
 		{Obj: &v13.ClusterRoleBinding{}, NamespacedName: types.NamespacedName{Name: "verrazzano-monitoring-operator-cluster-role-default-binding"}},
 		{Obj: &v13.ClusterRoleBinding{}, NamespacedName: types.NamespacedName{Name: "verrazzano-monitoring-operator-get-nodes"}},
-=======
-// IsGrafanaAdminSecretReady returns true if the Grafana admin secret is present in the system namespace
-func IsGrafanaAdminSecretReady(ctx spi.ComponentContext) bool {
-	if err := ctx.Client().Get(context.TODO(),
-		types.NamespacedName{Name: constants.GrafanaSecret, Namespace: globalconst.VerrazzanoSystemNamespace},
-		&v1.Secret{}); err != nil {
-		if !errors.IsNotFound(err) {
-			ctx.Log().Errorf("Failed, unexpected error getting grafana admin secret: %v", err)
-			return false
-		}
-		ctx.Log().Debugf("Grafana admin secret not found")
-		return false
-	}
-	return true
-}
-
-// SetStorageSize copies or defaults the storage size
-func SetStorageSize(storage *ResourceRequestValues, storageObject *vmov1.Storage) {
-	if storage == nil {
-		storageObject.Size = defaultStorageSize
-	} else {
-		storageObject.Size = storage.Storage
->>>>>>> 42a2d510
 	}
 }