// Copyright (c) 2022, Oracle and/or its affiliates.
// Licensed under the Universal Permissive License v 1.0 as shown at https://oss.oracle.com/licenses/upl.

package common

import (
	"context"
	"fmt"
	"reflect"

	ctrlerrors "github.com/verrazzano/verrazzano/pkg/controller/errors"
	"github.com/verrazzano/verrazzano/platform-operator/internal/k8s/status"

	"github.com/verrazzano/verrazzano/platform-operator/constants"
	vzsecret "github.com/verrazzano/verrazzano/platform-operator/controllers/verrazzano/secret"
	"github.com/verrazzano/verrazzano/platform-operator/internal/k8s/namespace"
	"github.com/verrazzano/verrazzano/platform-operator/internal/vzconfig"
	"k8s.io/apimachinery/pkg/api/errors"
	"k8s.io/apimachinery/pkg/types"
	"sigs.k8s.io/controller-runtime/pkg/controller/controllerutil"

	vmov1 "github.com/verrazzano/verrazzano-monitoring-operator/pkg/apis/vmcontroller/v1"
	globalconst "github.com/verrazzano/verrazzano/pkg/constants"
	"github.com/verrazzano/verrazzano/pkg/security/password"
	vzapi "github.com/verrazzano/verrazzano/platform-operator/apis/verrazzano/v1alpha1"
	"github.com/verrazzano/verrazzano/platform-operator/controllers/verrazzano/component/spi"
	v1 "k8s.io/api/core/v1"
	metav1 "k8s.io/apimachinery/pkg/apis/meta/v1"
	controllerruntime "sigs.k8s.io/controller-runtime"
	"sigs.k8s.io/controller-runtime/pkg/client"
)

const (
	system             = "system"
	defaultStorageSize = "50Gi"
)

// ResourceRequestValues defines the storage information that will be passed to VMI instance
type ResourceRequestValues struct {
	Memory  string `json:"memory,omitempty"`
	Storage string `json:"storage"` // Empty string allowed
}

// VMIMutateFunc is the function used to populate the components in VMI
type VMIMutateFunc func(ctx spi.ComponentContext, storage *ResourceRequestValues, vmi *vmov1.VerrazzanoMonitoringInstance, existingVMI *vmov1.VerrazzanoMonitoringInstance) error

// NewVMI creates a new VerrazzanoMonitoringInstance object with default values
func NewVMI() *vmov1.VerrazzanoMonitoringInstance {
	return &vmov1.VerrazzanoMonitoringInstance{
		ObjectMeta: metav1.ObjectMeta{
			Name:      system,
			Namespace: globalconst.VerrazzanoSystemNamespace,
		},
	}
}

// CreateOrUpdateVMI instantiates the VMI resource
func CreateOrUpdateVMI(ctx spi.ComponentContext, updateFunc VMIMutateFunc) error {
	if !vzconfig.IsVMOEnabled(ctx.EffectiveCR()) {
		return nil
	}

	effectiveCR := ctx.EffectiveCR()

	var dnsSuffix string
	var envName string
	var err error
	if vzconfig.IsNGINXEnabled(effectiveCR) {
		dnsSuffix, err = vzconfig.GetDNSSuffix(ctx.Client(), effectiveCR)
		if err != nil {
			return ctx.Log().ErrorfNewErr("Failed getting DNS suffix: %v", err)
		}
		envName = vzconfig.GetEnvName(effectiveCR)
	}

	storage, err := FindStorageOverride(ctx.EffectiveCR())
	if err != nil {
		return ctx.Log().ErrorfNewErr("failed to get storage overrides: %v", err)
	}
	vmi := NewVMI()
	_, err = controllerutil.CreateOrUpdate(context.TODO(), ctx.Client(), vmi, func() error {
		var existingVMI *vmov1.VerrazzanoMonitoringInstance = nil
		if len(vmi.Spec.SecretsName) > 0 {
			existingVMI = vmi.DeepCopy()
		}

		vmi.Labels = map[string]string{
			"k8s-app":            "verrazzano.io",
			"verrazzano.binding": system,
		}
		if vzconfig.IsNGINXEnabled(effectiveCR) {
			vmi.Spec.URI = fmt.Sprintf("vmi.system.%s.%s", envName, dnsSuffix)
			vmi.Spec.IngressTargetDNSName = fmt.Sprintf("verrazzano-ingress.%s.%s", envName, dnsSuffix)
		}
		vmi.Spec.ServiceType = "ClusterIP"
		vmi.Spec.AutoSecret = true
		vmi.Spec.SecretsName = constants.VMISecret
		vmi.Spec.CascadingDelete = true
		return updateFunc(ctx, storage, vmi, existingVMI)
	})
	if err != nil {
		return ctx.Log().ErrorfNewErr("failed to update VMI: %v", err)
	}
	return nil
}

// EnsureVMISecret creates or updates the VMI secret
func EnsureVMISecret(cli client.Client) error {
	secret := &v1.Secret{
		ObjectMeta: metav1.ObjectMeta{
			Name:      constants.VMISecret,
			Namespace: globalconst.VerrazzanoSystemNamespace,
		},
		Data: map[string][]byte{},
	}
	if _, err := controllerruntime.CreateOrUpdate(context.TODO(), cli, secret, func() error {
		if secret.Data["username"] == nil || secret.Data["password"] == nil {
			secret.Data["username"] = []byte(constants.VMISecret)
			pw, err := password.GeneratePassword(16)
			if err != nil {
				return err
			}
			secret.Data["password"] = []byte(pw)
		}
		return nil
	}); err != nil {
		return err
	}
	return nil
}

// EnsureGrafanaAdminSecret creates or updates the Grafana admin secret
func EnsureGrafanaAdminSecret(cli client.Client) error {
	secret := &v1.Secret{
		ObjectMeta: metav1.ObjectMeta{
			Name:      constants.GrafanaSecret,
			Namespace: globalconst.VerrazzanoSystemNamespace,
		},
		Data: map[string][]byte{},
	}
	if _, err := controllerruntime.CreateOrUpdate(context.TODO(), cli, secret, func() error {
		if secret.Data["username"] == nil || secret.Data["password"] == nil {
			secret.Data["username"] = []byte(constants.VMISecret)
			pw, err := password.GeneratePassword(32)
			if err != nil {
				return err
			}
			secret.Data["password"] = []byte(pw)
		}
		return nil
	}); err != nil {
		return err
	}
	return nil
}

// EnsureBackupSecret creates or updates the VMI backup secret
func EnsureBackupSecret(cli client.Client) error {
	secret := &v1.Secret{
		ObjectMeta: metav1.ObjectMeta{
			Name:      constants.VMIBackupSecretName,
			Namespace: globalconst.VerrazzanoSystemNamespace,
		},
		Data: map[string][]byte{},
	}
	if _, err := controllerruntime.CreateOrUpdate(context.TODO(), cli, secret, func() error {
		// Populating dummy keys for access and secret key so that they are never empty
		if secret.Data[constants.ObjectStoreAccessKey] == nil || secret.Data[constants.ObjectStoreAccessSecretKey] == nil {
			key, err := password.GeneratePassword(32)
			if err != nil {
				return err
			}
			secret.Data[constants.ObjectStoreAccessKey] = []byte(key)
			secret.Data[constants.ObjectStoreAccessSecretKey] = []byte(key)
		}
		return nil
	}); err != nil {
		return err
	}
	return nil
}

// FindStorageOverride finds and returns the correct storage override from the effective CR
func FindStorageOverride(effectiveCR *vzapi.Verrazzano) (*ResourceRequestValues, error) {
	if effectiveCR == nil || effectiveCR.Spec.DefaultVolumeSource == nil {
		return nil, nil
	}
	defaultVolumeSource := effectiveCR.Spec.DefaultVolumeSource
	if defaultVolumeSource.EmptyDir != nil {
		return &ResourceRequestValues{
			Storage: "",
		}, nil
	}
	if defaultVolumeSource.PersistentVolumeClaim != nil {
		pvcClaim := defaultVolumeSource.PersistentVolumeClaim
		storageSpec, found := vzconfig.FindVolumeTemplate(pvcClaim.ClaimName, effectiveCR.Spec.VolumeClaimSpecTemplates)
		if !found {
			return nil, fmt.Errorf("Failed, did not find matching storage volume template for claim %s", pvcClaim.ClaimName)
		}
		storageString := storageSpec.Resources.Requests.Storage().String()
		return &ResourceRequestValues{
			Storage: storageString,
		}, nil
	}
	return nil, fmt.Errorf("Failed, unsupported volume source: %v", defaultVolumeSource)
}

// IsVMISecretReady returns true if the VMI secret is present in the system namespace
func IsVMISecretReady(ctx spi.ComponentContext) bool {
	if err := ctx.Client().Get(context.TODO(),
		types.NamespacedName{Name: "verrazzano", Namespace: globalconst.VerrazzanoSystemNamespace},
		&v1.Secret{}); err != nil {
		if !errors.IsNotFound(err) {
			ctx.Log().Errorf("Failed, unexpected error getting verrazzano secret: %v", err)
			return false
		}
		ctx.Log().Debugf("Verrazzano secret not found")
		return false
	}
	return true
}

// CreateAndLabelVMINamespaces creates and labels the namespaces needed for the VMI resources
func CreateAndLabelVMINamespaces(ctx spi.ComponentContext) error {
	if err := namespace.CreateVerrazzanoSystemNamespace(ctx.Client()); err != nil {
		return err
	}
	if _, err := vzsecret.CheckImagePullSecret(ctx.Client(), globalconst.VerrazzanoSystemNamespace); err != nil {
		return ctx.Log().ErrorfNewErr("Failed checking for image pull secret: %v", err)
	}
	return nil
}

// CompareStorageOverrides compares storage override settings for the VMI components
func CompareStorageOverrides(old *vzapi.Verrazzano, new *vzapi.Verrazzano, jsonName string) error {
	// compare the storage overrides and reject if the type or size is different
	oldSetting, err := FindStorageOverride(old)
	if err != nil {
		return err
	}
	newSetting, err := FindStorageOverride(new)
	if err != nil {
		return err
	}
	if !reflect.DeepEqual(oldSetting, newSetting) {
		return fmt.Errorf("Can not change volume settings for %s", jsonName)
	}
	return nil
}

// CheckIngressesAndCerts checks the Ingress and Certs for the VMI components in the Post- function
func CheckIngressesAndCerts(ctx spi.ComponentContext, comp spi.Component) error {
	prefix := fmt.Sprintf("Component %s", comp.Name())
	if !status.IngressesPresent(ctx.Log(), ctx.Client(), comp.GetIngressNames(ctx), prefix) {
		return ctrlerrors.RetryableError{
			Source:    comp.Name(),
			Operation: "Check if Ingresses are present",
		}
	}

	if readyStatus, certsNotReady := status.CertificatesAreReady(ctx.Client(), ctx.Log(), ctx.EffectiveCR(), comp.GetCertificateNames(ctx)); !readyStatus {
		ctx.Log().Progressf("Certificates not ready for component %s: %v", comp.Name(), certsNotReady)
		return ctrlerrors.RetryableError{
			Source:    comp.Name(),
			Operation: "Check if certificates are ready",
		}
	}
	return nil
}

<<<<<<< HEAD
//IsMultiNodeOpenSearch returns true if the VZ OpenSearch has more than 1 node.
func IsMultiNodeOpenSearch(vz *vzapi.Verrazzano) (bool, error) {
	opensearch := vz.Spec.Components.Elasticsearch
	var replicas int32
	if opensearch != nil && opensearch.Enabled != nil && *opensearch.Enabled {
		// add any replicas from the Node Groups API
		addNodeGroupReplicas(opensearch, &replicas)
		// add any replicas from install args. There may an error when parsing install arg values
		// from strings to int.
		if err := addInstallArgReplicas(opensearch, &replicas); err != nil {
			return false, err
		}
	}
	return replicas > 1, nil
}

//addNodeGroupReplicas iterates through each OpenSearch node and sums the replicas
func addNodeGroupReplicas(os *vzapi.ElasticsearchComponent, replicas *int32) {
	for _, node := range os.Nodes {
		*replicas += node.Replicas
	}
}

//addInstallArgReplicas sums the replicas from master, data, and ingest node install args.
func addInstallArgReplicas(os *vzapi.ElasticsearchComponent, replicas *int32) error {
	addStr := func(v string) error {
		var val int32
		if _, err := fmt.Sscan(v, &val); err != nil {
			return err
		}
		*replicas += val
		return nil
	}
	for _, arg := range os.ESInstallArgs {
		switch arg.Name {
		case "nodes.master.replicas":
		case "nodes.ingest.replicas":
		case "nodes.data.replicas":
			if err := addStr(arg.Value); err != nil {
				return err
			}
		default:
			continue
		}
	}
	return nil
=======
// IsGrafanaAdminSecretReady returns true if the Grafana admin secret is present in the system namespace
func IsGrafanaAdminSecretReady(ctx spi.ComponentContext) bool {
	if err := ctx.Client().Get(context.TODO(),
		types.NamespacedName{Name: constants.GrafanaSecret, Namespace: globalconst.VerrazzanoSystemNamespace},
		&v1.Secret{}); err != nil {
		if !errors.IsNotFound(err) {
			ctx.Log().Errorf("Failed, unexpected error getting grafana admin secret: %v", err)
			return false
		}
		ctx.Log().Debugf("Grafana admin secret not found")
		return false
	}
	return true
}

// SetStorageSize copies or defaults the storage size
func SetStorageSize(storage *ResourceRequestValues, storageObject *vmov1.Storage) {
	if storage == nil {
		storageObject.Size = defaultStorageSize
	} else {
		storageObject.Size = storage.Storage
	}
>>>>>>> 42a2d510
}<|MERGE_RESOLUTION|>--- conflicted
+++ resolved
@@ -268,7 +268,6 @@
 	return nil
 }
 
-<<<<<<< HEAD
 //IsMultiNodeOpenSearch returns true if the VZ OpenSearch has more than 1 node.
 func IsMultiNodeOpenSearch(vz *vzapi.Verrazzano) (bool, error) {
 	opensearch := vz.Spec.Components.Elasticsearch
@@ -315,7 +314,8 @@
 		}
 	}
 	return nil
-=======
+}
+
 // IsGrafanaAdminSecretReady returns true if the Grafana admin secret is present in the system namespace
 func IsGrafanaAdminSecretReady(ctx spi.ComponentContext) bool {
 	if err := ctx.Client().Get(context.TODO(),
@@ -338,5 +338,4 @@
 	} else {
 		storageObject.Size = storage.Storage
 	}
->>>>>>> 42a2d510
 }