--- conflicted
+++ resolved
@@ -6,33 +6,26 @@
 import (
 	"context"
 	"fmt"
+	"github.com/verrazzano/verrazzano/platform-operator/internal/config"
+	"sigs.k8s.io/controller-runtime/pkg/client/fake"
 	"testing"
-<<<<<<< HEAD
 	"time"
-=======
 
 	constants2 "github.com/verrazzano/verrazzano/pkg/constants"
+	vzapi "github.com/verrazzano/verrazzano/platform-operator/apis/verrazzano/v1alpha1"
 	"github.com/verrazzano/verrazzano/platform-operator/constants"
 	"k8s.io/apimachinery/pkg/api/errors"
 	"k8s.io/apimachinery/pkg/runtime/schema"
->>>>>>> aec768e9
-
-	"github.com/verrazzano/verrazzano/pkg/log/vzlog"
-	vzapi "github.com/verrazzano/verrazzano/platform-operator/apis/verrazzano/v1alpha1"
-	"github.com/verrazzano/verrazzano/platform-operator/constants"
-	"github.com/verrazzano/verrazzano/platform-operator/internal/config"
+
+	"github.com/golang/mock/gomock"
+	"github.com/stretchr/testify/assert"
 	"github.com/verrazzano/verrazzano/platform-operator/mocks"
-
 	corev1 "k8s.io/api/core/v1"
-	"k8s.io/apimachinery/pkg/api/errors"
 	"k8s.io/apimachinery/pkg/runtime"
 	"k8s.io/apimachinery/pkg/types"
 	ctrl "sigs.k8s.io/controller-runtime"
+
 	"sigs.k8s.io/controller-runtime/pkg/client"
-	"sigs.k8s.io/controller-runtime/pkg/client/fake"
-
-	"github.com/golang/mock/gomock"
-	"github.com/stretchr/testify/assert"
 )
 
 var mcNamespace = types.NamespacedName{Name: constants.VerrazzanoMultiClusterNamespace}
@@ -194,46 +187,6 @@
 
 }
 
-func runNamespaceErrorTest(t *testing.T, expectedErr error) {
-	asserts := assert.New(t)
-	mocker := gomock.NewController(t)
-	mock := mocks.NewMockClient(mocker)
-
-	// Expect  a call to get the verrazzano-mc namespace
-	mock.EXPECT().
-		Get(gomock.Any(), mcNamespace, gomock.Not(gomock.Nil())).
-		DoAndReturn(func(ctx context.Context, name types.NamespacedName, ns *corev1.Namespace) error {
-			return expectedErr
-		})
-
-	// Expect a call to get the verrazzano-tls secret
-	mock.EXPECT().
-		Get(gomock.Any(), vzTLSSecret, gomock.Not(gomock.Nil())).
-		DoAndReturn(func(ctx context.Context, name types.NamespacedName, secret *corev1.Secret) error {
-			secret.Name = vzTLSSecret.Name
-			secret.Namespace = vzTLSSecret.Namespace
-			return nil
-		}).AnyTimes()
-
-	// Expect a call to get the verrazzano-tls secret
-	mock.EXPECT().
-		Get(gomock.Any(), additionalTLSSecret, gomock.Not(gomock.Nil())).
-		Return(errors.NewNotFound(schema.GroupResource{Group: constants2.RancherSystemNamespace, Resource: "Secret"}, additionalTLSSecret.Name)).
-		MinTimes(1)
-
-	// Create and make the request
-	request := newRequest(vzTLSSecret.Namespace, vzTLSSecret.Name)
-	reconciler := newSecretsReconciler(mock)
-	result, err := reconciler.Reconcile(context.TODO(), request)
-
-	// Validate the results
-	mocker.Finish()
-	asserts.NoError(err)
-	asserts.NotNil(result)
-	asserts.NotEqual(ctrl.Result{}, result)
-}
-
-<<<<<<< HEAD
 // TestSecretRequeue tests that we requeue if Component Status hasn't been
 // initialized by Verrazzano
 func TestSecretRequeue(t *testing.T) {
@@ -322,19 +275,45 @@
 	asserts.Equal(time.Duration(0), result.RequeueAfter)
 
 }
-
-// mock client request to get the secret
-func expectGetSecretExists(mock *mocks.MockClient, SecretToUse *corev1.Secret, namespace string, name string) {
-	mock.EXPECT().
-		Get(gomock.Any(), types.NamespacedName{Namespace: namespace, Name: name}, gomock.Not(gomock.Nil())).
+func runNamespaceErrorTest(t *testing.T, expectedErr error) {
+	asserts := assert.New(t)
+	mocker := gomock.NewController(t)
+	mock := mocks.NewMockClient(mocker)
+
+	// Expect  a call to get the verrazzano-mc namespace
+	mock.EXPECT().
+		Get(gomock.Any(), mcNamespace, gomock.Not(gomock.Nil())).
+		DoAndReturn(func(ctx context.Context, name types.NamespacedName, ns *corev1.Namespace) error {
+			return expectedErr
+		})
+
+	// Expect a call to get the verrazzano-tls secret
+	mock.EXPECT().
+		Get(gomock.Any(), vzTLSSecret, gomock.Not(gomock.Nil())).
 		DoAndReturn(func(ctx context.Context, name types.NamespacedName, secret *corev1.Secret) error {
-			return nil
-		})
-}
-
-func expectLocalCABundleIsCreated(t *testing.T, mock *mocks.MockClient) {
-	asserts := assert.New(t)
-=======
+			secret.Name = vzTLSSecret.Name
+			secret.Namespace = vzTLSSecret.Namespace
+			return nil
+		}).AnyTimes()
+
+	// Expect a call to get the verrazzano-tls secret
+	mock.EXPECT().
+		Get(gomock.Any(), additionalTLSSecret, gomock.Not(gomock.Nil())).
+		Return(errors.NewNotFound(schema.GroupResource{Group: constants2.RancherSystemNamespace, Resource: "Secret"}, additionalTLSSecret.Name)).
+		MinTimes(1)
+
+	// Create and make the request
+	request := newRequest(vzTLSSecret.Namespace, vzTLSSecret.Name)
+	reconciler := newSecretsReconciler(mock)
+	result, err := reconciler.Reconcile(context.TODO(), request)
+
+	// Validate the results
+	mocker.Finish()
+	asserts.NoError(err)
+	asserts.NotNil(result)
+	asserts.NotEqual(ctrl.Result{}, result)
+}
+
 func expectGetAdditionalTLS(t *testing.T, mock *mocks.MockClient, exists bool, secretData string) {
 	// Expect a call to get the additional-tls secret (to check if it exists), and return
 	// one if exists == true, otherwise return not found
@@ -354,7 +333,15 @@
 			MinTimes(1)
 	}
 }
->>>>>>> aec768e9
+
+// mock client request to get the secret
+func expectGetSecretExists(mock *mocks.MockClient, SecretToUse *corev1.Secret, namespace string, name string) {
+	mock.EXPECT().
+		Get(gomock.Any(), types.NamespacedName{Namespace: namespace, Name: name}, gomock.Not(gomock.Nil())).
+		DoAndReturn(func(ctx context.Context, name types.NamespacedName, secret *corev1.Secret) error {
+			return nil
+		})
+}
 
 func expectGetCalls(t *testing.T, mock *mocks.MockClient, secretNS string, secretName string, secretKey string, secretData string) {
 	// Expect  a call to get the verrazzano-mc namespace
@@ -404,6 +391,7 @@
 		DoAndReturn(func(ctx context.Context, verrazzanoList *vzapi.VerrazzanoList, options ...client.ListOption) error {
 			return nil
 		})
+
 	// Expect no calls to get a secret
 	mock.EXPECT().
 		Get(gomock.Any(), gomock.Any(), gomock.Not(gomock.Nil())).MaxTimes(0)
@@ -434,11 +422,9 @@
 // newSecretsReconciler creates a new reconciler for testing
 // c - The Kerberos client to inject into the reconciler
 func newSecretsReconciler(c client.Client) VerrazzanoSecretsReconciler {
-	vzLog := vzlog.DefaultLogger()
 	scheme := newScheme()
 	reconciler := VerrazzanoSecretsReconciler{
 		Client: c,
-		Scheme: scheme,
-		log:    vzLog}
+		Scheme: scheme}
 	return reconciler
 }