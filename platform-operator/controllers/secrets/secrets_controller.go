--- conflicted
+++ resolved
@@ -7,18 +7,6 @@
 	"context"
 	"time"
 
-<<<<<<< HEAD
-=======
-	vzconst "github.com/verrazzano/verrazzano/pkg/constants"
-	"k8s.io/apimachinery/pkg/types"
-
-	vzctrl "github.com/verrazzano/verrazzano/pkg/controller"
-	"github.com/verrazzano/verrazzano/pkg/log/vzlog"
-	apierrors "k8s.io/apimachinery/pkg/api/errors"
-
-	"github.com/verrazzano/verrazzano/platform-operator/constants"
-	"go.uber.org/zap"
->>>>>>> aec768e9
 	corev1 "k8s.io/api/core/v1"
 	apierrors "k8s.io/apimachinery/pkg/api/errors"
 	"k8s.io/apimachinery/pkg/runtime"
@@ -27,6 +15,7 @@
 	"sigs.k8s.io/controller-runtime/pkg/client"
 	"sigs.k8s.io/controller-runtime/pkg/reconcile"
 
+	vzconst "github.com/verrazzano/verrazzano/pkg/constants"
 	vzctrl "github.com/verrazzano/verrazzano/pkg/controller"
 	"github.com/verrazzano/verrazzano/pkg/log/vzlog"
 	installv1alpha1 "github.com/verrazzano/verrazzano/platform-operator/apis/verrazzano/v1alpha1"
@@ -55,13 +44,15 @@
 
 // Reconcile the Secret
 func (r *VerrazzanoSecretsReconciler) Reconcile(ctx context.Context, req ctrl.Request) (ctrl.Result, error) {
-<<<<<<< HEAD
 	// One secret we care about is the verrazzano ingress tls secret (verrazzano-tls)
 	if ctx == nil {
 		ctx = context.TODO()
 	}
 
-	if req.Name == constants.VerrazzanoIngressSecret && req.Namespace == constants.VerrazzanoSystemNamespace {
+	// We care about the CA secret for the cluster - this can come from the verrazzano ingress
+	// tls secret (verrazzano-tls in verrazzano-system NS), OR from the tls-additional-ca in the
+	// cattle-system NS (used in the Let's Encrypt staging cert case)
+	if isVerrazzanoIngressSecretName(req.NamespacedName) || isAdditionalTLSSecretName(req.NamespacedName) {
 		return r.reconcileVerrazzanoTLS(ctx, req)
 	}
 
@@ -91,38 +82,6 @@
 	return ctrl.Result{}, nil
 
 }
-=======
-	// We only care about the CA secret for the cluster - this can come from the verrazzano ingress
-	// tls secret (verrazzano-tls in verrazzano-system NS), OR from the tls-additional-ca in the
-	// cattle-system NS (used in the Let's Encrypt staging cert case)
-	isVzIngressSecret := isVerrazzanoIngressSecretName(req.NamespacedName)
-	isAddnlTLSSecret := isAdditionalTLSSecretName(req.NamespacedName)
-	if !isVzIngressSecret && !isAddnlTLSSecret {
-		return ctrl.Result{}, nil
-	}
-
-	caKey := "ca.crt"
-	if isAddnlTLSSecret {
-		caKey = vzconst.AdditionalTLSCAKey
-	}
-
-	if isVzIngressSecret && r.additionalTLSSecretExists() {
-		// When the additional TLS secret exists, it is considered the source of truth - ignore
-		// reconciles for the VZ Ingress TLS secret in that case
-		return ctrl.Result{}, nil
-	}
-
-	// Get the secret
-	caSecret := corev1.Secret{}
-	err := r.Get(context.TODO(), req.NamespacedName, &caSecret)
-	if err != nil {
-		// Secret should never be not found, unless we're running while installation is still underway
-		zap.S().Errorf("Failed to fetch secret %s/%s: %v",
-			req.Namespace, req.Name, err)
-		return newRequeueWithDelay(), nil
-	}
-	zap.S().Debugf("Fetched secret %s/%s ", req.NamespacedName.Namespace, req.NamespacedName.Name)
->>>>>>> aec768e9
 
 // initialize secret logger
 func (r *VerrazzanoSecretsReconciler) initLogger(secret corev1.Secret) (ctrl.Result, error) {
@@ -139,53 +98,6 @@
 		return newRequeueWithDelay(), err
 	}
 	r.log = log
-<<<<<<< HEAD
-	return ctrl.Result{}, nil
-}
-
-// multiclusterNamespaceExists checks if the Verrazzano Multi Cluster namespace exists
-=======
-
-	if !r.multiclusterNamespaceExists() {
-		// Multicluster namespace doesn't exist yet, nothing to do so requeue
-		return newRequeueWithDelay(), nil
-	}
-
-	// Get the local ca-bundle secret
-	mcCASecret := corev1.Secret{}
-	err = r.Get(context.TODO(), client.ObjectKey{
-		Namespace: constants.VerrazzanoMultiClusterNamespace,
-		Name:      constants.VerrazzanoLocalCABundleSecret,
-	}, &mcCASecret)
-	if err != nil {
-		if !apierrors.IsNotFound(err) {
-			r.log.Errorf("Failed to fetch secret %s/%s: %v",
-				constants.VerrazzanoMultiClusterNamespace, constants.VerrazzanoLocalCABundleSecret, err)
-			return newRequeueWithDelay(), nil
-		}
-		// Secret was not found, make a new one
-		mcCASecret = corev1.Secret{}
-		mcCASecret.Name = constants.VerrazzanoLocalCABundleSecret
-		mcCASecret.Namespace = constants.VerrazzanoMultiClusterNamespace
-	}
-
-	result, err := controllerutil.CreateOrUpdate(context.TODO(), r.Client, &mcCASecret, func() error {
-		if mcCASecret.Data == nil {
-			mcCASecret.Data = make(map[string][]byte)
-		}
-		zap.S().Debugf("Updating MC CA secret with data from %s key of %s/%s secret ", caKey, caSecret.Namespace, caSecret.Name)
-		mcCASecret.Data["ca-bundle"] = caSecret.Data[caKey]
-		return nil
-	})
-
-	if err != nil {
-		r.log.ErrorfThrottled("Failed to create or update secret %s/%s: %s",
-			constants.VerrazzanoMultiClusterNamespace, constants.VerrazzanoLocalCABundleSecret, err.Error())
-		return newRequeueWithDelay(), nil
-	}
-
-	r.log.Infof("Created or updated secret %s/%s (result: %v)",
-		constants.VerrazzanoMultiClusterNamespace, constants.VerrazzanoLocalCABundleSecret, result)
 	return ctrl.Result{}, nil
 }
 
@@ -209,7 +121,6 @@
 	return secretName.Name == constants.VerrazzanoIngressSecret && secretName.Namespace == constants.VerrazzanoSystemNamespace
 }
 
->>>>>>> aec768e9
 func (r *VerrazzanoSecretsReconciler) multiclusterNamespaceExists() bool {
 	ns := corev1.Namespace{}
 	err := r.Get(context.TODO(), types.NamespacedName{Name: constants.VerrazzanoMultiClusterNamespace}, &ns)
