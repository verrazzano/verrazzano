// Copyright (c) 2020, 2022, Oracle and/or its affiliates.
// Licensed under the Universal Permissive License v 1.0 as shown at https://oss.oracle.com/licenses/upl.

package main

import (
	"flag"
<<<<<<< HEAD
	mysql_webhook "github.com/verrazzano/verrazzano/platform-operator/apis/verrazzano/mysql-webhook"
=======
	"github.com/verrazzano/verrazzano/platform-operator/apis/verrazzano/webhooks"
>>>>>>> 5aaf0cc3
	"github.com/verrazzano/verrazzano/platform-operator/controllers/verrazzano/validator"
	"k8s.io/client-go/dynamic"
	"os"
	"sigs.k8s.io/controller-runtime/pkg/webhook"
	"sync"

	oam "github.com/crossplane/oam-kubernetes-runtime/apis/core"
	cmapiv1 "github.com/jetstack/cert-manager/pkg/apis/certmanager/v1"
	promoperapi "github.com/prometheus-operator/prometheus-operator/pkg/apis/monitoring/v1"
	"github.com/verrazzano/verrazzano/platform-operator/apis/verrazzano/validators"
	v1 "k8s.io/apiextensions-apiserver/pkg/apis/apiextensions/v1"
	apiextensionsv1client "k8s.io/apiextensions-apiserver/pkg/client/clientset/clientset/typed/apiextensions/v1"
	utilruntime "k8s.io/apimachinery/pkg/util/runtime"

	vmov1 "github.com/verrazzano/verrazzano-monitoring-operator/pkg/apis/vmcontroller/v1"
	vzappclusters "github.com/verrazzano/verrazzano/application-operator/apis/clusters/v1alpha1"
	vzapp "github.com/verrazzano/verrazzano/application-operator/apis/oam/v1alpha1"

	"go.uber.org/zap"
	istioclinet "istio.io/client-go/pkg/apis/networking/v1alpha3"
	istioclisec "istio.io/client-go/pkg/apis/security/v1beta1"
	"k8s.io/apimachinery/pkg/runtime"
	"k8s.io/client-go/kubernetes"
	clientgoscheme "k8s.io/client-go/kubernetes/scheme"
	_ "k8s.io/client-go/plugin/pkg/client/auth/gcp"
	ctrl "sigs.k8s.io/controller-runtime"
	"sigs.k8s.io/controller-runtime/pkg/client"
	kzap "sigs.k8s.io/controller-runtime/pkg/log/zap"

	"github.com/verrazzano/verrazzano/pkg/helm"
	vzlog "github.com/verrazzano/verrazzano/pkg/log"
	clustersv1alpha1 "github.com/verrazzano/verrazzano/platform-operator/apis/clusters/v1alpha1"
	installv1alpha1 "github.com/verrazzano/verrazzano/platform-operator/apis/verrazzano/v1alpha1"
	installv1beta1 "github.com/verrazzano/verrazzano/platform-operator/apis/verrazzano/v1beta1"
	clusterscontroller "github.com/verrazzano/verrazzano/platform-operator/controllers/clusters"
	configmapcontroller "github.com/verrazzano/verrazzano/platform-operator/controllers/configmaps"
	secretscontroller "github.com/verrazzano/verrazzano/platform-operator/controllers/secrets"
	vzcontroller "github.com/verrazzano/verrazzano/platform-operator/controllers/verrazzano"
	internalconfig "github.com/verrazzano/verrazzano/platform-operator/internal/config"
	"github.com/verrazzano/verrazzano/platform-operator/internal/k8s/certificate"
	"github.com/verrazzano/verrazzano/platform-operator/internal/k8s/netpolicy"
	"github.com/verrazzano/verrazzano/platform-operator/metricsexporter"
	// +kubebuilder:scaffold:imports
)

var scheme = runtime.NewScheme()

func init() {
	_ = clientgoscheme.AddToScheme(scheme)
	_ = vmov1.AddToScheme(scheme)
	_ = installv1alpha1.AddToScheme(scheme)
	_ = installv1beta1.AddToScheme(scheme)
	_ = clustersv1alpha1.AddToScheme(scheme)

	_ = istioclinet.AddToScheme(scheme)
	_ = istioclisec.AddToScheme(scheme)

	_ = oam.AddToScheme(scheme)

	_ = vzapp.AddToScheme(scheme)
	_ = vzappclusters.AddToScheme(scheme)

	// Add cert-manager components to the scheme
	_ = cmapiv1.AddToScheme(scheme)

	// Add the Prometheus Operator resources to the scheme
	_ = promoperapi.AddToScheme(scheme)

	// Add K8S api-extensions so that we can list CustomResourceDefinitions during uninstall of VZ
	_ = v1.AddToScheme(scheme)
	utilruntime.Must(installv1beta1.AddToScheme(scheme))
	// +kubebuilder:scaffold:scheme
}

func main() {

	// config will hold the entire operator config
	config := internalconfig.Get()
	var bomOverride string

	flag.StringVar(&config.MetricsAddr, "metrics-addr", config.MetricsAddr, "The address the metric endpoint binds to.")
	flag.BoolVar(&config.LeaderElectionEnabled, "enable-leader-election", config.LeaderElectionEnabled,
		"Enable leader election for controller manager. "+
			"Enabling this will ensure there is only one active controller manager.")
	flag.StringVar(&config.CertDir, "cert-dir", config.CertDir, "The directory containing tls.crt and tls.key.")
	flag.BoolVar(&config.DryRun, "dry-run", config.DryRun, "Run operator in dry run mode.")
	flag.BoolVar(&config.WebhookValidationEnabled, "enable-webhook-validation", config.WebhookValidationEnabled,
		"Enable webhooks validation for the operator")
	flag.BoolVar(&config.InitWebhooks, "init-webhooks", config.InitWebhooks,
		"Initialize webhooks for the operator")
	flag.StringVar(&config.VerrazzanoRootDir, "vz-root-dir", config.VerrazzanoRootDir,
		"Specify the root directory of Verrazzano (used for development)")
	flag.StringVar(&bomOverride, "bom-path", "", "BOM file location")
	flag.BoolVar(&helm.Debug, "helm-debug", helm.Debug, "Add the --debug flag to helm commands")

	// Add the zap logger flag set to the CLI.
	opts := kzap.Options{}
	opts.BindFlags(flag.CommandLine)

	flag.Parse()
	kzap.UseFlagOptions(&opts)
	vzlog.InitLogs(opts)

	// Save the config as immutable from this point on.
	internalconfig.Set(config)
	log := zap.S()

	log.Info("Starting Verrazzano Platform Operator")

	// Set the BOM file path for the operator
	if len(bomOverride) > 0 {
		log.Infof("Using BOM override file %s", bomOverride)
		internalconfig.SetDefaultBomFilePath(bomOverride)
	}

	if !validators.IsKubernetesVersionSupported() {
		os.Exit(1)
	}

	// Log the Verrazzano version
	version, err := validators.GetCurrentBomVersion()
	if err == nil {
		log.Infof("Verrazzano version: %s", version.ToString())
	} else {
		log.Errorf("Failed to get the Verrazzano version from the BOM: %v", err)
	}

	// initWebhooks flag is set when called from an webhook deployment.  This allows separation of webhooks and operator
	if config.InitWebhooks {
<<<<<<< HEAD
		log.Debug("Creating certificates used by webhooks")
		caCert, err := certificate.CreateWebhookCertificates(config.CertDir)
		if err != nil {
			log.Errorf("Failed to create certificates used by webhooks: %v", err)
			os.Exit(1)
		}

		conf, err := ctrl.GetConfig()
		if err != nil {
			log.Errorf("Failed to get kubeconfig: %v", err)
			os.Exit(1)
		}

		kubeClient, err := kubernetes.NewForConfig(conf)
		if err != nil {
			log.Errorf("Failed to get clientset: %v", err)
			os.Exit(1)
		}

		dynamicClient, err := dynamic.NewForConfig(conf)
		if err != nil {
			log.Errorf("Failed to create Kubernetes dynamic client: %v", err)
			os.Exit(1)
		}

		log.Debug("Updating webhook configuration")
		err = certificate.UpdateValidatingnWebhookConfiguration(kubeClient, caCert)
		if err != nil {
			log.Errorf("Failed to update validation webhook configuration: %v", err)
			os.Exit(1)
		}

		log.Debug("Updating conversion webhook")
		apixClient, err := apiextensionsv1client.NewForConfig(conf)
		if err != nil {
			log.Errorf("Failed to get apix clientset: %v", err)
			os.Exit(1)
		}
		err = certificate.UpdateConversionWebhookConfiguration(apixClient, caCert)
		if err != nil {
			log.Errorf("Failed to update conversion webhook: %v", err)
			os.Exit(1)
		}

		err = certificate.UpdateMutatingWebhookConfiguration(kubeClient, caCert, certificate.MysqlMutatingWebhookName)
		if err != nil {
			log.Errorf("Failed to update pod mutating webhook configuration: %v", err)
			os.Exit(1)
		}

		c, err := client.New(conf, client.Options{})
		if err != nil {
			log.Errorf("Failed to get controller-runtime client: %v", err)
			os.Exit(1)
		}

		log.Debug("Creating or updating network policies")
		var errors []error
		_, errors = netpolicy.CreateOrUpdateNetworkPolicies(kubeClient, c)
		if len(errors) < 0 {
			log.Errorf("Failed to create or update network policies: %v", err)
			os.Exit(1)
		}
		mgr, err := ctrl.NewManager(ctrl.GetConfigOrDie(), ctrl.Options{
			Scheme:             scheme,
			MetricsBindAddress: "",
			Port:               9443,
			LeaderElection:     config.LeaderElectionEnabled,
			LeaderElectionID:   "3ec4d295.verrazzano.io",
		})
		if err != nil {
			log.Errorf("Failed to create a controller-runtime manager: %v", err)
			os.Exit(1)
		}

		installv1alpha1.SetComponentValidator(validator.ComponentValidatorImpl{})
		installv1beta1.SetComponentValidator(validator.ComponentValidatorImpl{})

		// Setup the validation webhook
		if config.WebhooksEnabled {
			log.Debug("Setting up Verrazzano webhook with manager")
			if err = (&installv1alpha1.Verrazzano{}).SetupWebhookWithManager(mgr, log); err != nil {
				log.Errorf("Failed to setup install.v1alpha1.Verrazzano webhook with manager: %v", err)
				os.Exit(1)
			}
			if err = (&installv1beta1.Verrazzano{}).SetupWebhookWithManager(mgr, log); err != nil {
				log.Errorf("Failed to setup install.v1beta1.Verrazzano webhook with manager: %v", err)
				os.Exit(1)
			}

			mgr.GetWebhookServer().Register(
				mysql_webhook.MySQLBackupPath,
				&webhook.Admission{
					Handler: &mysql_webhook.MySQLBackupJobWebhook{
						Client:        mgr.GetClient(),
						KubeClient:    kubeClient,
						DynamicClient: dynamicClient,
						Defaulters:    []mysql_webhook.MySQLDefaulter{},
					},
				},
			)

			mgr.GetWebhookServer().CertDir = config.CertDir

		}
		// Set up the validation webhook for VMC
		if config.WebhooksEnabled {
			log.Debug("Setting up VerrazzanoManagedCluster webhook with manager")
			if err = (&clustersv1alpha1.VerrazzanoManagedCluster{}).SetupWebhookWithManager(mgr); err != nil {
				log.Errorf("Failed to setup webhook with manager: %v", err)
				os.Exit(1)
			}
			mgr.GetWebhookServer().CertDir = config.CertDir
		}

		// +kubebuilder:scaffold:builder

		log.Info("Starting controller-runtime manager")
		if err := mgr.Start(ctrl.SetupSignalHandler()); err != nil {
			log.Errorf("Failed starting controller-runtime manager: %v", err)
			os.Exit(1)
		}
=======
		startWebhookServers(config, log)
	} else {
		reconcilePlatformOperator(config, log)
	}
}

// startWebhookServers uses the same image as operator, but configured only to run Webhooks for the platform.
func startWebhookServers(config internalconfig.OperatorConfig, log *zap.SugaredLogger) {
	log.Debug("Creating certificates used by webhooks")
	caCert, err := certificate.CreateWebhookCertificates(config.CertDir)
	if err != nil {
		log.Errorf("Failed to create certificates used by webhooks: %v", err)
		os.Exit(1)
	}

	conf, err := ctrl.GetConfig()
	if err != nil {
		log.Errorf("Failed to get kubeconfig: %v", err)
		os.Exit(1)
	}
>>>>>>> 5aaf0cc3

	kubeClient, err := kubernetes.NewForConfig(conf)
	if err != nil {
		log.Errorf("Failed to get clientset: %v", err)
		os.Exit(1)
	}

	log.Debug("Delete old VPO webhook configuration")
	err = certificate.DeleteValidatingWebhookConfiguration(kubeClient, certificate.OperatorName)
	if err != nil {
		log.Errorf("Failed to delete old webhook configuration: %v", err)
		os.Exit(1)
	}

	log.Debug("Updating VPO webhook configuration")
	err = certificate.UpdateValidatingnWebhookConfiguration(kubeClient, caCert, certificate.OperatorName)
	if err != nil {
		log.Errorf("Failed to update validation webhook configuration: %v", err)
		os.Exit(1)
	}

	log.Debug("Updating conversion webhook")
	apixClient, err := apiextensionsv1client.NewForConfig(conf)
	if err != nil {
		log.Errorf("Failed to get apix clientset: %v", err)
		os.Exit(1)
	}
	err = certificate.UpdateConversionWebhookConfiguration(apixClient, caCert)
	if err != nil {
		log.Errorf("Failed to update conversion webhook: %v", err)
		os.Exit(1)
	}

	log.Debug("Updating MySQL install values webhook configuration")
	err = certificate.UpdateValidatingnWebhookConfiguration(kubeClient, caCert, webhooks.MysqlInstallValuesWebhook)
	if err != nil {
		log.Errorf("Failed to update validation webhook configuration: %v", err)
		os.Exit(1)
	}

	c, err := client.New(conf, client.Options{})
	if err != nil {
		log.Errorf("Failed to get controller-runtime client: %v", err)
		os.Exit(1)
	}

	log.Debug("Creating or updating network policies")
	var errors []error
	_, errors = netpolicy.CreateOrUpdateNetworkPolicies(kubeClient, c)
	if len(errors) < 0 {
		log.Errorf("Failed to create or update network policies: %v", err)
		os.Exit(1)
	}
	mgr, err := ctrl.NewManager(ctrl.GetConfigOrDie(), ctrl.Options{
		Scheme:             scheme,
		MetricsBindAddress: config.MetricsAddr,
		Port:               9443,
		LeaderElection:     config.LeaderElectionEnabled,
		LeaderElectionID:   "3ec4d295.verrazzano.io",
	})
	if err != nil {
		log.Errorf("Failed to create a controller-runtime manager: %v", err)
		os.Exit(1)
	}

	installv1alpha1.SetComponentValidator(validator.ComponentValidatorImpl{})
	installv1beta1.SetComponentValidator(validator.ComponentValidatorImpl{})

	// Setup the validation webhook
	log.Debug("Setting up Verrazzano webhook with manager")
	if err = (&installv1alpha1.Verrazzano{}).SetupWebhookWithManager(mgr, log); err != nil {
		log.Errorf("Failed to setup install.v1alpha1.Verrazzano webhook with manager: %v", err)
		os.Exit(1)
	}
	if err = (&installv1beta1.Verrazzano{}).SetupWebhookWithManager(mgr, log); err != nil {
		log.Errorf("Failed to setup install.v1beta1.Verrazzano webhook with manager: %v", err)
		os.Exit(1)
	}

	// register MySQL install values webhooks
	mgr.GetWebhookServer().Register(webhooks.MysqlInstallValuesV1beta1path, &webhook.Admission{Handler: &webhooks.MysqlValuesValidatorV1beta1{}})
	mgr.GetWebhookServer().Register(webhooks.MysqlInstallValuesV1alpha1path, &webhook.Admission{Handler: &webhooks.MysqlValuesValidatorV1alpha1{}})

	// Set up the validation webhook for VMC
	log.Debug("Setting up VerrazzanoManagedCluster webhook with manager")
	if err = (&clustersv1alpha1.VerrazzanoManagedCluster{}).SetupWebhookWithManager(mgr); err != nil {
		log.Errorf("Failed to setup webhook with manager: %v", err)
		os.Exit(1)
	}
	mgr.GetWebhookServer().CertDir = config.CertDir

	// +kubebuilder:scaffold:builder
	log.Info("Starting controller-runtime manager")
	if err := mgr.Start(ctrl.SetupSignalHandler()); err != nil {
		log.Errorf("Failed starting controller-runtime manager: %v", err)
		os.Exit(1)
	}

}

// reconcilePlatformOperator runs the Verrazzano Platform Operator without running webhooks servers
func reconcilePlatformOperator(config internalconfig.OperatorConfig, log *zap.SugaredLogger) {
	mgr, err := ctrl.NewManager(ctrl.GetConfigOrDie(), ctrl.Options{
		Scheme:             scheme,
		MetricsBindAddress: config.MetricsAddr,
		Port:               9443,
		LeaderElection:     config.LeaderElectionEnabled,
		LeaderElectionID:   "3ec4d290.verrazzano.io",
	})
	if err != nil {
		log.Errorf("Failed to create a controller-runtime manager: %v", err)
		os.Exit(1)
	}

	metricsexporter.StartMetricsServer(log)

	// Set up the reconciler
	reconciler := vzcontroller.Reconciler{
		Client:            mgr.GetClient(),
		Scheme:            mgr.GetScheme(),
		DryRun:            config.DryRun,
		WatchedComponents: map[string]bool{},
		WatchMutex:        &sync.RWMutex{},
	}
	if err = reconciler.SetupWithManager(mgr); err != nil {
		log.Error(err, "Failed to setup controller", vzlog.FieldController, "Verrazzano")
		os.Exit(1)
	}

	// Set up the reconciler for VerrazzanoManagedCluster objects
	if err = (&clusterscontroller.VerrazzanoManagedClusterReconciler{
		Client: mgr.GetClient(),
		Scheme: mgr.GetScheme(),
	}).SetupWithManager(mgr); err != nil {
		log.Error(err, "Failed to setup controller", vzlog.FieldController, "VerrazzanoManagedCluster")
		os.Exit(1)
	}

	// Setup secrets reconciler
	if err = (&secretscontroller.VerrazzanoSecretsReconciler{
		Client: mgr.GetClient(),
		Scheme: mgr.GetScheme(),
	}).SetupWithManager(mgr); err != nil {
		log.Error(err, "Failed to setup controller", vzlog.FieldController, "VerrazzanoSecrets")
		os.Exit(1)
	}

	// Setup configMaps reconciler
	if err = (&configmapcontroller.VerrazzanoConfigMapsReconciler{
		Client: mgr.GetClient(),
		Scheme: mgr.GetScheme(),
	}).SetupWithManager(mgr); err != nil {
		log.Error(err, "Failed to setup controller", vzlog.FieldController, "VerrazzanoConfigMaps")
		os.Exit(1)
	}

	// +kubebuilder:scaffold:builder
	log.Info("Starting controller-runtime manager")
	if err := mgr.Start(ctrl.SetupSignalHandler()); err != nil {
		log.Errorf("Failed starting controller-runtime manager: %v", err)
		os.Exit(1)
	}
}<|MERGE_RESOLUTION|>--- conflicted
+++ resolved
@@ -5,11 +5,8 @@
 
 import (
 	"flag"
-<<<<<<< HEAD
 	mysql_webhook "github.com/verrazzano/verrazzano/platform-operator/apis/verrazzano/mysql-webhook"
-=======
 	"github.com/verrazzano/verrazzano/platform-operator/apis/verrazzano/webhooks"
->>>>>>> 5aaf0cc3
 	"github.com/verrazzano/verrazzano/platform-operator/controllers/verrazzano/validator"
 	"k8s.io/client-go/dynamic"
 	"os"
@@ -139,130 +136,6 @@
 
 	// initWebhooks flag is set when called from an webhook deployment.  This allows separation of webhooks and operator
 	if config.InitWebhooks {
-<<<<<<< HEAD
-		log.Debug("Creating certificates used by webhooks")
-		caCert, err := certificate.CreateWebhookCertificates(config.CertDir)
-		if err != nil {
-			log.Errorf("Failed to create certificates used by webhooks: %v", err)
-			os.Exit(1)
-		}
-
-		conf, err := ctrl.GetConfig()
-		if err != nil {
-			log.Errorf("Failed to get kubeconfig: %v", err)
-			os.Exit(1)
-		}
-
-		kubeClient, err := kubernetes.NewForConfig(conf)
-		if err != nil {
-			log.Errorf("Failed to get clientset: %v", err)
-			os.Exit(1)
-		}
-
-		dynamicClient, err := dynamic.NewForConfig(conf)
-		if err != nil {
-			log.Errorf("Failed to create Kubernetes dynamic client: %v", err)
-			os.Exit(1)
-		}
-
-		log.Debug("Updating webhook configuration")
-		err = certificate.UpdateValidatingnWebhookConfiguration(kubeClient, caCert)
-		if err != nil {
-			log.Errorf("Failed to update validation webhook configuration: %v", err)
-			os.Exit(1)
-		}
-
-		log.Debug("Updating conversion webhook")
-		apixClient, err := apiextensionsv1client.NewForConfig(conf)
-		if err != nil {
-			log.Errorf("Failed to get apix clientset: %v", err)
-			os.Exit(1)
-		}
-		err = certificate.UpdateConversionWebhookConfiguration(apixClient, caCert)
-		if err != nil {
-			log.Errorf("Failed to update conversion webhook: %v", err)
-			os.Exit(1)
-		}
-
-		err = certificate.UpdateMutatingWebhookConfiguration(kubeClient, caCert, certificate.MysqlMutatingWebhookName)
-		if err != nil {
-			log.Errorf("Failed to update pod mutating webhook configuration: %v", err)
-			os.Exit(1)
-		}
-
-		c, err := client.New(conf, client.Options{})
-		if err != nil {
-			log.Errorf("Failed to get controller-runtime client: %v", err)
-			os.Exit(1)
-		}
-
-		log.Debug("Creating or updating network policies")
-		var errors []error
-		_, errors = netpolicy.CreateOrUpdateNetworkPolicies(kubeClient, c)
-		if len(errors) < 0 {
-			log.Errorf("Failed to create or update network policies: %v", err)
-			os.Exit(1)
-		}
-		mgr, err := ctrl.NewManager(ctrl.GetConfigOrDie(), ctrl.Options{
-			Scheme:             scheme,
-			MetricsBindAddress: "",
-			Port:               9443,
-			LeaderElection:     config.LeaderElectionEnabled,
-			LeaderElectionID:   "3ec4d295.verrazzano.io",
-		})
-		if err != nil {
-			log.Errorf("Failed to create a controller-runtime manager: %v", err)
-			os.Exit(1)
-		}
-
-		installv1alpha1.SetComponentValidator(validator.ComponentValidatorImpl{})
-		installv1beta1.SetComponentValidator(validator.ComponentValidatorImpl{})
-
-		// Setup the validation webhook
-		if config.WebhooksEnabled {
-			log.Debug("Setting up Verrazzano webhook with manager")
-			if err = (&installv1alpha1.Verrazzano{}).SetupWebhookWithManager(mgr, log); err != nil {
-				log.Errorf("Failed to setup install.v1alpha1.Verrazzano webhook with manager: %v", err)
-				os.Exit(1)
-			}
-			if err = (&installv1beta1.Verrazzano{}).SetupWebhookWithManager(mgr, log); err != nil {
-				log.Errorf("Failed to setup install.v1beta1.Verrazzano webhook with manager: %v", err)
-				os.Exit(1)
-			}
-
-			mgr.GetWebhookServer().Register(
-				mysql_webhook.MySQLBackupPath,
-				&webhook.Admission{
-					Handler: &mysql_webhook.MySQLBackupJobWebhook{
-						Client:        mgr.GetClient(),
-						KubeClient:    kubeClient,
-						DynamicClient: dynamicClient,
-						Defaulters:    []mysql_webhook.MySQLDefaulter{},
-					},
-				},
-			)
-
-			mgr.GetWebhookServer().CertDir = config.CertDir
-
-		}
-		// Set up the validation webhook for VMC
-		if config.WebhooksEnabled {
-			log.Debug("Setting up VerrazzanoManagedCluster webhook with manager")
-			if err = (&clustersv1alpha1.VerrazzanoManagedCluster{}).SetupWebhookWithManager(mgr); err != nil {
-				log.Errorf("Failed to setup webhook with manager: %v", err)
-				os.Exit(1)
-			}
-			mgr.GetWebhookServer().CertDir = config.CertDir
-		}
-
-		// +kubebuilder:scaffold:builder
-
-		log.Info("Starting controller-runtime manager")
-		if err := mgr.Start(ctrl.SetupSignalHandler()); err != nil {
-			log.Errorf("Failed starting controller-runtime manager: %v", err)
-			os.Exit(1)
-		}
-=======
 		startWebhookServers(config, log)
 	} else {
 		reconcilePlatformOperator(config, log)
@@ -283,11 +156,16 @@
 		log.Errorf("Failed to get kubeconfig: %v", err)
 		os.Exit(1)
 	}
->>>>>>> 5aaf0cc3
 
 	kubeClient, err := kubernetes.NewForConfig(conf)
 	if err != nil {
 		log.Errorf("Failed to get clientset: %v", err)
+		os.Exit(1)
+	}
+
+	dynamicClient, err := dynamic.NewForConfig(conf)
+	if err != nil {
+		log.Errorf("Failed to create Kubernetes dynamic client: %v", err)
 		os.Exit(1)
 	}
 
@@ -314,6 +192,12 @@
 	err = certificate.UpdateConversionWebhookConfiguration(apixClient, caCert)
 	if err != nil {
 		log.Errorf("Failed to update conversion webhook: %v", err)
+		os.Exit(1)
+	}
+
+	err = certificate.UpdateMutatingWebhookConfiguration(kubeClient, caCert, certificate.MysqlMutatingWebhookName)
+	if err != nil {
+		log.Errorf("Failed to update pod mutating webhook configuration: %v", err)
 		os.Exit(1)
 	}
 
@@ -362,6 +246,19 @@
 		log.Errorf("Failed to setup install.v1beta1.Verrazzano webhook with manager: %v", err)
 		os.Exit(1)
 	}
+
+	// register MySQL backup job mutating webhook
+	mgr.GetWebhookServer().Register(
+		mysql_webhook.MySQLBackupPath,
+		&webhook.Admission{
+			Handler: &mysql_webhook.MySQLBackupJobWebhook{
+				Client:        mgr.GetClient(),
+				KubeClient:    kubeClient,
+				DynamicClient: dynamicClient,
+				Defaulters:    []mysql_webhook.MySQLDefaulter{},
+			},
+		},
+	)
 
 	// register MySQL install values webhooks
 	mgr.GetWebhookServer().Register(webhooks.MysqlInstallValuesV1beta1path, &webhook.Admission{Handler: &webhooks.MysqlValuesValidatorV1beta1{}})
