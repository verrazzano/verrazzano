--- conflicted
+++ resolved
@@ -1,10 +1,2 @@
 # Copyright (c) 2021, Oracle and/or its affiliates.
-<<<<<<< HEAD
-# Licensed under the Universal Permissive License v 1.0 as shown at https://oss.oracle.com/licenses/upl.
-
-# NOTE: This image now comes from the bill of materials file (verrazzano-bom.json)
-# rancherImage: ghcr.io/verrazzano/rancher
-# rancherImageTag: v2.5.7-20210407205410-1c7b39d0c
-=======
-# Licensed under the Universal Permissive License v 1.0 as shown at https://oss.oracle.com/licenses/upl.
->>>>>>> 20062641
+# Licensed under the Universal Permissive License v 1.0 as shown at https://oss.oracle.com/licenses/upl.