--- conflicted
+++ resolved
@@ -1,16 +1,8 @@
 # Copyright (c) 2021, Oracle and/or its affiliates.
 # Licensed under the Universal Permissive License v 1.0 as shown at https://oss.oracle.com/licenses/upl.
 
-<<<<<<< HEAD
-# NOTE: This image now comes from the bill of materials file (verrazzano-bom.json)
-# image:
-#   registry: ghcr.io
-#   repository: verrazzano/external-dns
-#   tag: v0.7.1-20201016205338-516bc8b2
-=======
 # NOTE: The image you're looking for isn't here. The external-dns image now comes from
 # the bill of materials file (verrazzano-bom.json).
->>>>>>> 20062641
 
 interval: "24h"
 logLevel: info
