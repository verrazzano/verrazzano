<<<<<<< HEAD
# Copyright (c) 2022, Oracle and/or its affiliates.
=======
# Copyright (c) 2020, 2022, Oracle and/or its affiliates.
>>>>>>> 55d72a16
# Licensed under the Universal Permissive License v 1.0 as shown at https://oss.oracle.com/licenses/upl.

# NOTE: The image you're looking for isn't here. The external-dns image now comes from
# the bill of materials file (verrazzano-bom.json).

interval: "24h"
logLevel: info
registry: "txt"
policy: sync
provider: oci
sources:
  - service
  - ingress
  - istio-gateway
triggerLoopOnEvent: true<|MERGE_RESOLUTION|>--- conflicted
+++ resolved
@@ -1,8 +1,5 @@
-<<<<<<< HEAD
-# Copyright (c) 2022, Oracle and/or its affiliates.
-=======
+
 # Copyright (c) 2020, 2022, Oracle and/or its affiliates.
->>>>>>> 55d72a16
 # Licensed under the Universal Permissive License v 1.0 as shown at https://oss.oracle.com/licenses/upl.
 
 # NOTE: The image you're looking for isn't here. The external-dns image now comes from
