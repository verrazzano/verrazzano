--- conflicted
+++ resolved
@@ -16,12 +16,9 @@
   controlPlaneSecurityEnabled: true
   enableHelmTest: false
   istioNamespace: istio-system
-<<<<<<< HEAD
+  imagePullPolicy: IfNotPresent
   proxy:
     readinessInitialDelaySeconds: 60
-=======
-  imagePullPolicy: IfNotPresent
->>>>>>> 6bd1a50c
 
 gateways:
   istio-egressgateway:
