# Copyright (c) 2021, Oracle and/or its affiliates.
# Licensed under the Universal Permissive License v 1.0 as shown at https://oss.oracle.com/licenses/upl.
keycloak:
  existingSecret: keycloak-http

<<<<<<< HEAD
  # NOTE: This is now set in the installation script (4-install-keycloak.sh) so that we can specify the
  # image using data from the bill of materials file (verrazzano-bom.json)
  # extraInitContainers: |
  #   - name: theme-provider
  #     image: ghcr.io/verrazzano/keycloak-oracle-theme:0.15.0-20210510085250-01638c7
  #     imagePullPolicy: IfNotPresent
  #     command:
  #       - sh
  #     args:
  #       - -c
  #       - |
  #         echo "Copying theme..."
  #         cp -R /oracle/* /theme
  #     volumeMounts:
  #       - name: theme
  #         mountPath: /theme
  #       - name: cacerts
  #         mountPath: /cacerts

  replicas: 1
  # NOTE: This image now comes from the bill of materials file (verrazzano-bom.json)
  # image:
  #   tag: 10.0.1-20201016212759-30d98b0
  #   repository: ghcr.io/verrazzano/keycloak
=======
  # NOTE: The extraInitContainers value is now set in the installation script (4-install-keycloak.sh) so that we can specify the
  # image using data from the bill of materials file (verrazzano-bom.json).

  replicas: 1
  # NOTE: The keycloak image now comes from the bill of materials file (verrazzano-bom.json).
>>>>>>> 20062641

  containerSecurityContext:
    runAsUser: 0
    runAsNonRoot: false

  extraVolumes: |
    - name: theme
      emptyDir: {}
    - name: cacerts
      emptyDir: {}
    - name: keycloak-http
      secret:
         secretName: keycloak-http
  extraVolumeMounts: |
    - name: theme
      mountPath: /opt/jboss/keycloak/themes/oracle
    - name: keycloak-http
      mountPath: /etc/keycloak-http
  service:
    port: 8083
  ingress:
    enabled: true
    path: /

    annotations:
      kubernetes.io/ingress.class: nginx
      kubernetes.io/tls-acme: "true"
      external-dns.alpha.kubernetes.io/ttl: "60"
      nginx.ingress.kubernetes.io/service-upstream: "true"
      nginx.ingress.kubernetes.io/upstream-vhost: "keycloak-http.${namespace}.svc.cluster.local"

  persistence:
    deployPostgres: false
    dbVendor: mysql
    dbHost: mysql
    dbPort: 3306

  readinessProbe: |
    httpGet:
      path: {{ if ne .Values.keycloak.basepath "" }}/{{ .Values.keycloak.basepath }}{{ end }}/realms/master
      port: http
    initialDelaySeconds: 45
    timeoutSeconds: 1<|MERGE_RESOLUTION|>--- conflicted
+++ resolved
@@ -3,38 +3,11 @@
 keycloak:
   existingSecret: keycloak-http
 
-<<<<<<< HEAD
-  # NOTE: This is now set in the installation script (4-install-keycloak.sh) so that we can specify the
-  # image using data from the bill of materials file (verrazzano-bom.json)
-  # extraInitContainers: |
-  #   - name: theme-provider
-  #     image: ghcr.io/verrazzano/keycloak-oracle-theme:0.15.0-20210510085250-01638c7
-  #     imagePullPolicy: IfNotPresent
-  #     command:
-  #       - sh
-  #     args:
-  #       - -c
-  #       - |
-  #         echo "Copying theme..."
-  #         cp -R /oracle/* /theme
-  #     volumeMounts:
-  #       - name: theme
-  #         mountPath: /theme
-  #       - name: cacerts
-  #         mountPath: /cacerts
-
-  replicas: 1
-  # NOTE: This image now comes from the bill of materials file (verrazzano-bom.json)
-  # image:
-  #   tag: 10.0.1-20201016212759-30d98b0
-  #   repository: ghcr.io/verrazzano/keycloak
-=======
   # NOTE: The extraInitContainers value is now set in the installation script (4-install-keycloak.sh) so that we can specify the
   # image using data from the bill of materials file (verrazzano-bom.json).
 
   replicas: 1
   # NOTE: The keycloak image now comes from the bill of materials file (verrazzano-bom.json).
->>>>>>> 20062641
 
   containerSecurityContext:
     runAsUser: 0
