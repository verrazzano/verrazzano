# Copyright (c) 2021, 2022, Oracle and/or its affiliates.
# Licensed under the Universal Permissive License v 1.0 as shown at https://oss.oracle.com/licenses/upl.

apiVersion: install.istio.io/v1alpha1
kind: IstioOperator
spec:
  profile: default
  components:
    egressGateways:
      - name: istio-egressgateway
        enabled: true

  # Global values passed through to helm global.yaml.
  # Please keep this in sync with manifests/charts/global.yaml
  values:
    global:
      hub: ghcr.io/verrazzano
      tag: 1.15.1
      multiCluster:
        enabled: false
      istioNamespace: istio-system
      imagePullPolicy: IfNotPresent
      proxy:
        readinessFailureThreshold: 90
      # enable pod disruption budget for the control plane, which is used to ensure Istio control plane
      # components are gradually upgraded or recovered.
      # pod disruption budget(pdb) is disabled to allow upgrading worker nodes without violating pdb
      defaultPodDisruptionBudget:
        enabled: false

    pilot:
      autoscaleEnabled: false

    gateways:
      istio-egressgateway:
        env:
          # Needed to route traffic via egress gateway if desired.
          ISTIO_META_REQUESTED_NETWORK_VIEW: "external"
        autoscaleEnabled: false
      istio-ingressgateway:
        autoscaleEnabled: false

    meshConfig:
      enablePrometheusMerge: false
      defaultConfig:
        proxyMetadata: { }

    sidecarInjectorWebhook:
      rewriteAppHTTPProbe: true
      neverInjectSelector:
        - matchExpressions:
<<<<<<< HEAD
            - { key: app, operator: In, values: [ verrazzano-application-operator, verrazzano-application-operator-webhook, weblogic-operator-webhook, verrazzano-cluster-operator, kube-prometheus-stack-operator ] }
=======
            - { key: app, operator: In, values: [ verrazzano-application-operator, verrazzano-application-operator-webhook, verrazzano-cluster-operator, verrazzano-cluster-operator-webhook, kube-prometheus-stack-operator ] }
>>>>>>> 03e45b03
        - matchExpressions:
            - { key: control-plane, operator: In, values: [ coherence ] }
        - matchExpressions:
            - { key: app.kubernetes.io/name, operator: In, values: [ oam-kubernetes-runtime, prometheus-adapter, jaeger-operator ] }<|MERGE_RESOLUTION|>--- conflicted
+++ resolved
@@ -49,11 +49,7 @@
       rewriteAppHTTPProbe: true
       neverInjectSelector:
         - matchExpressions:
-<<<<<<< HEAD
-            - { key: app, operator: In, values: [ verrazzano-application-operator, verrazzano-application-operator-webhook, weblogic-operator-webhook, verrazzano-cluster-operator, kube-prometheus-stack-operator ] }
-=======
-            - { key: app, operator: In, values: [ verrazzano-application-operator, verrazzano-application-operator-webhook, verrazzano-cluster-operator, verrazzano-cluster-operator-webhook, kube-prometheus-stack-operator ] }
->>>>>>> 03e45b03
+            - { key: app, operator: In, values: [ verrazzano-application-operator, verrazzano-application-operator-webhook, weblogic-operator-webhook, verrazzano-cluster-operator, verrazzano-cluster-operator-webhook, kube-prometheus-stack-operator ] }
         - matchExpressions:
             - { key: control-plane, operator: In, values: [ coherence ] }
         - matchExpressions:
