--- conflicted
+++ resolved
@@ -1,17 +1,8 @@
 # Copyright (c) 2021, Oracle and/or its affiliates.
 # Licensed under the Universal Permissive License v 1.0 as shown at https://oss.oracle.com/licenses/upl.
 
-<<<<<<< HEAD
-# NOTE: These images now come from the bill of materials file (verrazzano-bom.json)
-# image: ghcr.io/verrazzano/mysql
-# imageTag: 8.0.20
-# busybox:
-#   image: ghcr.io/oracle/oraclelinux
-#   tag: 7-slim
-=======
 # NOTE: The image you're looking for isn't here. The mysql and linux images now come from
 # the bill of materials file (verrazzano-bom.json).
->>>>>>> 20062641
 
 imagePullPolicy: IfNotPresent
 
