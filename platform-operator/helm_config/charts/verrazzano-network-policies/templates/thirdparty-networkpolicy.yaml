# Copyright (c) 2021, 2022, Oracle and/or its affiliates.
# Licensed under the Universal Permissive License v 1.0 as shown at https://oss.oracle.com/licenses/upl.
---
# Network policy for WebLogic operator
# Ingress: allow from istio-system
#          allow connect from Prometheus to scrape Envoy stats on port 15090
# Egress: allow all
apiVersion: networking.k8s.io/v1
kind: NetworkPolicy
metadata:
  name: weblogic-operator
  namespace: {{ .Release.Namespace }}
spec:
  podSelector:
    matchLabels:
      app: weblogic-operator
  policyTypes:
    - Ingress
  ingress:
    - from:
      - namespaceSelector:
          matchLabels:
            verrazzano.io/namespace: istio-system
    - from:
        - namespaceSelector:
            matchLabels:
              verrazzano.io/namespace: verrazzano-monitoring
          podSelector:
            matchLabels:
              app.kubernetes.io/name: prometheus
      ports:
        - port: 15090
          protocol: TCP
---
# Network policy for Coherence Operator
# Ingress: allow connect from Kubernetes API server to validating webhook port 9443
# Egress: allow all
apiVersion: networking.k8s.io/v1
kind: NetworkPolicy
metadata:
  name: coherence-operator
  namespace: {{ .Release.Namespace }}
spec:
  podSelector:
    matchLabels:
      control-plane: coherence
  policyTypes:
    - Ingress
  ingress:
    - ports:
        - port: 9443
          protocol: TCP
        - port: 8000
          protocol: TCP
{{- if .Values.grafana.enabled}}
---
# Network policy for VMI System Grafana
# Ingress: allow connect from the ingress controller to oidc port 8775
#          allow connect from Prometheus to scrape Envoy stats on port 15090
# Egress: allow all
apiVersion: networking.k8s.io/v1
kind: NetworkPolicy
metadata:
  name: vmi-system-grafana
  namespace: {{ .Release.Namespace }}
spec:
  podSelector:
    matchLabels:
      app: system-grafana
  policyTypes:
    - Ingress
  ingress:
    - from:
        - namespaceSelector:
            matchLabels:
              verrazzano.io/namespace: verrazzano-system
          podSelector:
            matchLabels:
              app: verrazzano-authproxy
      ports:
        - port: 3000
          protocol: TCP
    - from:
        - namespaceSelector:
            matchLabels:
              verrazzano.io/namespace: verrazzano-monitoring
          podSelector:
            matchLabels:
              app.kubernetes.io/name: prometheus
      ports:
        - port: 15090
          protocol: TCP
{{- end }}
---
# Network policy for Cert Manager
# Ingress: allow connect from Prometheus for scraping metrics
# Egress: allow all
apiVersion: networking.k8s.io/v1
kind: NetworkPolicy
metadata:
  name: cert-manager
  namespace: cert-manager
spec:
  podSelector:
    matchLabels:
      app: cert-manager
  policyTypes:
    - Ingress
  ingress:
    # Port for scraping Prometheus metrics
    - from:
        - namespaceSelector:
            matchLabels:
              verrazzano.io/namespace: verrazzano-monitoring
          podSelector:
            matchLabels:
              app.kubernetes.io/name: prometheus
      ports:
        - port: 9402
          protocol: TCP
{{- if .Values.externaldns.enabled }}
---
# Network policy for External DNS
# Ingress: deny all
# Egress: allow all
apiVersion: networking.k8s.io/v1
kind: NetworkPolicy
metadata:
  name: external-dns
  namespace: cert-manager
spec:
  podSelector:
    matchLabels:
      app.kubernetes.io/instance: external-dns
  policyTypes:
    - Ingress
{{- end }}
{{- if .Values.keycloak.enabled }}
---
# Allow any pod in the keycloak namespace to have network ingress to any other pod
# in the keycloak namespace
apiVersion: networking.k8s.io/v1
kind: NetworkPolicy
metadata:
  name: allow-same-namespace
  namespace: keycloak
spec:
  podSelector: {}
  policyTypes:
    - Ingress
  ingress:
    - from:
        - podSelector: {}
---
# Network policy for Keycloak
# Ingress: allow nginx ingress and ingress from pods in the verrazzano-system namespace
#          allow connect from Prometheus to scrape Envoy stats on port 15090
# Egress: allow all
apiVersion: networking.k8s.io/v1
kind: NetworkPolicy
metadata:
  name: keycloak
  namespace: keycloak
spec:
  podSelector:
    matchLabels:
      app.kubernetes.io/name: keycloak
  policyTypes:
    - Ingress
  ingress:
    - from:
      - namespaceSelector:
          matchLabels:
            verrazzano.io/namespace: ingress-nginx
      - podSelector:
          matchLabels:
            app.kubernetes.io/instance: ingress-controller
      ports:
        - protocol: TCP
          port: 8080
    - from:
      - namespaceSelector:
          matchLabels:
            verrazzano.io/namespace: {{ .Release.Namespace }}
      ports:
        - protocol: TCP
          port: 8080
    - from:
        - namespaceSelector:
            matchLabels:
              verrazzano.io/namespace: keycloak
      ports:
        - protocol: TCP
          port: 7600
    - from:
      - namespaceSelector:
          matchLabels:
            verrazzano.io/namespace: verrazzano-monitoring
        podSelector:
          matchLabels:
            app.kubernetes.io/name: prometheus
      ports:
        - port: 15090
          protocol: TCP
---
# Network policy for Keycloak MySQL
# Ingress: allow port 3306 from Keycloak pods
#          allow connect from Prometheus to scrape Envoy stats on port 15090
# Egress: allow all
apiVersion: networking.k8s.io/v1
kind: NetworkPolicy
metadata:
  name: keycloak-mysql
  namespace: keycloak
spec:
  podSelector:
    matchLabels:
      tier: mysql
  policyTypes:
    - Ingress
  ingress:
    - from:
      - podSelector:
          matchLabels:
            app.kubernetes.io/name: keycloak
      ports:
        - protocol: TCP
          port: 3306
        - protocol: TCP
          port: 33060
        - protocol: TCP
          port: 6446
        - protocol: TCP
          port: 6447
        - protocol: TCP
          port: 6448
        - protocol: TCP
          port: 6449
        - protocol: TCP
          port: 7600
    - from:
      - namespaceSelector:
          matchLabels:
            verrazzano.io/namespace: mysql-operator
      ports:
        - protocol: TCP
          port: 3306
        - protocol: TCP
          port: 33060
        - protocol: TCP
          port: 33061
    - from:
      - podSelector:
<<<<<<< HEAD
          matchLabels:
            job-name: load-dump
      ports:
        - protocol: TCP
          port: 3306
        - protocol: TCP
          port: 33060
        - protocol: TCP
          port: 6446
        - protocol: TCP
          port: 6447
        - protocol: TCP
          port: 6448
        - protocol: TCP
          port: 6449
    - from:
      - podSelector:
          matchLabels:
=======
          matchLabels:
            job-name: load-dump
      ports:
        - protocol: TCP
          port: 3306
        - protocol: TCP
          port: 33060
        - protocol: TCP
          port: 6446
        - protocol: TCP
          port: 6447
        - protocol: TCP
          port: 6448
        - protocol: TCP
          port: 6449
    - from:
      - podSelector:
          matchLabels:
>>>>>>> 9fbf8853
            component: mysqlrouter
      ports:
        - protocol: TCP
          port: 3306
        - protocol: TCP
          port: 33060
        - protocol: TCP
          port: 33061
    - from:
      - namespaceSelector:
          matchLabels:
            verrazzano.io/namespace: verrazzano-monitoring
        podSelector:
          matchLabels:
            app.kubernetes.io/name: prometheus
      ports:
        - port: 15090
          protocol: TCP

{{- end }}
---
# Network policy for Rancher cluster agent
# Ingress: deny all
# Egress: allow all
apiVersion: networking.k8s.io/v1
kind: NetworkPolicy
metadata:
  name: cattle-cluster-agent
  namespace: cattle-system
spec:
  podSelector:
    matchLabels:
      app: cattle-cluster-agent
  policyTypes:
    - Ingress
{{- if .Values.rancher.enabled }}
---
# Network policy for Rancher UI/API
# Ingress: allow nginx ingress
# Egress: allow all
apiVersion: networking.k8s.io/v1
kind: NetworkPolicy
metadata:
  name: rancher
  namespace: cattle-system
spec:
  podSelector:
    matchLabels:
      app: rancher
  policyTypes:
    - Ingress
  ingress:
    - from:
      - namespaceSelector:
          matchLabels:
            verrazzano.io/namespace: cattle-system
    - from:
      - namespaceSelector:
          matchLabels:
            verrazzano.io/namespace: ingress-nginx
      - podSelector:
          matchLabels:
            app.kubernetes.io/instance: ingress-controller
      ports:
        - protocol: TCP
          port: 443
        - protocol: TCP
          port: 444
---
# Network policy for Rancher webhook
# Ingress: allow access from Kubernetes API server for webhook port 9443
# Egress: allow all
apiVersion: networking.k8s.io/v1
kind: NetworkPolicy
metadata:
  name: rancher-webhook
  namespace: cattle-system
spec:
  podSelector:
    matchLabels:
      app: rancher-webhook
  policyTypes:
    - Ingress
  ingress:
    - ports:
        - port: 9443
          protocol: TCP
{{- end }}
---
# Network policy for NGINX Ingress controller
# Egress: allow all
apiVersion: networking.k8s.io/v1
kind: NetworkPolicy
metadata:
  name: ingress-nginx-controller
  namespace: ingress-nginx
spec:
  podSelector:
    matchLabels:
      app.kubernetes.io/component: controller
  policyTypes:
    - Ingress
  ingress:
    # Allow ingress to port 443 from anywhere
    - ports:
        - port: 443
          protocol: TCP
    # Allow ingress to port 80 from verrazzano-system
    - ports:
        - port: 80
          protocol: TCP
      from:
        - namespaceSelector:
            matchLabels:
              verrazzano.io/namespace: verrazzano-system
    # Allow ingress to port 10254 from Prometheus to scrape metrics
    # Allow ingress to port 15090 from Prometheus to scrape Envoy stats
    - ports:
        - port: 10254
          protocol: TCP
        - port: 15090
          protocol: TCP
      from:
        - namespaceSelector:
            matchLabels:
              verrazzano.io/namespace: verrazzano-monitoring
          podSelector:
            matchLabels:
              app.kubernetes.io/name: prometheus
---
# Network policy for NGINX Ingress default-backend
# Egress: allow all
apiVersion: networking.k8s.io/v1
kind: NetworkPolicy
metadata:
  name: ingress-nginx-default-backend
  namespace: ingress-nginx
spec:
  podSelector:
    matchLabels:
      app.kubernetes.io/component: default-backend
  policyTypes:
    - Ingress
  ingress:
    # Allow ingress from ingress-nginx controller
    - from:
        - podSelector:
            matchLabels:
              app.kubernetes.io/component: controller
      ports:
        - port: 8080
          protocol: TCP
    - ports:
        - port: 15090
          protocol: TCP
      from:
        - namespaceSelector:
            matchLabels:
              verrazzano.io/namespace: verrazzano-monitoring
          podSelector:
            matchLabels:
              app.kubernetes.io/name: prometheus
{{- if .Values.istio.enabled}}
---
# Network policy for istio-system pod communication
# Ingress: allow all pod-to-pod communication within the namespace
# Egress: allow all
apiVersion: networking.k8s.io/v1
kind: NetworkPolicy
metadata:
  name: allow-same-namespace
  namespace: istio-system
spec:
  podSelector: {}
  policyTypes:
    - Ingress
  ingress:
    - from:
        - podSelector: {}
---
# Network policy for Istio ingress gateway
# Ingress: allow ingress to port 8443 from anywhere
#          allow ingress to port 15090 from Prometheus to scrape Envoy stats
# Egress: allow all
apiVersion: networking.k8s.io/v1
kind: NetworkPolicy
metadata:
  name: istio-ingressgateway
  namespace: istio-system
spec:
  podSelector:
    matchLabels:
      app: istio-ingressgateway
  policyTypes:
    - Ingress
  ingress:
    - ports:
        - port: 8443
          protocol: TCP
    - ports:
        - port: 15090
          protocol: TCP
      from:
        - namespaceSelector:
            matchLabels:
              verrazzano.io/namespace: verrazzano-monitoring
          podSelector:
            matchLabels:
              app.kubernetes.io/name: prometheus
---
# Network policy for Istio egress gateway
# Ingress: allow ingress to port 8443 from anywhere
# Egress: allow all
apiVersion: networking.k8s.io/v1
kind: NetworkPolicy
metadata:
  name: istio-egressgateway
  namespace: istio-system
spec:
  podSelector:
    matchLabels:
      app: istio-egressgateway
  policyTypes:
    - Ingress
  ingress:
    - ports:
        - port: 8443
          protocol: TCP
    - ports:
        - port: 15090
          protocol: TCP
      from:
        - namespaceSelector:
            matchLabels:
              verrazzano.io/namespace: verrazzano-monitoring
          podSelector:
            matchLabels:
              app.kubernetes.io/name: prometheus
---
# Network policy for Istio coredns
# Ingress: allow ingress to port 53 from kube-system DNS
# Egress: allow all
apiVersion: networking.k8s.io/v1
kind: NetworkPolicy
metadata:
  name: istiocoredns
  namespace: istio-system
spec:
  podSelector:
    matchLabels:
      app: istiocoredns
  policyTypes:
    - Ingress
  ingress:
    - ports:
        - port: 53
          protocol: UDP
        - port: 53
          protocol: TCP
      from:
        - namespaceSelector:
            matchLabels:
              verrazzano.io/namespace: kube-system
          podSelector:
            matchLabels:
              k8s-app: kube-dns
---
# Network policy for Istiod
# Ingress: allow ingress to port 15012 from verrazzano-system prometheus and keycloak (for Istio proxy sidecar)
#          allow ingress to port 15012 for application namespaces
#          allow port 15017 for webhooks
#          allow port 15014 from Prometheus to scrape metrics
# Egress: allow all
apiVersion: networking.k8s.io/v1
kind: NetworkPolicy
metadata:
  name: istiod-access
  namespace: istio-system
spec:
  podSelector:
    matchLabels:
      app: istiod
  policyTypes:
    - Ingress
  ingress:
    - ports:
        - port: 15012
          protocol: TCP
      from:
        - namespaceSelector:
            matchLabels:
              verrazzano-managed: "true"
              istio-injection: enabled
        - namespaceSelector:
            matchLabels:
              verrazzano.io/namespace: {{ .Release.Namespace }}
          podSelector:
            matchLabels:
              k8s-app: verrazzano-monitoring-operator
    - ports:
        - port: 15012
          protocol: TCP
      from:
        - namespaceSelector:
            matchLabels:
              verrazzano-managed: "true"
              istio-injection: enabled
        - namespaceSelector:
            matchLabels:
              verrazzano.io/namespace: {{ .Release.Namespace }}
          podSelector:
            matchExpressions:
              - {key: app, operator: In, values: [fluentd, verrazzano-authproxy, verrazzano-console, system-es-master, system-es-ingest, system-es-data, system-grafana, system-kibana, weblogic-operator, kiali]}
        - namespaceSelector:
            matchLabels:
              verrazzano.io/namespace: keycloak
          podSelector:
            matchLabels:
              app.kubernetes.io/name: keycloak
        - namespaceSelector:
            matchLabels:
              verrazzano.io/namespace: keycloak
          podSelector:
            matchLabels:
              tier: mysql
        - namespaceSelector:
            matchLabels:
              verrazzano.io/namespace: keycloak
          podSelector:
            matchLabels:
              job-name: load-dump
        - namespaceSelector:
            matchLabels:
              verrazzano.io/namespace: mysql-operator
          podSelector:
            matchLabels:
              name: mysql-operator
        - namespaceSelector:
            matchLabels:
              verrazzano.io/namespace: ingress-nginx
          podSelector:
            matchLabels:
              app.kubernetes.io/name: ingress-nginx
        - namespaceSelector:
            matchLabels:
              verrazzano.io/namespace: verrazzano-monitoring
          podSelector:
            matchLabels:
              app.kubernetes.io/name: prometheus
        - namespaceSelector:
            matchLabels:
              verrazzano.io/namespace: verrazzano-monitoring
          podSelector:
            matchLabels:
              app: jaeger
        - namespaceSelector:
            matchLabels:
              verrazzano.io/namespace: mysql-operator
          podSelector:
            matchLabels:
              name: mysql-operator
    - ports:
        - port: 15017
          protocol: TCP
    - ports:
        - port: 15014
          protocol: TCP
      from:
        - namespaceSelector:
            matchLabels:
              verrazzano.io/namespace: verrazzano-monitoring
          podSelector:
            matchLabels:
              app.kubernetes.io/name: prometheus
---
# Network policy for Kiali
# Ingress: allow connect from istio-system
#          allow connect from the ingress controller to port 20001
#          allow connect from prometheus to port 9090 and the envoy metrics port 15090
# Egress: allow all
apiVersion: networking.k8s.io/v1
kind: NetworkPolicy
metadata:
  name: kiali
  namespace: {{ .Release.Namespace }}
spec:
  podSelector:
    matchLabels:
      app: kiali
  policyTypes:
    - Ingress
  ingress:
    - from:
        - namespaceSelector:
            matchLabels:
              verrazzano.io/namespace: verrazzano-system
          podSelector:
            matchLabels:
              app: verrazzano-authproxy
      ports:
        - port: 20001
          protocol: TCP
    - from:
        - namespaceSelector:
            matchLabels:
              verrazzano.io/namespace: verrazzano-monitoring
          podSelector:
            matchLabels:
              app.kubernetes.io/name: prometheus
      ports:
        - port: 9090
          protocol: TCP
        - port: 15090
          protocol: TCP
{{- end }}<|MERGE_RESOLUTION|>--- conflicted
+++ resolved
@@ -251,7 +251,6 @@
           port: 33061
     - from:
       - podSelector:
-<<<<<<< HEAD
           matchLabels:
             job-name: load-dump
       ports:
@@ -270,26 +269,6 @@
     - from:
       - podSelector:
           matchLabels:
-=======
-          matchLabels:
-            job-name: load-dump
-      ports:
-        - protocol: TCP
-          port: 3306
-        - protocol: TCP
-          port: 33060
-        - protocol: TCP
-          port: 6446
-        - protocol: TCP
-          port: 6447
-        - protocol: TCP
-          port: 6448
-        - protocol: TCP
-          port: 6449
-    - from:
-      - podSelector:
-          matchLabels:
->>>>>>> 9fbf8853
             component: mysqlrouter
       ports:
         - protocol: TCP
