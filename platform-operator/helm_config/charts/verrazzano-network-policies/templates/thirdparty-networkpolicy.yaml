# Copyright (c) 2021, 2022, Oracle and/or its affiliates.
# Licensed under the Universal Permissive License v 1.0 as shown at https://oss.oracle.com/licenses/upl.
---
# Network policy for WebLogic operator
# Ingress: allow from istio-system
#          allow connect from Prometheus to scrape Envoy stats on port 15090
# Egress: allow all
apiVersion: networking.k8s.io/v1
kind: NetworkPolicy
metadata:
  name: weblogic-operator
  namespace: {{ .Release.Namespace }}
spec:
  podSelector:
    matchLabels:
      app: weblogic-operator
  policyTypes:
    - Ingress
  ingress:
    - from:
      - namespaceSelector:
          matchLabels:
            verrazzano.io/namespace: istio-system
    - from:
        - namespaceSelector:
            matchLabels:
              verrazzano.io/namespace: verrazzano-monitoring
          podSelector:
            matchLabels:
              app.kubernetes.io/name: prometheus
      ports:
        - port: 15090
          protocol: TCP
---
# Network policy for Coherence Operator
# Ingress: allow connect from Kubernetes API server to validating webhook port 9443
# Egress: allow all
apiVersion: networking.k8s.io/v1
kind: NetworkPolicy
metadata:
  name: coherence-operator
  namespace: {{ .Release.Namespace }}
spec:
  podSelector:
    matchLabels:
      control-plane: coherence
  policyTypes:
    - Ingress
  ingress:
    - ports:
        - port: 9443
          protocol: TCP
        - port: 8000
          protocol: TCP
{{- if .Values.grafana.enabled}}
---
# Network policy for VMI System Grafana
# Ingress: allow connect from the ingress controller to oidc port 8775
#          allow connect from Prometheus to scrape Envoy stats on port 15090
# Egress: allow all
apiVersion: networking.k8s.io/v1
kind: NetworkPolicy
metadata:
  name: vmi-system-grafana
  namespace: {{ .Release.Namespace }}
spec:
  podSelector:
    matchLabels:
      app: system-grafana
  policyTypes:
    - Ingress
  ingress:
    - from:
        - namespaceSelector:
            matchLabels:
              verrazzano.io/namespace: verrazzano-system
          podSelector:
            matchLabels:
              app: verrazzano-authproxy
      ports:
        - port: 3000
          protocol: TCP
    - from:
        - namespaceSelector:
            matchLabels:
              verrazzano.io/namespace: verrazzano-monitoring
          podSelector:
            matchLabels:
              app.kubernetes.io/name: prometheus
      ports:
        - port: 15090
          protocol: TCP
{{- end }}
---
# Network policy for Cert Manager
# Ingress: allow connect from Prometheus for scraping metrics
# Egress: allow all
apiVersion: networking.k8s.io/v1
kind: NetworkPolicy
metadata:
  name: cert-manager
  namespace: cert-manager
spec:
  podSelector:
    matchLabels:
      app: cert-manager
  policyTypes:
    - Ingress
  ingress:
    # Port for scraping Prometheus metrics
    - from:
        - namespaceSelector:
            matchLabels:
              verrazzano.io/namespace: verrazzano-monitoring
          podSelector:
            matchLabels:
              app.kubernetes.io/name: prometheus
      ports:
        - port: 9402
          protocol: TCP
{{- if .Values.externaldns.enabled }}
---
# Network policy for External DNS
# Ingress: deny all
# Egress: allow all
apiVersion: networking.k8s.io/v1
kind: NetworkPolicy
metadata:
  name: external-dns
  namespace: cert-manager
spec:
  podSelector:
    matchLabels:
      app.kubernetes.io/instance: external-dns
  policyTypes:
    - Ingress
{{- end }}
{{- if .Values.keycloak.enabled }}
---
# Allow any pod in the keycloak namespace to have network ingress to any other pod
# in the keycloak namespace
apiVersion: networking.k8s.io/v1
kind: NetworkPolicy
metadata:
  name: allow-same-namespace
  namespace: keycloak
spec:
  podSelector: {}
  policyTypes:
    - Ingress
  ingress:
    - from:
        - podSelector: {}
---
# Network policy for Keycloak
# Ingress: allow nginx ingress and ingress from pods in the verrazzano-system namespace
#          allow connect from Prometheus to scrape Envoy stats on port 15090
# Egress: allow all
apiVersion: networking.k8s.io/v1
kind: NetworkPolicy
metadata:
  name: keycloak
  namespace: keycloak
spec:
  podSelector:
    matchLabels:
      app.kubernetes.io/name: keycloak
  policyTypes:
    - Ingress
  ingress:
    - from:
      - namespaceSelector:
          matchLabels:
            verrazzano.io/namespace: ingress-nginx
      - podSelector:
          matchLabels:
            app.kubernetes.io/instance: ingress-controller
      ports:
        - protocol: TCP
          port: 8080
    - from:
      - namespaceSelector:
          matchLabels:
            verrazzano.io/namespace: {{ .Release.Namespace }}
      ports:
        - protocol: TCP
          port: 8080
    - from:
        - namespaceSelector:
            matchLabels:
              verrazzano.io/namespace: keycloak
      ports:
        - protocol: TCP
          port: 7600
    - from:
      - namespaceSelector:
          matchLabels:
            verrazzano.io/namespace: verrazzano-monitoring
        podSelector:
          matchLabels:
            app.kubernetes.io/name: prometheus
      ports:
        - port: 15090
          protocol: TCP
---
# Network policy for Keycloak MySQL
# Ingress: allow port 3306 from Keycloak pods
#          allow connect from Prometheus to scrape Envoy stats on port 15090
# Egress: allow all
apiVersion: networking.k8s.io/v1
kind: NetworkPolicy
metadata:
  name: keycloak-mysql
  namespace: keycloak
spec:
  podSelector:
    matchLabels:
      tier: mysql
  policyTypes:
    - Ingress
  ingress:
    - from:
      - podSelector:
          matchLabels:
            app.kubernetes.io/name: keycloak
      ports:
        - protocol: TCP
          port: 3306
        - protocol: TCP
          port: 33060
        - protocol: TCP
          port: 6446
        - protocol: TCP
          port: 6447
        - protocol: TCP
          port: 6448
        - protocol: TCP
          port: 6449
        - protocol: TCP
          port: 7600
    - from:
      - namespaceSelector:
          matchLabels:
            verrazzano.io/namespace: mysql-operator
      ports:
        - protocol: TCP
          port: 3306
        - protocol: TCP
          port: 33060
        - protocol: TCP
          port: 33061
    - from:
      - podSelector:
          matchLabels:
            job-name: load-dump
      ports:
        - protocol: TCP
          port: 3306
        - protocol: TCP
          port: 33060
        - protocol: TCP
          port: 6446
        - protocol: TCP
          port: 6447
        - protocol: TCP
          port: 6448
        - protocol: TCP
          port: 6449
    - from:
      - podSelector:
          matchLabels:
            component: mysqlrouter
      ports:
        - protocol: TCP
          port: 3306
        - protocol: TCP
          port: 33060
        - protocol: TCP
          port: 33061
    - from:
      - namespaceSelector:
          matchLabels:
            verrazzano.io/namespace: verrazzano-monitoring
        podSelector:
          matchLabels:
            app.kubernetes.io/name: prometheus
      ports:
        - port: 15090
          protocol: TCP

{{- end }}
---
# Network policy for Rancher cluster agent
# Ingress: deny all
# Egress: allow all
apiVersion: networking.k8s.io/v1
kind: NetworkPolicy
metadata:
  name: cattle-cluster-agent
  namespace: cattle-system
spec:
  podSelector:
    matchLabels:
      app: cattle-cluster-agent
  policyTypes:
    - Ingress
{{- if .Values.rancher.enabled }}
---
# Network policy for ArgoCD UI/API
# Ingress: allow nginx ingress
# Egress: allow all
apiVersion: networking.k8s.io/v1
kind: NetworkPolicy
metadata:
  name: argocd-netpolicy
  namespace: argocd
spec:
  podSelector:
    matchLabels:
      app.kubernetes.io/name: argocd-server
  policyTypes:
    - Ingress
  ingress:
    - from:
        - namespaceSelector:
            matchLabels:
              verrazzano.io/namespace: argocd
    - from:
        - namespaceSelector:
            matchLabels:
              verrazzano.io/namespace: ingress-nginx
        - podSelector:
            matchLabels:
              app.kubernetes.io/instance: ingress-controller
      ports:
        - protocol: TCP
          port: 443
        - protocol: TCP
          port: 8080
---
# Network policy for Rancher UI/API
# Ingress: allow nginx ingress
# Egress: allow all
apiVersion: networking.k8s.io/v1
kind: NetworkPolicy
metadata:
  name: rancher
  namespace: cattle-system
spec:
  podSelector:
    matchLabels:
      app: rancher
  policyTypes:
    - Ingress
  ingress:
    - from:
      - namespaceSelector:
          matchLabels:
            verrazzano.io/namespace: cattle-system
    - from:
      - namespaceSelector:
          matchLabels:
            verrazzano.io/namespace: ingress-nginx
      - podSelector:
          matchLabels:
            app.kubernetes.io/instance: ingress-controller
      ports:
        - protocol: TCP
          port: 443
        - protocol: TCP
          port: 444
---
# Network policy for Rancher webhook
# Ingress: allow access from Kubernetes API server for webhook port 9443
# Egress: allow all
apiVersion: networking.k8s.io/v1
kind: NetworkPolicy
metadata:
  name: rancher-webhook
  namespace: cattle-system
spec:
  podSelector:
    matchLabels:
      app: rancher-webhook
  policyTypes:
    - Ingress
  ingress:
    - ports:
        - port: 9443
          protocol: TCP
{{- end }}
---
# Network policy for NGINX Ingress controller
# Egress: allow all
apiVersion: networking.k8s.io/v1
kind: NetworkPolicy
metadata:
  name: ingress-nginx-controller
  namespace: ingress-nginx
spec:
  podSelector:
    matchLabels:
      app.kubernetes.io/component: controller
  policyTypes:
    - Ingress
  ingress:
    # Allow ingress to port 443 from anywhere
    - ports:
        - port: 443
          protocol: TCP
    # Allow ingress to port 80 from verrazzano-system
    - ports:
        - port: 80
          protocol: TCP
      from:
        - namespaceSelector:
            matchLabels:
              verrazzano.io/namespace: verrazzano-system
    # Allow ingress to port 10254 from Prometheus to scrape metrics
    # Allow ingress to port 15090 from Prometheus to scrape Envoy stats
    - ports:
        - port: 10254
          protocol: TCP
        - port: 15090
          protocol: TCP
      from:
        - namespaceSelector:
            matchLabels:
              verrazzano.io/namespace: verrazzano-monitoring
          podSelector:
            matchLabels:
              app.kubernetes.io/name: prometheus
---
# Network policy for NGINX Ingress default-backend
# Egress: allow all
apiVersion: networking.k8s.io/v1
kind: NetworkPolicy
metadata:
  name: ingress-nginx-default-backend
  namespace: ingress-nginx
spec:
  podSelector:
    matchLabels:
      app.kubernetes.io/component: default-backend
  policyTypes:
    - Ingress
  ingress:
    # Allow ingress from ingress-nginx controller
    - from:
        - podSelector:
            matchLabels:
              app.kubernetes.io/component: controller
      ports:
        - port: 8080
          protocol: TCP
    - ports:
        - port: 15090
          protocol: TCP
      from:
        - namespaceSelector:
            matchLabels:
              verrazzano.io/namespace: verrazzano-monitoring
          podSelector:
            matchLabels:
              app.kubernetes.io/name: prometheus
{{- if .Values.istio.enabled}}
---
# Network policy for istio-system pod communication
# Ingress: allow all pod-to-pod communication within the namespace
# Egress: allow all
apiVersion: networking.k8s.io/v1
kind: NetworkPolicy
metadata:
  name: allow-same-namespace
  namespace: istio-system
spec:
  podSelector: {}
  policyTypes:
    - Ingress
  ingress:
    - from:
        - podSelector: {}
---
# Network policy for Istio ingress gateway
# Ingress: allow ingress to port 8443 from anywhere
#          allow ingress to port 15090 from Prometheus to scrape Envoy stats
# Egress: allow all
apiVersion: networking.k8s.io/v1
kind: NetworkPolicy
metadata:
  name: istio-ingressgateway
  namespace: istio-system
spec:
  podSelector:
    matchLabels:
      app: istio-ingressgateway
  policyTypes:
    - Ingress
  ingress:
    - ports:
        - port: 8443
          protocol: TCP
    - ports:
        - port: 15090
          protocol: TCP
      from:
        - namespaceSelector:
            matchLabels:
              verrazzano.io/namespace: verrazzano-monitoring
          podSelector:
            matchLabels:
              app.kubernetes.io/name: prometheus
---
# Network policy for Istio egress gateway
# Ingress: allow ingress to port 8443 from anywhere
# Egress: allow all
apiVersion: networking.k8s.io/v1
kind: NetworkPolicy
metadata:
  name: istio-egressgateway
  namespace: istio-system
spec:
  podSelector:
    matchLabels:
      app: istio-egressgateway
  policyTypes:
    - Ingress
  ingress:
    - ports:
        - port: 8443
          protocol: TCP
    - ports:
        - port: 15090
          protocol: TCP
      from:
        - namespaceSelector:
            matchLabels:
              verrazzano.io/namespace: verrazzano-monitoring
          podSelector:
            matchLabels:
              app.kubernetes.io/name: prometheus
---
# Network policy for Istio coredns
# Ingress: allow ingress to port 53 from kube-system DNS
# Egress: allow all
apiVersion: networking.k8s.io/v1
kind: NetworkPolicy
metadata:
  name: istiocoredns
  namespace: istio-system
spec:
  podSelector:
    matchLabels:
      app: istiocoredns
  policyTypes:
    - Ingress
  ingress:
    - ports:
        - port: 53
          protocol: UDP
        - port: 53
          protocol: TCP
      from:
        - namespaceSelector:
            matchLabels:
              verrazzano.io/namespace: kube-system
          podSelector:
            matchLabels:
              k8s-app: kube-dns
---
# Network policy for Istiod
# Ingress: allow ingress to port 15012 from verrazzano-system prometheus and keycloak (for Istio proxy sidecar)
#          allow ingress to port 15012 for application namespaces
#          allow port 15017 for webhooks
#          allow port 15014 from Prometheus to scrape metrics
# Egress: allow all
apiVersion: networking.k8s.io/v1
kind: NetworkPolicy
metadata:
  name: istiod-access
  namespace: istio-system
spec:
  podSelector:
    matchLabels:
      app: istiod
  policyTypes:
    - Ingress
  ingress:
    - ports:
        - port: 15012
          protocol: TCP
      from:
        - namespaceSelector:
            matchLabels:
              verrazzano-managed: "true"
              istio-injection: enabled
        - namespaceSelector:
            matchLabels:
              verrazzano.io/namespace: {{ .Release.Namespace }}
          podSelector:
            matchLabels:
              k8s-app: verrazzano-monitoring-operator
    - ports:
        - port: 15012
          protocol: TCP
      from:
        - namespaceSelector:
            matchLabels:
              verrazzano-managed: "true"
              istio-injection: enabled
        - namespaceSelector:
            matchLabels:
              verrazzano.io/namespace: {{ .Release.Namespace }}
          podSelector:
            matchExpressions:
              - {key: app, operator: In, values: [fluentd, verrazzano-authproxy, verrazzano-console, system-es-master, system-es-ingest, system-es-data, system-grafana, system-kibana, weblogic-operator, kiali]}
        - namespaceSelector:
            matchLabels:
              verrazzano.io/namespace: keycloak
          podSelector:
            matchLabels:
              app.kubernetes.io/name: keycloak
        - namespaceSelector:
            matchLabels:
              verrazzano.io/namespace: keycloak
          podSelector:
            matchLabels:
              tier: mysql
        - namespaceSelector:
            matchLabels:
              verrazzano.io/namespace: keycloak
          podSelector:
            matchLabels:
              job-name: load-dump
        - namespaceSelector:
            matchLabels:
              verrazzano.io/namespace: mysql-operator
          podSelector:
            matchLabels:
              name: mysql-operator
        - namespaceSelector:
            matchLabels:
              verrazzano.io/namespace: ingress-nginx
          podSelector:
            matchLabels:
              app.kubernetes.io/name: ingress-nginx
        - namespaceSelector:
            matchLabels:
              verrazzano.io/namespace: verrazzano-monitoring
          podSelector:
            matchLabels:
              app.kubernetes.io/name: prometheus
        - namespaceSelector:
            matchLabels:
              verrazzano.io/namespace: verrazzano-monitoring
          podSelector:
            matchLabels:
              app: jaeger
        - namespaceSelector:
            matchLabels:
              verrazzano.io/namespace: mysql-operator
          podSelector:
            matchLabels:
              name: mysql-operator
        - namespaceSelector:
            matchLabels:
<<<<<<< HEAD
              verrazzano.io/namespace: argocd
          podSelector:
            matchLabels:
              app.kubernetes.io/instance: argocd
=======
              verrazzano.io/namespace: verrazzano-backup
          podSelector:
            matchLabels:
              app.kubernetes.io/instance: velero
              app.kubernetes.io/name: velero
>>>>>>> c8de3fdc
    - ports:
        - port: 15017
          protocol: TCP
    - ports:
        - port: 15014
          protocol: TCP
      from:
        - namespaceSelector:
            matchLabels:
              verrazzano.io/namespace: verrazzano-monitoring
          podSelector:
            matchLabels:
              app.kubernetes.io/name: prometheus
---
# Network policy for Kiali
# Ingress: allow connect from istio-system
#          allow connect from the ingress controller to port 20001
#          allow connect from prometheus to port 9090 and the envoy metrics port 15090
# Egress: allow all
apiVersion: networking.k8s.io/v1
kind: NetworkPolicy
metadata:
  name: kiali
  namespace: {{ .Release.Namespace }}
spec:
  podSelector:
    matchLabels:
      app: kiali
  policyTypes:
    - Ingress
  ingress:
    - from:
        - namespaceSelector:
            matchLabels:
              verrazzano.io/namespace: verrazzano-system
          podSelector:
            matchLabels:
              app: verrazzano-authproxy
      ports:
        - port: 20001
          protocol: TCP
    - from:
        - namespaceSelector:
            matchLabels:
              verrazzano.io/namespace: verrazzano-monitoring
          podSelector:
            matchLabels:
              app.kubernetes.io/name: prometheus
      ports:
        - port: 9090
          protocol: TCP
        - port: 15090
          protocol: TCP
{{- end }}
---
{{- if .Values.velero.enabled }}
---
# Allow any pod in the verrazzano-backup namespace to have network ingress to any other pod
# in the verrazzano-backup namespace
apiVersion: networking.k8s.io/v1
kind: NetworkPolicy
metadata:
  name: allow-same-namespace
  namespace: verrazzano-backup
spec:
  podSelector: {}
  policyTypes:
    - Ingress
  ingress:
    - from:
        - podSelector: {}
---
# Network policy for verrazzano-backup
# Ingress: allow connect from Prometheus to scrape Envoy stats on port 15090
# Egress: allow all
apiVersion: networking.k8s.io/v1
kind: NetworkPolicy
metadata:
  name: velero
  namespace: verrazzano-backup
spec:
  podSelector:
    matchLabels:
      app.kubernetes.io/instance: velero
      app.kubernetes.io/name: velero
  policyTypes:
    - Ingress
  ingress:
    - from:
        - namespaceSelector:
            matchLabels:
              verrazzano.io/namespace: verrazzano-monitoring
          podSelector:
            matchLabels:
              app.kubernetes.io/name: prometheus
      ports:
        - port: 15090
          protocol: TCP
{{- end }}<|MERGE_RESOLUTION|>--- conflicted
+++ resolved
@@ -664,18 +664,17 @@
               name: mysql-operator
         - namespaceSelector:
             matchLabels:
-<<<<<<< HEAD
               verrazzano.io/namespace: argocd
           podSelector:
             matchLabels:
               app.kubernetes.io/instance: argocd
-=======
+        - namespaceSelector:
+            matchLabels:
               verrazzano.io/namespace: verrazzano-backup
           podSelector:
             matchLabels:
               app.kubernetes.io/instance: velero
               app.kubernetes.io/name: velero
->>>>>>> c8de3fdc
     - ports:
         - port: 15017
           protocol: TCP
