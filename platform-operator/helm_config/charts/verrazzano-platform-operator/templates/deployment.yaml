--- conflicted
+++ resolved
@@ -23,7 +23,6 @@
     spec:
       terminationGracePeriodSeconds: 0
       initContainers:
-<<<<<<< HEAD
         - name: initwebhooks
           imagePullPolicy: {{ .Values.imagePullPolicy }}
           image: {{ .Values.image }}
@@ -33,17 +32,15 @@
           resources:
             requests:
               memory: 72Mi
-      {{- with .Values.affinity }}
-      affinity:
-        {{- tpl . $ | nindent 8 }}
-      {{- end }}
-=======
         - name: "{{ .Values.name }}-init"
           imagePullPolicy: {{ .Values.imagePullPolicy }}
           image: {{ .Values.image }}
           command:
             - /verrazzano/platform-operator/scripts/wait4webhook.sh
->>>>>>> 21fe8f8c
+      {{- with .Values.affinity }}
+      affinity:
+        {{- tpl . $ | nindent 8 }}
+      {{- end }}
       containers:
         - name: {{ .Values.name }}
           imagePullPolicy: {{ .Values.imagePullPolicy }}
@@ -61,14 +58,9 @@
             failureThreshold: 20
           args:
             - --zap-log-level=info
-<<<<<<< HEAD
-            - --health-check-period=5
+            - --health-check-period=60
             - --webhooks-enabled=false
             - --init-webhooks=false
-=======
-            - --enable-webhook-validation=true
-            - --health-check-period=60
->>>>>>> 21fe8f8c
           env:
             - name: VERRAZZANO_KUBECONFIG
               value: /home/verrazzano/kubeconfig
