# Copyright (c) 2020, 2023, Oracle and/or its affiliates.
# Licensed under the Universal Permissive License v 1.0 as shown at https://oss.oracle.com/licenses/upl.
---
apiVersion: apiextensions.k8s.io/v1
kind: CustomResourceDefinition
metadata:
  annotations:
    controller-gen.kubebuilder.io/version: v0.9.2
  creationTimestamp: null
  name: verrazzanos.install.verrazzano.io
spec:
  group: install.verrazzano.io
  names:
    kind: Verrazzano
    listKind: VerrazzanoList
    plural: verrazzanos
    shortNames:
    - vz
    - vzs
    singular: verrazzano
  scope: Namespaced
  versions:
  - additionalPrinterColumns:
    - description: Available/Enabled Verrazzano Components.
      jsonPath: .status.available
      name: Available
      type: string
    - description: The current status of the install/uninstall.
      jsonPath: .status.conditions[-1:].type
      name: Status
      type: string
    - description: The current version of the Verrazzano installation.
      jsonPath: .status.version
      name: Version
      type: string
    deprecated: true
    deprecationWarning: install.verrazzano.io/v1alpha1 Verrazzano is deprecated. To
      migrate to install.verrazzano.io/v1beta1 Verrazzano, see https://verrazzano.io/latest/docs/releasenotes/#v140.
    name: v1alpha1
    schema:
      openAPIV3Schema:
        properties:
          apiVersion:
            type: string
          kind:
            type: string
          metadata:
            type: object
          spec:
            properties:
              components:
                properties:
                  applicationOperator:
                    properties:
                      enabled:
                        type: boolean
                      monitorChanges:
                        type: boolean
                      overrides:
                        items:
                          properties:
                            configMapRef:
                              properties:
                                key:
                                  type: string
                                name:
                                  type: string
                                optional:
                                  type: boolean
                              required:
                              - key
                              type: object
                              x-kubernetes-map-type: atomic
                            secretRef:
                              properties:
                                key:
                                  type: string
                                name:
                                  type: string
                                optional:
                                  type: boolean
                              required:
                              - key
                              type: object
                              x-kubernetes-map-type: atomic
                            values:
                              x-kubernetes-preserve-unknown-fields: true
                          type: object
                        type: array
                    type: object
                  argoCD:
                    properties:
                      enabled:
                        type: boolean
                      monitorChanges:
                        type: boolean
                      overrides:
                        items:
                          properties:
                            configMapRef:
                              properties:
                                key:
                                  type: string
                                name:
                                  type: string
                                optional:
                                  type: boolean
                              required:
                              - key
                              type: object
                              x-kubernetes-map-type: atomic
                            secretRef:
                              properties:
                                key:
                                  type: string
                                name:
                                  type: string
                                optional:
                                  type: boolean
                              required:
                              - key
                              type: object
                              x-kubernetes-map-type: atomic
                            values:
                              x-kubernetes-preserve-unknown-fields: true
                          type: object
                        type: array
                    type: object
                  authProxy:
                    properties:
                      enabled:
                        type: boolean
                      kubernetes:
                        properties:
                          affinity:
                            properties:
                              nodeAffinity:
                                properties:
                                  preferredDuringSchedulingIgnoredDuringExecution:
                                    items:
                                      properties:
                                        preference:
                                          properties:
                                            matchExpressions:
                                              items:
                                                properties:
                                                  key:
                                                    type: string
                                                  operator:
                                                    type: string
                                                  values:
                                                    items:
                                                      type: string
                                                    type: array
                                                required:
                                                - key
                                                - operator
                                                type: object
                                              type: array
                                            matchFields:
                                              items:
                                                properties:
                                                  key:
                                                    type: string
                                                  operator:
                                                    type: string
                                                  values:
                                                    items:
                                                      type: string
                                                    type: array
                                                required:
                                                - key
                                                - operator
                                                type: object
                                              type: array
                                          type: object
                                          x-kubernetes-map-type: atomic
                                        weight:
                                          format: int32
                                          type: integer
                                      required:
                                      - preference
                                      - weight
                                      type: object
                                    type: array
                                  requiredDuringSchedulingIgnoredDuringExecution:
                                    properties:
                                      nodeSelectorTerms:
                                        items:
                                          properties:
                                            matchExpressions:
                                              items:
                                                properties:
                                                  key:
                                                    type: string
                                                  operator:
                                                    type: string
                                                  values:
                                                    items:
                                                      type: string
                                                    type: array
                                                required:
                                                - key
                                                - operator
                                                type: object
                                              type: array
                                            matchFields:
                                              items:
                                                properties:
                                                  key:
                                                    type: string
                                                  operator:
                                                    type: string
                                                  values:
                                                    items:
                                                      type: string
                                                    type: array
                                                required:
                                                - key
                                                - operator
                                                type: object
                                              type: array
                                          type: object
                                          x-kubernetes-map-type: atomic
                                        type: array
                                    required:
                                    - nodeSelectorTerms
                                    type: object
                                    x-kubernetes-map-type: atomic
                                type: object
                              podAffinity:
                                properties:
                                  preferredDuringSchedulingIgnoredDuringExecution:
                                    items:
                                      properties:
                                        podAffinityTerm:
                                          properties:
                                            labelSelector:
                                              properties:
                                                matchExpressions:
                                                  items:
                                                    properties:
                                                      key:
                                                        type: string
                                                      operator:
                                                        type: string
                                                      values:
                                                        items:
                                                          type: string
                                                        type: array
                                                    required:
                                                    - key
                                                    - operator
                                                    type: object
                                                  type: array
                                                matchLabels:
                                                  additionalProperties:
                                                    type: string
                                                  type: object
                                              type: object
                                              x-kubernetes-map-type: atomic
                                            namespaceSelector:
                                              properties:
                                                matchExpressions:
                                                  items:
                                                    properties:
                                                      key:
                                                        type: string
                                                      operator:
                                                        type: string
                                                      values:
                                                        items:
                                                          type: string
                                                        type: array
                                                    required:
                                                    - key
                                                    - operator
                                                    type: object
                                                  type: array
                                                matchLabels:
                                                  additionalProperties:
                                                    type: string
                                                  type: object
                                              type: object
                                              x-kubernetes-map-type: atomic
                                            namespaces:
                                              items:
                                                type: string
                                              type: array
                                            topologyKey:
                                              type: string
                                          required:
                                          - topologyKey
                                          type: object
                                        weight:
                                          format: int32
                                          type: integer
                                      required:
                                      - podAffinityTerm
                                      - weight
                                      type: object
                                    type: array
                                  requiredDuringSchedulingIgnoredDuringExecution:
                                    items:
                                      properties:
                                        labelSelector:
                                          properties:
                                            matchExpressions:
                                              items:
                                                properties:
                                                  key:
                                                    type: string
                                                  operator:
                                                    type: string
                                                  values:
                                                    items:
                                                      type: string
                                                    type: array
                                                required:
                                                - key
                                                - operator
                                                type: object
                                              type: array
                                            matchLabels:
                                              additionalProperties:
                                                type: string
                                              type: object
                                          type: object
                                          x-kubernetes-map-type: atomic
                                        namespaceSelector:
                                          properties:
                                            matchExpressions:
                                              items:
                                                properties:
                                                  key:
                                                    type: string
                                                  operator:
                                                    type: string
                                                  values:
                                                    items:
                                                      type: string
                                                    type: array
                                                required:
                                                - key
                                                - operator
                                                type: object
                                              type: array
                                            matchLabels:
                                              additionalProperties:
                                                type: string
                                              type: object
                                          type: object
                                          x-kubernetes-map-type: atomic
                                        namespaces:
                                          items:
                                            type: string
                                          type: array
                                        topologyKey:
                                          type: string
                                      required:
                                      - topologyKey
                                      type: object
                                    type: array
                                type: object
                              podAntiAffinity:
                                properties:
                                  preferredDuringSchedulingIgnoredDuringExecution:
                                    items:
                                      properties:
                                        podAffinityTerm:
                                          properties:
                                            labelSelector:
                                              properties:
                                                matchExpressions:
                                                  items:
                                                    properties:
                                                      key:
                                                        type: string
                                                      operator:
                                                        type: string
                                                      values:
                                                        items:
                                                          type: string
                                                        type: array
                                                    required:
                                                    - key
                                                    - operator
                                                    type: object
                                                  type: array
                                                matchLabels:
                                                  additionalProperties:
                                                    type: string
                                                  type: object
                                              type: object
                                              x-kubernetes-map-type: atomic
                                            namespaceSelector:
                                              properties:
                                                matchExpressions:
                                                  items:
                                                    properties:
                                                      key:
                                                        type: string
                                                      operator:
                                                        type: string
                                                      values:
                                                        items:
                                                          type: string
                                                        type: array
                                                    required:
                                                    - key
                                                    - operator
                                                    type: object
                                                  type: array
                                                matchLabels:
                                                  additionalProperties:
                                                    type: string
                                                  type: object
                                              type: object
                                              x-kubernetes-map-type: atomic
                                            namespaces:
                                              items:
                                                type: string
                                              type: array
                                            topologyKey:
                                              type: string
                                          required:
                                          - topologyKey
                                          type: object
                                        weight:
                                          format: int32
                                          type: integer
                                      required:
                                      - podAffinityTerm
                                      - weight
                                      type: object
                                    type: array
                                  requiredDuringSchedulingIgnoredDuringExecution:
                                    items:
                                      properties:
                                        labelSelector:
                                          properties:
                                            matchExpressions:
                                              items:
                                                properties:
                                                  key:
                                                    type: string
                                                  operator:
                                                    type: string
                                                  values:
                                                    items:
                                                      type: string
                                                    type: array
                                                required:
                                                - key
                                                - operator
                                                type: object
                                              type: array
                                            matchLabels:
                                              additionalProperties:
                                                type: string
                                              type: object
                                          type: object
                                          x-kubernetes-map-type: atomic
                                        namespaceSelector:
                                          properties:
                                            matchExpressions:
                                              items:
                                                properties:
                                                  key:
                                                    type: string
                                                  operator:
                                                    type: string
                                                  values:
                                                    items:
                                                      type: string
                                                    type: array
                                                required:
                                                - key
                                                - operator
                                                type: object
                                              type: array
                                            matchLabels:
                                              additionalProperties:
                                                type: string
                                              type: object
                                          type: object
                                          x-kubernetes-map-type: atomic
                                        namespaces:
                                          items:
                                            type: string
                                          type: array
                                        topologyKey:
                                          type: string
                                      required:
                                      - topologyKey
                                      type: object
                                    type: array
                                type: object
                            type: object
                          replicas:
                            format: int32
                            type: integer
                        type: object
                      monitorChanges:
                        type: boolean
                      overrides:
                        items:
                          properties:
                            configMapRef:
                              properties:
                                key:
                                  type: string
                                name:
                                  type: string
                                optional:
                                  type: boolean
                              required:
                              - key
                              type: object
                              x-kubernetes-map-type: atomic
                            secretRef:
                              properties:
                                key:
                                  type: string
                                name:
                                  type: string
                                optional:
                                  type: boolean
                              required:
                              - key
                              type: object
                              x-kubernetes-map-type: atomic
                            values:
                              x-kubernetes-preserve-unknown-fields: true
                          type: object
                        type: array
                    type: object
                  certManager:
                    properties:
                      certificate:
                        properties:
                          acme:
                            properties:
                              emailAddress:
                                type: string
                              environment:
                                type: string
                              provider:
                                type: string
                            required:
                            - provider
                            type: object
                          ca:
                            properties:
                              clusterResourceNamespace:
                                type: string
                              secretName:
                                type: string
                            required:
                            - clusterResourceNamespace
                            - secretName
                            type: object
                        type: object
                      enabled:
                        type: boolean
                      monitorChanges:
                        type: boolean
                      overrides:
                        items:
                          properties:
                            configMapRef:
                              properties:
                                key:
                                  type: string
                                name:
                                  type: string
                                optional:
                                  type: boolean
                              required:
                              - key
                              type: object
                              x-kubernetes-map-type: atomic
                            secretRef:
                              properties:
                                key:
                                  type: string
                                name:
                                  type: string
                                optional:
                                  type: boolean
                              required:
                              - key
                              type: object
                              x-kubernetes-map-type: atomic
                            values:
                              x-kubernetes-preserve-unknown-fields: true
                          type: object
                        type: array
                    type: object
                  certManagerWebhookOCI:
                    properties:
                      enabled:
                        type: boolean
                      monitorChanges:
                        type: boolean
                      overrides:
                        items:
                          properties:
                            configMapRef:
                              properties:
                                key:
                                  type: string
                                name:
                                  type: string
                                optional:
                                  type: boolean
                              required:
                              - key
                              type: object
                              x-kubernetes-map-type: atomic
                            secretRef:
                              properties:
                                key:
                                  type: string
                                name:
                                  type: string
                                optional:
                                  type: boolean
                              required:
                              - key
                              type: object
                              x-kubernetes-map-type: atomic
                            values:
                              x-kubernetes-preserve-unknown-fields: true
                          type: object
                        type: array
                    type: object
<<<<<<< HEAD
                  clusterAPI:
                    properties:
                      enabled:
                        type: boolean
=======
                  clusterAgent:
                    properties:
                      enabled:
                        type: boolean
                      monitorChanges:
                        type: boolean
                      overrides:
                        items:
                          properties:
                            configMapRef:
                              properties:
                                key:
                                  type: string
                                name:
                                  type: string
                                optional:
                                  type: boolean
                              required:
                              - key
                              type: object
                              x-kubernetes-map-type: atomic
                            secretRef:
                              properties:
                                key:
                                  type: string
                                name:
                                  type: string
                                optional:
                                  type: boolean
                              required:
                              - key
                              type: object
                              x-kubernetes-map-type: atomic
                            values:
                              x-kubernetes-preserve-unknown-fields: true
                          type: object
                        type: array
>>>>>>> 945511a2
                    type: object
                  clusterIssuer:
                    properties:
                      ca:
                        properties:
                          secretName:
                            type: string
                        required:
                        - secretName
                        type: object
                      clusterResourceNamespace:
                        default: cert-manager
                        type: string
                      enabled:
                        default: true
                        type: boolean
                      letsEncrypt:
                        properties:
                          emailAddress:
                            type: string
                          environment:
                            type: string
                        type: object
                    type: object
                  clusterOperator:
                    properties:
                      enabled:
                        type: boolean
                      monitorChanges:
                        type: boolean
                      overrides:
                        items:
                          properties:
                            configMapRef:
                              properties:
                                key:
                                  type: string
                                name:
                                  type: string
                                optional:
                                  type: boolean
                              required:
                              - key
                              type: object
                              x-kubernetes-map-type: atomic
                            secretRef:
                              properties:
                                key:
                                  type: string
                                name:
                                  type: string
                                optional:
                                  type: boolean
                              required:
                              - key
                              type: object
                              x-kubernetes-map-type: atomic
                            values:
                              x-kubernetes-preserve-unknown-fields: true
                          type: object
                        type: array
                    type: object
                  coherenceOperator:
                    properties:
                      enabled:
                        type: boolean
                      monitorChanges:
                        type: boolean
                      overrides:
                        items:
                          properties:
                            configMapRef:
                              properties:
                                key:
                                  type: string
                                name:
                                  type: string
                                optional:
                                  type: boolean
                              required:
                              - key
                              type: object
                              x-kubernetes-map-type: atomic
                            secretRef:
                              properties:
                                key:
                                  type: string
                                name:
                                  type: string
                                optional:
                                  type: boolean
                              required:
                              - key
                              type: object
                              x-kubernetes-map-type: atomic
                            values:
                              x-kubernetes-preserve-unknown-fields: true
                          type: object
                        type: array
                    type: object
                  console:
                    properties:
                      enabled:
                        type: boolean
                      monitorChanges:
                        type: boolean
                      overrides:
                        items:
                          properties:
                            configMapRef:
                              properties:
                                key:
                                  type: string
                                name:
                                  type: string
                                optional:
                                  type: boolean
                              required:
                              - key
                              type: object
                              x-kubernetes-map-type: atomic
                            secretRef:
                              properties:
                                key:
                                  type: string
                                name:
                                  type: string
                                optional:
                                  type: boolean
                              required:
                              - key
                              type: object
                              x-kubernetes-map-type: atomic
                            values:
                              x-kubernetes-preserve-unknown-fields: true
                          type: object
                        type: array
                    type: object
                  dns:
                    properties:
                      external:
                        properties:
                          suffix:
                            type: string
                        required:
                        - suffix
                        type: object
                      monitorChanges:
                        type: boolean
                      oci:
                        properties:
                          dnsScope:
                            type: string
                          dnsZoneCompartmentOCID:
                            type: string
                          dnsZoneName:
                            type: string
                          dnsZoneOCID:
                            type: string
                          ociConfigSecret:
                            type: string
                        required:
                        - dnsZoneCompartmentOCID
                        - dnsZoneName
                        - dnsZoneOCID
                        - ociConfigSecret
                        type: object
                      overrides:
                        items:
                          properties:
                            configMapRef:
                              properties:
                                key:
                                  type: string
                                name:
                                  type: string
                                optional:
                                  type: boolean
                              required:
                              - key
                              type: object
                              x-kubernetes-map-type: atomic
                            secretRef:
                              properties:
                                key:
                                  type: string
                                name:
                                  type: string
                                optional:
                                  type: boolean
                              required:
                              - key
                              type: object
                              x-kubernetes-map-type: atomic
                            values:
                              x-kubernetes-preserve-unknown-fields: true
                          type: object
                        type: array
                      wildcard:
                        properties:
                          domain:
                            type: string
                        required:
                        - domain
                        type: object
                    type: object
                  elasticsearch:
                    properties:
                      disableDefaultPolicy:
                        type: boolean
                      enabled:
                        type: boolean
                      installArgs:
                        items:
                          properties:
                            name:
                              type: string
                            setString:
                              type: boolean
                            value:
                              type: string
                            valueList:
                              items:
                                type: string
                              type: array
                          required:
                          - name
                          type: object
                        type: array
                      nodes:
                        items:
                          properties:
                            javaOpts:
                              type: string
                            name:
                              type: string
                            replicas:
                              format: int32
                              type: integer
                            resources:
                              properties:
                                limits:
                                  additionalProperties:
                                    anyOf:
                                    - type: integer
                                    - type: string
                                    pattern: ^(\+|-)?(([0-9]+(\.[0-9]*)?)|(\.[0-9]+))(([KMGTPE]i)|[numkMGTPE]|([eE](\+|-)?(([0-9]+(\.[0-9]*)?)|(\.[0-9]+))))?$
                                    x-kubernetes-int-or-string: true
                                  type: object
                                requests:
                                  additionalProperties:
                                    anyOf:
                                    - type: integer
                                    - type: string
                                    pattern: ^(\+|-)?(([0-9]+(\.[0-9]*)?)|(\.[0-9]+))(([KMGTPE]i)|[numkMGTPE]|([eE](\+|-)?(([0-9]+(\.[0-9]*)?)|(\.[0-9]+))))?$
                                    x-kubernetes-int-or-string: true
                                  type: object
                              type: object
                            roles:
                              items:
                                type: string
                              type: array
                            storage:
                              properties:
                                size:
                                  type: string
                              required:
                              - size
                              type: object
                          type: object
                        type: array
                      plugins:
                        properties:
                          enabled:
                            type: boolean
                          installList:
                            items:
                              type: string
                            type: array
                        required:
                        - enabled
                        type: object
                      policies:
                        items:
                          properties:
                            indexPattern:
                              type: string
                            minIndexAge:
                              pattern: ^[0-9]+(d|h|m|s|ms|micros|nanos)$
                              type: string
                            policyName:
                              type: string
                            rollover:
                              properties:
                                minDocCount:
                                  type: integer
                                minIndexAge:
                                  pattern: ^[0-9]+(d|h|m|s|ms|micros|nanos)$
                                  type: string
                                minSize:
                                  pattern: ^[0-9]+(b|kb|mb|gb|tb|pb)$
                                  type: string
                              type: object
                          required:
                          - indexPattern
                          - policyName
                          type: object
                        type: array
                    type: object
                  fluentd:
                    properties:
                      elasticsearchSecret:
                        type: string
                      elasticsearchURL:
                        type: string
                      enabled:
                        type: boolean
                      extraVolumeMounts:
                        items:
                          properties:
                            destination:
                              type: string
                            readOnly:
                              type: boolean
                            source:
                              type: string
                          required:
                          - source
                          type: object
                        type: array
                      monitorChanges:
                        type: boolean
                      oci:
                        properties:
                          apiSecret:
                            type: string
                          defaultAppLogId:
                            type: string
                          systemLogId:
                            type: string
                        required:
                        - defaultAppLogId
                        - systemLogId
                        type: object
                      overrides:
                        items:
                          properties:
                            configMapRef:
                              properties:
                                key:
                                  type: string
                                name:
                                  type: string
                                optional:
                                  type: boolean
                              required:
                              - key
                              type: object
                              x-kubernetes-map-type: atomic
                            secretRef:
                              properties:
                                key:
                                  type: string
                                name:
                                  type: string
                                optional:
                                  type: boolean
                              required:
                              - key
                              type: object
                              x-kubernetes-map-type: atomic
                            values:
                              x-kubernetes-preserve-unknown-fields: true
                          type: object
                        type: array
                    type: object
                  grafana:
                    properties:
                      database:
                        properties:
                          host:
                            type: string
                          name:
                            type: string
                        type: object
                      enabled:
                        type: boolean
                      replicas:
                        format: int32
                        type: integer
                      smtp:
                        properties:
                          certFileKey:
                            type: string
                          ehloIdentity:
                            type: string
                          enabled:
                            type: boolean
                          existingSecret:
                            type: string
                          fromAddress:
                            type: string
                          fromName:
                            type: string
                          host:
                            type: string
                          keyFileKey:
                            type: string
                          passwordKey:
                            type: string
                          skipVerify:
                            type: boolean
                          startTLSPolicy:
                            type: string
                          userKey:
                            type: string
                        type: object
                    type: object
                  ingress:
                    properties:
                      enabled:
                        type: boolean
                      ingressClassName:
                        type: string
                      monitorChanges:
                        type: boolean
                      nginxInstallArgs:
                        items:
                          properties:
                            name:
                              type: string
                            setString:
                              type: boolean
                            value:
                              type: string
                            valueList:
                              items:
                                type: string
                              type: array
                          required:
                          - name
                          type: object
                        type: array
                      overrides:
                        items:
                          properties:
                            configMapRef:
                              properties:
                                key:
                                  type: string
                                name:
                                  type: string
                                optional:
                                  type: boolean
                              required:
                              - key
                              type: object
                              x-kubernetes-map-type: atomic
                            secretRef:
                              properties:
                                key:
                                  type: string
                                name:
                                  type: string
                                optional:
                                  type: boolean
                              required:
                              - key
                              type: object
                              x-kubernetes-map-type: atomic
                            values:
                              x-kubernetes-preserve-unknown-fields: true
                          type: object
                        type: array
                      ports:
                        items:
                          properties:
                            appProtocol:
                              type: string
                            name:
                              type: string
                            nodePort:
                              format: int32
                              type: integer
                            port:
                              format: int32
                              type: integer
                            protocol:
                              default: TCP
                              type: string
                            targetPort:
                              anyOf:
                              - type: integer
                              - type: string
                              x-kubernetes-int-or-string: true
                          required:
                          - port
                          type: object
                        type: array
                      type:
                        type: string
                    type: object
                  istio:
                    properties:
                      egress:
                        properties:
                          kubernetes:
                            properties:
                              affinity:
                                properties:
                                  nodeAffinity:
                                    properties:
                                      preferredDuringSchedulingIgnoredDuringExecution:
                                        items:
                                          properties:
                                            preference:
                                              properties:
                                                matchExpressions:
                                                  items:
                                                    properties:
                                                      key:
                                                        type: string
                                                      operator:
                                                        type: string
                                                      values:
                                                        items:
                                                          type: string
                                                        type: array
                                                    required:
                                                    - key
                                                    - operator
                                                    type: object
                                                  type: array
                                                matchFields:
                                                  items:
                                                    properties:
                                                      key:
                                                        type: string
                                                      operator:
                                                        type: string
                                                      values:
                                                        items:
                                                          type: string
                                                        type: array
                                                    required:
                                                    - key
                                                    - operator
                                                    type: object
                                                  type: array
                                              type: object
                                              x-kubernetes-map-type: atomic
                                            weight:
                                              format: int32
                                              type: integer
                                          required:
                                          - preference
                                          - weight
                                          type: object
                                        type: array
                                      requiredDuringSchedulingIgnoredDuringExecution:
                                        properties:
                                          nodeSelectorTerms:
                                            items:
                                              properties:
                                                matchExpressions:
                                                  items:
                                                    properties:
                                                      key:
                                                        type: string
                                                      operator:
                                                        type: string
                                                      values:
                                                        items:
                                                          type: string
                                                        type: array
                                                    required:
                                                    - key
                                                    - operator
                                                    type: object
                                                  type: array
                                                matchFields:
                                                  items:
                                                    properties:
                                                      key:
                                                        type: string
                                                      operator:
                                                        type: string
                                                      values:
                                                        items:
                                                          type: string
                                                        type: array
                                                    required:
                                                    - key
                                                    - operator
                                                    type: object
                                                  type: array
                                              type: object
                                              x-kubernetes-map-type: atomic
                                            type: array
                                        required:
                                        - nodeSelectorTerms
                                        type: object
                                        x-kubernetes-map-type: atomic
                                    type: object
                                  podAffinity:
                                    properties:
                                      preferredDuringSchedulingIgnoredDuringExecution:
                                        items:
                                          properties:
                                            podAffinityTerm:
                                              properties:
                                                labelSelector:
                                                  properties:
                                                    matchExpressions:
                                                      items:
                                                        properties:
                                                          key:
                                                            type: string
                                                          operator:
                                                            type: string
                                                          values:
                                                            items:
                                                              type: string
                                                            type: array
                                                        required:
                                                        - key
                                                        - operator
                                                        type: object
                                                      type: array
                                                    matchLabels:
                                                      additionalProperties:
                                                        type: string
                                                      type: object
                                                  type: object
                                                  x-kubernetes-map-type: atomic
                                                namespaceSelector:
                                                  properties:
                                                    matchExpressions:
                                                      items:
                                                        properties:
                                                          key:
                                                            type: string
                                                          operator:
                                                            type: string
                                                          values:
                                                            items:
                                                              type: string
                                                            type: array
                                                        required:
                                                        - key
                                                        - operator
                                                        type: object
                                                      type: array
                                                    matchLabels:
                                                      additionalProperties:
                                                        type: string
                                                      type: object
                                                  type: object
                                                  x-kubernetes-map-type: atomic
                                                namespaces:
                                                  items:
                                                    type: string
                                                  type: array
                                                topologyKey:
                                                  type: string
                                              required:
                                              - topologyKey
                                              type: object
                                            weight:
                                              format: int32
                                              type: integer
                                          required:
                                          - podAffinityTerm
                                          - weight
                                          type: object
                                        type: array
                                      requiredDuringSchedulingIgnoredDuringExecution:
                                        items:
                                          properties:
                                            labelSelector:
                                              properties:
                                                matchExpressions:
                                                  items:
                                                    properties:
                                                      key:
                                                        type: string
                                                      operator:
                                                        type: string
                                                      values:
                                                        items:
                                                          type: string
                                                        type: array
                                                    required:
                                                    - key
                                                    - operator
                                                    type: object
                                                  type: array
                                                matchLabels:
                                                  additionalProperties:
                                                    type: string
                                                  type: object
                                              type: object
                                              x-kubernetes-map-type: atomic
                                            namespaceSelector:
                                              properties:
                                                matchExpressions:
                                                  items:
                                                    properties:
                                                      key:
                                                        type: string
                                                      operator:
                                                        type: string
                                                      values:
                                                        items:
                                                          type: string
                                                        type: array
                                                    required:
                                                    - key
                                                    - operator
                                                    type: object
                                                  type: array
                                                matchLabels:
                                                  additionalProperties:
                                                    type: string
                                                  type: object
                                              type: object
                                              x-kubernetes-map-type: atomic
                                            namespaces:
                                              items:
                                                type: string
                                              type: array
                                            topologyKey:
                                              type: string
                                          required:
                                          - topologyKey
                                          type: object
                                        type: array
                                    type: object
                                  podAntiAffinity:
                                    properties:
                                      preferredDuringSchedulingIgnoredDuringExecution:
                                        items:
                                          properties:
                                            podAffinityTerm:
                                              properties:
                                                labelSelector:
                                                  properties:
                                                    matchExpressions:
                                                      items:
                                                        properties:
                                                          key:
                                                            type: string
                                                          operator:
                                                            type: string
                                                          values:
                                                            items:
                                                              type: string
                                                            type: array
                                                        required:
                                                        - key
                                                        - operator
                                                        type: object
                                                      type: array
                                                    matchLabels:
                                                      additionalProperties:
                                                        type: string
                                                      type: object
                                                  type: object
                                                  x-kubernetes-map-type: atomic
                                                namespaceSelector:
                                                  properties:
                                                    matchExpressions:
                                                      items:
                                                        properties:
                                                          key:
                                                            type: string
                                                          operator:
                                                            type: string
                                                          values:
                                                            items:
                                                              type: string
                                                            type: array
                                                        required:
                                                        - key
                                                        - operator
                                                        type: object
                                                      type: array
                                                    matchLabels:
                                                      additionalProperties:
                                                        type: string
                                                      type: object
                                                  type: object
                                                  x-kubernetes-map-type: atomic
                                                namespaces:
                                                  items:
                                                    type: string
                                                  type: array
                                                topologyKey:
                                                  type: string
                                              required:
                                              - topologyKey
                                              type: object
                                            weight:
                                              format: int32
                                              type: integer
                                          required:
                                          - podAffinityTerm
                                          - weight
                                          type: object
                                        type: array
                                      requiredDuringSchedulingIgnoredDuringExecution:
                                        items:
                                          properties:
                                            labelSelector:
                                              properties:
                                                matchExpressions:
                                                  items:
                                                    properties:
                                                      key:
                                                        type: string
                                                      operator:
                                                        type: string
                                                      values:
                                                        items:
                                                          type: string
                                                        type: array
                                                    required:
                                                    - key
                                                    - operator
                                                    type: object
                                                  type: array
                                                matchLabels:
                                                  additionalProperties:
                                                    type: string
                                                  type: object
                                              type: object
                                              x-kubernetes-map-type: atomic
                                            namespaceSelector:
                                              properties:
                                                matchExpressions:
                                                  items:
                                                    properties:
                                                      key:
                                                        type: string
                                                      operator:
                                                        type: string
                                                      values:
                                                        items:
                                                          type: string
                                                        type: array
                                                    required:
                                                    - key
                                                    - operator
                                                    type: object
                                                  type: array
                                                matchLabels:
                                                  additionalProperties:
                                                    type: string
                                                  type: object
                                              type: object
                                              x-kubernetes-map-type: atomic
                                            namespaces:
                                              items:
                                                type: string
                                              type: array
                                            topologyKey:
                                              type: string
                                          required:
                                          - topologyKey
                                          type: object
                                        type: array
                                    type: object
                                type: object
                              replicas:
                                format: int32
                                type: integer
                            type: object
                        type: object
                      enabled:
                        type: boolean
                      ingress:
                        properties:
                          kubernetes:
                            properties:
                              affinity:
                                properties:
                                  nodeAffinity:
                                    properties:
                                      preferredDuringSchedulingIgnoredDuringExecution:
                                        items:
                                          properties:
                                            preference:
                                              properties:
                                                matchExpressions:
                                                  items:
                                                    properties:
                                                      key:
                                                        type: string
                                                      operator:
                                                        type: string
                                                      values:
                                                        items:
                                                          type: string
                                                        type: array
                                                    required:
                                                    - key
                                                    - operator
                                                    type: object
                                                  type: array
                                                matchFields:
                                                  items:
                                                    properties:
                                                      key:
                                                        type: string
                                                      operator:
                                                        type: string
                                                      values:
                                                        items:
                                                          type: string
                                                        type: array
                                                    required:
                                                    - key
                                                    - operator
                                                    type: object
                                                  type: array
                                              type: object
                                              x-kubernetes-map-type: atomic
                                            weight:
                                              format: int32
                                              type: integer
                                          required:
                                          - preference
                                          - weight
                                          type: object
                                        type: array
                                      requiredDuringSchedulingIgnoredDuringExecution:
                                        properties:
                                          nodeSelectorTerms:
                                            items:
                                              properties:
                                                matchExpressions:
                                                  items:
                                                    properties:
                                                      key:
                                                        type: string
                                                      operator:
                                                        type: string
                                                      values:
                                                        items:
                                                          type: string
                                                        type: array
                                                    required:
                                                    - key
                                                    - operator
                                                    type: object
                                                  type: array
                                                matchFields:
                                                  items:
                                                    properties:
                                                      key:
                                                        type: string
                                                      operator:
                                                        type: string
                                                      values:
                                                        items:
                                                          type: string
                                                        type: array
                                                    required:
                                                    - key
                                                    - operator
                                                    type: object
                                                  type: array
                                              type: object
                                              x-kubernetes-map-type: atomic
                                            type: array
                                        required:
                                        - nodeSelectorTerms
                                        type: object
                                        x-kubernetes-map-type: atomic
                                    type: object
                                  podAffinity:
                                    properties:
                                      preferredDuringSchedulingIgnoredDuringExecution:
                                        items:
                                          properties:
                                            podAffinityTerm:
                                              properties:
                                                labelSelector:
                                                  properties:
                                                    matchExpressions:
                                                      items:
                                                        properties:
                                                          key:
                                                            type: string
                                                          operator:
                                                            type: string
                                                          values:
                                                            items:
                                                              type: string
                                                            type: array
                                                        required:
                                                        - key
                                                        - operator
                                                        type: object
                                                      type: array
                                                    matchLabels:
                                                      additionalProperties:
                                                        type: string
                                                      type: object
                                                  type: object
                                                  x-kubernetes-map-type: atomic
                                                namespaceSelector:
                                                  properties:
                                                    matchExpressions:
                                                      items:
                                                        properties:
                                                          key:
                                                            type: string
                                                          operator:
                                                            type: string
                                                          values:
                                                            items:
                                                              type: string
                                                            type: array
                                                        required:
                                                        - key
                                                        - operator
                                                        type: object
                                                      type: array
                                                    matchLabels:
                                                      additionalProperties:
                                                        type: string
                                                      type: object
                                                  type: object
                                                  x-kubernetes-map-type: atomic
                                                namespaces:
                                                  items:
                                                    type: string
                                                  type: array
                                                topologyKey:
                                                  type: string
                                              required:
                                              - topologyKey
                                              type: object
                                            weight:
                                              format: int32
                                              type: integer
                                          required:
                                          - podAffinityTerm
                                          - weight
                                          type: object
                                        type: array
                                      requiredDuringSchedulingIgnoredDuringExecution:
                                        items:
                                          properties:
                                            labelSelector:
                                              properties:
                                                matchExpressions:
                                                  items:
                                                    properties:
                                                      key:
                                                        type: string
                                                      operator:
                                                        type: string
                                                      values:
                                                        items:
                                                          type: string
                                                        type: array
                                                    required:
                                                    - key
                                                    - operator
                                                    type: object
                                                  type: array
                                                matchLabels:
                                                  additionalProperties:
                                                    type: string
                                                  type: object
                                              type: object
                                              x-kubernetes-map-type: atomic
                                            namespaceSelector:
                                              properties:
                                                matchExpressions:
                                                  items:
                                                    properties:
                                                      key:
                                                        type: string
                                                      operator:
                                                        type: string
                                                      values:
                                                        items:
                                                          type: string
                                                        type: array
                                                    required:
                                                    - key
                                                    - operator
                                                    type: object
                                                  type: array
                                                matchLabels:
                                                  additionalProperties:
                                                    type: string
                                                  type: object
                                              type: object
                                              x-kubernetes-map-type: atomic
                                            namespaces:
                                              items:
                                                type: string
                                              type: array
                                            topologyKey:
                                              type: string
                                          required:
                                          - topologyKey
                                          type: object
                                        type: array
                                    type: object
                                  podAntiAffinity:
                                    properties:
                                      preferredDuringSchedulingIgnoredDuringExecution:
                                        items:
                                          properties:
                                            podAffinityTerm:
                                              properties:
                                                labelSelector:
                                                  properties:
                                                    matchExpressions:
                                                      items:
                                                        properties:
                                                          key:
                                                            type: string
                                                          operator:
                                                            type: string
                                                          values:
                                                            items:
                                                              type: string
                                                            type: array
                                                        required:
                                                        - key
                                                        - operator
                                                        type: object
                                                      type: array
                                                    matchLabels:
                                                      additionalProperties:
                                                        type: string
                                                      type: object
                                                  type: object
                                                  x-kubernetes-map-type: atomic
                                                namespaceSelector:
                                                  properties:
                                                    matchExpressions:
                                                      items:
                                                        properties:
                                                          key:
                                                            type: string
                                                          operator:
                                                            type: string
                                                          values:
                                                            items:
                                                              type: string
                                                            type: array
                                                        required:
                                                        - key
                                                        - operator
                                                        type: object
                                                      type: array
                                                    matchLabels:
                                                      additionalProperties:
                                                        type: string
                                                      type: object
                                                  type: object
                                                  x-kubernetes-map-type: atomic
                                                namespaces:
                                                  items:
                                                    type: string
                                                  type: array
                                                topologyKey:
                                                  type: string
                                              required:
                                              - topologyKey
                                              type: object
                                            weight:
                                              format: int32
                                              type: integer
                                          required:
                                          - podAffinityTerm
                                          - weight
                                          type: object
                                        type: array
                                      requiredDuringSchedulingIgnoredDuringExecution:
                                        items:
                                          properties:
                                            labelSelector:
                                              properties:
                                                matchExpressions:
                                                  items:
                                                    properties:
                                                      key:
                                                        type: string
                                                      operator:
                                                        type: string
                                                      values:
                                                        items:
                                                          type: string
                                                        type: array
                                                    required:
                                                    - key
                                                    - operator
                                                    type: object
                                                  type: array
                                                matchLabels:
                                                  additionalProperties:
                                                    type: string
                                                  type: object
                                              type: object
                                              x-kubernetes-map-type: atomic
                                            namespaceSelector:
                                              properties:
                                                matchExpressions:
                                                  items:
                                                    properties:
                                                      key:
                                                        type: string
                                                      operator:
                                                        type: string
                                                      values:
                                                        items:
                                                          type: string
                                                        type: array
                                                    required:
                                                    - key
                                                    - operator
                                                    type: object
                                                  type: array
                                                matchLabels:
                                                  additionalProperties:
                                                    type: string
                                                  type: object
                                              type: object
                                              x-kubernetes-map-type: atomic
                                            namespaces:
                                              items:
                                                type: string
                                              type: array
                                            topologyKey:
                                              type: string
                                          required:
                                          - topologyKey
                                          type: object
                                        type: array
                                    type: object
                                type: object
                              replicas:
                                format: int32
                                type: integer
                            type: object
                          ports:
                            items:
                              properties:
                                appProtocol:
                                  type: string
                                name:
                                  type: string
                                nodePort:
                                  format: int32
                                  type: integer
                                port:
                                  format: int32
                                  type: integer
                                protocol:
                                  default: TCP
                                  type: string
                                targetPort:
                                  anyOf:
                                  - type: integer
                                  - type: string
                                  x-kubernetes-int-or-string: true
                              required:
                              - port
                              type: object
                            type: array
                          type:
                            type: string
                        type: object
                      injectionEnabled:
                        type: boolean
                      istioInstallArgs:
                        items:
                          properties:
                            name:
                              type: string
                            setString:
                              type: boolean
                            value:
                              type: string
                            valueList:
                              items:
                                type: string
                              type: array
                          required:
                          - name
                          type: object
                        type: array
                      monitorChanges:
                        type: boolean
                      overrides:
                        items:
                          properties:
                            configMapRef:
                              properties:
                                key:
                                  type: string
                                name:
                                  type: string
                                optional:
                                  type: boolean
                              required:
                              - key
                              type: object
                              x-kubernetes-map-type: atomic
                            secretRef:
                              properties:
                                key:
                                  type: string
                                name:
                                  type: string
                                optional:
                                  type: boolean
                              required:
                              - key
                              type: object
                              x-kubernetes-map-type: atomic
                            values:
                              x-kubernetes-preserve-unknown-fields: true
                          type: object
                        type: array
                    type: object
                  jaegerOperator:
                    properties:
                      enabled:
                        type: boolean
                      monitorChanges:
                        type: boolean
                      overrides:
                        items:
                          properties:
                            configMapRef:
                              properties:
                                key:
                                  type: string
                                name:
                                  type: string
                                optional:
                                  type: boolean
                              required:
                              - key
                              type: object
                              x-kubernetes-map-type: atomic
                            secretRef:
                              properties:
                                key:
                                  type: string
                                name:
                                  type: string
                                optional:
                                  type: boolean
                              required:
                              - key
                              type: object
                              x-kubernetes-map-type: atomic
                            values:
                              x-kubernetes-preserve-unknown-fields: true
                          type: object
                        type: array
                    type: object
                  keycloak:
                    properties:
                      enabled:
                        type: boolean
                      keycloakInstallArgs:
                        items:
                          properties:
                            name:
                              type: string
                            setString:
                              type: boolean
                            value:
                              type: string
                            valueList:
                              items:
                                type: string
                              type: array
                          required:
                          - name
                          type: object
                        type: array
                      monitorChanges:
                        type: boolean
                      mysql:
                        properties:
                          monitorChanges:
                            type: boolean
                          mysqlInstallArgs:
                            items:
                              properties:
                                name:
                                  type: string
                                setString:
                                  type: boolean
                                value:
                                  type: string
                                valueList:
                                  items:
                                    type: string
                                  type: array
                              required:
                              - name
                              type: object
                            type: array
                          overrides:
                            items:
                              properties:
                                configMapRef:
                                  properties:
                                    key:
                                      type: string
                                    name:
                                      type: string
                                    optional:
                                      type: boolean
                                  required:
                                  - key
                                  type: object
                                  x-kubernetes-map-type: atomic
                                secretRef:
                                  properties:
                                    key:
                                      type: string
                                    name:
                                      type: string
                                    optional:
                                      type: boolean
                                  required:
                                  - key
                                  type: object
                                  x-kubernetes-map-type: atomic
                                values:
                                  x-kubernetes-preserve-unknown-fields: true
                              type: object
                            type: array
                          volumeSource:
                            properties:
                              awsElasticBlockStore:
                                properties:
                                  fsType:
                                    type: string
                                  partition:
                                    format: int32
                                    type: integer
                                  readOnly:
                                    type: boolean
                                  volumeID:
                                    type: string
                                required:
                                - volumeID
                                type: object
                              azureDisk:
                                properties:
                                  cachingMode:
                                    type: string
                                  diskName:
                                    type: string
                                  diskURI:
                                    type: string
                                  fsType:
                                    type: string
                                  kind:
                                    type: string
                                  readOnly:
                                    type: boolean
                                required:
                                - diskName
                                - diskURI
                                type: object
                              azureFile:
                                properties:
                                  readOnly:
                                    type: boolean
                                  secretName:
                                    type: string
                                  shareName:
                                    type: string
                                required:
                                - secretName
                                - shareName
                                type: object
                              cephfs:
                                properties:
                                  monitors:
                                    items:
                                      type: string
                                    type: array
                                  path:
                                    type: string
                                  readOnly:
                                    type: boolean
                                  secretFile:
                                    type: string
                                  secretRef:
                                    properties:
                                      name:
                                        type: string
                                    type: object
                                    x-kubernetes-map-type: atomic
                                  user:
                                    type: string
                                required:
                                - monitors
                                type: object
                              cinder:
                                properties:
                                  fsType:
                                    type: string
                                  readOnly:
                                    type: boolean
                                  secretRef:
                                    properties:
                                      name:
                                        type: string
                                    type: object
                                    x-kubernetes-map-type: atomic
                                  volumeID:
                                    type: string
                                required:
                                - volumeID
                                type: object
                              configMap:
                                properties:
                                  defaultMode:
                                    format: int32
                                    type: integer
                                  items:
                                    items:
                                      properties:
                                        key:
                                          type: string
                                        mode:
                                          format: int32
                                          type: integer
                                        path:
                                          type: string
                                      required:
                                      - key
                                      - path
                                      type: object
                                    type: array
                                  name:
                                    type: string
                                  optional:
                                    type: boolean
                                type: object
                                x-kubernetes-map-type: atomic
                              csi:
                                properties:
                                  driver:
                                    type: string
                                  fsType:
                                    type: string
                                  nodePublishSecretRef:
                                    properties:
                                      name:
                                        type: string
                                    type: object
                                    x-kubernetes-map-type: atomic
                                  readOnly:
                                    type: boolean
                                  volumeAttributes:
                                    additionalProperties:
                                      type: string
                                    type: object
                                required:
                                - driver
                                type: object
                              downwardAPI:
                                properties:
                                  defaultMode:
                                    format: int32
                                    type: integer
                                  items:
                                    items:
                                      properties:
                                        fieldRef:
                                          properties:
                                            apiVersion:
                                              type: string
                                            fieldPath:
                                              type: string
                                          required:
                                          - fieldPath
                                          type: object
                                          x-kubernetes-map-type: atomic
                                        mode:
                                          format: int32
                                          type: integer
                                        path:
                                          type: string
                                        resourceFieldRef:
                                          properties:
                                            containerName:
                                              type: string
                                            divisor:
                                              anyOf:
                                              - type: integer
                                              - type: string
                                              pattern: ^(\+|-)?(([0-9]+(\.[0-9]*)?)|(\.[0-9]+))(([KMGTPE]i)|[numkMGTPE]|([eE](\+|-)?(([0-9]+(\.[0-9]*)?)|(\.[0-9]+))))?$
                                              x-kubernetes-int-or-string: true
                                            resource:
                                              type: string
                                          required:
                                          - resource
                                          type: object
                                          x-kubernetes-map-type: atomic
                                      required:
                                      - path
                                      type: object
                                    type: array
                                type: object
                              emptyDir:
                                properties:
                                  medium:
                                    type: string
                                  sizeLimit:
                                    anyOf:
                                    - type: integer
                                    - type: string
                                    pattern: ^(\+|-)?(([0-9]+(\.[0-9]*)?)|(\.[0-9]+))(([KMGTPE]i)|[numkMGTPE]|([eE](\+|-)?(([0-9]+(\.[0-9]*)?)|(\.[0-9]+))))?$
                                    x-kubernetes-int-or-string: true
                                type: object
                              ephemeral:
                                properties:
                                  volumeClaimTemplate:
                                    properties:
                                      metadata:
                                        type: object
                                      spec:
                                        properties:
                                          accessModes:
                                            items:
                                              type: string
                                            type: array
                                          dataSource:
                                            properties:
                                              apiGroup:
                                                type: string
                                              kind:
                                                type: string
                                              name:
                                                type: string
                                            required:
                                            - kind
                                            - name
                                            type: object
                                            x-kubernetes-map-type: atomic
                                          dataSourceRef:
                                            properties:
                                              apiGroup:
                                                type: string
                                              kind:
                                                type: string
                                              name:
                                                type: string
                                            required:
                                            - kind
                                            - name
                                            type: object
                                            x-kubernetes-map-type: atomic
                                          resources:
                                            properties:
                                              limits:
                                                additionalProperties:
                                                  anyOf:
                                                  - type: integer
                                                  - type: string
                                                  pattern: ^(\+|-)?(([0-9]+(\.[0-9]*)?)|(\.[0-9]+))(([KMGTPE]i)|[numkMGTPE]|([eE](\+|-)?(([0-9]+(\.[0-9]*)?)|(\.[0-9]+))))?$
                                                  x-kubernetes-int-or-string: true
                                                type: object
                                              requests:
                                                additionalProperties:
                                                  anyOf:
                                                  - type: integer
                                                  - type: string
                                                  pattern: ^(\+|-)?(([0-9]+(\.[0-9]*)?)|(\.[0-9]+))(([KMGTPE]i)|[numkMGTPE]|([eE](\+|-)?(([0-9]+(\.[0-9]*)?)|(\.[0-9]+))))?$
                                                  x-kubernetes-int-or-string: true
                                                type: object
                                            type: object
                                          selector:
                                            properties:
                                              matchExpressions:
                                                items:
                                                  properties:
                                                    key:
                                                      type: string
                                                    operator:
                                                      type: string
                                                    values:
                                                      items:
                                                        type: string
                                                      type: array
                                                  required:
                                                  - key
                                                  - operator
                                                  type: object
                                                type: array
                                              matchLabels:
                                                additionalProperties:
                                                  type: string
                                                type: object
                                            type: object
                                            x-kubernetes-map-type: atomic
                                          storageClassName:
                                            type: string
                                          volumeMode:
                                            type: string
                                          volumeName:
                                            type: string
                                        type: object
                                    required:
                                    - spec
                                    type: object
                                type: object
                              fc:
                                properties:
                                  fsType:
                                    type: string
                                  lun:
                                    format: int32
                                    type: integer
                                  readOnly:
                                    type: boolean
                                  targetWWNs:
                                    items:
                                      type: string
                                    type: array
                                  wwids:
                                    items:
                                      type: string
                                    type: array
                                type: object
                              flexVolume:
                                properties:
                                  driver:
                                    type: string
                                  fsType:
                                    type: string
                                  options:
                                    additionalProperties:
                                      type: string
                                    type: object
                                  readOnly:
                                    type: boolean
                                  secretRef:
                                    properties:
                                      name:
                                        type: string
                                    type: object
                                    x-kubernetes-map-type: atomic
                                required:
                                - driver
                                type: object
                              flocker:
                                properties:
                                  datasetName:
                                    type: string
                                  datasetUUID:
                                    type: string
                                type: object
                              gcePersistentDisk:
                                properties:
                                  fsType:
                                    type: string
                                  partition:
                                    format: int32
                                    type: integer
                                  pdName:
                                    type: string
                                  readOnly:
                                    type: boolean
                                required:
                                - pdName
                                type: object
                              gitRepo:
                                properties:
                                  directory:
                                    type: string
                                  repository:
                                    type: string
                                  revision:
                                    type: string
                                required:
                                - repository
                                type: object
                              glusterfs:
                                properties:
                                  endpoints:
                                    type: string
                                  path:
                                    type: string
                                  readOnly:
                                    type: boolean
                                required:
                                - endpoints
                                - path
                                type: object
                              hostPath:
                                properties:
                                  path:
                                    type: string
                                  type:
                                    type: string
                                required:
                                - path
                                type: object
                              iscsi:
                                properties:
                                  chapAuthDiscovery:
                                    type: boolean
                                  chapAuthSession:
                                    type: boolean
                                  fsType:
                                    type: string
                                  initiatorName:
                                    type: string
                                  iqn:
                                    type: string
                                  iscsiInterface:
                                    type: string
                                  lun:
                                    format: int32
                                    type: integer
                                  portals:
                                    items:
                                      type: string
                                    type: array
                                  readOnly:
                                    type: boolean
                                  secretRef:
                                    properties:
                                      name:
                                        type: string
                                    type: object
                                    x-kubernetes-map-type: atomic
                                  targetPortal:
                                    type: string
                                required:
                                - iqn
                                - lun
                                - targetPortal
                                type: object
                              nfs:
                                properties:
                                  path:
                                    type: string
                                  readOnly:
                                    type: boolean
                                  server:
                                    type: string
                                required:
                                - path
                                - server
                                type: object
                              persistentVolumeClaim:
                                properties:
                                  claimName:
                                    type: string
                                  readOnly:
                                    type: boolean
                                required:
                                - claimName
                                type: object
                              photonPersistentDisk:
                                properties:
                                  fsType:
                                    type: string
                                  pdID:
                                    type: string
                                required:
                                - pdID
                                type: object
                              portworxVolume:
                                properties:
                                  fsType:
                                    type: string
                                  readOnly:
                                    type: boolean
                                  volumeID:
                                    type: string
                                required:
                                - volumeID
                                type: object
                              projected:
                                properties:
                                  defaultMode:
                                    format: int32
                                    type: integer
                                  sources:
                                    items:
                                      properties:
                                        configMap:
                                          properties:
                                            items:
                                              items:
                                                properties:
                                                  key:
                                                    type: string
                                                  mode:
                                                    format: int32
                                                    type: integer
                                                  path:
                                                    type: string
                                                required:
                                                - key
                                                - path
                                                type: object
                                              type: array
                                            name:
                                              type: string
                                            optional:
                                              type: boolean
                                          type: object
                                          x-kubernetes-map-type: atomic
                                        downwardAPI:
                                          properties:
                                            items:
                                              items:
                                                properties:
                                                  fieldRef:
                                                    properties:
                                                      apiVersion:
                                                        type: string
                                                      fieldPath:
                                                        type: string
                                                    required:
                                                    - fieldPath
                                                    type: object
                                                    x-kubernetes-map-type: atomic
                                                  mode:
                                                    format: int32
                                                    type: integer
                                                  path:
                                                    type: string
                                                  resourceFieldRef:
                                                    properties:
                                                      containerName:
                                                        type: string
                                                      divisor:
                                                        anyOf:
                                                        - type: integer
                                                        - type: string
                                                        pattern: ^(\+|-)?(([0-9]+(\.[0-9]*)?)|(\.[0-9]+))(([KMGTPE]i)|[numkMGTPE]|([eE](\+|-)?(([0-9]+(\.[0-9]*)?)|(\.[0-9]+))))?$
                                                        x-kubernetes-int-or-string: true
                                                      resource:
                                                        type: string
                                                    required:
                                                    - resource
                                                    type: object
                                                    x-kubernetes-map-type: atomic
                                                required:
                                                - path
                                                type: object
                                              type: array
                                          type: object
                                        secret:
                                          properties:
                                            items:
                                              items:
                                                properties:
                                                  key:
                                                    type: string
                                                  mode:
                                                    format: int32
                                                    type: integer
                                                  path:
                                                    type: string
                                                required:
                                                - key
                                                - path
                                                type: object
                                              type: array
                                            name:
                                              type: string
                                            optional:
                                              type: boolean
                                          type: object
                                          x-kubernetes-map-type: atomic
                                        serviceAccountToken:
                                          properties:
                                            audience:
                                              type: string
                                            expirationSeconds:
                                              format: int64
                                              type: integer
                                            path:
                                              type: string
                                          required:
                                          - path
                                          type: object
                                      type: object
                                    type: array
                                type: object
                              quobyte:
                                properties:
                                  group:
                                    type: string
                                  readOnly:
                                    type: boolean
                                  registry:
                                    type: string
                                  tenant:
                                    type: string
                                  user:
                                    type: string
                                  volume:
                                    type: string
                                required:
                                - registry
                                - volume
                                type: object
                              rbd:
                                properties:
                                  fsType:
                                    type: string
                                  image:
                                    type: string
                                  keyring:
                                    type: string
                                  monitors:
                                    items:
                                      type: string
                                    type: array
                                  pool:
                                    type: string
                                  readOnly:
                                    type: boolean
                                  secretRef:
                                    properties:
                                      name:
                                        type: string
                                    type: object
                                    x-kubernetes-map-type: atomic
                                  user:
                                    type: string
                                required:
                                - image
                                - monitors
                                type: object
                              scaleIO:
                                properties:
                                  fsType:
                                    type: string
                                  gateway:
                                    type: string
                                  protectionDomain:
                                    type: string
                                  readOnly:
                                    type: boolean
                                  secretRef:
                                    properties:
                                      name:
                                        type: string
                                    type: object
                                    x-kubernetes-map-type: atomic
                                  sslEnabled:
                                    type: boolean
                                  storageMode:
                                    type: string
                                  storagePool:
                                    type: string
                                  system:
                                    type: string
                                  volumeName:
                                    type: string
                                required:
                                - gateway
                                - secretRef
                                - system
                                type: object
                              secret:
                                properties:
                                  defaultMode:
                                    format: int32
                                    type: integer
                                  items:
                                    items:
                                      properties:
                                        key:
                                          type: string
                                        mode:
                                          format: int32
                                          type: integer
                                        path:
                                          type: string
                                      required:
                                      - key
                                      - path
                                      type: object
                                    type: array
                                  optional:
                                    type: boolean
                                  secretName:
                                    type: string
                                type: object
                              storageos:
                                properties:
                                  fsType:
                                    type: string
                                  readOnly:
                                    type: boolean
                                  secretRef:
                                    properties:
                                      name:
                                        type: string
                                    type: object
                                    x-kubernetes-map-type: atomic
                                  volumeName:
                                    type: string
                                  volumeNamespace:
                                    type: string
                                type: object
                              vsphereVolume:
                                properties:
                                  fsType:
                                    type: string
                                  storagePolicyID:
                                    type: string
                                  storagePolicyName:
                                    type: string
                                  volumePath:
                                    type: string
                                required:
                                - volumePath
                                type: object
                            type: object
                        type: object
                      overrides:
                        items:
                          properties:
                            configMapRef:
                              properties:
                                key:
                                  type: string
                                name:
                                  type: string
                                optional:
                                  type: boolean
                              required:
                              - key
                              type: object
                              x-kubernetes-map-type: atomic
                            secretRef:
                              properties:
                                key:
                                  type: string
                                name:
                                  type: string
                                optional:
                                  type: boolean
                              required:
                              - key
                              type: object
                              x-kubernetes-map-type: atomic
                            values:
                              x-kubernetes-preserve-unknown-fields: true
                          type: object
                        type: array
                    type: object
                  kiali:
                    properties:
                      enabled:
                        type: boolean
                      monitorChanges:
                        type: boolean
                      overrides:
                        items:
                          properties:
                            configMapRef:
                              properties:
                                key:
                                  type: string
                                name:
                                  type: string
                                optional:
                                  type: boolean
                              required:
                              - key
                              type: object
                              x-kubernetes-map-type: atomic
                            secretRef:
                              properties:
                                key:
                                  type: string
                                name:
                                  type: string
                                optional:
                                  type: boolean
                              required:
                              - key
                              type: object
                              x-kubernetes-map-type: atomic
                            values:
                              x-kubernetes-preserve-unknown-fields: true
                          type: object
                        type: array
                    type: object
                  kibana:
                    properties:
                      enabled:
                        type: boolean
                      plugins:
                        properties:
                          enabled:
                            type: boolean
                          installList:
                            items:
                              type: string
                            type: array
                        required:
                        - enabled
                        type: object
                      replicas:
                        format: int32
                        type: integer
                    type: object
                  kubeStateMetrics:
                    properties:
                      enabled:
                        type: boolean
                      monitorChanges:
                        type: boolean
                      overrides:
                        items:
                          properties:
                            configMapRef:
                              properties:
                                key:
                                  type: string
                                name:
                                  type: string
                                optional:
                                  type: boolean
                              required:
                              - key
                              type: object
                              x-kubernetes-map-type: atomic
                            secretRef:
                              properties:
                                key:
                                  type: string
                                name:
                                  type: string
                                optional:
                                  type: boolean
                              required:
                              - key
                              type: object
                              x-kubernetes-map-type: atomic
                            values:
                              x-kubernetes-preserve-unknown-fields: true
                          type: object
                        type: array
                    type: object
                  mySQLOperator:
                    properties:
                      enabled:
                        type: boolean
                      monitorChanges:
                        type: boolean
                      overrides:
                        items:
                          properties:
                            configMapRef:
                              properties:
                                key:
                                  type: string
                                name:
                                  type: string
                                optional:
                                  type: boolean
                              required:
                              - key
                              type: object
                              x-kubernetes-map-type: atomic
                            secretRef:
                              properties:
                                key:
                                  type: string
                                name:
                                  type: string
                                optional:
                                  type: boolean
                              required:
                              - key
                              type: object
                              x-kubernetes-map-type: atomic
                            values:
                              x-kubernetes-preserve-unknown-fields: true
                          type: object
                        type: array
                    type: object
                  oam:
                    properties:
                      enabled:
                        type: boolean
                      monitorChanges:
                        type: boolean
                      overrides:
                        items:
                          properties:
                            configMapRef:
                              properties:
                                key:
                                  type: string
                                name:
                                  type: string
                                optional:
                                  type: boolean
                              required:
                              - key
                              type: object
                              x-kubernetes-map-type: atomic
                            secretRef:
                              properties:
                                key:
                                  type: string
                                name:
                                  type: string
                                optional:
                                  type: boolean
                              required:
                              - key
                              type: object
                              x-kubernetes-map-type: atomic
                            values:
                              x-kubernetes-preserve-unknown-fields: true
                          type: object
                        type: array
                    type: object
                  prometheus:
                    properties:
                      enabled:
                        type: boolean
                    type: object
                  prometheusAdapter:
                    properties:
                      enabled:
                        type: boolean
                      monitorChanges:
                        type: boolean
                      overrides:
                        items:
                          properties:
                            configMapRef:
                              properties:
                                key:
                                  type: string
                                name:
                                  type: string
                                optional:
                                  type: boolean
                              required:
                              - key
                              type: object
                              x-kubernetes-map-type: atomic
                            secretRef:
                              properties:
                                key:
                                  type: string
                                name:
                                  type: string
                                optional:
                                  type: boolean
                              required:
                              - key
                              type: object
                              x-kubernetes-map-type: atomic
                            values:
                              x-kubernetes-preserve-unknown-fields: true
                          type: object
                        type: array
                    type: object
                  prometheusNodeExporter:
                    properties:
                      enabled:
                        type: boolean
                      monitorChanges:
                        type: boolean
                      overrides:
                        items:
                          properties:
                            configMapRef:
                              properties:
                                key:
                                  type: string
                                name:
                                  type: string
                                optional:
                                  type: boolean
                              required:
                              - key
                              type: object
                              x-kubernetes-map-type: atomic
                            secretRef:
                              properties:
                                key:
                                  type: string
                                name:
                                  type: string
                                optional:
                                  type: boolean
                              required:
                              - key
                              type: object
                              x-kubernetes-map-type: atomic
                            values:
                              x-kubernetes-preserve-unknown-fields: true
                          type: object
                        type: array
                    type: object
                  prometheusOperator:
                    properties:
                      enabled:
                        type: boolean
                      monitorChanges:
                        type: boolean
                      overrides:
                        items:
                          properties:
                            configMapRef:
                              properties:
                                key:
                                  type: string
                                name:
                                  type: string
                                optional:
                                  type: boolean
                              required:
                              - key
                              type: object
                              x-kubernetes-map-type: atomic
                            secretRef:
                              properties:
                                key:
                                  type: string
                                name:
                                  type: string
                                optional:
                                  type: boolean
                              required:
                              - key
                              type: object
                              x-kubernetes-map-type: atomic
                            values:
                              x-kubernetes-preserve-unknown-fields: true
                          type: object
                        type: array
                    type: object
                  prometheusPushgateway:
                    properties:
                      enabled:
                        type: boolean
                      monitorChanges:
                        type: boolean
                      overrides:
                        items:
                          properties:
                            configMapRef:
                              properties:
                                key:
                                  type: string
                                name:
                                  type: string
                                optional:
                                  type: boolean
                              required:
                              - key
                              type: object
                              x-kubernetes-map-type: atomic
                            secretRef:
                              properties:
                                key:
                                  type: string
                                name:
                                  type: string
                                optional:
                                  type: boolean
                              required:
                              - key
                              type: object
                              x-kubernetes-map-type: atomic
                            values:
                              x-kubernetes-preserve-unknown-fields: true
                          type: object
                        type: array
                    type: object
                  rancher:
                    properties:
                      enabled:
                        type: boolean
                      keycloakAuthEnabled:
                        type: boolean
                      monitorChanges:
                        type: boolean
                      overrides:
                        items:
                          properties:
                            configMapRef:
                              properties:
                                key:
                                  type: string
                                name:
                                  type: string
                                optional:
                                  type: boolean
                              required:
                              - key
                              type: object
                              x-kubernetes-map-type: atomic
                            secretRef:
                              properties:
                                key:
                                  type: string
                                name:
                                  type: string
                                optional:
                                  type: boolean
                              required:
                              - key
                              type: object
                              x-kubernetes-map-type: atomic
                            values:
                              x-kubernetes-preserve-unknown-fields: true
                          type: object
                        type: array
                    type: object
                  rancherBackup:
                    properties:
                      enabled:
                        type: boolean
                      monitorChanges:
                        type: boolean
                      overrides:
                        items:
                          properties:
                            configMapRef:
                              properties:
                                key:
                                  type: string
                                name:
                                  type: string
                                optional:
                                  type: boolean
                              required:
                              - key
                              type: object
                              x-kubernetes-map-type: atomic
                            secretRef:
                              properties:
                                key:
                                  type: string
                                name:
                                  type: string
                                optional:
                                  type: boolean
                              required:
                              - key
                              type: object
                              x-kubernetes-map-type: atomic
                            values:
                              x-kubernetes-preserve-unknown-fields: true
                          type: object
                        type: array
                    type: object
                  thanos:
                    properties:
                      enabled:
                        type: boolean
                      monitorChanges:
                        type: boolean
                      overrides:
                        items:
                          properties:
                            configMapRef:
                              properties:
                                key:
                                  type: string
                                name:
                                  type: string
                                optional:
                                  type: boolean
                              required:
                              - key
                              type: object
                              x-kubernetes-map-type: atomic
                            secretRef:
                              properties:
                                key:
                                  type: string
                                name:
                                  type: string
                                optional:
                                  type: boolean
                              required:
                              - key
                              type: object
                              x-kubernetes-map-type: atomic
                            values:
                              x-kubernetes-preserve-unknown-fields: true
                          type: object
                        type: array
                    type: object
                  velero:
                    properties:
                      enabled:
                        type: boolean
                      monitorChanges:
                        type: boolean
                      overrides:
                        items:
                          properties:
                            configMapRef:
                              properties:
                                key:
                                  type: string
                                name:
                                  type: string
                                optional:
                                  type: boolean
                              required:
                              - key
                              type: object
                              x-kubernetes-map-type: atomic
                            secretRef:
                              properties:
                                key:
                                  type: string
                                name:
                                  type: string
                                optional:
                                  type: boolean
                              required:
                              - key
                              type: object
                              x-kubernetes-map-type: atomic
                            values:
                              x-kubernetes-preserve-unknown-fields: true
                          type: object
                        type: array
                    type: object
                  verrazzano:
                    properties:
                      enabled:
                        type: boolean
                      installArgs:
                        items:
                          properties:
                            name:
                              type: string
                            setString:
                              type: boolean
                            value:
                              type: string
                            valueList:
                              items:
                                type: string
                              type: array
                          required:
                          - name
                          type: object
                        type: array
                      monitorChanges:
                        type: boolean
                      overrides:
                        items:
                          properties:
                            configMapRef:
                              properties:
                                key:
                                  type: string
                                name:
                                  type: string
                                optional:
                                  type: boolean
                              required:
                              - key
                              type: object
                              x-kubernetes-map-type: atomic
                            secretRef:
                              properties:
                                key:
                                  type: string
                                name:
                                  type: string
                                optional:
                                  type: boolean
                              required:
                              - key
                              type: object
                              x-kubernetes-map-type: atomic
                            values:
                              x-kubernetes-preserve-unknown-fields: true
                          type: object
                        type: array
                    type: object
                  weblogicOperator:
                    properties:
                      enabled:
                        type: boolean
                      monitorChanges:
                        type: boolean
                      overrides:
                        items:
                          properties:
                            configMapRef:
                              properties:
                                key:
                                  type: string
                                name:
                                  type: string
                                optional:
                                  type: boolean
                              required:
                              - key
                              type: object
                              x-kubernetes-map-type: atomic
                            secretRef:
                              properties:
                                key:
                                  type: string
                                name:
                                  type: string
                                optional:
                                  type: boolean
                              required:
                              - key
                              type: object
                              x-kubernetes-map-type: atomic
                            values:
                              x-kubernetes-preserve-unknown-fields: true
                          type: object
                        type: array
                    type: object
                type: object
              defaultVolumeSource:
                properties:
                  awsElasticBlockStore:
                    properties:
                      fsType:
                        type: string
                      partition:
                        format: int32
                        type: integer
                      readOnly:
                        type: boolean
                      volumeID:
                        type: string
                    required:
                    - volumeID
                    type: object
                  azureDisk:
                    properties:
                      cachingMode:
                        type: string
                      diskName:
                        type: string
                      diskURI:
                        type: string
                      fsType:
                        type: string
                      kind:
                        type: string
                      readOnly:
                        type: boolean
                    required:
                    - diskName
                    - diskURI
                    type: object
                  azureFile:
                    properties:
                      readOnly:
                        type: boolean
                      secretName:
                        type: string
                      shareName:
                        type: string
                    required:
                    - secretName
                    - shareName
                    type: object
                  cephfs:
                    properties:
                      monitors:
                        items:
                          type: string
                        type: array
                      path:
                        type: string
                      readOnly:
                        type: boolean
                      secretFile:
                        type: string
                      secretRef:
                        properties:
                          name:
                            type: string
                        type: object
                        x-kubernetes-map-type: atomic
                      user:
                        type: string
                    required:
                    - monitors
                    type: object
                  cinder:
                    properties:
                      fsType:
                        type: string
                      readOnly:
                        type: boolean
                      secretRef:
                        properties:
                          name:
                            type: string
                        type: object
                        x-kubernetes-map-type: atomic
                      volumeID:
                        type: string
                    required:
                    - volumeID
                    type: object
                  configMap:
                    properties:
                      defaultMode:
                        format: int32
                        type: integer
                      items:
                        items:
                          properties:
                            key:
                              type: string
                            mode:
                              format: int32
                              type: integer
                            path:
                              type: string
                          required:
                          - key
                          - path
                          type: object
                        type: array
                      name:
                        type: string
                      optional:
                        type: boolean
                    type: object
                    x-kubernetes-map-type: atomic
                  csi:
                    properties:
                      driver:
                        type: string
                      fsType:
                        type: string
                      nodePublishSecretRef:
                        properties:
                          name:
                            type: string
                        type: object
                        x-kubernetes-map-type: atomic
                      readOnly:
                        type: boolean
                      volumeAttributes:
                        additionalProperties:
                          type: string
                        type: object
                    required:
                    - driver
                    type: object
                  downwardAPI:
                    properties:
                      defaultMode:
                        format: int32
                        type: integer
                      items:
                        items:
                          properties:
                            fieldRef:
                              properties:
                                apiVersion:
                                  type: string
                                fieldPath:
                                  type: string
                              required:
                              - fieldPath
                              type: object
                              x-kubernetes-map-type: atomic
                            mode:
                              format: int32
                              type: integer
                            path:
                              type: string
                            resourceFieldRef:
                              properties:
                                containerName:
                                  type: string
                                divisor:
                                  anyOf:
                                  - type: integer
                                  - type: string
                                  pattern: ^(\+|-)?(([0-9]+(\.[0-9]*)?)|(\.[0-9]+))(([KMGTPE]i)|[numkMGTPE]|([eE](\+|-)?(([0-9]+(\.[0-9]*)?)|(\.[0-9]+))))?$
                                  x-kubernetes-int-or-string: true
                                resource:
                                  type: string
                              required:
                              - resource
                              type: object
                              x-kubernetes-map-type: atomic
                          required:
                          - path
                          type: object
                        type: array
                    type: object
                  emptyDir:
                    properties:
                      medium:
                        type: string
                      sizeLimit:
                        anyOf:
                        - type: integer
                        - type: string
                        pattern: ^(\+|-)?(([0-9]+(\.[0-9]*)?)|(\.[0-9]+))(([KMGTPE]i)|[numkMGTPE]|([eE](\+|-)?(([0-9]+(\.[0-9]*)?)|(\.[0-9]+))))?$
                        x-kubernetes-int-or-string: true
                    type: object
                  ephemeral:
                    properties:
                      volumeClaimTemplate:
                        properties:
                          metadata:
                            type: object
                          spec:
                            properties:
                              accessModes:
                                items:
                                  type: string
                                type: array
                              dataSource:
                                properties:
                                  apiGroup:
                                    type: string
                                  kind:
                                    type: string
                                  name:
                                    type: string
                                required:
                                - kind
                                - name
                                type: object
                                x-kubernetes-map-type: atomic
                              dataSourceRef:
                                properties:
                                  apiGroup:
                                    type: string
                                  kind:
                                    type: string
                                  name:
                                    type: string
                                required:
                                - kind
                                - name
                                type: object
                                x-kubernetes-map-type: atomic
                              resources:
                                properties:
                                  limits:
                                    additionalProperties:
                                      anyOf:
                                      - type: integer
                                      - type: string
                                      pattern: ^(\+|-)?(([0-9]+(\.[0-9]*)?)|(\.[0-9]+))(([KMGTPE]i)|[numkMGTPE]|([eE](\+|-)?(([0-9]+(\.[0-9]*)?)|(\.[0-9]+))))?$
                                      x-kubernetes-int-or-string: true
                                    type: object
                                  requests:
                                    additionalProperties:
                                      anyOf:
                                      - type: integer
                                      - type: string
                                      pattern: ^(\+|-)?(([0-9]+(\.[0-9]*)?)|(\.[0-9]+))(([KMGTPE]i)|[numkMGTPE]|([eE](\+|-)?(([0-9]+(\.[0-9]*)?)|(\.[0-9]+))))?$
                                      x-kubernetes-int-or-string: true
                                    type: object
                                type: object
                              selector:
                                properties:
                                  matchExpressions:
                                    items:
                                      properties:
                                        key:
                                          type: string
                                        operator:
                                          type: string
                                        values:
                                          items:
                                            type: string
                                          type: array
                                      required:
                                      - key
                                      - operator
                                      type: object
                                    type: array
                                  matchLabels:
                                    additionalProperties:
                                      type: string
                                    type: object
                                type: object
                                x-kubernetes-map-type: atomic
                              storageClassName:
                                type: string
                              volumeMode:
                                type: string
                              volumeName:
                                type: string
                            type: object
                        required:
                        - spec
                        type: object
                    type: object
                  fc:
                    properties:
                      fsType:
                        type: string
                      lun:
                        format: int32
                        type: integer
                      readOnly:
                        type: boolean
                      targetWWNs:
                        items:
                          type: string
                        type: array
                      wwids:
                        items:
                          type: string
                        type: array
                    type: object
                  flexVolume:
                    properties:
                      driver:
                        type: string
                      fsType:
                        type: string
                      options:
                        additionalProperties:
                          type: string
                        type: object
                      readOnly:
                        type: boolean
                      secretRef:
                        properties:
                          name:
                            type: string
                        type: object
                        x-kubernetes-map-type: atomic
                    required:
                    - driver
                    type: object
                  flocker:
                    properties:
                      datasetName:
                        type: string
                      datasetUUID:
                        type: string
                    type: object
                  gcePersistentDisk:
                    properties:
                      fsType:
                        type: string
                      partition:
                        format: int32
                        type: integer
                      pdName:
                        type: string
                      readOnly:
                        type: boolean
                    required:
                    - pdName
                    type: object
                  gitRepo:
                    properties:
                      directory:
                        type: string
                      repository:
                        type: string
                      revision:
                        type: string
                    required:
                    - repository
                    type: object
                  glusterfs:
                    properties:
                      endpoints:
                        type: string
                      path:
                        type: string
                      readOnly:
                        type: boolean
                    required:
                    - endpoints
                    - path
                    type: object
                  hostPath:
                    properties:
                      path:
                        type: string
                      type:
                        type: string
                    required:
                    - path
                    type: object
                  iscsi:
                    properties:
                      chapAuthDiscovery:
                        type: boolean
                      chapAuthSession:
                        type: boolean
                      fsType:
                        type: string
                      initiatorName:
                        type: string
                      iqn:
                        type: string
                      iscsiInterface:
                        type: string
                      lun:
                        format: int32
                        type: integer
                      portals:
                        items:
                          type: string
                        type: array
                      readOnly:
                        type: boolean
                      secretRef:
                        properties:
                          name:
                            type: string
                        type: object
                        x-kubernetes-map-type: atomic
                      targetPortal:
                        type: string
                    required:
                    - iqn
                    - lun
                    - targetPortal
                    type: object
                  nfs:
                    properties:
                      path:
                        type: string
                      readOnly:
                        type: boolean
                      server:
                        type: string
                    required:
                    - path
                    - server
                    type: object
                  persistentVolumeClaim:
                    properties:
                      claimName:
                        type: string
                      readOnly:
                        type: boolean
                    required:
                    - claimName
                    type: object
                  photonPersistentDisk:
                    properties:
                      fsType:
                        type: string
                      pdID:
                        type: string
                    required:
                    - pdID
                    type: object
                  portworxVolume:
                    properties:
                      fsType:
                        type: string
                      readOnly:
                        type: boolean
                      volumeID:
                        type: string
                    required:
                    - volumeID
                    type: object
                  projected:
                    properties:
                      defaultMode:
                        format: int32
                        type: integer
                      sources:
                        items:
                          properties:
                            configMap:
                              properties:
                                items:
                                  items:
                                    properties:
                                      key:
                                        type: string
                                      mode:
                                        format: int32
                                        type: integer
                                      path:
                                        type: string
                                    required:
                                    - key
                                    - path
                                    type: object
                                  type: array
                                name:
                                  type: string
                                optional:
                                  type: boolean
                              type: object
                              x-kubernetes-map-type: atomic
                            downwardAPI:
                              properties:
                                items:
                                  items:
                                    properties:
                                      fieldRef:
                                        properties:
                                          apiVersion:
                                            type: string
                                          fieldPath:
                                            type: string
                                        required:
                                        - fieldPath
                                        type: object
                                        x-kubernetes-map-type: atomic
                                      mode:
                                        format: int32
                                        type: integer
                                      path:
                                        type: string
                                      resourceFieldRef:
                                        properties:
                                          containerName:
                                            type: string
                                          divisor:
                                            anyOf:
                                            - type: integer
                                            - type: string
                                            pattern: ^(\+|-)?(([0-9]+(\.[0-9]*)?)|(\.[0-9]+))(([KMGTPE]i)|[numkMGTPE]|([eE](\+|-)?(([0-9]+(\.[0-9]*)?)|(\.[0-9]+))))?$
                                            x-kubernetes-int-or-string: true
                                          resource:
                                            type: string
                                        required:
                                        - resource
                                        type: object
                                        x-kubernetes-map-type: atomic
                                    required:
                                    - path
                                    type: object
                                  type: array
                              type: object
                            secret:
                              properties:
                                items:
                                  items:
                                    properties:
                                      key:
                                        type: string
                                      mode:
                                        format: int32
                                        type: integer
                                      path:
                                        type: string
                                    required:
                                    - key
                                    - path
                                    type: object
                                  type: array
                                name:
                                  type: string
                                optional:
                                  type: boolean
                              type: object
                              x-kubernetes-map-type: atomic
                            serviceAccountToken:
                              properties:
                                audience:
                                  type: string
                                expirationSeconds:
                                  format: int64
                                  type: integer
                                path:
                                  type: string
                              required:
                              - path
                              type: object
                          type: object
                        type: array
                    type: object
                  quobyte:
                    properties:
                      group:
                        type: string
                      readOnly:
                        type: boolean
                      registry:
                        type: string
                      tenant:
                        type: string
                      user:
                        type: string
                      volume:
                        type: string
                    required:
                    - registry
                    - volume
                    type: object
                  rbd:
                    properties:
                      fsType:
                        type: string
                      image:
                        type: string
                      keyring:
                        type: string
                      monitors:
                        items:
                          type: string
                        type: array
                      pool:
                        type: string
                      readOnly:
                        type: boolean
                      secretRef:
                        properties:
                          name:
                            type: string
                        type: object
                        x-kubernetes-map-type: atomic
                      user:
                        type: string
                    required:
                    - image
                    - monitors
                    type: object
                  scaleIO:
                    properties:
                      fsType:
                        type: string
                      gateway:
                        type: string
                      protectionDomain:
                        type: string
                      readOnly:
                        type: boolean
                      secretRef:
                        properties:
                          name:
                            type: string
                        type: object
                        x-kubernetes-map-type: atomic
                      sslEnabled:
                        type: boolean
                      storageMode:
                        type: string
                      storagePool:
                        type: string
                      system:
                        type: string
                      volumeName:
                        type: string
                    required:
                    - gateway
                    - secretRef
                    - system
                    type: object
                  secret:
                    properties:
                      defaultMode:
                        format: int32
                        type: integer
                      items:
                        items:
                          properties:
                            key:
                              type: string
                            mode:
                              format: int32
                              type: integer
                            path:
                              type: string
                          required:
                          - key
                          - path
                          type: object
                        type: array
                      optional:
                        type: boolean
                      secretName:
                        type: string
                    type: object
                  storageos:
                    properties:
                      fsType:
                        type: string
                      readOnly:
                        type: boolean
                      secretRef:
                        properties:
                          name:
                            type: string
                        type: object
                        x-kubernetes-map-type: atomic
                      volumeName:
                        type: string
                      volumeNamespace:
                        type: string
                    type: object
                  vsphereVolume:
                    properties:
                      fsType:
                        type: string
                      storagePolicyID:
                        type: string
                      storagePolicyName:
                        type: string
                      volumePath:
                        type: string
                    required:
                    - volumePath
                    type: object
                type: object
              environmentName:
                type: string
              profile:
                type: string
              security:
                properties:
                  adminSubjects:
                    items:
                      properties:
                        apiGroup:
                          type: string
                        kind:
                          type: string
                        name:
                          type: string
                        namespace:
                          type: string
                      required:
                      - kind
                      - name
                      type: object
                      x-kubernetes-map-type: atomic
                    type: array
                  monitorSubjects:
                    items:
                      properties:
                        apiGroup:
                          type: string
                        kind:
                          type: string
                        name:
                          type: string
                        namespace:
                          type: string
                      required:
                      - kind
                      - name
                      type: object
                      x-kubernetes-map-type: atomic
                    type: array
                type: object
              version:
                type: string
              volumeClaimSpecTemplates:
                items:
                  properties:
                    metadata:
                      type: object
                      x-kubernetes-preserve-unknown-fields: true
                    spec:
                      properties:
                        accessModes:
                          items:
                            type: string
                          type: array
                        dataSource:
                          properties:
                            apiGroup:
                              type: string
                            kind:
                              type: string
                            name:
                              type: string
                          required:
                          - kind
                          - name
                          type: object
                          x-kubernetes-map-type: atomic
                        dataSourceRef:
                          properties:
                            apiGroup:
                              type: string
                            kind:
                              type: string
                            name:
                              type: string
                          required:
                          - kind
                          - name
                          type: object
                          x-kubernetes-map-type: atomic
                        resources:
                          properties:
                            limits:
                              additionalProperties:
                                anyOf:
                                - type: integer
                                - type: string
                                pattern: ^(\+|-)?(([0-9]+(\.[0-9]*)?)|(\.[0-9]+))(([KMGTPE]i)|[numkMGTPE]|([eE](\+|-)?(([0-9]+(\.[0-9]*)?)|(\.[0-9]+))))?$
                                x-kubernetes-int-or-string: true
                              type: object
                            requests:
                              additionalProperties:
                                anyOf:
                                - type: integer
                                - type: string
                                pattern: ^(\+|-)?(([0-9]+(\.[0-9]*)?)|(\.[0-9]+))(([KMGTPE]i)|[numkMGTPE]|([eE](\+|-)?(([0-9]+(\.[0-9]*)?)|(\.[0-9]+))))?$
                                x-kubernetes-int-or-string: true
                              type: object
                          type: object
                        selector:
                          properties:
                            matchExpressions:
                              items:
                                properties:
                                  key:
                                    type: string
                                  operator:
                                    type: string
                                  values:
                                    items:
                                      type: string
                                    type: array
                                required:
                                - key
                                - operator
                                type: object
                              type: array
                            matchLabels:
                              additionalProperties:
                                type: string
                              type: object
                          type: object
                          x-kubernetes-map-type: atomic
                        storageClassName:
                          type: string
                        volumeMode:
                          type: string
                        volumeName:
                          type: string
                      type: object
                  type: object
                type: array
            type: object
          status:
            properties:
              available:
                type: string
              components:
                additionalProperties:
                  properties:
                    available:
                      type: string
                    conditions:
                      items:
                        properties:
                          lastTransitionTime:
                            type: string
                          message:
                            type: string
                          status:
                            type: string
                          type:
                            type: string
                        required:
                        - status
                        - type
                        type: object
                      type: array
                    lastReconciledGeneration:
                      format: int64
                      type: integer
                    name:
                      type: string
                    reconcilingGeneration:
                      format: int64
                      type: integer
                    state:
                      type: string
                    version:
                      type: string
                  type: object
                type: object
              conditions:
                items:
                  properties:
                    lastTransitionTime:
                      type: string
                    message:
                      type: string
                    status:
                      type: string
                    type:
                      type: string
                  required:
                  - status
                  - type
                  type: object
                type: array
              instance:
                properties:
                  argoCDUrl:
                    type: string
                  consoleUrl:
                    type: string
                  elasticUrl:
                    type: string
                  grafanaUrl:
                    type: string
                  jaegerUrl:
                    type: string
                  keyCloakUrl:
                    type: string
                  kialiUrl:
                    type: string
                  kibanaUrl:
                    type: string
                  prometheusUrl:
                    type: string
                  rancherUrl:
                    type: string
                  thanosQueryUrl:
                    type: string
                type: object
              state:
                type: string
              version:
                type: string
            type: object
        type: object
    served: true
    storage: false
    subresources:
      status: {}
  - additionalPrinterColumns:
    - description: Available/Enabled Verrazzano Components.
      jsonPath: .status.available
      name: Available
      type: string
    - description: The current status of the install/uninstall.
      jsonPath: .status.conditions[-1:].type
      name: Status
      type: string
    - description: The current version of the Verrazzano installation.
      jsonPath: .status.version
      name: Version
      type: string
    name: v1beta1
    schema:
      openAPIV3Schema:
        properties:
          apiVersion:
            type: string
          kind:
            type: string
          metadata:
            type: object
          spec:
            properties:
              components:
                properties:
                  applicationOperator:
                    properties:
                      enabled:
                        type: boolean
                      monitorChanges:
                        type: boolean
                      overrides:
                        items:
                          properties:
                            configMapRef:
                              properties:
                                key:
                                  type: string
                                name:
                                  type: string
                                optional:
                                  type: boolean
                              required:
                              - key
                              type: object
                              x-kubernetes-map-type: atomic
                            secretRef:
                              properties:
                                key:
                                  type: string
                                name:
                                  type: string
                                optional:
                                  type: boolean
                              required:
                              - key
                              type: object
                              x-kubernetes-map-type: atomic
                            values:
                              x-kubernetes-preserve-unknown-fields: true
                          type: object
                        type: array
                    type: object
                  argoCD:
                    properties:
                      enabled:
                        type: boolean
                      monitorChanges:
                        type: boolean
                      overrides:
                        items:
                          properties:
                            configMapRef:
                              properties:
                                key:
                                  type: string
                                name:
                                  type: string
                                optional:
                                  type: boolean
                              required:
                              - key
                              type: object
                              x-kubernetes-map-type: atomic
                            secretRef:
                              properties:
                                key:
                                  type: string
                                name:
                                  type: string
                                optional:
                                  type: boolean
                              required:
                              - key
                              type: object
                              x-kubernetes-map-type: atomic
                            values:
                              x-kubernetes-preserve-unknown-fields: true
                          type: object
                        type: array
                    type: object
                  authProxy:
                    properties:
                      enabled:
                        type: boolean
                      monitorChanges:
                        type: boolean
                      overrides:
                        items:
                          properties:
                            configMapRef:
                              properties:
                                key:
                                  type: string
                                name:
                                  type: string
                                optional:
                                  type: boolean
                              required:
                              - key
                              type: object
                              x-kubernetes-map-type: atomic
                            secretRef:
                              properties:
                                key:
                                  type: string
                                name:
                                  type: string
                                optional:
                                  type: boolean
                              required:
                              - key
                              type: object
                              x-kubernetes-map-type: atomic
                            values:
                              x-kubernetes-preserve-unknown-fields: true
                          type: object
                        type: array
                    type: object
                  certManager:
                    properties:
                      certificate:
                        properties:
                          acme:
                            properties:
                              emailAddress:
                                type: string
                              environment:
                                type: string
                              provider:
                                type: string
                            required:
                            - provider
                            type: object
                          ca:
                            properties:
                              clusterResourceNamespace:
                                type: string
                              secretName:
                                type: string
                            required:
                            - clusterResourceNamespace
                            - secretName
                            type: object
                        type: object
                      enabled:
                        type: boolean
                      monitorChanges:
                        type: boolean
                      overrides:
                        items:
                          properties:
                            configMapRef:
                              properties:
                                key:
                                  type: string
                                name:
                                  type: string
                                optional:
                                  type: boolean
                              required:
                              - key
                              type: object
                              x-kubernetes-map-type: atomic
                            secretRef:
                              properties:
                                key:
                                  type: string
                                name:
                                  type: string
                                optional:
                                  type: boolean
                              required:
                              - key
                              type: object
                              x-kubernetes-map-type: atomic
                            values:
                              x-kubernetes-preserve-unknown-fields: true
                          type: object
                        type: array
                    type: object
                  certManagerWebhookOCI:
                    properties:
                      enabled:
                        type: boolean
                      monitorChanges:
                        type: boolean
                      overrides:
                        items:
                          properties:
                            configMapRef:
                              properties:
                                key:
                                  type: string
                                name:
                                  type: string
                                optional:
                                  type: boolean
                              required:
                              - key
                              type: object
                              x-kubernetes-map-type: atomic
                            secretRef:
                              properties:
                                key:
                                  type: string
                                name:
                                  type: string
                                optional:
                                  type: boolean
                              required:
                              - key
                              type: object
                              x-kubernetes-map-type: atomic
                            values:
                              x-kubernetes-preserve-unknown-fields: true
                          type: object
                        type: array
                    type: object
<<<<<<< HEAD
                  clusterAPI:
                    properties:
                      enabled:
                        type: boolean
=======
                  clusterAgent:
                    properties:
                      enabled:
                        type: boolean
                      monitorChanges:
                        type: boolean
                      overrides:
                        items:
                          properties:
                            configMapRef:
                              properties:
                                key:
                                  type: string
                                name:
                                  type: string
                                optional:
                                  type: boolean
                              required:
                              - key
                              type: object
                              x-kubernetes-map-type: atomic
                            secretRef:
                              properties:
                                key:
                                  type: string
                                name:
                                  type: string
                                optional:
                                  type: boolean
                              required:
                              - key
                              type: object
                              x-kubernetes-map-type: atomic
                            values:
                              x-kubernetes-preserve-unknown-fields: true
                          type: object
                        type: array
>>>>>>> 945511a2
                    type: object
                  clusterIssuer:
                    properties:
                      ca:
                        properties:
                          secretName:
                            type: string
                        required:
                        - secretName
                        type: object
                      clusterResourceNamespace:
                        default: cert-manager
                        type: string
                      enabled:
                        default: true
                        type: boolean
                      letsEncrypt:
                        properties:
                          emailAddress:
                            type: string
                          environment:
                            type: string
                        type: object
                    type: object
                  clusterOperator:
                    properties:
                      enabled:
                        type: boolean
                      monitorChanges:
                        type: boolean
                      overrides:
                        items:
                          properties:
                            configMapRef:
                              properties:
                                key:
                                  type: string
                                name:
                                  type: string
                                optional:
                                  type: boolean
                              required:
                              - key
                              type: object
                              x-kubernetes-map-type: atomic
                            secretRef:
                              properties:
                                key:
                                  type: string
                                name:
                                  type: string
                                optional:
                                  type: boolean
                              required:
                              - key
                              type: object
                              x-kubernetes-map-type: atomic
                            values:
                              x-kubernetes-preserve-unknown-fields: true
                          type: object
                        type: array
                    type: object
                  coherenceOperator:
                    properties:
                      enabled:
                        type: boolean
                      monitorChanges:
                        type: boolean
                      overrides:
                        items:
                          properties:
                            configMapRef:
                              properties:
                                key:
                                  type: string
                                name:
                                  type: string
                                optional:
                                  type: boolean
                              required:
                              - key
                              type: object
                              x-kubernetes-map-type: atomic
                            secretRef:
                              properties:
                                key:
                                  type: string
                                name:
                                  type: string
                                optional:
                                  type: boolean
                              required:
                              - key
                              type: object
                              x-kubernetes-map-type: atomic
                            values:
                              x-kubernetes-preserve-unknown-fields: true
                          type: object
                        type: array
                    type: object
                  console:
                    properties:
                      enabled:
                        type: boolean
                      monitorChanges:
                        type: boolean
                      overrides:
                        items:
                          properties:
                            configMapRef:
                              properties:
                                key:
                                  type: string
                                name:
                                  type: string
                                optional:
                                  type: boolean
                              required:
                              - key
                              type: object
                              x-kubernetes-map-type: atomic
                            secretRef:
                              properties:
                                key:
                                  type: string
                                name:
                                  type: string
                                optional:
                                  type: boolean
                              required:
                              - key
                              type: object
                              x-kubernetes-map-type: atomic
                            values:
                              x-kubernetes-preserve-unknown-fields: true
                          type: object
                        type: array
                    type: object
                  dns:
                    properties:
                      external:
                        properties:
                          suffix:
                            type: string
                        required:
                        - suffix
                        type: object
                      monitorChanges:
                        type: boolean
                      oci:
                        properties:
                          dnsScope:
                            type: string
                          dnsZoneCompartmentOCID:
                            type: string
                          dnsZoneName:
                            type: string
                          dnsZoneOCID:
                            type: string
                          ociConfigSecret:
                            type: string
                        required:
                        - dnsZoneCompartmentOCID
                        - dnsZoneName
                        - dnsZoneOCID
                        - ociConfigSecret
                        type: object
                      overrides:
                        items:
                          properties:
                            configMapRef:
                              properties:
                                key:
                                  type: string
                                name:
                                  type: string
                                optional:
                                  type: boolean
                              required:
                              - key
                              type: object
                              x-kubernetes-map-type: atomic
                            secretRef:
                              properties:
                                key:
                                  type: string
                                name:
                                  type: string
                                optional:
                                  type: boolean
                              required:
                              - key
                              type: object
                              x-kubernetes-map-type: atomic
                            values:
                              x-kubernetes-preserve-unknown-fields: true
                          type: object
                        type: array
                      wildcard:
                        properties:
                          domain:
                            type: string
                        required:
                        - domain
                        type: object
                    type: object
                  fluentd:
                    properties:
                      enabled:
                        type: boolean
                      extraVolumeMounts:
                        items:
                          properties:
                            destination:
                              type: string
                            readOnly:
                              type: boolean
                            source:
                              type: string
                          required:
                          - source
                          type: object
                        type: array
                      monitorChanges:
                        type: boolean
                      oci:
                        properties:
                          apiSecret:
                            type: string
                          defaultAppLogId:
                            type: string
                          systemLogId:
                            type: string
                        required:
                        - defaultAppLogId
                        - systemLogId
                        type: object
                      opensearchSecret:
                        type: string
                      opensearchURL:
                        type: string
                      overrides:
                        items:
                          properties:
                            configMapRef:
                              properties:
                                key:
                                  type: string
                                name:
                                  type: string
                                optional:
                                  type: boolean
                              required:
                              - key
                              type: object
                              x-kubernetes-map-type: atomic
                            secretRef:
                              properties:
                                key:
                                  type: string
                                name:
                                  type: string
                                optional:
                                  type: boolean
                              required:
                              - key
                              type: object
                              x-kubernetes-map-type: atomic
                            values:
                              x-kubernetes-preserve-unknown-fields: true
                          type: object
                        type: array
                    type: object
                  grafana:
                    properties:
                      database:
                        properties:
                          host:
                            type: string
                          name:
                            type: string
                        type: object
                      enabled:
                        type: boolean
                      replicas:
                        format: int32
                        type: integer
                      smtp:
                        properties:
                          certFileKey:
                            type: string
                          ehloIdentity:
                            type: string
                          enabled:
                            type: boolean
                          existingSecret:
                            type: string
                          fromAddress:
                            type: string
                          fromName:
                            type: string
                          host:
                            type: string
                          keyFileKey:
                            type: string
                          passwordKey:
                            type: string
                          skipVerify:
                            type: boolean
                          startTLSPolicy:
                            type: string
                          userKey:
                            type: string
                        type: object
                    type: object
                  ingressNGINX:
                    properties:
                      enabled:
                        type: boolean
                      ingressClassName:
                        type: string
                      monitorChanges:
                        type: boolean
                      overrides:
                        items:
                          properties:
                            configMapRef:
                              properties:
                                key:
                                  type: string
                                name:
                                  type: string
                                optional:
                                  type: boolean
                              required:
                              - key
                              type: object
                              x-kubernetes-map-type: atomic
                            secretRef:
                              properties:
                                key:
                                  type: string
                                name:
                                  type: string
                                optional:
                                  type: boolean
                              required:
                              - key
                              type: object
                              x-kubernetes-map-type: atomic
                            values:
                              x-kubernetes-preserve-unknown-fields: true
                          type: object
                        type: array
                      ports:
                        items:
                          properties:
                            appProtocol:
                              type: string
                            name:
                              type: string
                            nodePort:
                              format: int32
                              type: integer
                            port:
                              format: int32
                              type: integer
                            protocol:
                              default: TCP
                              type: string
                            targetPort:
                              anyOf:
                              - type: integer
                              - type: string
                              x-kubernetes-int-or-string: true
                          required:
                          - port
                          type: object
                        type: array
                      type:
                        type: string
                    type: object
                  istio:
                    properties:
                      enabled:
                        type: boolean
                      injectionEnabled:
                        type: boolean
                      monitorChanges:
                        type: boolean
                      overrides:
                        items:
                          properties:
                            configMapRef:
                              properties:
                                key:
                                  type: string
                                name:
                                  type: string
                                optional:
                                  type: boolean
                              required:
                              - key
                              type: object
                              x-kubernetes-map-type: atomic
                            secretRef:
                              properties:
                                key:
                                  type: string
                                name:
                                  type: string
                                optional:
                                  type: boolean
                              required:
                              - key
                              type: object
                              x-kubernetes-map-type: atomic
                            values:
                              x-kubernetes-preserve-unknown-fields: true
                          type: object
                        type: array
                    type: object
                  jaegerOperator:
                    properties:
                      enabled:
                        type: boolean
                      monitorChanges:
                        type: boolean
                      overrides:
                        items:
                          properties:
                            configMapRef:
                              properties:
                                key:
                                  type: string
                                name:
                                  type: string
                                optional:
                                  type: boolean
                              required:
                              - key
                              type: object
                              x-kubernetes-map-type: atomic
                            secretRef:
                              properties:
                                key:
                                  type: string
                                name:
                                  type: string
                                optional:
                                  type: boolean
                              required:
                              - key
                              type: object
                              x-kubernetes-map-type: atomic
                            values:
                              x-kubernetes-preserve-unknown-fields: true
                          type: object
                        type: array
                    type: object
                  keycloak:
                    properties:
                      enabled:
                        type: boolean
                      monitorChanges:
                        type: boolean
                      mysql:
                        properties:
                          monitorChanges:
                            type: boolean
                          overrides:
                            items:
                              properties:
                                configMapRef:
                                  properties:
                                    key:
                                      type: string
                                    name:
                                      type: string
                                    optional:
                                      type: boolean
                                  required:
                                  - key
                                  type: object
                                  x-kubernetes-map-type: atomic
                                secretRef:
                                  properties:
                                    key:
                                      type: string
                                    name:
                                      type: string
                                    optional:
                                      type: boolean
                                  required:
                                  - key
                                  type: object
                                  x-kubernetes-map-type: atomic
                                values:
                                  x-kubernetes-preserve-unknown-fields: true
                              type: object
                            type: array
                          volumeSource:
                            properties:
                              awsElasticBlockStore:
                                properties:
                                  fsType:
                                    type: string
                                  partition:
                                    format: int32
                                    type: integer
                                  readOnly:
                                    type: boolean
                                  volumeID:
                                    type: string
                                required:
                                - volumeID
                                type: object
                              azureDisk:
                                properties:
                                  cachingMode:
                                    type: string
                                  diskName:
                                    type: string
                                  diskURI:
                                    type: string
                                  fsType:
                                    type: string
                                  kind:
                                    type: string
                                  readOnly:
                                    type: boolean
                                required:
                                - diskName
                                - diskURI
                                type: object
                              azureFile:
                                properties:
                                  readOnly:
                                    type: boolean
                                  secretName:
                                    type: string
                                  shareName:
                                    type: string
                                required:
                                - secretName
                                - shareName
                                type: object
                              cephfs:
                                properties:
                                  monitors:
                                    items:
                                      type: string
                                    type: array
                                  path:
                                    type: string
                                  readOnly:
                                    type: boolean
                                  secretFile:
                                    type: string
                                  secretRef:
                                    properties:
                                      name:
                                        type: string
                                    type: object
                                    x-kubernetes-map-type: atomic
                                  user:
                                    type: string
                                required:
                                - monitors
                                type: object
                              cinder:
                                properties:
                                  fsType:
                                    type: string
                                  readOnly:
                                    type: boolean
                                  secretRef:
                                    properties:
                                      name:
                                        type: string
                                    type: object
                                    x-kubernetes-map-type: atomic
                                  volumeID:
                                    type: string
                                required:
                                - volumeID
                                type: object
                              configMap:
                                properties:
                                  defaultMode:
                                    format: int32
                                    type: integer
                                  items:
                                    items:
                                      properties:
                                        key:
                                          type: string
                                        mode:
                                          format: int32
                                          type: integer
                                        path:
                                          type: string
                                      required:
                                      - key
                                      - path
                                      type: object
                                    type: array
                                  name:
                                    type: string
                                  optional:
                                    type: boolean
                                type: object
                                x-kubernetes-map-type: atomic
                              csi:
                                properties:
                                  driver:
                                    type: string
                                  fsType:
                                    type: string
                                  nodePublishSecretRef:
                                    properties:
                                      name:
                                        type: string
                                    type: object
                                    x-kubernetes-map-type: atomic
                                  readOnly:
                                    type: boolean
                                  volumeAttributes:
                                    additionalProperties:
                                      type: string
                                    type: object
                                required:
                                - driver
                                type: object
                              downwardAPI:
                                properties:
                                  defaultMode:
                                    format: int32
                                    type: integer
                                  items:
                                    items:
                                      properties:
                                        fieldRef:
                                          properties:
                                            apiVersion:
                                              type: string
                                            fieldPath:
                                              type: string
                                          required:
                                          - fieldPath
                                          type: object
                                          x-kubernetes-map-type: atomic
                                        mode:
                                          format: int32
                                          type: integer
                                        path:
                                          type: string
                                        resourceFieldRef:
                                          properties:
                                            containerName:
                                              type: string
                                            divisor:
                                              anyOf:
                                              - type: integer
                                              - type: string
                                              pattern: ^(\+|-)?(([0-9]+(\.[0-9]*)?)|(\.[0-9]+))(([KMGTPE]i)|[numkMGTPE]|([eE](\+|-)?(([0-9]+(\.[0-9]*)?)|(\.[0-9]+))))?$
                                              x-kubernetes-int-or-string: true
                                            resource:
                                              type: string
                                          required:
                                          - resource
                                          type: object
                                          x-kubernetes-map-type: atomic
                                      required:
                                      - path
                                      type: object
                                    type: array
                                type: object
                              emptyDir:
                                properties:
                                  medium:
                                    type: string
                                  sizeLimit:
                                    anyOf:
                                    - type: integer
                                    - type: string
                                    pattern: ^(\+|-)?(([0-9]+(\.[0-9]*)?)|(\.[0-9]+))(([KMGTPE]i)|[numkMGTPE]|([eE](\+|-)?(([0-9]+(\.[0-9]*)?)|(\.[0-9]+))))?$
                                    x-kubernetes-int-or-string: true
                                type: object
                              ephemeral:
                                properties:
                                  volumeClaimTemplate:
                                    properties:
                                      metadata:
                                        type: object
                                      spec:
                                        properties:
                                          accessModes:
                                            items:
                                              type: string
                                            type: array
                                          dataSource:
                                            properties:
                                              apiGroup:
                                                type: string
                                              kind:
                                                type: string
                                              name:
                                                type: string
                                            required:
                                            - kind
                                            - name
                                            type: object
                                            x-kubernetes-map-type: atomic
                                          dataSourceRef:
                                            properties:
                                              apiGroup:
                                                type: string
                                              kind:
                                                type: string
                                              name:
                                                type: string
                                            required:
                                            - kind
                                            - name
                                            type: object
                                            x-kubernetes-map-type: atomic
                                          resources:
                                            properties:
                                              limits:
                                                additionalProperties:
                                                  anyOf:
                                                  - type: integer
                                                  - type: string
                                                  pattern: ^(\+|-)?(([0-9]+(\.[0-9]*)?)|(\.[0-9]+))(([KMGTPE]i)|[numkMGTPE]|([eE](\+|-)?(([0-9]+(\.[0-9]*)?)|(\.[0-9]+))))?$
                                                  x-kubernetes-int-or-string: true
                                                type: object
                                              requests:
                                                additionalProperties:
                                                  anyOf:
                                                  - type: integer
                                                  - type: string
                                                  pattern: ^(\+|-)?(([0-9]+(\.[0-9]*)?)|(\.[0-9]+))(([KMGTPE]i)|[numkMGTPE]|([eE](\+|-)?(([0-9]+(\.[0-9]*)?)|(\.[0-9]+))))?$
                                                  x-kubernetes-int-or-string: true
                                                type: object
                                            type: object
                                          selector:
                                            properties:
                                              matchExpressions:
                                                items:
                                                  properties:
                                                    key:
                                                      type: string
                                                    operator:
                                                      type: string
                                                    values:
                                                      items:
                                                        type: string
                                                      type: array
                                                  required:
                                                  - key
                                                  - operator
                                                  type: object
                                                type: array
                                              matchLabels:
                                                additionalProperties:
                                                  type: string
                                                type: object
                                            type: object
                                            x-kubernetes-map-type: atomic
                                          storageClassName:
                                            type: string
                                          volumeMode:
                                            type: string
                                          volumeName:
                                            type: string
                                        type: object
                                    required:
                                    - spec
                                    type: object
                                type: object
                              fc:
                                properties:
                                  fsType:
                                    type: string
                                  lun:
                                    format: int32
                                    type: integer
                                  readOnly:
                                    type: boolean
                                  targetWWNs:
                                    items:
                                      type: string
                                    type: array
                                  wwids:
                                    items:
                                      type: string
                                    type: array
                                type: object
                              flexVolume:
                                properties:
                                  driver:
                                    type: string
                                  fsType:
                                    type: string
                                  options:
                                    additionalProperties:
                                      type: string
                                    type: object
                                  readOnly:
                                    type: boolean
                                  secretRef:
                                    properties:
                                      name:
                                        type: string
                                    type: object
                                    x-kubernetes-map-type: atomic
                                required:
                                - driver
                                type: object
                              flocker:
                                properties:
                                  datasetName:
                                    type: string
                                  datasetUUID:
                                    type: string
                                type: object
                              gcePersistentDisk:
                                properties:
                                  fsType:
                                    type: string
                                  partition:
                                    format: int32
                                    type: integer
                                  pdName:
                                    type: string
                                  readOnly:
                                    type: boolean
                                required:
                                - pdName
                                type: object
                              gitRepo:
                                properties:
                                  directory:
                                    type: string
                                  repository:
                                    type: string
                                  revision:
                                    type: string
                                required:
                                - repository
                                type: object
                              glusterfs:
                                properties:
                                  endpoints:
                                    type: string
                                  path:
                                    type: string
                                  readOnly:
                                    type: boolean
                                required:
                                - endpoints
                                - path
                                type: object
                              hostPath:
                                properties:
                                  path:
                                    type: string
                                  type:
                                    type: string
                                required:
                                - path
                                type: object
                              iscsi:
                                properties:
                                  chapAuthDiscovery:
                                    type: boolean
                                  chapAuthSession:
                                    type: boolean
                                  fsType:
                                    type: string
                                  initiatorName:
                                    type: string
                                  iqn:
                                    type: string
                                  iscsiInterface:
                                    type: string
                                  lun:
                                    format: int32
                                    type: integer
                                  portals:
                                    items:
                                      type: string
                                    type: array
                                  readOnly:
                                    type: boolean
                                  secretRef:
                                    properties:
                                      name:
                                        type: string
                                    type: object
                                    x-kubernetes-map-type: atomic
                                  targetPortal:
                                    type: string
                                required:
                                - iqn
                                - lun
                                - targetPortal
                                type: object
                              nfs:
                                properties:
                                  path:
                                    type: string
                                  readOnly:
                                    type: boolean
                                  server:
                                    type: string
                                required:
                                - path
                                - server
                                type: object
                              persistentVolumeClaim:
                                properties:
                                  claimName:
                                    type: string
                                  readOnly:
                                    type: boolean
                                required:
                                - claimName
                                type: object
                              photonPersistentDisk:
                                properties:
                                  fsType:
                                    type: string
                                  pdID:
                                    type: string
                                required:
                                - pdID
                                type: object
                              portworxVolume:
                                properties:
                                  fsType:
                                    type: string
                                  readOnly:
                                    type: boolean
                                  volumeID:
                                    type: string
                                required:
                                - volumeID
                                type: object
                              projected:
                                properties:
                                  defaultMode:
                                    format: int32
                                    type: integer
                                  sources:
                                    items:
                                      properties:
                                        configMap:
                                          properties:
                                            items:
                                              items:
                                                properties:
                                                  key:
                                                    type: string
                                                  mode:
                                                    format: int32
                                                    type: integer
                                                  path:
                                                    type: string
                                                required:
                                                - key
                                                - path
                                                type: object
                                              type: array
                                            name:
                                              type: string
                                            optional:
                                              type: boolean
                                          type: object
                                          x-kubernetes-map-type: atomic
                                        downwardAPI:
                                          properties:
                                            items:
                                              items:
                                                properties:
                                                  fieldRef:
                                                    properties:
                                                      apiVersion:
                                                        type: string
                                                      fieldPath:
                                                        type: string
                                                    required:
                                                    - fieldPath
                                                    type: object
                                                    x-kubernetes-map-type: atomic
                                                  mode:
                                                    format: int32
                                                    type: integer
                                                  path:
                                                    type: string
                                                  resourceFieldRef:
                                                    properties:
                                                      containerName:
                                                        type: string
                                                      divisor:
                                                        anyOf:
                                                        - type: integer
                                                        - type: string
                                                        pattern: ^(\+|-)?(([0-9]+(\.[0-9]*)?)|(\.[0-9]+))(([KMGTPE]i)|[numkMGTPE]|([eE](\+|-)?(([0-9]+(\.[0-9]*)?)|(\.[0-9]+))))?$
                                                        x-kubernetes-int-or-string: true
                                                      resource:
                                                        type: string
                                                    required:
                                                    - resource
                                                    type: object
                                                    x-kubernetes-map-type: atomic
                                                required:
                                                - path
                                                type: object
                                              type: array
                                          type: object
                                        secret:
                                          properties:
                                            items:
                                              items:
                                                properties:
                                                  key:
                                                    type: string
                                                  mode:
                                                    format: int32
                                                    type: integer
                                                  path:
                                                    type: string
                                                required:
                                                - key
                                                - path
                                                type: object
                                              type: array
                                            name:
                                              type: string
                                            optional:
                                              type: boolean
                                          type: object
                                          x-kubernetes-map-type: atomic
                                        serviceAccountToken:
                                          properties:
                                            audience:
                                              type: string
                                            expirationSeconds:
                                              format: int64
                                              type: integer
                                            path:
                                              type: string
                                          required:
                                          - path
                                          type: object
                                      type: object
                                    type: array
                                type: object
                              quobyte:
                                properties:
                                  group:
                                    type: string
                                  readOnly:
                                    type: boolean
                                  registry:
                                    type: string
                                  tenant:
                                    type: string
                                  user:
                                    type: string
                                  volume:
                                    type: string
                                required:
                                - registry
                                - volume
                                type: object
                              rbd:
                                properties:
                                  fsType:
                                    type: string
                                  image:
                                    type: string
                                  keyring:
                                    type: string
                                  monitors:
                                    items:
                                      type: string
                                    type: array
                                  pool:
                                    type: string
                                  readOnly:
                                    type: boolean
                                  secretRef:
                                    properties:
                                      name:
                                        type: string
                                    type: object
                                    x-kubernetes-map-type: atomic
                                  user:
                                    type: string
                                required:
                                - image
                                - monitors
                                type: object
                              scaleIO:
                                properties:
                                  fsType:
                                    type: string
                                  gateway:
                                    type: string
                                  protectionDomain:
                                    type: string
                                  readOnly:
                                    type: boolean
                                  secretRef:
                                    properties:
                                      name:
                                        type: string
                                    type: object
                                    x-kubernetes-map-type: atomic
                                  sslEnabled:
                                    type: boolean
                                  storageMode:
                                    type: string
                                  storagePool:
                                    type: string
                                  system:
                                    type: string
                                  volumeName:
                                    type: string
                                required:
                                - gateway
                                - secretRef
                                - system
                                type: object
                              secret:
                                properties:
                                  defaultMode:
                                    format: int32
                                    type: integer
                                  items:
                                    items:
                                      properties:
                                        key:
                                          type: string
                                        mode:
                                          format: int32
                                          type: integer
                                        path:
                                          type: string
                                      required:
                                      - key
                                      - path
                                      type: object
                                    type: array
                                  optional:
                                    type: boolean
                                  secretName:
                                    type: string
                                type: object
                              storageos:
                                properties:
                                  fsType:
                                    type: string
                                  readOnly:
                                    type: boolean
                                  secretRef:
                                    properties:
                                      name:
                                        type: string
                                    type: object
                                    x-kubernetes-map-type: atomic
                                  volumeName:
                                    type: string
                                  volumeNamespace:
                                    type: string
                                type: object
                              vsphereVolume:
                                properties:
                                  fsType:
                                    type: string
                                  storagePolicyID:
                                    type: string
                                  storagePolicyName:
                                    type: string
                                  volumePath:
                                    type: string
                                required:
                                - volumePath
                                type: object
                            type: object
                        type: object
                      overrides:
                        items:
                          properties:
                            configMapRef:
                              properties:
                                key:
                                  type: string
                                name:
                                  type: string
                                optional:
                                  type: boolean
                              required:
                              - key
                              type: object
                              x-kubernetes-map-type: atomic
                            secretRef:
                              properties:
                                key:
                                  type: string
                                name:
                                  type: string
                                optional:
                                  type: boolean
                              required:
                              - key
                              type: object
                              x-kubernetes-map-type: atomic
                            values:
                              x-kubernetes-preserve-unknown-fields: true
                          type: object
                        type: array
                    type: object
                  kiali:
                    properties:
                      enabled:
                        type: boolean
                      monitorChanges:
                        type: boolean
                      overrides:
                        items:
                          properties:
                            configMapRef:
                              properties:
                                key:
                                  type: string
                                name:
                                  type: string
                                optional:
                                  type: boolean
                              required:
                              - key
                              type: object
                              x-kubernetes-map-type: atomic
                            secretRef:
                              properties:
                                key:
                                  type: string
                                name:
                                  type: string
                                optional:
                                  type: boolean
                              required:
                              - key
                              type: object
                              x-kubernetes-map-type: atomic
                            values:
                              x-kubernetes-preserve-unknown-fields: true
                          type: object
                        type: array
                    type: object
                  kubeStateMetrics:
                    properties:
                      enabled:
                        type: boolean
                      monitorChanges:
                        type: boolean
                      overrides:
                        items:
                          properties:
                            configMapRef:
                              properties:
                                key:
                                  type: string
                                name:
                                  type: string
                                optional:
                                  type: boolean
                              required:
                              - key
                              type: object
                              x-kubernetes-map-type: atomic
                            secretRef:
                              properties:
                                key:
                                  type: string
                                name:
                                  type: string
                                optional:
                                  type: boolean
                              required:
                              - key
                              type: object
                              x-kubernetes-map-type: atomic
                            values:
                              x-kubernetes-preserve-unknown-fields: true
                          type: object
                        type: array
                    type: object
                  mySQLOperator:
                    properties:
                      enabled:
                        type: boolean
                      monitorChanges:
                        type: boolean
                      overrides:
                        items:
                          properties:
                            configMapRef:
                              properties:
                                key:
                                  type: string
                                name:
                                  type: string
                                optional:
                                  type: boolean
                              required:
                              - key
                              type: object
                              x-kubernetes-map-type: atomic
                            secretRef:
                              properties:
                                key:
                                  type: string
                                name:
                                  type: string
                                optional:
                                  type: boolean
                              required:
                              - key
                              type: object
                              x-kubernetes-map-type: atomic
                            values:
                              x-kubernetes-preserve-unknown-fields: true
                          type: object
                        type: array
                    type: object
                  oam:
                    properties:
                      enabled:
                        type: boolean
                      monitorChanges:
                        type: boolean
                      overrides:
                        items:
                          properties:
                            configMapRef:
                              properties:
                                key:
                                  type: string
                                name:
                                  type: string
                                optional:
                                  type: boolean
                              required:
                              - key
                              type: object
                              x-kubernetes-map-type: atomic
                            secretRef:
                              properties:
                                key:
                                  type: string
                                name:
                                  type: string
                                optional:
                                  type: boolean
                              required:
                              - key
                              type: object
                              x-kubernetes-map-type: atomic
                            values:
                              x-kubernetes-preserve-unknown-fields: true
                          type: object
                        type: array
                    type: object
                  opensearch:
                    properties:
                      disableDefaultPolicy:
                        type: boolean
                      enabled:
                        type: boolean
                      nodes:
                        items:
                          properties:
                            javaOpts:
                              type: string
                            name:
                              type: string
                            replicas:
                              format: int32
                              type: integer
                            resources:
                              properties:
                                limits:
                                  additionalProperties:
                                    anyOf:
                                    - type: integer
                                    - type: string
                                    pattern: ^(\+|-)?(([0-9]+(\.[0-9]*)?)|(\.[0-9]+))(([KMGTPE]i)|[numkMGTPE]|([eE](\+|-)?(([0-9]+(\.[0-9]*)?)|(\.[0-9]+))))?$
                                    x-kubernetes-int-or-string: true
                                  type: object
                                requests:
                                  additionalProperties:
                                    anyOf:
                                    - type: integer
                                    - type: string
                                    pattern: ^(\+|-)?(([0-9]+(\.[0-9]*)?)|(\.[0-9]+))(([KMGTPE]i)|[numkMGTPE]|([eE](\+|-)?(([0-9]+(\.[0-9]*)?)|(\.[0-9]+))))?$
                                    x-kubernetes-int-or-string: true
                                  type: object
                              type: object
                            roles:
                              items:
                                type: string
                              type: array
                            storage:
                              properties:
                                size:
                                  type: string
                              required:
                              - size
                              type: object
                          type: object
                        type: array
                      plugins:
                        properties:
                          enabled:
                            type: boolean
                          installList:
                            items:
                              type: string
                            type: array
                        required:
                        - enabled
                        type: object
                      policies:
                        items:
                          properties:
                            indexPattern:
                              type: string
                            minIndexAge:
                              pattern: ^[0-9]+(d|h|m|s|ms|micros|nanos)$
                              type: string
                            policyName:
                              type: string
                            rollover:
                              properties:
                                minDocCount:
                                  type: integer
                                minIndexAge:
                                  pattern: ^[0-9]+(d|h|m|s|ms|micros|nanos)$
                                  type: string
                                minSize:
                                  pattern: ^[0-9]+(b|kb|mb|gb|tb|pb)$
                                  type: string
                              type: object
                          required:
                          - indexPattern
                          - policyName
                          type: object
                        type: array
                    type: object
                  opensearchDashboards:
                    properties:
                      enabled:
                        type: boolean
                      plugins:
                        properties:
                          enabled:
                            type: boolean
                          installList:
                            items:
                              type: string
                            type: array
                        required:
                        - enabled
                        type: object
                      replicas:
                        format: int32
                        type: integer
                    type: object
                  prometheus:
                    properties:
                      enabled:
                        type: boolean
                    type: object
                  prometheusAdapter:
                    properties:
                      enabled:
                        type: boolean
                      monitorChanges:
                        type: boolean
                      overrides:
                        items:
                          properties:
                            configMapRef:
                              properties:
                                key:
                                  type: string
                                name:
                                  type: string
                                optional:
                                  type: boolean
                              required:
                              - key
                              type: object
                              x-kubernetes-map-type: atomic
                            secretRef:
                              properties:
                                key:
                                  type: string
                                name:
                                  type: string
                                optional:
                                  type: boolean
                              required:
                              - key
                              type: object
                              x-kubernetes-map-type: atomic
                            values:
                              x-kubernetes-preserve-unknown-fields: true
                          type: object
                        type: array
                    type: object
                  prometheusNodeExporter:
                    properties:
                      enabled:
                        type: boolean
                      monitorChanges:
                        type: boolean
                      overrides:
                        items:
                          properties:
                            configMapRef:
                              properties:
                                key:
                                  type: string
                                name:
                                  type: string
                                optional:
                                  type: boolean
                              required:
                              - key
                              type: object
                              x-kubernetes-map-type: atomic
                            secretRef:
                              properties:
                                key:
                                  type: string
                                name:
                                  type: string
                                optional:
                                  type: boolean
                              required:
                              - key
                              type: object
                              x-kubernetes-map-type: atomic
                            values:
                              x-kubernetes-preserve-unknown-fields: true
                          type: object
                        type: array
                    type: object
                  prometheusOperator:
                    properties:
                      enabled:
                        type: boolean
                      monitorChanges:
                        type: boolean
                      overrides:
                        items:
                          properties:
                            configMapRef:
                              properties:
                                key:
                                  type: string
                                name:
                                  type: string
                                optional:
                                  type: boolean
                              required:
                              - key
                              type: object
                              x-kubernetes-map-type: atomic
                            secretRef:
                              properties:
                                key:
                                  type: string
                                name:
                                  type: string
                                optional:
                                  type: boolean
                              required:
                              - key
                              type: object
                              x-kubernetes-map-type: atomic
                            values:
                              x-kubernetes-preserve-unknown-fields: true
                          type: object
                        type: array
                    type: object
                  prometheusPushgateway:
                    properties:
                      enabled:
                        type: boolean
                      monitorChanges:
                        type: boolean
                      overrides:
                        items:
                          properties:
                            configMapRef:
                              properties:
                                key:
                                  type: string
                                name:
                                  type: string
                                optional:
                                  type: boolean
                              required:
                              - key
                              type: object
                              x-kubernetes-map-type: atomic
                            secretRef:
                              properties:
                                key:
                                  type: string
                                name:
                                  type: string
                                optional:
                                  type: boolean
                              required:
                              - key
                              type: object
                              x-kubernetes-map-type: atomic
                            values:
                              x-kubernetes-preserve-unknown-fields: true
                          type: object
                        type: array
                    type: object
                  rancher:
                    properties:
                      enabled:
                        type: boolean
                      keycloakAuthEnabled:
                        type: boolean
                      monitorChanges:
                        type: boolean
                      overrides:
                        items:
                          properties:
                            configMapRef:
                              properties:
                                key:
                                  type: string
                                name:
                                  type: string
                                optional:
                                  type: boolean
                              required:
                              - key
                              type: object
                              x-kubernetes-map-type: atomic
                            secretRef:
                              properties:
                                key:
                                  type: string
                                name:
                                  type: string
                                optional:
                                  type: boolean
                              required:
                              - key
                              type: object
                              x-kubernetes-map-type: atomic
                            values:
                              x-kubernetes-preserve-unknown-fields: true
                          type: object
                        type: array
                    type: object
                  rancherBackup:
                    properties:
                      enabled:
                        type: boolean
                      monitorChanges:
                        type: boolean
                      overrides:
                        items:
                          properties:
                            configMapRef:
                              properties:
                                key:
                                  type: string
                                name:
                                  type: string
                                optional:
                                  type: boolean
                              required:
                              - key
                              type: object
                              x-kubernetes-map-type: atomic
                            secretRef:
                              properties:
                                key:
                                  type: string
                                name:
                                  type: string
                                optional:
                                  type: boolean
                              required:
                              - key
                              type: object
                              x-kubernetes-map-type: atomic
                            values:
                              x-kubernetes-preserve-unknown-fields: true
                          type: object
                        type: array
                    type: object
                  thanos:
                    properties:
                      enabled:
                        type: boolean
                      monitorChanges:
                        type: boolean
                      overrides:
                        items:
                          properties:
                            configMapRef:
                              properties:
                                key:
                                  type: string
                                name:
                                  type: string
                                optional:
                                  type: boolean
                              required:
                              - key
                              type: object
                              x-kubernetes-map-type: atomic
                            secretRef:
                              properties:
                                key:
                                  type: string
                                name:
                                  type: string
                                optional:
                                  type: boolean
                              required:
                              - key
                              type: object
                              x-kubernetes-map-type: atomic
                            values:
                              x-kubernetes-preserve-unknown-fields: true
                          type: object
                        type: array
                    type: object
                  velero:
                    properties:
                      enabled:
                        type: boolean
                      monitorChanges:
                        type: boolean
                      overrides:
                        items:
                          properties:
                            configMapRef:
                              properties:
                                key:
                                  type: string
                                name:
                                  type: string
                                optional:
                                  type: boolean
                              required:
                              - key
                              type: object
                              x-kubernetes-map-type: atomic
                            secretRef:
                              properties:
                                key:
                                  type: string
                                name:
                                  type: string
                                optional:
                                  type: boolean
                              required:
                              - key
                              type: object
                              x-kubernetes-map-type: atomic
                            values:
                              x-kubernetes-preserve-unknown-fields: true
                          type: object
                        type: array
                    type: object
                  verrazzano:
                    properties:
                      enabled:
                        type: boolean
                      monitorChanges:
                        type: boolean
                      overrides:
                        items:
                          properties:
                            configMapRef:
                              properties:
                                key:
                                  type: string
                                name:
                                  type: string
                                optional:
                                  type: boolean
                              required:
                              - key
                              type: object
                              x-kubernetes-map-type: atomic
                            secretRef:
                              properties:
                                key:
                                  type: string
                                name:
                                  type: string
                                optional:
                                  type: boolean
                              required:
                              - key
                              type: object
                              x-kubernetes-map-type: atomic
                            values:
                              x-kubernetes-preserve-unknown-fields: true
                          type: object
                        type: array
                    type: object
                  weblogicOperator:
                    properties:
                      enabled:
                        type: boolean
                      monitorChanges:
                        type: boolean
                      overrides:
                        items:
                          properties:
                            configMapRef:
                              properties:
                                key:
                                  type: string
                                name:
                                  type: string
                                optional:
                                  type: boolean
                              required:
                              - key
                              type: object
                              x-kubernetes-map-type: atomic
                            secretRef:
                              properties:
                                key:
                                  type: string
                                name:
                                  type: string
                                optional:
                                  type: boolean
                              required:
                              - key
                              type: object
                              x-kubernetes-map-type: atomic
                            values:
                              x-kubernetes-preserve-unknown-fields: true
                          type: object
                        type: array
                    type: object
                type: object
              defaultVolumeSource:
                properties:
                  awsElasticBlockStore:
                    properties:
                      fsType:
                        type: string
                      partition:
                        format: int32
                        type: integer
                      readOnly:
                        type: boolean
                      volumeID:
                        type: string
                    required:
                    - volumeID
                    type: object
                  azureDisk:
                    properties:
                      cachingMode:
                        type: string
                      diskName:
                        type: string
                      diskURI:
                        type: string
                      fsType:
                        type: string
                      kind:
                        type: string
                      readOnly:
                        type: boolean
                    required:
                    - diskName
                    - diskURI
                    type: object
                  azureFile:
                    properties:
                      readOnly:
                        type: boolean
                      secretName:
                        type: string
                      shareName:
                        type: string
                    required:
                    - secretName
                    - shareName
                    type: object
                  cephfs:
                    properties:
                      monitors:
                        items:
                          type: string
                        type: array
                      path:
                        type: string
                      readOnly:
                        type: boolean
                      secretFile:
                        type: string
                      secretRef:
                        properties:
                          name:
                            type: string
                        type: object
                        x-kubernetes-map-type: atomic
                      user:
                        type: string
                    required:
                    - monitors
                    type: object
                  cinder:
                    properties:
                      fsType:
                        type: string
                      readOnly:
                        type: boolean
                      secretRef:
                        properties:
                          name:
                            type: string
                        type: object
                        x-kubernetes-map-type: atomic
                      volumeID:
                        type: string
                    required:
                    - volumeID
                    type: object
                  configMap:
                    properties:
                      defaultMode:
                        format: int32
                        type: integer
                      items:
                        items:
                          properties:
                            key:
                              type: string
                            mode:
                              format: int32
                              type: integer
                            path:
                              type: string
                          required:
                          - key
                          - path
                          type: object
                        type: array
                      name:
                        type: string
                      optional:
                        type: boolean
                    type: object
                    x-kubernetes-map-type: atomic
                  csi:
                    properties:
                      driver:
                        type: string
                      fsType:
                        type: string
                      nodePublishSecretRef:
                        properties:
                          name:
                            type: string
                        type: object
                        x-kubernetes-map-type: atomic
                      readOnly:
                        type: boolean
                      volumeAttributes:
                        additionalProperties:
                          type: string
                        type: object
                    required:
                    - driver
                    type: object
                  downwardAPI:
                    properties:
                      defaultMode:
                        format: int32
                        type: integer
                      items:
                        items:
                          properties:
                            fieldRef:
                              properties:
                                apiVersion:
                                  type: string
                                fieldPath:
                                  type: string
                              required:
                              - fieldPath
                              type: object
                              x-kubernetes-map-type: atomic
                            mode:
                              format: int32
                              type: integer
                            path:
                              type: string
                            resourceFieldRef:
                              properties:
                                containerName:
                                  type: string
                                divisor:
                                  anyOf:
                                  - type: integer
                                  - type: string
                                  pattern: ^(\+|-)?(([0-9]+(\.[0-9]*)?)|(\.[0-9]+))(([KMGTPE]i)|[numkMGTPE]|([eE](\+|-)?(([0-9]+(\.[0-9]*)?)|(\.[0-9]+))))?$
                                  x-kubernetes-int-or-string: true
                                resource:
                                  type: string
                              required:
                              - resource
                              type: object
                              x-kubernetes-map-type: atomic
                          required:
                          - path
                          type: object
                        type: array
                    type: object
                  emptyDir:
                    properties:
                      medium:
                        type: string
                      sizeLimit:
                        anyOf:
                        - type: integer
                        - type: string
                        pattern: ^(\+|-)?(([0-9]+(\.[0-9]*)?)|(\.[0-9]+))(([KMGTPE]i)|[numkMGTPE]|([eE](\+|-)?(([0-9]+(\.[0-9]*)?)|(\.[0-9]+))))?$
                        x-kubernetes-int-or-string: true
                    type: object
                  ephemeral:
                    properties:
                      volumeClaimTemplate:
                        properties:
                          metadata:
                            type: object
                          spec:
                            properties:
                              accessModes:
                                items:
                                  type: string
                                type: array
                              dataSource:
                                properties:
                                  apiGroup:
                                    type: string
                                  kind:
                                    type: string
                                  name:
                                    type: string
                                required:
                                - kind
                                - name
                                type: object
                                x-kubernetes-map-type: atomic
                              dataSourceRef:
                                properties:
                                  apiGroup:
                                    type: string
                                  kind:
                                    type: string
                                  name:
                                    type: string
                                required:
                                - kind
                                - name
                                type: object
                                x-kubernetes-map-type: atomic
                              resources:
                                properties:
                                  limits:
                                    additionalProperties:
                                      anyOf:
                                      - type: integer
                                      - type: string
                                      pattern: ^(\+|-)?(([0-9]+(\.[0-9]*)?)|(\.[0-9]+))(([KMGTPE]i)|[numkMGTPE]|([eE](\+|-)?(([0-9]+(\.[0-9]*)?)|(\.[0-9]+))))?$
                                      x-kubernetes-int-or-string: true
                                    type: object
                                  requests:
                                    additionalProperties:
                                      anyOf:
                                      - type: integer
                                      - type: string
                                      pattern: ^(\+|-)?(([0-9]+(\.[0-9]*)?)|(\.[0-9]+))(([KMGTPE]i)|[numkMGTPE]|([eE](\+|-)?(([0-9]+(\.[0-9]*)?)|(\.[0-9]+))))?$
                                      x-kubernetes-int-or-string: true
                                    type: object
                                type: object
                              selector:
                                properties:
                                  matchExpressions:
                                    items:
                                      properties:
                                        key:
                                          type: string
                                        operator:
                                          type: string
                                        values:
                                          items:
                                            type: string
                                          type: array
                                      required:
                                      - key
                                      - operator
                                      type: object
                                    type: array
                                  matchLabels:
                                    additionalProperties:
                                      type: string
                                    type: object
                                type: object
                                x-kubernetes-map-type: atomic
                              storageClassName:
                                type: string
                              volumeMode:
                                type: string
                              volumeName:
                                type: string
                            type: object
                        required:
                        - spec
                        type: object
                    type: object
                  fc:
                    properties:
                      fsType:
                        type: string
                      lun:
                        format: int32
                        type: integer
                      readOnly:
                        type: boolean
                      targetWWNs:
                        items:
                          type: string
                        type: array
                      wwids:
                        items:
                          type: string
                        type: array
                    type: object
                  flexVolume:
                    properties:
                      driver:
                        type: string
                      fsType:
                        type: string
                      options:
                        additionalProperties:
                          type: string
                        type: object
                      readOnly:
                        type: boolean
                      secretRef:
                        properties:
                          name:
                            type: string
                        type: object
                        x-kubernetes-map-type: atomic
                    required:
                    - driver
                    type: object
                  flocker:
                    properties:
                      datasetName:
                        type: string
                      datasetUUID:
                        type: string
                    type: object
                  gcePersistentDisk:
                    properties:
                      fsType:
                        type: string
                      partition:
                        format: int32
                        type: integer
                      pdName:
                        type: string
                      readOnly:
                        type: boolean
                    required:
                    - pdName
                    type: object
                  gitRepo:
                    properties:
                      directory:
                        type: string
                      repository:
                        type: string
                      revision:
                        type: string
                    required:
                    - repository
                    type: object
                  glusterfs:
                    properties:
                      endpoints:
                        type: string
                      path:
                        type: string
                      readOnly:
                        type: boolean
                    required:
                    - endpoints
                    - path
                    type: object
                  hostPath:
                    properties:
                      path:
                        type: string
                      type:
                        type: string
                    required:
                    - path
                    type: object
                  iscsi:
                    properties:
                      chapAuthDiscovery:
                        type: boolean
                      chapAuthSession:
                        type: boolean
                      fsType:
                        type: string
                      initiatorName:
                        type: string
                      iqn:
                        type: string
                      iscsiInterface:
                        type: string
                      lun:
                        format: int32
                        type: integer
                      portals:
                        items:
                          type: string
                        type: array
                      readOnly:
                        type: boolean
                      secretRef:
                        properties:
                          name:
                            type: string
                        type: object
                        x-kubernetes-map-type: atomic
                      targetPortal:
                        type: string
                    required:
                    - iqn
                    - lun
                    - targetPortal
                    type: object
                  nfs:
                    properties:
                      path:
                        type: string
                      readOnly:
                        type: boolean
                      server:
                        type: string
                    required:
                    - path
                    - server
                    type: object
                  persistentVolumeClaim:
                    properties:
                      claimName:
                        type: string
                      readOnly:
                        type: boolean
                    required:
                    - claimName
                    type: object
                  photonPersistentDisk:
                    properties:
                      fsType:
                        type: string
                      pdID:
                        type: string
                    required:
                    - pdID
                    type: object
                  portworxVolume:
                    properties:
                      fsType:
                        type: string
                      readOnly:
                        type: boolean
                      volumeID:
                        type: string
                    required:
                    - volumeID
                    type: object
                  projected:
                    properties:
                      defaultMode:
                        format: int32
                        type: integer
                      sources:
                        items:
                          properties:
                            configMap:
                              properties:
                                items:
                                  items:
                                    properties:
                                      key:
                                        type: string
                                      mode:
                                        format: int32
                                        type: integer
                                      path:
                                        type: string
                                    required:
                                    - key
                                    - path
                                    type: object
                                  type: array
                                name:
                                  type: string
                                optional:
                                  type: boolean
                              type: object
                              x-kubernetes-map-type: atomic
                            downwardAPI:
                              properties:
                                items:
                                  items:
                                    properties:
                                      fieldRef:
                                        properties:
                                          apiVersion:
                                            type: string
                                          fieldPath:
                                            type: string
                                        required:
                                        - fieldPath
                                        type: object
                                        x-kubernetes-map-type: atomic
                                      mode:
                                        format: int32
                                        type: integer
                                      path:
                                        type: string
                                      resourceFieldRef:
                                        properties:
                                          containerName:
                                            type: string
                                          divisor:
                                            anyOf:
                                            - type: integer
                                            - type: string
                                            pattern: ^(\+|-)?(([0-9]+(\.[0-9]*)?)|(\.[0-9]+))(([KMGTPE]i)|[numkMGTPE]|([eE](\+|-)?(([0-9]+(\.[0-9]*)?)|(\.[0-9]+))))?$
                                            x-kubernetes-int-or-string: true
                                          resource:
                                            type: string
                                        required:
                                        - resource
                                        type: object
                                        x-kubernetes-map-type: atomic
                                    required:
                                    - path
                                    type: object
                                  type: array
                              type: object
                            secret:
                              properties:
                                items:
                                  items:
                                    properties:
                                      key:
                                        type: string
                                      mode:
                                        format: int32
                                        type: integer
                                      path:
                                        type: string
                                    required:
                                    - key
                                    - path
                                    type: object
                                  type: array
                                name:
                                  type: string
                                optional:
                                  type: boolean
                              type: object
                              x-kubernetes-map-type: atomic
                            serviceAccountToken:
                              properties:
                                audience:
                                  type: string
                                expirationSeconds:
                                  format: int64
                                  type: integer
                                path:
                                  type: string
                              required:
                              - path
                              type: object
                          type: object
                        type: array
                    type: object
                  quobyte:
                    properties:
                      group:
                        type: string
                      readOnly:
                        type: boolean
                      registry:
                        type: string
                      tenant:
                        type: string
                      user:
                        type: string
                      volume:
                        type: string
                    required:
                    - registry
                    - volume
                    type: object
                  rbd:
                    properties:
                      fsType:
                        type: string
                      image:
                        type: string
                      keyring:
                        type: string
                      monitors:
                        items:
                          type: string
                        type: array
                      pool:
                        type: string
                      readOnly:
                        type: boolean
                      secretRef:
                        properties:
                          name:
                            type: string
                        type: object
                        x-kubernetes-map-type: atomic
                      user:
                        type: string
                    required:
                    - image
                    - monitors
                    type: object
                  scaleIO:
                    properties:
                      fsType:
                        type: string
                      gateway:
                        type: string
                      protectionDomain:
                        type: string
                      readOnly:
                        type: boolean
                      secretRef:
                        properties:
                          name:
                            type: string
                        type: object
                        x-kubernetes-map-type: atomic
                      sslEnabled:
                        type: boolean
                      storageMode:
                        type: string
                      storagePool:
                        type: string
                      system:
                        type: string
                      volumeName:
                        type: string
                    required:
                    - gateway
                    - secretRef
                    - system
                    type: object
                  secret:
                    properties:
                      defaultMode:
                        format: int32
                        type: integer
                      items:
                        items:
                          properties:
                            key:
                              type: string
                            mode:
                              format: int32
                              type: integer
                            path:
                              type: string
                          required:
                          - key
                          - path
                          type: object
                        type: array
                      optional:
                        type: boolean
                      secretName:
                        type: string
                    type: object
                  storageos:
                    properties:
                      fsType:
                        type: string
                      readOnly:
                        type: boolean
                      secretRef:
                        properties:
                          name:
                            type: string
                        type: object
                        x-kubernetes-map-type: atomic
                      volumeName:
                        type: string
                      volumeNamespace:
                        type: string
                    type: object
                  vsphereVolume:
                    properties:
                      fsType:
                        type: string
                      storagePolicyID:
                        type: string
                      storagePolicyName:
                        type: string
                      volumePath:
                        type: string
                    required:
                    - volumePath
                    type: object
                type: object
              environmentName:
                type: string
              profile:
                type: string
              security:
                properties:
                  adminSubjects:
                    items:
                      properties:
                        apiGroup:
                          type: string
                        kind:
                          type: string
                        name:
                          type: string
                        namespace:
                          type: string
                      required:
                      - kind
                      - name
                      type: object
                      x-kubernetes-map-type: atomic
                    type: array
                  monitorSubjects:
                    items:
                      properties:
                        apiGroup:
                          type: string
                        kind:
                          type: string
                        name:
                          type: string
                        namespace:
                          type: string
                      required:
                      - kind
                      - name
                      type: object
                      x-kubernetes-map-type: atomic
                    type: array
                type: object
              version:
                type: string
              volumeClaimSpecTemplates:
                items:
                  properties:
                    metadata:
                      type: object
                      x-kubernetes-preserve-unknown-fields: true
                    spec:
                      properties:
                        accessModes:
                          items:
                            type: string
                          type: array
                        dataSource:
                          properties:
                            apiGroup:
                              type: string
                            kind:
                              type: string
                            name:
                              type: string
                          required:
                          - kind
                          - name
                          type: object
                          x-kubernetes-map-type: atomic
                        dataSourceRef:
                          properties:
                            apiGroup:
                              type: string
                            kind:
                              type: string
                            name:
                              type: string
                          required:
                          - kind
                          - name
                          type: object
                          x-kubernetes-map-type: atomic
                        resources:
                          properties:
                            limits:
                              additionalProperties:
                                anyOf:
                                - type: integer
                                - type: string
                                pattern: ^(\+|-)?(([0-9]+(\.[0-9]*)?)|(\.[0-9]+))(([KMGTPE]i)|[numkMGTPE]|([eE](\+|-)?(([0-9]+(\.[0-9]*)?)|(\.[0-9]+))))?$
                                x-kubernetes-int-or-string: true
                              type: object
                            requests:
                              additionalProperties:
                                anyOf:
                                - type: integer
                                - type: string
                                pattern: ^(\+|-)?(([0-9]+(\.[0-9]*)?)|(\.[0-9]+))(([KMGTPE]i)|[numkMGTPE]|([eE](\+|-)?(([0-9]+(\.[0-9]*)?)|(\.[0-9]+))))?$
                                x-kubernetes-int-or-string: true
                              type: object
                          type: object
                        selector:
                          properties:
                            matchExpressions:
                              items:
                                properties:
                                  key:
                                    type: string
                                  operator:
                                    type: string
                                  values:
                                    items:
                                      type: string
                                    type: array
                                required:
                                - key
                                - operator
                                type: object
                              type: array
                            matchLabels:
                              additionalProperties:
                                type: string
                              type: object
                          type: object
                          x-kubernetes-map-type: atomic
                        storageClassName:
                          type: string
                        volumeMode:
                          type: string
                        volumeName:
                          type: string
                      type: object
                  type: object
                type: array
            type: object
          status:
            properties:
              available:
                type: string
              components:
                additionalProperties:
                  properties:
                    available:
                      type: string
                    conditions:
                      items:
                        properties:
                          lastTransitionTime:
                            type: string
                          message:
                            type: string
                          status:
                            type: string
                          type:
                            type: string
                        required:
                        - status
                        - type
                        type: object
                      type: array
                    lastReconciledGeneration:
                      format: int64
                      type: integer
                    name:
                      type: string
                    reconcilingGeneration:
                      format: int64
                      type: integer
                    state:
                      type: string
                    version:
                      type: string
                  type: object
                type: object
              conditions:
                items:
                  properties:
                    lastTransitionTime:
                      type: string
                    message:
                      type: string
                    status:
                      type: string
                    type:
                      type: string
                  required:
                  - status
                  - type
                  type: object
                type: array
              instance:
                properties:
                  argoCDUrl:
                    type: string
                  consoleUrl:
                    type: string
                  grafanaUrl:
                    type: string
                  jaegerUrl:
                    type: string
                  keyCloakUrl:
                    type: string
                  kialiUrl:
                    type: string
                  openSearchDashboardsUrl:
                    type: string
                  openSearchUrl:
                    type: string
                  prometheusUrl:
                    type: string
                  rancherUrl:
                    type: string
                  thanosQueryUrl:
                    type: string
                type: object
              state:
                type: string
              version:
                type: string
            type: object
        type: object
    served: true
    storage: true
    subresources:
      status: {}<|MERGE_RESOLUTION|>--- conflicted
+++ resolved
@@ -635,12 +635,11 @@
                           type: object
                         type: array
                     type: object
-<<<<<<< HEAD
                   clusterAPI:
                     properties:
                       enabled:
                         type: boolean
-=======
+                    type: object
                   clusterAgent:
                     properties:
                       enabled:
@@ -678,7 +677,6 @@
                               x-kubernetes-preserve-unknown-fields: true
                           type: object
                         type: array
->>>>>>> 945511a2
                     type: object
                   clusterIssuer:
                     properties:
@@ -4584,12 +4582,6 @@
                           type: object
                         type: array
                     type: object
-<<<<<<< HEAD
-                  clusterAPI:
-                    properties:
-                      enabled:
-                        type: boolean
-=======
                   clusterAgent:
                     properties:
                       enabled:
@@ -4627,7 +4619,11 @@
                               x-kubernetes-preserve-unknown-fields: true
                           type: object
                         type: array
->>>>>>> 945511a2
+                    type: object
+                  clusterAPI:
+                    properties:
+                      enabled:
+                        type: boolean
                     type: object
                   clusterIssuer:
                     properties:
