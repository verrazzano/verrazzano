--- conflicted
+++ resolved
@@ -68,14 +68,12 @@
             description: VerrazzanoManagedClusterStatus defines the observed state
               of VerrazzanoManagedCluster
             properties:
-<<<<<<< HEAD
               apiUrl:
-=======
+                type: string
               lastAgentConnectTime:
                 description: Last time the agent from this managed cluster connected
                   to the admin cluster.
                 format: date-time
->>>>>>> 80f2cf53
                 type: string
             type: object
         type: object
