# Copyright (c) 2020, 2021, Oracle and/or its affiliates.
# Licensed under the Universal Permissive License v 1.0 as shown at https://oss.oracle.com/licenses/upl.
name: verrazzano-application-operator
namespace: verrazzano-system

global:
  imagePullSecrets: []

# NOTE: The image value gets set in the override file verrazzano-application-operator-values.yaml
# during the platform operator docker image build.
image:
imagePullPolicy: IfNotPresent
logLevel: info

requestMemory: 72Mi

<<<<<<< HEAD
# NOTE: This image now comes from the bill of materials file (verrazzano-bom.json)
# fluentdImage: ghcr.io/verrazzano/fluentd-kubernetes-daemonset:v1.10.4-20201016214205-7f37ac6
=======
# NOTE: The image you're looking for isn't here. The fluentd-kubernetes-daemonset image now comes from
# the bill of materials file (verrazzano-bom.json).
>>>>>>> 20062641
<|MERGE_RESOLUTION|>--- conflicted
+++ resolved
@@ -14,10 +14,5 @@
 
 requestMemory: 72Mi
 
-<<<<<<< HEAD
-# NOTE: This image now comes from the bill of materials file (verrazzano-bom.json)
-# fluentdImage: ghcr.io/verrazzano/fluentd-kubernetes-daemonset:v1.10.4-20201016214205-7f37ac6
-=======
 # NOTE: The image you're looking for isn't here. The fluentd-kubernetes-daemonset image now comes from
-# the bill of materials file (verrazzano-bom.json).
->>>>>>> 20062641
+# the bill of materials file (verrazzano-bom.json).