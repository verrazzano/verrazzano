# Copyright (c) 2020, 2022, Oracle and/or its affiliates.
# Licensed under the Universal Permissive License v 1.0 as shown at https://oss.oracle.com/licenses/upl.
apiVersion: v1
description: A Helm chart for the Verrazzano Application Operator
name: verrazzano-application-operator
<<<<<<< HEAD
version: 1.2.0
appVersion: 1.2.0
=======
version: 1.1.2
appVersion: 1.1.2
>>>>>>> ae100d1f
<|MERGE_RESOLUTION|>--- conflicted
+++ resolved
@@ -3,10 +3,5 @@
 apiVersion: v1
 description: A Helm chart for the Verrazzano Application Operator
 name: verrazzano-application-operator
-<<<<<<< HEAD
-version: 1.2.0
-appVersion: 1.2.0
-=======
 version: 1.1.2
-appVersion: 1.1.2
->>>>>>> ae100d1f
+appVersion: 1.1.2