# Copyright (c) 2021, 2022, Oracle and/or its affiliates.
# Licensed under the Universal Permissive License v 1.0 as shown at https://oss.oracle.com/licenses/upl.

---
apiVersion: v1
kind: ConfigMap
metadata:
  name: verrazzano-authproxy-config
  namespace: {{ .Release.Namespace }}
  labels:
    app: {{ .Values.name }}
data:
  conf.lua: |
    local clusterHostSuffix = '{{ .Values.config.envName }}'..'.'..'{{ .Values.config.dnsSuffix }}'
{{- with .Values.proxy }}
    local ingressHost = ngx.req.get_headers()["x-forwarded-host"]
    if not ingressHost then
      ingressHost = ngx.req.get_headers()["host"]
    end
    if not ingressHost or #ingressHost < 1 or #ingressHost > 256 then
        ingressHost = 'invalid-hostname'
    end

    local ingressUri = 'https://'..ingressHost
    local callbackPath = "{{ .OidcCallbackPath }}"
    local logoutPath = "{{ .OidcLogoutCallbackPath }}"
    local singleLogoutPath = "{{ .OidcSingleLogoutCallbackPath }}"

    local auth = require("auth").config({
        hostSuffix = '.'..clusterHostSuffix,
        callbackUri = ingressUri..callbackPath,
        singleLogoutUri = ingressUri..singleLogoutPath,
        hostUri = ingressUri
    })

    -- determine backend and set backend parameters
    local backend, can_redirect = auth.getBackendNameFromIngressHost(ingressHost)
    local backendUrl = auth.getBackendServerUrlFromName(backend)

    -- CORS handling
    local h, _ = ngx.req.get_headers()["origin"]
    if h ~= nil and h ~= "" then
        auth.debug("Origin header: "..h)
        if h == "*" then
            -- not a legit origin, could be intended to trick us into oversharing
            auth.bad_request("Invalid Origin header: '*'")
        end
        
        ngx.header["Vary"] = "Origin"
        local requestMethod = ngx.req.get_method()
        local originAllowed = auth.isOriginAllowed(h, backend, ingressUri)

        -- From https://tools.ietf.org/id/draft-abarth-origin-03.html#server-behavior, if the request Origin is not in
        -- whitelisted origins and the request method is not a safe non state changing (i.e. GET or HEAD), we should
        -- abort the request.
        if not originAllowed and requestMethod ~= "GET" and requestMethod ~= "HEAD" and requestMethod ~= "OPTIONS" then
            auth.forbidden("Origin: " .. h .. " not allowed.")
        end
        
        if originAllowed then
            -- From "Simple Cross-Origin Request, Actual Request, and Redirects" section of https://www.w3.org/TR/2020/SPSD-cors-20200602,
            -- set the value of Access-Control-Allow-Origin and Access-Control-Allow-Credentials hedaers if there is a match.
            ngx.header["Access-Control-Allow-Origin"] = h
            ngx.header["Access-Control-Allow-Credentials"] = "true"
            if requestMethod == "OPTIONS" then
                ngx.header["Access-Control-Allow-Headers"] = "authorization, content-type"
                ngx.header["Access-Control-Allow-Methods"] = "GET, HEAD, POST, PUT, DELETE, OPTIONS, PATCH"
            end
        end
        
        if requestMethod == "OPTIONS" then
            ngx.header["Content-Length"] = 0
            ngx.status = 200
            ngx.exit(ngx.HTTP_OK)
        end
        
    else
        if ngx.req.get_method() == "OPTIONS" then
            auth.bad_request("OPTIONS request with no Origin header")
        end
    end

    auth.debug("Processing request for backend '"..ingressHost.."'")
    if (backend == 'console' or backend == 'verrazzano') and (not auth.isBodyValidJson()) then
        auth.bad_request("Invalid request")
    end

    local authHeader = ngx.req.get_headers()["authorization"]
    local token = nil
    if authHeader then
        if auth.hasCredentialType(authHeader, 'Bearer') then
            token = auth.handleBearerToken(authHeader)
        elseif auth.hasCredentialType(authHeader, 'Basic') then
            token = auth.handleBasicAuth(authHeader)
        end
        if not token then
            auth.debug("No recognized credentials in authorization header")
        end
    else
        auth.debug("No authorization header found")
        if auth.requestUriMatches(ngx.var.request_uri, callbackPath) then
            -- we initiated authentication via pkce, and OP is delivering the code
            -- will redirect to target url, where token will be found in cookie
            auth.oidcHandleCallback()
        end

        if auth.requestUriMatches(ngx.var.request_uri, logoutPath) then
            -- logout was triggered
            auth.logout()
        end

        if auth.requestUriMatches(ngx.var.request_uri, singleLogoutPath) then
            -- single logout was triggered
            auth.singleLogout()
        end

        -- no token yet, and the request is not progressing an OIDC flow.
        -- check if caller has an existing session with a valid token.
        token = auth.getTokenFromSession()

        -- still no token? redirect to OP to authenticate user (if request is not a Verrazzano API call)
        if not token and can_redirect == true then
            auth.oidcAuthenticate()
        end
    end

    if not token then
        auth.unauthorized("Not authenticated")
    end

    -- token will be an id token except when console calls api proxy, then it's an access token
    if not auth.isAuthorized(token) then
        auth.forbidden("Not authorized")
    end
  
    local usernameFromToken = auth.usernameFromIdToken(token)
    auth.audit("User "..usernameFromToken.." authenticated and authorized")

    if backend == 'verrazzano' then
        local args = ngx.req.get_uri_args()
        if args.cluster then
            -- returns remote cluster server URL
            backendUrl = auth.handleExternalAPICall(token)
        else
            auth.handleLocalAPICall(token)
        end
    else
        if auth.hasCredentialType(authHeader, 'Bearer') then
            -- clear the auth header if it's a bearer token
            ngx.req.clear_header("Authorization")
        end
        -- set the oidc_user
        ngx.var.oidc_user = usernameFromToken
        auth.debug("Authorized: oidc_user is "..ngx.var.oidc_user)
    end

    auth.debug("Setting backend_server_url to '"..backendUrl.."'")
    ngx.var.backend_server_url = backendUrl
  auth.lua: |
    local me = {}
    local random = require("resty.random")
    local base64 = require("ngx.base64")
    local cjson = require "cjson"
    local jwt = require "resty.jwt"
    local validators = require "resty.jwt-validators"

    local oidcRealm = "{{ .OidcRealm }}"
    local oidcClient = "{{ .PKCEClientID }}"
    local oidcDirectAccessClient = "{{ .PGClientID }}"
    local requiredRole = "{{ .RequiredRealmRole }}"

    local authStateTtlInSec = tonumber("{{ .AuthnStateTTL }}")

    local oidcProviderHost = "{{ .OidcProviderHost }}"
    local oidcProviderHostInCluster = "{{ .OidcProviderHostInCluster }}"

    local oidcProviderUri = nil
    local oidcProviderInClusterUri = nil
    local oidcIssuerUri = nil
    local oidcIssuerUriLocal = nil

    function me.config(opts)
        for key, val in pairs(opts) do
            me[key] = val
        end
        me.initCookieEncryptor()
        me.initOidcProviderUris()
        return me
    end

    function me.initCookieEncryptor()
        local aes = require "resty.aes"
        local key = me.read_file("/api-config/cookie-encryption-key")
        if not key or #key ~= 64 then
            me.internal_server_error("Error getting cookie key")
        end
        local salt = string.sub(key, 49, 56)
        local encryptor, err = aes:new(key, salt, aes.cipher(256, "cbc"), aes.hash.sha256, 3)
        if err or not encryptor then
            me.internal_server_error("Unable to get encryptor, error is: '"..err.."'")
        end
        me.aes256 = encryptor
    end

    function me.initOidcProviderUris()
        oidcProviderUri = 'https://'..oidcProviderHost..'/auth/realms/'..oidcRealm
        if oidcProviderHostInCluster and oidcProviderHostInCluster ~= "" then
            oidcProviderInClusterUri = 'http://'..oidcProviderHostInCluster..'/auth/realms/'..oidcRealm
        end

        local keycloakURL = me.read_file("/api-config/keycloak-url")
        if keycloakURL and keycloakURL ~= "" then
            me.debug("keycloak-url specified in multi-cluster secret, will not use in-cluster oidc provider host.")
            oidcProviderUri = keycloakURL..'/auth/realms/'..oidcRealm
            oidcProviderInClusterUri = nil
        end

        oidcIssuerUri = oidcProviderUri
        oidcIssuerUriLocal = oidcProviderInClusterUri
    end

    function me.log(logLevel, msg, name, value)
        local logObj = {message = msg}
        if name then
            logObj[name] = value
        end
        ngx.log(logLevel,  cjson.encode(logObj))
    end

    function me.logJson(logLevel, msg, err)
        if err then
            me.log(logLevel, msg, 'error', err)
        else
            me.log(logLevel, msg)
        end
    end

    function me.info(msg, obj)
        if obj then
            me.log(ngx.INFO, msg, 'object', obj)
        else
            me.log(ngx.INFO, msg)
        end
    end
    
    function me.error(msg, obj)
        if obj then
            me.log(ngx.ERR, msg, 'object', obj)
        else
            me.log(ngx.ERR, msg)
        end
    end
    
    function me.debug(msg, obj)
        if obj then
            me.log(ngx.DEBUG, msg, 'object', obj)
        else
            me.log(ngx.DEBUG, msg)
        end
    end

    function me.queryParams(req_uri)
         local i = req_uri:find("?")
         if not i then
             i = 0
         else
             i = i + 1
         end
         return ngx.decode_args(req_uri:sub(i), 0)
    end

    function me.query(req_uri, name)
        local i = req_uri:find("&"..name.."=")
        if not i then
        i = req_uri:find("?"..name.."=")
        end
        if not i then
            return nil
        else
            local begin = i+2+name:len()
            local endin = req_uri:find("&", begin)
            if not endin then
                return req_uri:sub(begin)
            end
            return req_uri:sub(begin, endin-1)
        end
    end
    
    -- For now, auditing reports a log message at the debug level
    function me.audit(msg, err)
        me.logJson(ngx.DEBUG, msg, err)
    end

    function me.internal_server_error(msg, err)
        me.audit(msg, err)
        ngx.status = ngx.HTTP_INTERNAL_SERVER_ERROR
        ngx.say("500 Internal Server Error")
        ngx.exit(ngx.HTTP_INTERNAL_SERVER_ERROR)
    end

    function me.unauthorized(msg, err)
        me.deleteCookies("vz_authn", "vz_userinfo", "vz_state")
        me.audit(msg, err)
        ngx.status = ngx.HTTP_UNAUTHORIZED
        ngx.say("401 Unauthorized")
        ngx.exit(ngx.HTTP_UNAUTHORIZED)
    end

    function me.forbidden(msg, err)
        me.audit(msg, err)
        ngx.status = ngx.HTTP_FORBIDDEN
        ngx.say("403 Forbidden")
        ngx.exit(ngx.HTTP_FORBIDDEN)
    end

    function me.not_found(msg, err)
        me.audit(msg, err)
        ngx.status = ngx.HTTP_NOT_FOUND
        ngx.say("404 Not Found")
        ngx.exit(ngx.HTTP_NOT_FOUND)
    end

    function me.bad_request(msg, err)
        me.audit(msg, err)
        ngx.status = ngx.HTTP_BAD_REQUEST
        ngx.say("400 Bad Request")
        ngx.exit(ngx.HTTP_BAD_REQUEST)
    end

    function me.logout()
        local redirectArgs = ngx.encode_args({
            redirect_uri = me.hostUri
        })
        local ck = me.readCookie("vz_authn")
        if ck then
            local rft = ck.rt
            ngx.req.set_header("Content-Type","application/x-www-form-urlencoded")
            ngx.req.set_method(ngx.HTTP_POST)
            local redirectURL = me.getOidcProviderUri().."/protocol/openid-connect/logout?"..redirectArgs
            local postArgs = ngx.encode_args({refresh_token = ck.rt,
            redirect_uri = redirectURL,
            client_id = oidcClient})
            ngx.req.read_body()
            ngx.req.set_body_data(postArgs)
            me.deleteCookies("vz_authn", "vz_userinfo")
            ngx.redirect(redirectURL)
        end
    end

    function me.singleLogout()
        -- Single logout not supported yet.
        ngx.status = ngx.HTTP_METHOD_NOT_IMPLEMENTED
        ngx.say("501 Single Logout not supported.")
        ngx.exit(ngx.HTTP_METHOD_NOT_IMPLEMENTED)
    end

    function me.randomBase64(size)
        local randBytes = random.bytes(size)
        local encoded = base64.encode_base64url(randBytes)
        return string.sub(encoded, 1, size)
    end

    function me.read_file(path)
        local file = io.open(path, "rb")
        if not file then return nil end
        local content = file:read "*a"
        file:close()
        return content
    end

    function me.write_file(path, data)
      local file = io.open(path, "a+")
      if not file then return nil end
      file:write(data)
      file:close()
    end

    function me.hasCredentialType(authHeader, credentialType)
        if authHeader then
            local start, _ = authHeader:find(credentialType)
            if start then
                return true
            end
        end
        return false
    end

    function me.requestUriMatches(requestUri, matchPath)
        if requestUri then
            if requestUri == matchPath then
                return true
            end
            local start, _ = requestUri:find(matchPath..'?')
            if start == 1 then
                return true
            end
        end
        return false
    end

    local authproxy_prefix = 'verrazzano-authproxy-'
    local in_cluster_namespace = '.verrazzano-system'
    local in_cluster_dns_suffix = '.svc.cluster.local'
    local vmi_system = '.vmi.system'

    function me.validateIngressHost(backend, hostname, in_cluster)
        -- assume backend, hostname, are always non-nil and non-empty
        local check_host = nil
        if in_cluster == true then
            -- try full path
            check_host = authproxy_prefix..backend..in_cluster_namespace..in_cluster_dns_suffix
            if check_host == hostname then
                return backend
            end
            -- try with just the namespace
            check_host = authproxy_prefix..backend..in_cluster_namespace
            if check_host == hostname then
                return backend
            end
            -- try without namespace or dns suffix
            check_host = authproxy_prefix..backend
            if check_host == hostname then
                return backend
            end
        else
            if backend == 'verrazzano' then
                check_host = backend..me.hostSuffix
            elseif backend == 'jaeger' then
                check_host = backend..me.hostSuffix
            else
                check_host = backend..vmi_system..me.hostSuffix
            end
            if check_host == hostname then
                return backend
            end
        end
        return 'invalid'
    end

    function me.getBackendNameFromIngressHost(ingressHost)
        local backend_name = 'unknown'
        local able_to_redirect = true
        local hostname = nil
        if ingressHost and #ingressHost > 0 then
            me.debug("ingressHost is '"..ingressHost.."'")
            -- Strip the port off, if present
            local first, last = nil
            first, last, hostname = ingressHost:find("^([^:]+)")
            if hostname and #hostname > 0 then
                first, last, backend_name = hostname:find("^([^.]+)")
                if backend_name and #backend_name > 0 then
                    -- Strip the auth proxy prefix from the extracted backend name if present
                    if string.sub(backend_name, 1, #authproxy_prefix) == authproxy_prefix then
                        backend_name = string.sub(backend_name, #authproxy_prefix+1, -1)
                        me.debug("Validating host (local): backend_name is '"..backend_name.."', hostname is '"..hostname.."'")
                        backend_name = me.validateIngressHost(backend_name, hostname, true)
                    else
                        me.debug("Validating host (ingress): backend_name is '"..backend_name.."', hostname is '"..hostname.."'")
                        backend_name = me.validateIngressHost(backend_name, hostname, false)
                    end
                end
            end
        end
        local uri = ngx.var.request_uri
        if backend_name == "verrazzano" then
            local first, last = uri:find("/20210501/")
            if not first or first ~= 1 then
                backend_name = "console"
            else
                able_to_redirect = false
            end
        end
        if backend_name == "opensearchdashboards" then
            if not (uri == "/" or uri:find("/app/opensearchdashboards") == 1) then
                able_to_redirect = false
            end
        end
        if backend_name == "kibana" then
<<<<<<< HEAD
            if not (uri == "/" or uri:find("/app/kibana") == 1) then
                able_to_redirect = false
            end
        end    
=======
           if not (uri == "/" or uri:find("/app/") == 1) then
               able_to_redirect = false
           end
        end
>>>>>>> 5c5850d0
        if able_to_redirect == true then
            me.debug("returning backend_name '"..backend_name.."', able_to_redirect is true")
        else
            me.debug("returning backend_name '"..backend_name.."', able_to_redirect is false")
        end
        return backend_name, able_to_redirect
    end

    function me.makeConsoleBackendUrl(port)
        return 'http://verrazzano-console.verrazzano-system.svc.cluster.local'..':'..port
    end

    function me.makeVmiBackendUrl(backend, port)
        return 'http://vmi-system-'..backend..'.verrazzano-system.svc.cluster.local'..':'..port
    end

    function me.makeMonitoringComponentBackendUrl(serviceName, port)
        return 'http://'..serviceName..'.verrazzano-monitoring.svc.cluster.local'..':'..port
    end

    function me.getBackendServerUrlFromName(backend)
        local serverUrl = nil
        if backend == 'verrazzano' then
            -- assume we're going to the local server; if not, we'll fix up the url when we handle the remote call
            -- Route request to k8s API
            serverUrl = me.getLocalKubernetesApiUrl()
        elseif backend == 'console' then
            -- Route request to console
            serverUrl = me.makeConsoleBackendUrl('8000')
        elseif backend == 'grafana' then
            serverUrl = me.makeVmiBackendUrl(backend, '3000')
        elseif backend == 'prometheus' then
            serverUrl = me.makeMonitoringComponentBackendUrl('prometheus-operator-kube-p-prometheus', '9090')
        elseif backend == 'kibana' then
            serverUrl = me.makeVmiBackendUrl(backend, '5601')
        elseif backend == 'opensearchdashboards' then
            serverUrl = me.makeVmiBackendUrl('kibana', '5601')    
        elseif backend == 'elasticsearch' then
            serverUrl = me.makeVmiBackendUrl('es-ingest', '9200')
        elseif backend == 'opensearch' then
            serverUrl = me.makeVmiBackendUrl('es-ingest', '9200')    
        elseif backend == 'kiali' then
            serverUrl = me.makeVmiBackendUrl(backend, '20001')
        elseif backend == 'jaeger' then
            serverUrl = me.makeMonitoringComponentBackendUrl('jaeger-operator-jaeger-query', '16686')
        else
            me.not_found("Invalid backend name '"..backend.."'")
        end
        return serverUrl
    end

    -- console originally sent access token by itself, as bearer token (originally obtained via pkce client)
    -- with combined proxy, console no longer handles tokens, but tests may be sending ID tokens.
    function me.handleBearerToken(authHeader)
        local found, index = authHeader:find('Bearer')
        if found then
            local token = string.sub(authHeader, index+2)
            if token then
                me.debug("Found bearer token in authorization header")
                me.oidcValidateBearerToken(token)
                return token
            else
                me.unauthorized("Missing token in authorization header")
            end
        end
        return nil
    end

    local basicCache = {}

    -- should only be called if some vz process is trying to access vmi using basic auth
    -- tokens are cached locally
    function me.handleBasicAuth(authHeader)
        -- me.debug("Checking for basic auth credentials")
        local found, index = authHeader:find('Basic')
        if not found then
            me.debug("No basic auth credentials found")
            return nil
        end
        local basicCred = string.sub(authHeader, index+2)
        if not basicCred then
            me.unauthorized("Invalid BasicAuth authorization header")
        end
        me.debug("Found basic auth credentials in authorization header")
        local now = ngx.time()
        local basicAuth = basicCache[basicCred]
        if basicAuth and (now < basicAuth.expiry) then
            me.debug("Returning cached token")
            return basicAuth.id_token
        end
        local decode, err = ngx.decode_base64(basicCred)
        if err then
            me.unauthorized("Unable to decode BasicAuth authorization header")
        end
        local found = decode:find(':')
        if not found then
            me.unauthorized("Invalid BasicAuth authorization header")
        end
        local u = decode:sub(1, found-1)
        local p = decode:sub(found+1)
        local tokenRes = me.oidcGetTokenWithBasicAuth(u, p)
        if not tokenRes then
            me.unauthorized("Could not get token")
        end
        me.oidcValidateIDTokenPG(tokenRes.id_token)
        local expires_in = tonumber(tokenRes.expires_in)
        for key, val in pairs(basicCache) do
            if val.expiry and now > val.expiry then
                basicCache[key] = nil
            end
        end
        basicCache[basicCred] = {
            -- access_token = tokenRes.access_token,
            id_token = tokenRes.id_token,
            expiry = now + expires_in
        }
        return tokenRes.id_token
    end

    function me.getOidcProviderUri()
        if oidcProviderUri and oidcProviderUri ~= "" then
            return oidcProviderUri
        else
            return oidcProviderInClusterUri
        end
    end

    function me.getLocalOidcProviderUri()
        if oidcProviderInClusterUri and oidcProviderInClusterUri ~= "" then
            return oidcProviderInClusterUri
        else
            return oidcProviderUri
        end
    end

    function me.getOidcTokenUri()
        return me.getLocalOidcProviderUri().."/protocol/openid-connect/token"
    end

    function me.getOidcCertsUri()
        return me.getLocalOidcProviderUri()..'/protocol/openid-connect/certs'
    end

    function me.getOidcAuthUri()
        return me.getOidcProviderUri()..'/protocol/openid-connect/auth'
    end

    function me.oidcAuthenticate()
        me.debug("Authenticating user")
        local sha256 = (require 'resty.sha256'):new()
        -- code verifier must be between 43 and 128 characters
        local codeVerifier = me.randomBase64(56)
        sha256:update(codeVerifier)
        local codeChallenge = base64.encode_base64url(sha256:final())
        local state = me.randomBase64(32)
        local nonce = me.randomBase64(32)
        local stateData = {
            state = state,
            request_uri = ngx.var.request_uri,
            code_verifier = codeVerifier,
            code_challenge = codeChallenge,
            nonce = nonce
        }
        local redirectArgs = ngx.encode_args({
            client_id = oidcClient,
            response_type = 'code',
            scope = 'openid',
            code_challenge_method = 'S256',
            code_challenge = codeChallenge,
            state = state,
            nonce = nonce,
            redirect_uri = me.callbackUri
        })
        local redirectURL = me.getOidcAuthUri()..'?'..redirectArgs
        -- there could be an existing (expired) vz_authn cookie.
        -- delete it (and vz_userinfo) to avoid exceeding max header size
        me.deleteCookies("vz_authn", "vz_userinfo")
        me.setCookie("vz_state", stateData, authStateTtlInSec, true)
        ngx.header["Cache-Control"] = "no-cache, no-store, max-age=0"
        ngx.redirect(redirectURL)
    end

    function me.oidcHandleCallback()
        me.debug("Handle authentication callback")
        local queryParams = me.queryParams(ngx.var.request_uri)
        local state = queryParams.state
        local code = queryParams.code
        local nonce = queryParams.nonce
        local cookie = me.readCookie("vz_state")
        if not cookie then
            me.unauthorized("Missing state cookie")
        end
        me.deleteCookies("vz_state")
        local stateCk = cookie.state
        -- local nonceCk = cookie.nonce
        local request_uri = cookie.request_uri

        if (state == nil) or (stateCk == nil) then
            me.unauthorized("Missing callback state")
        else
            if state ~= stateCk then
                me.unauthorized("Invalid callback state")
            end
            if not cookie.code_verifier then
                me.unauthorized("Invalid code_verifier")
            end
            local tokenRes = me.oidcGetTokenWithCode(code, cookie.code_verifier, me.callbackUri)
            if tokenRes then
                me.oidcValidateIDTokenPKCE(tokenRes.id_token)
                me.tokenToCookie(tokenRes)
                ngx.redirect(request_uri)
            end
            me.unauthorized("Failed to obtain token with code")
        end
    end

    function me.oidcTokenRequest(formArgs)
        me.debug("Requesting token from OP")
        local tokenUri = me.getOidcTokenUri()
        local http = require "resty.http"
        local httpc = http.new()
        local res, err = httpc:request_uri(tokenUri, {
            method = "POST",
            body = ngx.encode_args(formArgs),
            headers = {
                ["Content-Type"] = "application/x-www-form-urlencoded",
            }
        })
        if err then
            me.error("Failed requesting token from Keycloak: "..err)
            me.unauthorized("Error requesting token", err)
        end
        if not res then
            me.info("Failed requesting token from Keycloak: response is nil")
            me.unauthorized("Error requesting token: response is nil")
        end
        if not (res.status == 200) then
            me.info("Failed requesting token from Keycloak: response status code is "..res.status.." and response body is "..res.body)
            me.unauthorized("Error requesting token: response status code is "..res.status.." and response body is "..res.body)
        end
        local tokenRes = cjson.decode(res.body)
        if tokenRes.error or tokenRes.error_description then
            me.info("Failed requesting token from Keycloak: "..tokenRes.error_description)
            me.unauthorized("Error requesting token: "..tokenRes.error_description)
        end
        return tokenRes
    end

    function me.oidcGetTokenWithBasicAuth(u, p)
        return me.oidcTokenRequest({
                        grant_type = 'password',
                        scope = 'openid',
                        client_id = oidcDirectAccessClient,
                        password = p,
                        username = u
                    })
    end

    function me.oidcGetTokenWithCode(code, verifier, callbackUri)
        return me.oidcTokenRequest({
                        grant_type = 'authorization_code',
                        client_id = oidcClient,
                        code = code,
                        code_verifier = verifier,
                        redirect_uri = callbackUri
                    })
    end

    function me.oidcRefreshToken(rft, callbackUri)
        return me.oidcTokenRequest({
                        grant_type = 'refresh_token',
                        client_id = oidcClient,
                        refresh_token = rft,
                        redirect_uri = callbackUri
                    })
    end

    function me.oidcValidateBearerToken(token)
        -- console sends access tokens obtained via PKCE client
        -- test code sends ID tokens obtained from the PG client
        -- need to accept either type in Authorization header (for now)
        local claim_spec = {
            typ = validators.equals_any_of({ "Bearer", "ID" }),
            iss = validators.equals( oidcIssuerUri ),
            azp = validators.equals_any_of({ oidcClient, oidcDirectAccessClient })
        }
        me.oidcValidateTokenWithClaims(token, claim_spec)
    end

    function me.oidcValidateIDTokenPKCE(token)
        me.oidcValidateToken(token, "ID", oidcIssuerUri, oidcClient)
    end

    function me.oidcValidateIDTokenPG(token)
        if not oidcIssuerUriLocal then
            me.oidcValidateToken(token, "ID", oidcIssuerUri, oidcDirectAccessClient)
        else
            me.oidcValidateToken(token, "ID", oidcIssuerUriLocal, oidcDirectAccessClient)
        end
    end

    function me.oidcValidateToken(token, expectedType, expectedIssuer, clientName)
        if not token or token == "" then
            me.unauthorized("Nil or empty token")
        end
        if not expectedType then
            me.unauthorized("Nil or empty expectedType")
        end
        if not expectedIssuer then
            me.unauthorized("Nil or empty expectedIssuer")
        end
        if not clientName then
            me.unauthorized("Nil or empty clientName")
        end
        local claim_spec = {
            typ = validators.equals( expectedType ),
            iss = validators.equals( expectedIssuer ),
            azp = validators.equals( clientName )
        }
        me.oidcValidateTokenWithClaims(token, claim_spec)
    end

    function me.oidcValidateTokenWithClaims(token, claim_spec)
        me.debug("Validating JWT token")
        local default_claim_spec = {
            iat = validators.is_not_before(),
            exp = validators.is_not_expired(),
            aud = validators.required()
        }
        -- passing verify a function to retrieve key didn't seem to work, so doing load then verify
        local jwt_obj = jwt:load_jwt(token)
        if (not jwt_obj) or (not jwt_obj.header) or (not jwt_obj.header.kid) then
            me.unauthorized("Failed to load token or no kid")
        end
        local publicKey = me.publicKey(jwt_obj.header.kid)
        if not publicKey then
            me.unauthorized("No public key found")
        end
        -- me.debug("TOKEN: iss is "..jwt_obj.payload.iss)
        -- me.debug("TOKEN: oidcIssuerUri is"..oidcIssuerUri)
        local verified = jwt:verify_jwt_obj(publicKey, jwt_obj, default_claim_spec, claim_spec)
        if not verified or (tostring(jwt_obj.valid) == "false" or tostring(jwt_obj.verified) == "false") then
            me.unauthorized("Failed to validate token", jwt_obj.reason)
        end
    end

    function me.isAuthorized(idToken)
        me.debug("Checking for required role '"..requiredRole.."'")
        local id_token = jwt:load_jwt(idToken)
        if id_token and id_token.payload and id_token.payload.realm_access and id_token.payload.realm_access.roles then
            for _, role in ipairs(id_token.payload.realm_access.roles) do
                if role == requiredRole then
                    return true
                end
            end
        end
        return false
    end

    function me.usernameFromIdToken(idToken)
        -- me.debug("usernameFromIdToken: fetching preferred_username")
        local id_token = jwt:load_jwt(idToken)
        if id_token and id_token.payload and id_token.payload.preferred_username then
            return id_token.payload.preferred_username
        end
        me.unauthorized("usernameFromIdToken: preferred_username not found")
    end

    -- returns id token, token is refreshed first, if necessary.
    -- nil token returned if no session or the refresh token has expired
    function me.getTokenFromSession()
        -- me.debug("Check for existing session")
        local ck = me.readCookie("vz_authn")
        if ck then
            me.debug("Existing session found")
            local rft = ck.rt
            local now = ngx.time()
            local expiry = tonumber(ck.expiry)
            local refresh_expiry = tonumber(ck.refresh_expiry)
            if now < expiry then
                -- me.debug("Returning ID token")
                return ck.it
            else
                if now < refresh_expiry then
                    me.debug("Token is expired, refreshing")
                    local tokenRes = me.oidcRefreshToken(rft, me.callbackUri)
                    if tokenRes then
                        me.oidcValidateIDTokenPKCE(tokenRes.id_token)
                        me.tokenToCookie(tokenRes)
                        -- me.debug("Token refreshed",  tokenRes)
                        return tokenRes.id_token
                    else
                        me.debug("No valid response from token refresh")
                    end
                else
                    me.debug("Refresh token expired, cannot refresh")
                end
            end
        else
            me.debug("No existing session found")
        end
        -- no valid token found, delete cookie
        me.deleteCookies("vz_authn", "vz_userinfo")
        return nil
    end

    function me.tokenToCookie(tokenRes)
        -- Do we need access_token? too big > 4k
        local cookiePairs = {
            rt = tokenRes.refresh_token,
            -- at = tokenRes.access_token,
            it = tokenRes.id_token
        }
        -- Cookie to save username and email with http-only diabled
        local userCookiePairs = {
            username = ""
        }
        local id_token = jwt:load_jwt(tokenRes.id_token)
        local expires_in = tonumber(tokenRes.expires_in)
        local refresh_expires_in = tonumber(tokenRes.refresh_expires_in)
        local now = ngx.time()
        local issued_at = now
        if id_token and id_token.payload then
            if id_token.payload.iat then
                issued_at = tonumber(id_token.payload.iat)
            else
                if id_token.payload.auth_time then
                    issued_at = tonumber(id_token.payload.auth_time)
                end
            end
            if id_token.payload.preferred_username then
                userCookiePairs.username = id_token.payload.preferred_username
            end
        end
        local skew = now - issued_at
        -- Expire 30 secs before actual time
        local expiryBuffer = 30
        cookiePairs.expiry = now + expires_in - skew - expiryBuffer
        cookiePairs.refresh_expiry = now + refresh_expires_in - skew - expiryBuffer
        userCookiePairs.expiry = now + expires_in - skew - expiryBuffer
        userCookiePairs.refresh_expiry = now + refresh_expires_in - skew - expiryBuffer
        local expiresInSec = tonumber(tokenRes.refresh_expires_in)-expiryBuffer
        me.setCookie("vz_authn", cookiePairs, expiresInSec, true)
        me.setCookie("vz_userinfo", userCookiePairs, expiresInSec, false)
    end

    function me.setCookie(ckName, cookiePairs, expiresInSec, httponly)
        local ck = require "resty.cookie"
        local cookie, err = ck:new()
        if not cookie then
            me.debug("Error setting cookie "..ckName..": "..err)
            return
        end
        local expires = ngx.cookie_time(ngx.time() + expiresInSec)
        local ckValue = ""
        if ckName == "vz_userinfo" then
            -- No need to encrypt in case of vz_userinfo
            for key, value in pairs(cookiePairs) do
                ckValue = ckValue..key.."="..value..","
            end
            ckValue = ckValue:sub(1, -2)
        else
            ckValue = me.aes256:encrypt(cjson.encode(cookiePairs))
        end
        ckValue = base64.encode_base64url(ckValue)
        cookie:set({key=ckName, value=ckValue, path="/", secure=true, httponly=httponly, expires=expires})
    end

     function me.deleteCookies(...)
        local cookies = {}
        local arg = {...}
        for i,v in ipairs(arg) do
            cookies[i] = tostring(v)..'=; Path=/; Secure; HttpOnly; Expires=Thu, 01 Jan 1970 00:00:00 UTC;'
        end
        ngx.header["Set-Cookie"] = cookies
    end

    function me.readCookie(ckName)
        if not ckName then
            return nil
        end
        local cookie, err = require("resty.cookie"):new()
        local ck = cookie:get(ckName)
        if not ck then
            me.debug("Cookie not found")
            return nil
        end
        local decoded = base64.decode_base64url(ck)
        if not decoded then
            me.debug("Cookie not decoded")
            return nil
        end
        local json = me.aes256:decrypt(decoded)
        if not json then
            me.debug("Cookie not decrypted")
            return nil
        end
        return cjson.decode(json)
    end

    local certs = {}

    function me.realmCerts(kid)
        local pk = certs[kid]
        if pk then
            return pk
        end
        local http = require "resty.http"
        local httpc = http.new()
        local certsUri = me.getOidcCertsUri()
        local res, err = httpc:request_uri(certsUri)
        if err then
            me.error("Could not retrieve certs: "..err)
            return nil
        end
        local data = cjson.decode(res.body)
        if not (data.keys) then
            me.error("Failed to find keys: key object is nil")
            return nil
        end
        for i, key in pairs(data.keys) do
            if key.kid and key.x5c then
                certs[key.kid] = key.x5c
            end
        end
        return certs[kid]
    end

    function me.publicKey(kid)
        local x5c = me.realmCerts(kid)
        if (not x5c) or (#x5c == 0) then
            return nil
        end
        return "-----BEGIN CERTIFICATE-----\n"..x5c[1].."\n-----END CERTIFICATE-----"
    end

    -- api-proxy - methods for handling multi-cluster k8s API requests

    local vzApiHost = os.getenv("VZ_API_HOST")
    local vzApiVersion = os.getenv("VZ_API_VERSION")

    function me.getServiceAccountToken()
      me.debug("Read service account token")
      local serviceAccountToken = me.read_file("/run/secrets/kubernetes.io/serviceaccount/token")
      if not (serviceAccountToken) then
        me.unauthorized("No service account token present in pod.")
      end
      return serviceAccountToken
    end

    function me.getLocalKubernetesApiUrl()
      local host = os.getenv("KUBERNETES_SERVICE_HOST")
      local port = os.getenv("KUBERNETES_SERVICE_PORT")
      local serverUrl = "https://" .. host .. ":" .. port
      return serverUrl
    end

    function me.getK8SResource(token, resourcePath)
      local http = require "resty.http"
      local httpc = http.new()
      local res, err = httpc:request_uri("https://" .. vzApiHost .. "/" .. vzApiVersion .. resourcePath,{
          headers = {
              ["Authorization"] = "Bearer "..token
          },
      })
      if err then
        me.unauthorized("Error accessing vz api", err)
      end
      if not(res) or not (res.body) then
        me.unauthorized("Unable to get k8s resource.")
      end
      local cjson = require "cjson"
      return cjson.decode(res.body)
    end

    function me.getVMC(token, cluster)
      return me.getK8SResource(token, "/apis/clusters.verrazzano.io/v1alpha1/namespaces/verrazzano-mc/verrazzanomanagedclusters/" .. cluster)
    end

    function me.getSecret(token, secret)
      return me.getK8SResource(token, "/api/v1/namespaces/verrazzano-mc/secrets/" .. secret)
    end

    function me.handleLocalAPICall(token)
        local uri = ngx.var.uri
        local first, last = uri:find("/"..vzApiVersion)
        if first and first == 1 then
            uri = string.sub(uri, last+1)
            ngx.req.set_uri(uri)
        end

        local serviceAccountToken = me.getServiceAccountToken()
        me.debug("Set service account bearer token as Authorization header")
        ngx.req.set_header("Authorization", "Bearer " .. serviceAccountToken)

        if not token then
            me.unauthenticated("Invalid token")
        end

        local jwt_obj = jwt:load_jwt(token)
        if not jwt_obj then
            me.unauthenticated("Invalid token")
        end

        local groups = {}

        if jwt_obj.payload and jwt_obj.payload.sub then
            -- Uid is ignored prior to kubernetes v1.22
            me.debug(("Adding sub as Impersonate-Uid: " .. jwt_obj.payload.sub))
            ngx.req.set_header("Impersonate-Uid", jwt_obj.payload.sub)
            -- this group is needed for discovery, but not automatically set for impersonated users prior to v1.20.
            -- the group is ignored if duplicated >= v1.20, so no harm done if we always send it.
            -- adding it here so that it's present IFF we actually have a subject.
            local sys_auth = "system:authenticated"
            me.debug(("Including group: " .. sys_auth))
            table.insert(groups, sys_auth)
        end
        if jwt_obj.payload and jwt_obj.payload.preferred_username then
            me.debug(("Adding preferred_username as Impersonate-User: " .. jwt_obj.payload.preferred_username))
            ngx.req.set_header("Impersonate-User", jwt_obj.payload.preferred_username)
        end
        if jwt_obj.payload and jwt_obj.payload.groups then
            for key, grp in pairs(jwt_obj.payload.groups) do
                table.insert(groups, grp)
            end
        end
        if #groups > 0 then
            me.debug(("Adding groups as Impersonate-Group: " .. table.concat(groups, ", ")))
            ngx.req.set_header("Impersonate-Group", groups)
        end
    end

    function me.handleExternalAPICall(token)
        local args = ngx.req.get_uri_args()

        me.debug("Read vmc resource for " .. args.cluster)
        local vmc = me.getVMC(token, args.cluster)
        if not(vmc) or not(vmc.status) or not(vmc.status.apiUrl) then
            me.unauthorized("Unable to fetch vmc api url for vmc " .. args.cluster)
        end
        local serverUrl = vmc.status.apiUrl

        -- To access managed cluster api server on self signed certificates, the admin cluster api server needs ca certificates for the managed cluster.
        -- A secret is created in admin cluster during multi cluster setup that contains the ca certificate.
        -- Here we read the name of that secret from vmc spec and retrieve the secret from cluster and read the cacrt field.
        -- The value of cacrt field is decoded to get the ca certificate and is appended to file being pointed to by the proxy_ssl_trusted_certificate variable.

        if not(vmc.spec) or not(vmc.spec.caSecret) then
            me.debug("ca secret name not present on vmc resource, assuming well known CA certificate exists for managed cluster " .. args.cluster)
            do return end
        end

        local secret = me.getSecret(token, vmc.spec.caSecret)
        if not(secret) or not(secret.data) or not(secret.data["cacrt"]) or secret.data["cacrt"] == "" then
            me.debug("Unable to fetch ca secret for vmc, assuming well known CA certificate exists for managed cluster " .. args.cluster)
            do return end
        end

        local decodedSecret = ngx.decode_base64(secret.data["cacrt"])
        if not(decodedSecret) then
            me.unauthorized("Unable to decode ca secret for vmc to access api server of managed cluster " .. args.cluster)
        end

        local startIndex, _ = string.find(decodedSecret, "-----BEGIN CERTIFICATE-----")
        local _, endIndex = string.find(decodedSecret, "-----END CERTIFICATE-----")
        if startIndex >= 1 and endIndex > startIndex then
            me.write_file("/etc/nginx/upstream.pem", string.sub(decodedSecret, startIndex, endIndex))
        end

        -- remove the cluster query param
        args["cluster"] = nil
        ngx.req.set_uri_args(args)

        -- propagate the user's token as a bearer token, remote cluster won't have access to the session.
        ngx.req.set_header("Authorization", "Bearer "..token)

        return serverUrl
    end

    function me.isBodyValidJson()
        ngx.req.read_body()
        local data = ngx.req.get_body_data()
        if data ~= nil then
            local decoder = require("cjson.safe").decode
            local decoded_data, err = decoder(data)
            if err then
                me.debug("Invalid request payload: " .. data)
                return false
            end
        end
        return true
    end
    
    function me.isOriginAllowed(origin, backend, ingressUri)
        -- As per https://datatracker.ietf.org/doc/rfc6454, "User Agent Requirements" section a "null" value for 
        -- Origin header is set by user agents for privacy-sensitive contexts. However it does not defined what 
        -- a privacy-sensitive context means. The "Privacy-Sensitive Contexts" section of https://wiki.mozilla.org/Security/Origin
        -- defines certain contexts as privacy sensitive but there also it does not explain behaviour of server for the
        -- "Access-Control-Allow-Origin" header. Therefore we do not allow such requests.
        if origin == "null" then
            return false
        end
        
        if origin == ingressUri then
            return true
        end

        local allowedOrigins = nil
        if backend == 'verrazzano' then
            allowedOrigins = os.getenv("VZ_API_ALLOWED_ORIGINS")
        elseif backend == 'console' then
            allowedOrigins = os.getenv("VZ_CONSOLE_ALLOWED_ORIGINS")
        elseif backend == 'grafana' then
            allowedOrigins = os.getenv("VZ_GRAFANA_ALLOWED_ORIGINS")
        elseif backend == 'prometheus' then
            allowedOrigins = os.getenv("VZ_PROMETHEUS_ALLOWED_ORIGINS")
        elseif backend == 'kibana' then
            allowedOrigins = os.getenv("VZ_KIBANA_ALLOWED_ORIGINS")
        elseif backend == 'opensearchdashboards' then
            allowedOrigins = os.getenv("VZ_KIBANA_ALLOWED_ORIGINS")
        elseif backend == 'elasticsearch' then
            allowedOrigins = os.getenv("VZ_ES_ALLOWED_ORIGINS")
        elseif backend == 'opensearch' then
            allowedOrigins = os.getenv("VZ_ES_ALLOWED_ORIGINS")
        elseif backend == 'kiali' then
            allowedOrigins = os.getenv("VZ_KIALI_ALLOWED_ORIGINS")
        elseif backend == 'jaeger' then
            allowedOrigins = os.getenv("VZ_JAEGER_ALLOWED_ORIGINS")
        end
        
        if not allowedOrigins or allowedOrigins == "" then
            return false
        end
        
        for requestOrigin in string.gmatch(origin, '([^ ]+)') do
            local originFound = false
            for allowedOrigin in string.gmatch(allowedOrigins, '([^,]+)') do
                if requestOrigin == allowedOrigin then
                    originFound = true
                end
            end
            if originFound == false then
                return false
            end
        end
        return true
    end

    return me
  nginx.conf: |
    #user  nobody;
    worker_processes  1;

    error_log  /var/log/nginx/error.log info;
    pid        logs/nginx.pid;

    env KUBERNETES_SERVICE_HOST;
    env KUBERNETES_SERVICE_PORT;
    env VZ_API_HOST;
    env VZ_API_VERSION;
    env VZ_API_ALLOWED_ORIGINS;
    env VZ_CONSOLE_ALLOWED_ORIGINS;
    env VZ_GRAFANA_ALLOWED_ORIGINS;
    env VZ_PROMETHEUS_ALLOWED_ORIGINS;
    env VZ_KIBANA_ALLOWED_ORIGINS;
    env VZ_ES_ALLOWED_ORIGINS;
    env VZ_KIALI_ALLOWED_ORIGINS;
    env VZ_JAEGER_ALLOWED_ORIGINS;

    events {
        worker_connections  1024;
    }

    http {
        include       mime.types;
        default_type  application/octet-stream;

        #log_format  main  '$remote_addr - $remote_user [$time_local] "$request" '
        #                  '$status $body_bytes_sent "$http_referer" '
        #                  '"$http_user_agent" "$http_x_forwarded_for"';
        log_format  json_combined escape=json '{'
            '"@timestamp": "$time_iso8601", ' # local time in the ISO 8601 standard format
            '"req_id": "$request_id", ' # the unique request id
            '"upstream_status": "$upstream_status", '
            '"upstream_addr": "$upstream_addr", ' # upstream backend server for proxied requests
            '"message": "$request_method $http_host$request_uri", '
            '"http_request": {'
                '"request_method": "$request_method", ' # request method
                '"requestUrl": "$http_host$request_uri", '
                '"status": "$status", ' # response status code
                '"requestSize": "$request_length", ' # request length (including headers and body)
                '"responseSize": "$upstream_response_length", ' # upstream response length
                '"userAgent": "$http_user_agent", ' # user agent
                '"remoteIp": "$remote_addr", ' # client IP
                '"referer": "$http_referer", ' # HTTP referer
                '"latency": "$upstream_response_time s", ' # time spent receiving upstream body
                '"protocol": "$server_protocol" ' # request protocol, like HTTP/1.1 or HTTP/2.0
            '}'
          '}';
        sendfile        on;
        #tcp_nopush     on;

        # Posts from Fluentd can require more than the default 1m max body size
        client_max_body_size {{ .MaxRequestSize }};
        proxy_buffer_size {{ .ProxyBufferSize }};
        client_body_buffer_size 256k;

        #keepalive_timeout  0;
        keepalive_timeout  65;

        #gzip  on;

        lua_package_path '/usr/local/share/lua/5.1/?.lua;;';
        lua_package_cpath '/usr/local/lib/lua/5.1/?.so;;';
        resolver _NAMESERVER_;

        # cache for discovery metadata documents
        lua_shared_dict discovery 1m;
        #  cache for JWKs
        lua_shared_dict jwks 1m;

        #access_log  logs/host.access.log  main;
        access_log /dev/stderr json_combined;
        server_tokens off;

        #charset koi8-r;
        expires           0;
        #add_header        Cache-Control private;
        add_header        Cache-Control no-store always;

        proxy_http_version 1.1;

        # Verrazzano api and console
        server {
            listen       8775;
            server_name  verrazzano-proxy;

            # api
            location / {
                lua_ssl_verify_depth 2;
                lua_ssl_trusted_certificate /etc/nginx/upstream.pem;
                # oauth-proxy ssl certs location: lua_ssl_trusted_certificate /etc/nginx/all-ca-certs.pem;

                set $oidc_user "";
                set $backend_server_url "";
                rewrite_by_lua_file /etc/nginx/conf.lua;
                proxy_set_header X-WEBAUTH-USER $oidc_user;
                proxy_pass $backend_server_url;
                proxy_ssl_trusted_certificate /etc/nginx/upstream.pem;
            }

            location /nginx_status {
                stub_status;
                allow 127.0.0.1;
                deny all;
            }
        }
    }
  startup.sh: |
    #!/bin/bash
    startupDir=$(dirname $0)
    cd $startupDir
    cp $startupDir/nginx.conf /etc/nginx/nginx.conf
    cp $startupDir/auth.lua /etc/nginx/auth.lua
    cp $startupDir/conf.lua /etc/nginx/conf.lua
    nameserver=$(grep -i nameserver /etc/resolv.conf | awk '{split($0,line," "); print line[2]}')
    sed -i -e "s|_NAMESERVER_|${nameserver}|g" /etc/nginx/nginx.conf

    mkdir -p /etc/nginx/logs

    export LD_LIBRARY_PATH=/usr/local/lib:$LD_LIBRARY_PATH

    cat /etc/ssl/certs/ca-bundle.crt > /etc/nginx/upstream.pem

    /usr/local/nginx/sbin/nginx -c /etc/nginx/nginx.conf -p /etc/nginx -t
    /usr/local/nginx/sbin/nginx -c /etc/nginx/nginx.conf -p /etc/nginx

    while [ $? -ne 0 ]; do
        sleep 20
        echo "retry nginx startup ..."
        /usr/local/nginx/sbin/nginx -c /etc/nginx/nginx.conf -p /etc/nginx
    done

    sh -c "$startupDir/reload.sh &"

    tail -f /var/log/nginx/error.log
  reload.sh: |
    #!/bin/bash

    adminCABundleMD5=""
    defaultCABundleMD5=""
    upstreamCACertFile="/etc/nginx/upstream.pem"
    localClusterCACertFile="/api-config/default-ca-bundle"
    adminClusterCACertFile="/api-config/admin-ca-bundle"
    defaultCACertFile="/etc/ssl/certs/ca-bundle.crt"
    tmpUpstreamCACertFile="/tmp/upstream.pem"
    maxSizeTrustedCertsFileDefault=$(echo $((10*1024*1024)))
    if [[ ! -z "${MAX_SIZE_TRUSTED_CERTS_FILE}" ]]; then
        maxSizeTrustedCertsFileDefault=${MAX_SIZE_TRUSTED_CERTS_FILE}
    fi

    function reload() {
        nginx -t -p /etc/nginx
        if [ $? -eq 0 ]
        then
            echo "Detected Nginx Configuration Change"
            echo "Executing: nginx -s reload -p /etc/nginx"
            nginx -s reload -p /etc/nginx
        fi
    }

    function reset_md5() {
        adminCABundleMD5=""
        defaultCABundleMD5=""
    }

    function local_cert_config() {
        if [[ -s $localClusterCACertFile ]]; then
            md5Hash=$(md5sum "$localClusterCACertFile")
            if [ "$defaultCABundleMD5" != "$md5Hash" ] ; then
                echo "Adding local CA cert to $upstreamCACertFile"
                cat $upstreamCACertFile > $tmpUpstreamCACertFile
                cat $localClusterCACertFile > $upstreamCACertFile
                cat $tmpUpstreamCACertFile >> $upstreamCACertFile
                rm -rf $tmpUpstreamCACertFile
                defaultCABundleMD5="$md5Hash"
                reload
            fi
        fi
    }

    function admin_cluster_cert_config() {
        if [[ -s $adminClusterCACertFile ]]; then
            md5Hash=$(md5sum "$adminClusterCACertFile")
            if [ "$adminCABundleMD5" != "$md5Hash" ] ; then
                echo "Adding admin cluster CA cert to $upstreamCACertFile"
                cat $upstreamCACertFile > $tmpUpstreamCACertFile
                cat $adminClusterCACertFile > $upstreamCACertFile
                cat $tmpUpstreamCACertFile >> $upstreamCACertFile
                rm -rf $tmpUpstreamCACertFile
                adminCABundleMD5="$md5Hash"
                reload
            fi
        else
            if [ "$adminCABundleMD5" != "" ] ; then
                reset_md5
                local_cert_config
            fi
        fi
    }

    function default_cert_config() {
        cat $defaultCACertFile > $upstreamCACertFile
    }

    while true
    do
        trustedCertsFileSize=$(wc -c < $upstreamCACertFile)
        if [ $trustedCertsFileSize -ge $maxSizeTrustedCertsFileDefault ] ; then
            echo "$upstreamCACertFile file size greater than  $maxSizeTrustedCertsFileDefault, resetting.."
            reset_md5
            default_cert_config
        fi

        local_cert_config
        admin_cluster_cert_config
        sleep .1
    done
{{ end }}
<|MERGE_RESOLUTION|>--- conflicted
+++ resolved
@@ -471,22 +471,15 @@
             end
         end
         if backend_name == "opensearchdashboards" then
-            if not (uri == "/" or uri:find("/app/opensearchdashboards") == 1) then
+            if not (uri == "/" or uri:find("/app/") == 1) then
                 able_to_redirect = false
             end
         end
         if backend_name == "kibana" then
-<<<<<<< HEAD
-            if not (uri == "/" or uri:find("/app/kibana") == 1) then
-                able_to_redirect = false
-            end
-        end    
-=======
            if not (uri == "/" or uri:find("/app/") == 1) then
                able_to_redirect = false
            end
         end
->>>>>>> 5c5850d0
         if able_to_redirect == true then
             me.debug("returning backend_name '"..backend_name.."', able_to_redirect is true")
         else
