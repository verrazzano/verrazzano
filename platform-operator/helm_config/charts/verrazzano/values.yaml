# Copyright (c) 2020, 2021, Oracle and/or its affiliates.
# Licensed under the Universal Permissive License v 1.0 as shown at https://oss.oracle.com/licenses/upl.
name: verrazzano

global:
  imagePullSecrets: []

image:
  pullPolicy: IfNotPresent
  terminationGracePeriodSeconds: 60

appBinding:
  useSystemVMI: true

elasticSearch:
  enabled: true
  nodes:
    master:
      replicas: 3
      requests:
        memory: 1.4Gi
    data:
      replicas: 2
      requests:
        memory: 4.8Gi
        storage: 50Gi
    ingest:
      replicas: 1
      requests:
        memory: 2.5Gi

prometheus:
  enabled: true
  requests:
    memory: 128Mi
    storage: 50Gi

grafana:
  enabled: true
  requests:
    memory: 48Mi
    storage: 50Gi

kibana:
  enabled: true
  requests:
    memory: 192Mi

kiali:
<<<<<<< HEAD
  name: kiali
=======
  name: vmi-system-kiali
>>>>>>> 371ccb6b

verrazzanoOperator:
  name: verrazzano-operator
  enabled: true
  # NOTE: The image you're looking for isn't here. The verrazzano-operator and node-exporter images
  # now come from the bill of materials file (verrazzano-bom.json).
  apiServerRealm: verrazzano-system
  RequestMemory: 72Mi

monitoringOperator:
  name: verrazzano-monitoring-operator
  enabled: true
  # NOTE: The monitoring-related images now come from the bill of materials file (verrazzano-bom.json).
  metricsPort: 8090
  defaultSimpleCompReplicas: 1
  defaultPrometheusReplicas: 1
  alertManagerImage: "noimage"
  esWaitTargetVersion: 7.6.1
  oidcAuthEnabled: true
  RequestMemory: 48Mi

logging:
  name: fluentd
  # NOTE: The fluentd-kubernetes-daemonset image now comes from the bill of materials file (verrazzano-bom.json).

fluentd:
  enabled: true

console:
  enabled: true
  name: verrazzano-console
  # NOTE: The console image now comes from the bill of materials file (verrazzano-bom.json).

api:
  name: verrazzano-authproxy
  # NOTE: The nginx-ingress-controller image now comes from the bill of materials file (verrazzano-bom.json).
  pullPolicy: IfNotPresent
  port: 8775
  impersonatorRoleName: impersonate-api-user
  proxy:
    OidcRealm: verrazzano-system
    PKCEClientID: verrazzano-pkce
    PGClientID: verrazzano-pg
    RequiredRealmRole: vz_api_access
    OidcCallbackPath: /_authentication_callback
    OidcLogoutCallbackPath: /_logout
    OidcSingleLogoutCallbackPath: /_single_logout
    AuthnStateTTL: "300"
    MaxRequestSize: 65m
    ProxyBufferSize: 8k

# OCI-related values
oci:
  region: ""
  tenancyOcid: ""
  userOcid: ""
  fingerprint: ""
  privateKey: ""
  compartment: ""
  clusterOcid: ""
  objectStore:
    bucketName: ""
    namespace: ""

config:
  envName:
  dnsSuffix: verrazzano.io
  enableMonitoringStorage: true

security:
  adminsGroup: &default_adminsGroup verrazzano-admins
  monitorsGroup: &default_monitorsGroup verrazzano-monitors
  usersGroup: &default_usersGroup verrazzano-users
  systemGroup: &default_systemGroup verrazzano-system-users
  projectAdminsGroup: &default_projectAdminsGroup verrazzano-project-admins
  projectMonitorsGroup: &default_projectMonitorsGroup verrazzano-project-monitors
  adminSubjects:
    "subject-0":
      kind: Group
      name: *default_adminsGroup
  monitorSubjects:
    "subject-0":
      kind: Group
      name: *default_monitorsGroup

kubernetes:
  service:
    endpoint:
      ip:
      port:

externaldns:
  enabled: false

dns:
  wildcard:
    domain:<|MERGE_RESOLUTION|>--- conflicted
+++ resolved
@@ -47,11 +47,7 @@
     memory: 192Mi
 
 kiali:
-<<<<<<< HEAD
-  name: kiali
-=======
   name: vmi-system-kiali
->>>>>>> 371ccb6b
 
 verrazzanoOperator:
   name: verrazzano-operator
