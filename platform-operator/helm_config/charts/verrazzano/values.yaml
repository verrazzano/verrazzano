# Copyright (c) 2020, 2021, Oracle and/or its affiliates.
# Licensed under the Universal Permissive License v 1.0 as shown at https://oss.oracle.com/licenses/upl.
name: verrazzano

global:
  imagePullSecrets: []

image:
  pullPolicy: IfNotPresent
  terminationGracePeriodSeconds: 60

appBinding:
  useSystemVMI: true

elasticSearch:
  enabled: true
  nodes:
    master:
      replicas: 3
      requests:
        memory: 1.4Gi
    data:
      replicas: 2
      requests:
        memory: 4.8Gi
        storage: 50Gi
    ingest:
      replicas: 1
      requests:
        memory: 2.5Gi

prometheus:
  enabled: true
  requests:
    memory: 128Mi
    storage: 50Gi

grafana:
  enabled: true
  requests:
    memory: 48Mi
    storage: 50Gi

kibana:
  enabled: true
  requests:
    memory: 192Mi

verrazzanoOperator:
  name: verrazzano-operator
<<<<<<< HEAD
  # NOTE: These images now come from the bill of materials file (verrazzano-bom.json)
  # imageName: ghcr.io/verrazzano/verrazzano-operator
  # imageVersion: 0.15.0-20210512213227-2785c3a
  # nodeExporterImage: ghcr.io/verrazzano/node-exporter:1.0.0-20210513143333-a470f06
=======
  # NOTE: The image you're looking for isn't here. The verrazzano-operator and node-exporter images
  # now come from the bill of materials file (verrazzano-bom.json).
>>>>>>> 20062641
  apiServerRealm: verrazzano-system
  RequestMemory: 72Mi

monitoringOperator:
  name: verrazzano-monitoring-operator
<<<<<<< HEAD
  # NOTE: These images now come from the bill of materials file (verrazzano-bom.json)
  # imageName: ghcr.io/verrazzano/verrazzano-monitoring-operator
  # imageVersion: 0.15.0-20210521020822-9b87485
  metricsPort: 8090
  defaultSimpleCompReplicas: 1
  defaultPrometheusReplicas: 1
  # istioProxyImage: ghcr.io/verrazzano/proxyv2:1.7.3
  # grafanaImage: ghcr.io/verrazzano/grafana:v6.4.4
  # prometheusImage: ghcr.io/verrazzano/prometheus:v2.13.1
  # prometheusInitImage: ghcr.io/oracle/oraclelinux:7-slim
  alertManagerImage: "noimage"
  esWaitTargetVersion: 7.6.1
  # esImage: ghcr.io/verrazzano/elasticsearch:7.6.1-20201130145440-5c76ab1
  # esWaitImage: ghcr.io/verrazzano/verrazzano-monitoring-instance-eswait:0.15.0-20210521020822-9b87485
  # esInitImage: ghcr.io/oracle/oraclelinux:7.8
  # kibanaImage: ghcr.io/verrazzano/kibana:7.6.1-20201130145840-7717e73
  # configReloaderImage: ghcr.io/verrazzano/configmap-reload:0.3-20201016205243-4f24a0e
  # oidcProxyImage: ghcr.io/verrazzano/nginx-ingress-controller:0.46.0-20210510134749-abc2d2088
=======
  # NOTE: The monitoring-related images now come from the bill of materials file (verrazzano-bom.json).
  metricsPort: 8090
  defaultSimpleCompReplicas: 1
  defaultPrometheusReplicas: 1
  alertManagerImage: "noimage"
  esWaitTargetVersion: 7.6.1
>>>>>>> 20062641
  oidcAuthEnabled: true
  RequestMemory: 48Mi

logging:
  name: fluentd
<<<<<<< HEAD
  # NOTE: This image now comes from the bill of materials file (verrazzano-bom.json)
  # fluentdImage: ghcr.io/verrazzano/fluentd-kubernetes-daemonset:v1.12.3-20210517195222-f345ec2
=======
  # NOTE: The fluentd-kubernetes-daemonset image now comes from the bill of materials file (verrazzano-bom.json).
>>>>>>> 20062641

console:
  enabled: true
  name: verrazzano-console
<<<<<<< HEAD
  # NOTE: This image now comes from the bill of materials file (verrazzano-bom.json)
  # imageName: ghcr.io/verrazzano/console
  # imageVersion: 0.15.0-20210512140333-bbb6bd7

api:
  name: verrazzano-api
  # NOTE: This image now comes from the bill of materials file (verrazzano-bom.json)
  # imageName: ghcr.io/verrazzano/nginx-ingress-controller
  # imageVersion: 0.46.0-20210510134749-abc2d2088
=======
  # NOTE: The console image now comes from the bill of materials file (verrazzano-bom.json).

api:
  name: verrazzano-api
  # NOTE: The nginx-ingress-controller image now comes from the bill of materials file (verrazzano-bom.json).
>>>>>>> 20062641
  pullPolicy: IfNotPresent
  port: 8775
  impersonatorRoleName: impersonate-api-user

# OCI-related values
oci:
  region: ""
  tenancyOcid: ""
  userOcid: ""
  fingerprint: ""
  privateKey: ""
  compartment: ""
  clusterOcid: ""
  objectStore:
    bucketName: ""
    namespace: ""

config:
  envName:
  dnsSuffix: verrazzano.io
  enableMonitoringStorage: true

security:
  adminsGroup: &default_adminsGroup verrazzano-admins
  monitorsGroup: &default_monitorsGroup verrazzano-monitors
  usersGroup: &default_usersGroup verrazzano-users
  systemGroup: &default_systemGroup verrazzano-system-users
  projectAdminsGroup: &default_projectAdminsGroup verrazzano-project-admins
  projectMonitorsGroup: &default_projectMonitorsGroup verrazzano-project-monitors
  adminSubjects:
    "subject-0":
      kind: Group
      name: *default_adminsGroup
  monitorSubjects:
    "subject-0":
      kind: Group
      name: *default_monitorsGroup

kubernetes:
  service:
    endpoint:
      ip:
      port:

externaldns:
  enabled: false

dns:
  wildcard:
    domain:<|MERGE_RESOLUTION|>--- conflicted
+++ resolved
@@ -48,79 +48,34 @@
 
 verrazzanoOperator:
   name: verrazzano-operator
-<<<<<<< HEAD
-  # NOTE: These images now come from the bill of materials file (verrazzano-bom.json)
-  # imageName: ghcr.io/verrazzano/verrazzano-operator
-  # imageVersion: 0.15.0-20210512213227-2785c3a
-  # nodeExporterImage: ghcr.io/verrazzano/node-exporter:1.0.0-20210513143333-a470f06
-=======
   # NOTE: The image you're looking for isn't here. The verrazzano-operator and node-exporter images
   # now come from the bill of materials file (verrazzano-bom.json).
->>>>>>> 20062641
   apiServerRealm: verrazzano-system
   RequestMemory: 72Mi
 
 monitoringOperator:
   name: verrazzano-monitoring-operator
-<<<<<<< HEAD
-  # NOTE: These images now come from the bill of materials file (verrazzano-bom.json)
-  # imageName: ghcr.io/verrazzano/verrazzano-monitoring-operator
-  # imageVersion: 0.15.0-20210521020822-9b87485
-  metricsPort: 8090
-  defaultSimpleCompReplicas: 1
-  defaultPrometheusReplicas: 1
-  # istioProxyImage: ghcr.io/verrazzano/proxyv2:1.7.3
-  # grafanaImage: ghcr.io/verrazzano/grafana:v6.4.4
-  # prometheusImage: ghcr.io/verrazzano/prometheus:v2.13.1
-  # prometheusInitImage: ghcr.io/oracle/oraclelinux:7-slim
-  alertManagerImage: "noimage"
-  esWaitTargetVersion: 7.6.1
-  # esImage: ghcr.io/verrazzano/elasticsearch:7.6.1-20201130145440-5c76ab1
-  # esWaitImage: ghcr.io/verrazzano/verrazzano-monitoring-instance-eswait:0.15.0-20210521020822-9b87485
-  # esInitImage: ghcr.io/oracle/oraclelinux:7.8
-  # kibanaImage: ghcr.io/verrazzano/kibana:7.6.1-20201130145840-7717e73
-  # configReloaderImage: ghcr.io/verrazzano/configmap-reload:0.3-20201016205243-4f24a0e
-  # oidcProxyImage: ghcr.io/verrazzano/nginx-ingress-controller:0.46.0-20210510134749-abc2d2088
-=======
   # NOTE: The monitoring-related images now come from the bill of materials file (verrazzano-bom.json).
   metricsPort: 8090
   defaultSimpleCompReplicas: 1
   defaultPrometheusReplicas: 1
   alertManagerImage: "noimage"
   esWaitTargetVersion: 7.6.1
->>>>>>> 20062641
   oidcAuthEnabled: true
   RequestMemory: 48Mi
 
 logging:
   name: fluentd
-<<<<<<< HEAD
-  # NOTE: This image now comes from the bill of materials file (verrazzano-bom.json)
-  # fluentdImage: ghcr.io/verrazzano/fluentd-kubernetes-daemonset:v1.12.3-20210517195222-f345ec2
-=======
   # NOTE: The fluentd-kubernetes-daemonset image now comes from the bill of materials file (verrazzano-bom.json).
->>>>>>> 20062641
 
 console:
   enabled: true
   name: verrazzano-console
-<<<<<<< HEAD
-  # NOTE: This image now comes from the bill of materials file (verrazzano-bom.json)
-  # imageName: ghcr.io/verrazzano/console
-  # imageVersion: 0.15.0-20210512140333-bbb6bd7
-
-api:
-  name: verrazzano-api
-  # NOTE: This image now comes from the bill of materials file (verrazzano-bom.json)
-  # imageName: ghcr.io/verrazzano/nginx-ingress-controller
-  # imageVersion: 0.46.0-20210510134749-abc2d2088
-=======
   # NOTE: The console image now comes from the bill of materials file (verrazzano-bom.json).
 
 api:
   name: verrazzano-api
   # NOTE: The nginx-ingress-controller image now comes from the bill of materials file (verrazzano-bom.json).
->>>>>>> 20062641
   pullPolicy: IfNotPresent
   port: 8775
   impersonatorRoleName: impersonate-api-user
