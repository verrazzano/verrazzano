# Copyright (c) 2021, Oracle and/or its affiliates.
# Licensed under the Universal Permissive License v 1.0 as shown at https://oss.oracle.com/licenses/upl.

---
apiVersion: v1
kind: ConfigMap
metadata:
  name: verrazzano-authproxy-config
  namespace: {{ .Release.Namespace }}
  labels:
    app: {{ .Values.api.name }}
data:
  conf.lua: |
    local clusterHostSuffix = '{{ .Values.config.envName }}'..'.'..'{{ .Values.config.dnsSuffix }}'
{{- with .Values.api.proxy }}
    local ingressHost = ngx.req.get_headers()["x-forwarded-host"]
    if not ingressHost then
      ingressHost = ngx.req.get_headers()["host"]
    end
    if not ingressHost or #ingressHost < 1 or #ingressHost > 256 then
        ingressHost = 'invalid-hostname'
    end

    local ingressUri = 'https://'..ingressHost
    local callbackPath = "{{ .OidcCallbackPath }}"
    local logoutPath = "{{ .OidcLogoutCallbackPath }}"
    local singleLogoutPath = "{{ .OidcSingleLogoutCallbackPath }}"

    local auth = require("auth").config({
        hostSuffix = '.'..clusterHostSuffix,
        callbackUri = ingressUri..callbackPath,
        singleLogoutUri = ingressUri..singleLogoutPath,
        hostUri = ingressUri
    })

    -- determine backend and set backend parameters
    local backend, can_redirect = auth.getBackendNameFromIngressHost(ingressHost)
    local backendUrl = auth.getBackendServerUrlFromName(backend)

    -- CORS handling
    local h, _ = ngx.req.get_headers()["origin"]
    -- As per https://datatracker.ietf.org/doc/rfc6454, "User Agent Requirements" section a "null" value for 
    -- Origin header is set by user agents for privacy-sensitive contexts. However it does not defined what 
    -- a privacy-sensitive context means. The "Privacy-Sensitive Contexts" section of https://wiki.mozilla.org/Security/Origin
    -- defines certain contexts as privacy sensitive but there also it does not explain behaviour of server for the
    -- "Access-Control-Allow-Origin" header. Therefore we ignore the header processing.
    if h ~= nil and h ~= "" and h ~= "null" then
        auth.info("Origin header: "..h)
        if h == "*" then
            -- not a legit origin, could be intended to trick us into oversharing
            auth.bad_request("Invalid Origin header: '*'")
        end

        ngx.header["Vary"] = "Origin"
        -- From "Simple Cross-Origin Request, Actual Request, and Redirects" section of https://www.w3.org/TR/2020/SPSD-cors-20200602,
        -- set the value of Access-Control-Allow-Origin and Access-Control-Allow-Credentials hedaers if there is a match
        if auth.isOriginAllowed(h, backend, ingressUri) then
            ngx.header["Access-Control-Allow-Origin"] = h
            ngx.header["Access-Control-Allow-Credentials"] = "true"
        else
            -- From https://tools.ietf.org/id/draft-abarth-origin-03.html#server-behavior, if the request Origin is not in
            -- whitelisted origins and the request method is not a safe non state changing (i.e. GET or HEAD), we should
            -- abort the request.
            local requestMethod = ngx.req.get_method()
            if requestMethod ~= "GET" and requestMethod ~= "HEAD" then
                auth.bad_request("Invalid Origin header: " .. h)
            end
        end

        if ngx.req.get_method() == "OPTIONS" then
            ngx.header["Access-Control-Allow-Headers"] = "authorization, content-type"
            ngx.header["Access-Control-Allow-Methods"] = "GET, HEAD, POST, PUT, DELETE, OPTIONS, PATCH"
            ngx.header["Content-Length"] = 0
            ngx.status = 200
            ngx.exit(ngx.HTTP_OK)
        end
    else
        if ngx.req.get_method() == "OPTIONS" then
            auth.bad_request("OPTIONS request with no Origin header")
        end
    end

    auth.info("Processing request for backend '"..ingressHost.."'")
    if (backend == 'console' or backend == 'verrazzano') and (not auth.isBodyValidJson()) then
        auth.bad_request("Invalid request")
    end
<<<<<<< HEAD
    
=======

>>>>>>> 4f3a9eb7
    local authHeader = ngx.req.get_headers()["authorization"]
    local token = nil
    if authHeader then
        if auth.hasCredentialType(authHeader, 'Bearer') then
            token = auth.handleBearerToken(authHeader)
        elseif auth.hasCredentialType(authHeader, 'Basic') then
            token = auth.handleBasicAuth(authHeader)
        end
        if not token then
            auth.info("No recognized credentials in authorization header")
        end
    else
        auth.info("No authorization header found")
        if auth.requestUriMatches(ngx.var.request_uri, callbackPath) then
            -- we initiated authentication via pkce, and OP is delivering the code
            -- will redirect to target url, where token will be found in cookie
            auth.oidcHandleCallback()
        end

        if auth.requestUriMatches(ngx.var.request_uri, logoutPath) then
            -- logout was triggered
            auth.logout()
        end

        if auth.requestUriMatches(ngx.var.request_uri, singleLogoutPath) then
            -- single logout was triggered
            auth.singleLogout()
        end

        -- no token yet, and the request is not progressing an OIDC flow.
        -- check if caller has an existing session with a valid token.
        token = auth.getTokenFromSession()

        -- still no token? redirect to OP to authenticate user (if request is not a Verrazzano API call)
        if not token and can_redirect == true then
            auth.oidcAuthenticate()
        end
    end

    if not token then
        auth.unauthorized("Not authenticated")
    end

    -- token will be an id token except when console calls api proxy, then it's an access token
    if not auth.isAuthorized(token) then
        auth.forbidden("Not authorized")
    end

    if backend == 'verrazzano' then
        local args = ngx.req.get_uri_args()
        if args.cluster then
            -- returns remote cluster server URL
            backendUrl = auth.handleExternalAPICall(token)
        else
            auth.handleLocalAPICall(token)
        end
    else
        if auth.hasCredentialType(authHeader, 'Bearer') then
            -- clear the auth header if it's a bearer token
            ngx.req.clear_header("Authorization")
        end
        -- set the oidc_user
        ngx.var.oidc_user = auth.usernameFromIdToken(token)
        auth.info("Authorized: oidc_user is "..ngx.var.oidc_user)
    end

    auth.info("Setting backend_server_url to '"..backendUrl.."'")
    ngx.var.backend_server_url = backendUrl
  auth.lua: |
    local me = {}
    local random = require("resty.random")
    local base64 = require("ngx.base64")
    local cjson = require "cjson"
    local jwt = require "resty.jwt"
    local validators = require "resty.jwt-validators"

    local oidcRealm = "{{ .OidcRealm }}"
    local oidcClient = "{{ .PKCEClientID }}"
    local oidcDirectAccessClient = "{{ .PGClientID }}"
    local requiredRole = "{{ .RequiredRealmRole }}"

    local authStateTtlInSec = tonumber("{{ .AuthnStateTTL }}")

    local oidcProviderHost = "{{ .OidcProviderHost }}"
    local oidcProviderHostInCluster = "{{ .OidcProviderHostInCluster }}"

    local oidcProviderUri = nil
    local oidcProviderInClusterUri = nil
    local oidcIssuerUri = nil
    local oidcIssuerUriLocal = nil

    function me.config(opts)
        for key, val in pairs(opts) do
            me[key] = val
        end
        me.initCookieEncryptor()
        me.initOidcProviderUris()
        return me
    end

    function me.initCookieEncryptor()
        local aes = require "resty.aes"
        local key = me.read_file("/api-config/cookie-encryption-key")
        if not key or #key ~= 64 then
            me.internal_server_error("Error getting cookie key")
        end
        local salt = string.sub(key, 49, 56)
        -- me.info("Got encryption key from secret: '"..key.."', length: "..#key)
        -- me.info("Salt is: '"..salt.."', length: "..#salt)
        local encryptor, err = aes:new(key, salt, aes.cipher(256, "cbc"), aes.hash.sha256, 3)
        if err or not encryptor then
            me.internal_server_error("Unable to get encryptor, error is: '"..err.."'")
        end
        me.aes256 = encryptor
    end

    function me.initOidcProviderUris()
        oidcProviderUri = 'https://'..oidcProviderHost..'/auth/realms/'..oidcRealm
        if oidcProviderHostInCluster and oidcProviderHostInCluster ~= "" then
            oidcProviderInClusterUri = 'http://'..oidcProviderHostInCluster..'/auth/realms/'..oidcRealm
        end

        local keycloakURL = me.read_file("/api-config/keycloak-url")
        if keycloakURL and keycloakURL ~= "" then
            me.info("keycloak-url specified in multi-cluster secret, will not use in-cluster oidc provider host.")
            oidcProviderUri = keycloakURL..'/auth/realms/'..oidcRealm
            oidcProviderInClusterUri = nil
        end

        oidcIssuerUri = oidcProviderUri
        oidcIssuerUriLocal = oidcProviderInClusterUri
    end

    function me.log(logLevel, msg, name, value)
        local logObj = {message = msg}
        if name then
            logObj[name] = value
        end
        ngx.log(logLevel,  cjson.encode(logObj))
    end

    function me.logJson(logLevel, msg, err)
        if err then
            me.log(logLevel, msg, 'error', err)
        else
            me.log(logLevel, msg)
        end
    end

    function me.info(msg, obj)
        if obj then
            me.log(ngx.INFO, msg, 'object', obj)
        else
            me.log(ngx.INFO, msg)
        end
    end

    function me.queryParams(req_uri)
         local i = req_uri:find("?")
         if not i then
             i = 0
         else
             i = i + 1
         end
         return ngx.decode_args(req_uri:sub(i), 0)
    end

    function me.query(req_uri, name)
        local i = req_uri:find("&"..name.."=")
        if not i then
        i = req_uri:find("?"..name.."=")
        end
        if not i then
            return nil
        else
            local begin = i+2+name:len()
            local endin = req_uri:find("&", begin)
            if not endin then
                return req_uri:sub(begin)
            end
            return req_uri:sub(begin, endin-1)
        end
    end

    function me.internal_server_error(msg, err)
        me.logJson(ngx.ERR, msg, err)
        ngx.status = ngx.HTTP_INTERNAL_SERVER_ERROR
        ngx.say("500 Internal Server Error")
        ngx.exit(ngx.HTTP_INTERNAL_SERVER_ERROR)
    end

    function me.unauthorized(msg, err)
        me.deleteCookies("vz_authn", "vz_userinfo", "vz_state")
        me.logJson(ngx.ERR, msg, err)
        ngx.status = ngx.HTTP_UNAUTHORIZED
        ngx.say("401 Unauthorized")
        ngx.exit(ngx.HTTP_UNAUTHORIZED)
    end

    function me.forbidden(msg, err)
        me.logJson(ngx.ERR, msg, err)
        ngx.status = ngx.HTTP_FORBIDDEN
        ngx.say("403 Forbidden")
        ngx.exit(ngx.HTTP_FORBIDDEN)
    end

    function me.not_found(msg, err)
        me.logJson(ngx.ERR, msg, err)
        ngx.status = ngx.HTTP_NOT_FOUND
        ngx.say("404 Not Found")
        ngx.exit(ngx.HTTP_NOT_FOUND)
    end

    function me.bad_request(msg, err)
        me.logJson(ngx.ERR, msg, err)
        ngx.status = ngx.HTTP_BAD_REQUEST
        ngx.say("400 Bad Request")
        ngx.exit(ngx.HTTP_BAD_REQUEST)
    end

    function me.logout()
        local redirectArgs = ngx.encode_args({
            redirect_uri = me.hostUri
        })
        local ck = me.readCookie("vz_authn")
        if ck then
            local rft = ck.rt
            ngx.req.set_header("Content-Type","application/x-www-form-urlencoded")
            ngx.req.set_method(ngx.HTTP_POST)
            local redirectURL = me.getOidcProviderUri().."/protocol/openid-connect/logout?"..redirectArgs
            local postArgs = ngx.encode_args({refresh_token = ck.rt,
            redirect_uri = redirectURL,
            client_id = oidcClient})
            ngx.req.read_body()
            ngx.req.set_body_data(postArgs)
            me.deleteCookies("vz_authn", "vz_userinfo")
            ngx.redirect(redirectURL)
        end
    end

    function me.singleLogout()
        -- Single logout not supported yet.
        ngx.status = ngx.HTTP_METHOD_NOT_IMPLEMENTED
        ngx.say("501 Single Logout not supported.")
        ngx.exit(ngx.HTTP_METHOD_NOT_IMPLEMENTED)
    end

    function me.randomBase64(size)
        local randBytes = random.bytes(size)
        local encoded = base64.encode_base64url(randBytes)
        return string.sub(encoded, 1, size)
    end

    function me.read_file(path)
        local file = io.open(path, "rb")
        if not file then return nil end
        local content = file:read "*a"
        file:close()
        return content
    end

    function me.write_file(path, data)
      local file = io.open(path, "a+")
      if not file then return nil end
      file:write(data)
      file:close()
    end

    function me.hasCredentialType(authHeader, credentialType)
        if authHeader then
            local start, _ = authHeader:find(credentialType)
            if start then
                return true
            end
        end
        return false
    end

    function me.requestUriMatches(requestUri, matchPath)
        if requestUri then
            if requestUri == matchPath then
                return true
            end
            local start, _ = requestUri:find(matchPath..'?')
            if start == 1 then
                return true
            end
        end
        return false
    end

    local authproxy_prefix = 'verrazzano-authproxy-'
    local in_cluster_namespace = '.verrazzano-system'
    local in_cluster_dns_suffix = '.svc.cluster.local'
    local vmi_system = '.vmi.system'

    function me.validateIngressHost(backend, hostname, in_cluster)
        -- assume backend, hostname, are always non-nil and non-empty
        local check_host = nil
        if in_cluster == true then
            -- try full path
            check_host = authproxy_prefix..backend..in_cluster_namespace..in_cluster_dns_suffix
            if check_host == hostname then
                return backend
            end
            -- try with just the namespace
            check_host = authproxy_prefix..backend..in_cluster_namespace
            if check_host == hostname then
                return backend
            end
            -- try without namespace or dns suffix
            check_host = authproxy_prefix..backend
            if check_host == hostname then
                return backend
            end
        else
            if backend == 'verrazzano' then
                check_host = backend..me.hostSuffix
            else
                check_host = backend..vmi_system..me.hostSuffix
            end
            if check_host == hostname then
                return backend
            end
        end
        return 'invalid'
    end

    function me.getBackendNameFromIngressHost(ingressHost)
        local backend_name = 'unknown'
        local able_to_redirect = true
        local hostname = nil
        if ingressHost and #ingressHost > 0 then
            me.info("ingressHost is '"..ingressHost.."'")
            -- Strip the port off, if present
            local first, last = nil
            first, last, hostname = ingressHost:find("^([^:]+)")
            if hostname and #hostname > 0 then
                first, last, backend_name = hostname:find("^([^.]+)")
                if backend_name and #backend_name > 0 then
                    -- Strip the auth proxy prefix from the extracted backend name if present
                    if string.sub(backend_name, 1, #authproxy_prefix) == authproxy_prefix then
                        backend_name = string.sub(backend_name, #authproxy_prefix+1, -1)
                        me.info("Validating host (local): backend_name is '"..backend_name.."', hostname is '"..hostname.."'")
                        backend_name = me.validateIngressHost(backend_name, hostname, true)
                    else
                        me.info("Validating host (ingress): backend_name is '"..backend_name.."', hostname is '"..hostname.."'")
                        backend_name = me.validateIngressHost(backend_name, hostname, false)
                    end
                end
            end
        end
        local uri = ngx.var.request_uri
        if backend_name == "verrazzano" then
            local first, last = uri:find("/20210501/")
            if not first or first ~= 1 then
                backend_name = "console"
            else
                able_to_redirect = false
            end
        end
        if backend_name == "kibana" then
            if not (uri == "/" or uri:find("/app/kibana") == 1) then
                able_to_redirect = false
            end
        end
        if able_to_redirect == true then
            me.info("returning backend_name '"..backend_name.."', able_to_redirect is true")
        else
            me.info("returning backend_name '"..backend_name.."', able_to_redirect is false")
        end
        return backend_name, able_to_redirect
    end

    function me.makeConsoleBackendUrl(port)
        return 'http://verrazzano-console.verrazzano-system.svc.cluster.local'..':'..port
    end

    function me.makeVmiBackendUrl(backend, port)
        return 'http://vmi-system-'..backend..'.verrazzano-system.svc.cluster.local'..':'..port
    end

    function me.getBackendServerUrlFromName(backend)
        local serverUrl = nil
        if backend == 'verrazzano' then
            -- assume we're going to the local server; if not, we'll fix up the url when we handle the remote call
            -- Route request to k8s API
            serverUrl = me.getLocalKubernetesApiUrl()
        elseif backend == 'console' then
            -- Route request to console
            serverUrl = me.makeConsoleBackendUrl('8000')
        elseif backend == 'grafana' then
            serverUrl = me.makeVmiBackendUrl(backend, '3000')
        elseif backend == 'prometheus' then
            serverUrl = me.makeVmiBackendUrl(backend, '9090')
        elseif backend == 'kibana' then
            serverUrl = me.makeVmiBackendUrl(backend, '5601')
        elseif backend == 'elasticsearch' then
            serverUrl = me.makeVmiBackendUrl('es-ingest', '9200')
        elseif backend == 'kiali' then
            serverUrl = me.makeVmiBackendUrl(backend, '20001')
        else
            me.not_found("Invalid backend name '"..backend.."'")
        end
        return serverUrl
    end

    -- console originally sent access token by itself, as bearer token (originally obtained via pkce client)
    -- with combined proxy, console no longer handles tokens, but tests may be sending ID tokens.
    function me.handleBearerToken(authHeader)
        local found, index = authHeader:find('Bearer')
        if found then
            local token = string.sub(authHeader, index+2)
            if token then
                me.info("Found bearer token in authorization header")
                me.oidcValidateBearerToken(token)
                return token
            else
                me.unauthorized("Missing token in authorization header")
            end
        end
        return nil
    end

    local basicCache = {}

    -- should only be called if some vz process is trying to access vmi using basic auth
    -- tokens are cached locally
    function me.handleBasicAuth(authHeader)
        -- me.info("Checking for basic auth credentials")
        local found, index = authHeader:find('Basic')
        if not found then
            me.info("No basic auth credentials found")
            return nil
        end
        local basicCred = string.sub(authHeader, index+2)
        if not basicCred then
            me.unauthorized("Invalid BasicAuth authorization header")
        end
        me.info("Found basic auth credentials in authorization header")
        local now = ngx.time()
        local basicAuth = basicCache[basicCred]
        if basicAuth and (now < basicAuth.expiry) then
            me.info("Returning cached token")
            return basicAuth.id_token
        end
        local decode, err = ngx.decode_base64(basicCred)
        if err then
            me.unauthorized("Unable to decode BasicAuth authorization header")
        end
        local found = decode:find(':')
        if not found then
            me.unauthorized("Invalid BasicAuth authorization header")
        end
        local u = decode:sub(1, found-1)
        local p = decode:sub(found+1)
        local tokenRes = me.oidcGetTokenWithBasicAuth(u, p)
        if not tokenRes then
            me.unauthorized("Could not get token")
        end
        me.oidcValidateIDTokenPG(tokenRes.id_token)
        local expires_in = tonumber(tokenRes.expires_in)
        for key, val in pairs(basicCache) do
            if val.expiry and now > val.expiry then
                basicCache[key] = nil
            end
        end
        basicCache[basicCred] = {
            -- access_token = tokenRes.access_token,
            id_token = tokenRes.id_token,
            expiry = now + expires_in
        }
        return tokenRes.id_token
    end

    function me.getOidcProviderUri()
        if oidcProviderUri and oidcProviderUri ~= "" then
            return oidcProviderUri
        else
            return oidcProviderInClusterUri
        end
    end

    function me.getLocalOidcProviderUri()
        if oidcProviderInClusterUri and oidcProviderInClusterUri ~= "" then
            return oidcProviderInClusterUri
        else
            return oidcProviderUri
        end
    end

    function me.getOidcTokenUri()
        return me.getLocalOidcProviderUri().."/protocol/openid-connect/token"
    end

    function me.getOidcCertsUri()
        return me.getLocalOidcProviderUri()..'/protocol/openid-connect/certs'
    end

    function me.getOidcAuthUri()
        return me.getOidcProviderUri()..'/protocol/openid-connect/auth'
    end

    function me.oidcAuthenticate()
        me.info("Authenticating user")
        local sha256 = (require 'resty.sha256'):new()
        -- code verifier must be between 43 and 128 characters
        local codeVerifier = me.randomBase64(56)
        sha256:update(codeVerifier)
        local codeChallenge = base64.encode_base64url(sha256:final())
        local state = me.randomBase64(32)
        local nonce = me.randomBase64(32)
        local stateData = {
            state = state,
            request_uri = ngx.var.request_uri,
            code_verifier = codeVerifier,
            code_challenge = codeChallenge,
            nonce = nonce
        }
        local redirectArgs = ngx.encode_args({
            client_id = oidcClient,
            response_type = 'code',
            scope = 'openid',
            code_challenge_method = 'S256',
            code_challenge = codeChallenge,
            state = state,
            nonce = nonce,
            redirect_uri = me.callbackUri
        })
        local redirectURL = me.getOidcAuthUri()..'?'..redirectArgs
        -- there could be an existing (expired) vz_authn cookie.
        -- delete it (and vz_userinfo) to avoid exceeding max header size
        me.deleteCookies("vz_authn", "vz_userinfo")
        me.setCookie("vz_state", stateData, authStateTtlInSec, true)
        ngx.header["Cache-Control"] = "no-cache, no-store, max-age=0"
        ngx.redirect(redirectURL)
    end

    function me.oidcHandleCallback()
        me.info("Handle authentication callback")
        local queryParams = me.queryParams(ngx.var.request_uri)
        local state = queryParams.state
        local code = queryParams.code
        local nonce = queryParams.nonce
        local cookie = me.readCookie("vz_state")
        if not cookie then
            me.unauthorized("Missing state cookie")
        end
        me.deleteCookies("vz_state")
        local stateCk = cookie.state
        -- local nonceCk = cookie.nonce
        local request_uri = cookie.request_uri

        if (state == nil) or (stateCk == nil) then
            me.unauthorized("Missing callback state")
        else
            if state ~= stateCk then
                me.unauthorized("Invalid callback state")
            end
            if not cookie.code_verifier then
                me.unauthorized("Invalid code_verifier")
            end
            local tokenRes = me.oidcGetTokenWithCode(code, cookie.code_verifier, me.callbackUri)
            if tokenRes then
                me.oidcValidateIDTokenPKCE(tokenRes.id_token)
                me.tokenToCookie(tokenRes)
                ngx.redirect(request_uri)
            end
            me.unauthorized("Failed to obtain token with code")
        end
    end

    function me.oidcTokenRequest(formArgs)
        me.info("Requesting token from OP")
        local tokenUri = me.getOidcTokenUri()
        local http = require "resty.http"
        local httpc = http.new()
        local res, err = httpc:request_uri(tokenUri, {
            method = "POST",
            body = ngx.encode_args(formArgs),
            headers = {
                ["Content-Type"] = "application/x-www-form-urlencoded",
            }
        })
        if err then
            me.unauthorized("Error requesting token", err)
        end
        if not res then
            me.unauthorized("Error requesting token: response was nil")
        end
        local tokenRes = cjson.decode(res.body)
        if tokenRes.error or tokenRes.error_description then
            me.info("Error requesting token")
            me.unauthorized(tokenRes.error_description)
        end
        return tokenRes
    end

    function me.oidcGetTokenWithBasicAuth(u, p)
        return me.oidcTokenRequest({
                        grant_type = 'password',
                        scope = 'openid',
                        client_id = oidcDirectAccessClient,
                        password = p,
                        username = u
                    })
    end

    function me.oidcGetTokenWithCode(code, verifier, callbackUri)
        return me.oidcTokenRequest({
                        grant_type = 'authorization_code',
                        client_id = oidcClient,
                        code = code,
                        code_verifier = verifier,
                        redirect_uri = callbackUri
                    })
    end

    function me.oidcRefreshToken(rft, callbackUri)
        return me.oidcTokenRequest({
                        grant_type = 'refresh_token',
                        client_id = oidcClient,
                        refresh_token = rft,
                        redirect_uri = callbackUri
                    })
    end

    function me.oidcValidateBearerToken(token)
        -- console sends access tokens obtained via PKCE client
        -- test code sends ID tokens obtained from the PG client
        -- need to accept either type in Authorization header (for now)
        local claim_spec = {
            typ = validators.equals_any_of({ "Bearer", "ID" }),
            iss = validators.equals( oidcIssuerUri ),
            azp = validators.equals_any_of({ oidcClient, oidcDirectAccessClient })
        }
        me.oidcValidateTokenWithClaims(token, claim_spec)
    end

    function me.oidcValidateIDTokenPKCE(token)
        me.oidcValidateToken(token, "ID", oidcIssuerUri, oidcClient)
    end

    function me.oidcValidateIDTokenPG(token)
        if not oidcIssuerUriLocal then
            me.oidcValidateToken(token, "ID", oidcIssuerUri, oidcDirectAccessClient)
        else
            me.oidcValidateToken(token, "ID", oidcIssuerUriLocal, oidcDirectAccessClient)
        end
    end

    function me.oidcValidateToken(token, expectedType, expectedIssuer, clientName)
        if not token or token == "" then
            me.unauthorized("Nil or empty token")
        end
        if not expectedType then
            me.unauthorized("Nil or empty expectedType")
        end
        if not expectedIssuer then
            me.unauthorized("Nil or empty expectedIssuer")
        end
        if not clientName then
            me.unauthorized("Nil or empty clientName")
        end
        local claim_spec = {
            typ = validators.equals( expectedType ),
            iss = validators.equals( expectedIssuer ),
            azp = validators.equals( clientName )
        }
        me.oidcValidateTokenWithClaims(token, claim_spec)
    end

    function me.oidcValidateTokenWithClaims(token, claim_spec)
        me.info("Validating JWT token")
        local default_claim_spec = {
            iat = validators.is_not_before(),
            exp = validators.is_not_expired(),
            aud = validators.required()
        }
        -- passing verify a function to retrieve key didn't seem to work, so doing load then verify
        local jwt_obj = jwt:load_jwt(token)
        if (not jwt_obj) or (not jwt_obj.header) or (not jwt_obj.header.kid) then
            me.unauthorized("Failed to load token or no kid")
        end
        local publicKey = me.publicKey(jwt_obj.header.kid)
        if not publicKey then
            me.unauthorized("No public key found")
        end
        -- me.info("TOKEN: iss is "..jwt_obj.payload.iss)
        -- me.info("TOKEN: oidcIssuerUri is"..oidcIssuerUri)
        local verified = jwt:verify_jwt_obj(publicKey, jwt_obj, default_claim_spec, claim_spec)
        if not verified or (tostring(jwt_obj.valid) == "false" or tostring(jwt_obj.verified) == "false") then
            me.unauthorized("Failed to validate token", jwt_obj.reason)
        end
    end

    function me.isAuthorized(idToken)
        me.info("Checking for required role '"..requiredRole.."'")
        local id_token = jwt:load_jwt(idToken)
        if id_token and id_token.payload and id_token.payload.realm_access and id_token.payload.realm_access.roles then
            for _, role in ipairs(id_token.payload.realm_access.roles) do
                if role == requiredRole then
                    return true
                end
            end
        end
        return false
    end

    function me.usernameFromIdToken(idToken)
        -- me.info("usernameFromIdToken: fetching preferred_username")
        local id_token = jwt:load_jwt(idToken)
        if id_token and id_token.payload and id_token.payload.preferred_username then
            return id_token.payload.preferred_username
        end
        me.unauthorized("usernameFromIdToken: preferred_username not found")
    end

    -- returns id token, token is refreshed first, if necessary.
    -- nil token returned if no session or the refresh token has expired
    function me.getTokenFromSession()
        -- me.info("Check for existing session")
        local ck = me.readCookie("vz_authn")
        if ck then
            me.info("Existing session found")
            local rft = ck.rt
            local now = ngx.time()
            local expiry = tonumber(ck.expiry)
            local refresh_expiry = tonumber(ck.refresh_expiry)
            if now < expiry then
                -- me.info("Returning ID token")
                return ck.it
            else
                if now < refresh_expiry then
                    me.info("Token is expired, refreshing")
                    local tokenRes = me.oidcRefreshToken(rft, me.callbackUri)
                    if tokenRes then
                        me.oidcValidateIDTokenPKCE(tokenRes.id_token)
                        me.tokenToCookie(tokenRes)
                        -- me.info("Token refreshed",  tokenRes)
                        return tokenRes.id_token
                    else
                        me.info("No valid response from token refresh")
                    end
                else
                    me.info("Refresh token expired, cannot refresh")
                end
            end
        else
            me.info("No existing session found")
        end
        -- no valid token found, delete cookie
        me.deleteCookies("vz_authn", "vz_userinfo")
        return nil
    end

    function me.tokenToCookie(tokenRes)
        -- Do we need access_token? too big > 4k
        local cookiePairs = {
            rt = tokenRes.refresh_token,
            -- at = tokenRes.access_token,
            it = tokenRes.id_token
        }
        -- Cookie to save username and email with http-only diabled
        local userCookiePairs = {
            username = ""
        }
        local id_token = jwt:load_jwt(tokenRes.id_token)
        local expires_in = tonumber(tokenRes.expires_in)
        local refresh_expires_in = tonumber(tokenRes.refresh_expires_in)
        local now = ngx.time()
        local issued_at = now
        if id_token and id_token.payload then
            if id_token.payload.iat then
                issued_at = tonumber(id_token.payload.iat)
            else
                if id_token.payload.auth_time then
                    issued_at = tonumber(id_token.payload.auth_time)
                end
            end
            if id_token.payload.preferred_username then
                userCookiePairs.username = id_token.payload.preferred_username
            end
        end
        local skew = now - issued_at
        -- Expire 30 secs before actual time
        local expiryBuffer = 30
        cookiePairs.expiry = now + expires_in - skew - expiryBuffer
        cookiePairs.refresh_expiry = now + refresh_expires_in - skew - expiryBuffer
        userCookiePairs.expiry = now + expires_in - skew - expiryBuffer
        userCookiePairs.refresh_expiry = now + refresh_expires_in - skew - expiryBuffer
        local expiresInSec = tonumber(tokenRes.refresh_expires_in)-expiryBuffer
        me.setCookie("vz_authn", cookiePairs, expiresInSec, true)
        me.setCookie("vz_userinfo", userCookiePairs, expiresInSec, false)
    end

    function me.setCookie(ckName, cookiePairs, expiresInSec, httponly)
        local ck = require "resty.cookie"
        local cookie, err = ck:new()
        if not cookie then
            me.logJson(ngx.ERR, "Error setting cookie "..ckName, err)
            return
        end
        local expires = ngx.cookie_time(ngx.time() + expiresInSec)
        local ckValue = ""
        if ckName == "vz_userinfo" then
            -- No need to encrypt in case of vz_userinfo
            for key, value in pairs(cookiePairs) do
                ckValue = ckValue..key.."="..value..","
            end
            ckValue = ckValue:sub(1, -2)
        else
            ckValue = me.aes256:encrypt(cjson.encode(cookiePairs))
        end
        ckValue = base64.encode_base64url(ckValue)
        cookie:set({key=ckName, value=ckValue, path="/", secure=true, httponly=httponly, expires=expires})
    end

     function me.deleteCookies(...)
        local cookies = {}
        local arg = {...}
        for i,v in ipairs(arg) do
            cookies[i] = tostring(v)..'=; Path=/; Secure; HttpOnly; Expires=Thu, 01 Jan 1970 00:00:00 UTC;'
        end
        ngx.header["Set-Cookie"] = cookies
    end

    function me.readCookie(ckName)
        if not ckName then
            return nil
        end
        local cookie, err = require("resty.cookie"):new()
        local ck = cookie:get(ckName)
        if not ck then
            me.info("Cookie not found")
            return nil
        end
        local decoded = base64.decode_base64url(ck)
        if not decoded then
            me.info("Cookie not decoded")
            return nil
        end
        local json = me.aes256:decrypt(decoded)
        if not json then
            me.info("Cookie not decrypted")
            return nil
        end
        return cjson.decode(json)
    end

    local certs = {}

    function me.realmCerts(kid)
        local pk = certs[kid]
        if pk then
            return pk
        end
        local http = require "resty.http"
        local httpc = http.new()
        local certsUri = me.getOidcCertsUri()
        local res, err = httpc:request_uri(certsUri)
        if err then
            me.logJson(ngx.WARN, "Could not retrieve certs", err)
            return nil
        end
        local data = cjson.decode(res.body)
        if not (data.keys) then
            me.info("No keys found")
            return nil
        end
        for i, key in pairs(data.keys) do
            if key.kid and key.x5c then
                certs[key.kid] = key.x5c
            end
        end
        return certs[kid]
    end

    function me.publicKey(kid)
        local x5c = me.realmCerts(kid)
        if (not x5c) or (#x5c == 0) then
            return nil
        end
        return "-----BEGIN CERTIFICATE-----\n"..x5c[1].."\n-----END CERTIFICATE-----"
    end

    -- api-proxy - methods for handling multi-cluster k8s API requests

    local vzApiHost = os.getenv("VZ_API_HOST")
    local vzApiVersion = os.getenv("VZ_API_VERSION")

    function me.getServiceAccountToken()
      me.logJson(ngx.INFO, "Read service account token")
      local serviceAccountToken = me.read_file("/run/secrets/kubernetes.io/serviceaccount/token")
      if not (serviceAccountToken) then
        me.unauthorized("No service account token present in pod.")
      end
      return serviceAccountToken
    end

    function me.getLocalKubernetesApiUrl()
      local host = os.getenv("KUBERNETES_SERVICE_HOST")
      local port = os.getenv("KUBERNETES_SERVICE_PORT")
      local serverUrl = "https://" .. host .. ":" .. port
      return serverUrl
    end

    function me.getK8SResource(token, resourcePath)
      local http = require "resty.http"
      local httpc = http.new()
      local res, err = httpc:request_uri("https://" .. vzApiHost .. "/" .. vzApiVersion .. resourcePath,{
          headers = {
              ["Authorization"] = "Bearer "..token
          },
      })
      if err then
        me.unauthorized("Error accessing vz api", err)
      end
      if not(res) or not (res.body) then
        me.unauthorized("Unable to get k8s resource.")
      end
      local cjson = require "cjson"
      return cjson.decode(res.body)
    end

    function me.getVMC(token, cluster)
      return me.getK8SResource(token, "/apis/clusters.verrazzano.io/v1alpha1/namespaces/verrazzano-mc/verrazzanomanagedclusters/" .. cluster)
    end

    function me.getSecret(token, secret)
      return me.getK8SResource(token, "/api/v1/namespaces/verrazzano-mc/secrets/" .. secret)
    end

    function me.handleLocalAPICall(token)
        local uri = ngx.var.uri
        local first, last = uri:find("/"..vzApiVersion)
        if first and first == 1 then
            uri = string.sub(uri, last+1)
            ngx.req.set_uri(uri)
        end

        local serviceAccountToken = me.getServiceAccountToken()
        me.logJson(ngx.INFO, "Set service account bearer token as Authorization header")
        ngx.req.set_header("Authorization", "Bearer " .. serviceAccountToken)

        if not token then
            me.unauthenticated("Invalid token")
        end

        local jwt_obj = jwt:load_jwt(token)
        if not jwt_obj then
            me.unauthenticated("Invalid token")
        end

        local groups = {}

        if jwt_obj.payload and jwt_obj.payload.sub then
            -- Uid is ignored prior to kubernetes v1.22
            me.logJson(ngx.INFO, ("Adding sub as Impersonate-Uid: " .. jwt_obj.payload.sub))
            ngx.req.set_header("Impersonate-Uid", jwt_obj.payload.sub)
            -- this group is needed for discovery, but not automatically set for impersonated users prior to v1.20.
            -- the group is ignored if duplicated >= v1.20, so no harm done if we always send it.
            -- adding it here so that it's present IFF we actually have a subject.
            local sys_auth = "system:authenticated"
            me.logJson(ngx.INFO, ("Including group: " .. sys_auth))
            table.insert(groups, sys_auth)
        end
        if jwt_obj.payload and jwt_obj.payload.preferred_username then
            me.logJson(ngx.INFO, ("Adding preferred_username as Impersonate-User: " .. jwt_obj.payload.preferred_username))
            ngx.req.set_header("Impersonate-User", jwt_obj.payload.preferred_username)
        end
        if jwt_obj.payload and jwt_obj.payload.groups then
            for key, grp in pairs(jwt_obj.payload.groups) do
                table.insert(groups, grp)
            end
        end
        if #groups > 0 then
            me.logJson(ngx.INFO, ("Adding groups as Impersonate-Group: " .. table.concat(groups, ", ")))
            ngx.req.set_header("Impersonate-Group", groups)
        end
    end

    function me.handleExternalAPICall(token)
        local args = ngx.req.get_uri_args()

        me.logJson(ngx.INFO, "Read vmc resource for " .. args.cluster)
        local vmc = me.getVMC(token, args.cluster)
        if not(vmc) or not(vmc.status) or not(vmc.status.apiUrl) then
            me.unauthorized("Unable to fetch vmc api url for vmc " .. args.cluster)
        end
        local serverUrl = vmc.status.apiUrl

        -- To access managed cluster api server on self signed certificates, the admin cluster api server needs ca certificates for the managed cluster.
        -- A secret is created in admin cluster during multi cluster setup that contains the ca certificate.
        -- Here we read the name of that secret from vmc spec and retrieve the secret from cluster and read the cacrt field.
        -- The value of cacrt field is decoded to get the ca certificate and is appended to file being pointed to by the proxy_ssl_trusted_certificate variable.

        if not(vmc.spec) or not(vmc.spec.caSecret) then
            me.logJson(ngx.INFO, "ca secret name not present on vmc resource, assuming well known CA certificate exists for managed cluster " .. args.cluster)
            do return end
        end

        local secret = me.getSecret(token, vmc.spec.caSecret)
        if not(secret) or not(secret.data) or not(secret.data["cacrt"]) or secret.data["cacrt"] == "" then
            me.logJson(ngx.INFO, "Unable to fetch ca secret for vmc, assuming well known CA certificate exists for managed cluster " .. args.cluster)
            do return end
        end

        local decodedSecret = ngx.decode_base64(secret.data["cacrt"])
        if not(decodedSecret) then
            me.unauthorized("Unable to decode ca secret for vmc to access api server of managed cluster " .. args.cluster)
        end

        local startIndex, _ = string.find(decodedSecret, "-----BEGIN CERTIFICATE-----")
        local _, endIndex = string.find(decodedSecret, "-----END CERTIFICATE-----")
        if startIndex >= 1 and endIndex > startIndex then
            me.write_file("/etc/nginx/upstream.pem", string.sub(decodedSecret, startIndex, endIndex))
        end

        -- remove the cluster query param
        args["cluster"] = nil
        ngx.req.set_uri_args(args)

        -- propagate the user's token as a bearer token, remote cluster won't have access to the session.
        ngx.req.set_header("Authorization", "Bearer "..token)

        return serverUrl
    end
    
    function me.isBodyValidJson()
        ngx.req.read_body()
        local data = ngx.req.get_body_data()
        if data ~= nil then
            local decoder = require("cjson.safe").decode
            local decoded_data, err = decoder(data)
            if err then
                me.logJson(ngx.ERR, "Invalid request payload:" .. data)
                return false
            end
        end
        return true
    end
    
    function me.isOriginAllowed(origin, backend, ingressUri)
        if origin == ingressUri then
            return true
        end

        local allowedOrigins = nil
        if backend == 'verrazzano' then
            allowedOrigins = os.getenv("VZ_API_ALLOWED_ORIGINS")
        elseif backend == 'console' then
            allowedOrigins = os.getenv("VZ_CONSOLE_ALLOWED_ORIGINS")
        elseif backend == 'grafana' then
            allowedOrigins = os.getenv("VZ_GRAFANA_ALLOWED_ORIGINS")
        elseif backend == 'prometheus' then
            allowedOrigins = os.getenv("VZ_PROMETHEUS_ALLOWED_ORIGINS")
        elseif backend == 'kibana' then
            allowedOrigins = os.getenv("VZ_KIBANA_ALLOWED_ORIGINS")
        elseif backend == 'elasticsearch' then
            allowedOrigins = os.getenv("VZ_ES_ALLOWED_ORIGINS")
        elseif backend == 'kiali' then
            allowedOrigins = os.getenv("VZ_KIALI_ALLOWED_ORIGINS")
        end
        
        if not allowedOrigins or allowedOrigins == "" then
            return false
        end
        
        for requestOrigin in string.gmatch(origin, '([^ ]+)') do
            local originFound = false
            for allowedOrigin in string.gmatch(allowedOrigins, '([^,]+)') do
                if requestOrigin == allowedOrigin then
                    originFound = true
                end
            end
            if originFound == false then
                return false
            end
        end
        return true
    end

    function me.isBodyValidJson()
        ngx.req.read_body()
        local data = ngx.req.get_body_data()
        if data ~= nil then
            local decoder = require("cjson.safe").decode
            local decoded_data, err = decoder(data)
            if err then
                me.logJson(ngx.ERR, "Invalid request payload:" .. data)
                return false
            end
        end
        return true
    end

    return me
  nginx.conf: |
    #user  nobody;
    worker_processes  1;

    error_log  logs/error.log info;
    pid        logs/nginx.pid;

    env KUBERNETES_SERVICE_HOST;
    env KUBERNETES_SERVICE_PORT;
    env VZ_API_HOST;
    env VZ_API_VERSION;
    env VZ_API_ALLOWED_ORIGINS;
    env VZ_CONSOLE_ALLOWED_ORIGINS;
    env VZ_GRAFANA_ALLOWED_ORIGINS;
    env VZ_PROMETHEUS_ALLOWED_ORIGINS;
    env VZ_KIBANA_ALLOWED_ORIGINS;
    env VZ_ES_ALLOWED_ORIGINS;
    env VZ_KIALI_ALLOWED_ORIGINS;

    events {
        worker_connections  1024;
    }

    http {
        include       mime.types;
        default_type  application/octet-stream;

        #log_format  main  '$remote_addr - $remote_user [$time_local] "$request" '
        #                  '$status $body_bytes_sent "$http_referer" '
        #                  '"$http_user_agent" "$http_x_forwarded_for"';

        sendfile        on;
        #tcp_nopush     on;

        # Posts from Fluentd can require more than the default 1m max body size
        client_max_body_size {{ .MaxRequestSize }};
        proxy_buffer_size {{ .ProxyBufferSize }};

        #keepalive_timeout  0;
        keepalive_timeout  65;

        #gzip  on;

        lua_package_path '/usr/local/share/lua/5.1/?.lua;;';
        lua_package_cpath '/usr/local/lib/lua/5.1/?.so;;';
        resolver _NAMESERVER_;

        # cache for discovery metadata documents
        lua_shared_dict discovery 1m;
        #  cache for JWKs
        lua_shared_dict jwks 1m;

        #access_log  logs/host.access.log  main;
        server_tokens off;

        #charset koi8-r;
        expires           0;
        #add_header        Cache-Control private;
        add_header        Cache-Control no-store always;

        root     /opt/nginx/html;

        proxy_http_version 1.1;

        # Verrazzano api and console
        server {
            listen       8775;
            server_name  verrazzano-proxy;

            # api
            location / {
                lua_ssl_verify_depth 2;
                lua_ssl_trusted_certificate /etc/nginx/upstream.pem;
                # oauth-proxy ssl certs location: lua_ssl_trusted_certificate /etc/nginx/all-ca-certs.pem;

                set $oidc_user "";
                set $backend_server_url "";
                rewrite_by_lua_file /etc/nginx/conf.lua;
                proxy_set_header X-WEBAUTH-USER $oidc_user;
                proxy_pass $backend_server_url;
                proxy_ssl_trusted_certificate /etc/nginx/upstream.pem;
            }
        }
    }
  startup.sh: |
    #!/bin/bash
    startupDir=$(dirname $0)
    cd $startupDir
    cp $startupDir/nginx.conf /etc/nginx/nginx.conf
    cp $startupDir/auth.lua /etc/nginx/auth.lua
    cp $startupDir/conf.lua /etc/nginx/conf.lua
    nameserver=$(grep -i nameserver /etc/resolv.conf | awk '{split($0,line," "); print line[2]}')
    sed -i -e "s|_NAMESERVER_|${nameserver}|g" /etc/nginx/nginx.conf

    mkdir -p /etc/nginx/logs
    touch /etc/nginx/logs/error.log

    export LD_LIBRARY_PATH=/usr/local/lib:$LD_LIBRARY_PATH

    cat /etc/ssl/certs/ca-bundle.crt > /etc/nginx/upstream.pem

    /usr/local/nginx/sbin/nginx -c /etc/nginx/nginx.conf -p /etc/nginx -t
    /usr/local/nginx/sbin/nginx -c /etc/nginx/nginx.conf -p /etc/nginx

    while [ $? -ne 0 ]; do
        sleep 20
        echo "retry nginx startup ..."
        /usr/local/nginx/sbin/nginx -c /etc/nginx/nginx.conf -p /etc/nginx
    done

    sh -c "$startupDir/reload.sh &"

    tail -f /etc/nginx/logs/error.log
  reload.sh: |
    #!/bin/bash

    adminCABundleMD5=""
    defaultCABundleMD5=""
    upstreamCACertFile="/etc/nginx/upstream.pem"
    localClusterCACertFile="/api-config/default-ca-bundle"
    adminClusterCACertFile="/api-config/admin-ca-bundle"
    defaultCACertFile="/etc/ssl/certs/ca-bundle.crt"
    tmpUpstreamCACertFile="/tmp/upstream.pem"
    maxSizeTrustedCertsFileDefault=$(echo $((10*1024*1024)))
    if [[ ! -z "${MAX_SIZE_TRUSTED_CERTS_FILE}" ]]; then
        maxSizeTrustedCertsFileDefault=${MAX_SIZE_TRUSTED_CERTS_FILE}
    fi

    function reload() {
        nginx -t -p /etc/nginx
        if [ $? -eq 0 ]
        then
            echo "Detected Nginx Configuration Change"
            echo "Executing: nginx -s reload -p /etc/nginx"
            nginx -s reload -p /etc/nginx
        fi
    }

    function reset_md5() {
        adminCABundleMD5=""
        defaultCABundleMD5=""
    }

    function local_cert_config() {
        if [[ -s $localClusterCACertFile ]]; then
            md5Hash=$(md5sum "$localClusterCACertFile")
            if [ "$defaultCABundleMD5" != "$md5Hash" ] ; then
                echo "Adding local CA cert to $upstreamCACertFile"
                cat $upstreamCACertFile > $tmpUpstreamCACertFile
                cat $localClusterCACertFile > $upstreamCACertFile
                cat $tmpUpstreamCACertFile >> $upstreamCACertFile
                rm -rf $tmpUpstreamCACertFile
                defaultCABundleMD5="$md5Hash"
                reload
            fi
        fi
    }

    function admin_cluster_cert_config() {
        if [[ -s $adminClusterCACertFile ]]; then
            md5Hash=$(md5sum "$adminClusterCACertFile")
            if [ "$adminCABundleMD5" != "$md5Hash" ] ; then
                echo "Adding admin cluster CA cert to $upstreamCACertFile"
                cat $upstreamCACertFile > $tmpUpstreamCACertFile
                cat $adminClusterCACertFile > $upstreamCACertFile
                cat $tmpUpstreamCACertFile >> $upstreamCACertFile
                rm -rf $tmpUpstreamCACertFile
                adminCABundleMD5="$md5Hash"
                reload
            fi
        else
            if [ "$adminCABundleMD5" != "" ] ; then
                reset_md5
                local_cert_config
            fi
        fi
    }

    function default_cert_config() {
        cat $defaultCACertFile > $upstreamCACertFile
    }

    while true
    do
        trustedCertsFileSize=$(wc -c < $upstreamCACertFile)
        if [ $trustedCertsFileSize -ge $maxSizeTrustedCertsFileDefault ] ; then
            echo "$upstreamCACertFile file size greater than  $maxSizeTrustedCertsFileDefault, resetting.."
            reset_md5
            default_cert_config
        fi

        local_cert_config
        admin_cluster_cert_config
        sleep .1
    done
{{ end }}
<|MERGE_RESOLUTION|>--- conflicted
+++ resolved
@@ -84,11 +84,7 @@
     if (backend == 'console' or backend == 'verrazzano') and (not auth.isBodyValidJson()) then
         auth.bad_request("Invalid request")
     end
-<<<<<<< HEAD
-    
-=======
-
->>>>>>> 4f3a9eb7
+
     local authHeader = ngx.req.get_headers()["authorization"]
     local token = nil
     if authHeader then
