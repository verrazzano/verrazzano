# Copyright (c) 2021, Oracle and/or its affiliates.
# Licensed under the Universal Permissive License v 1.0 as shown at https://oss.oracle.com/licenses/upl.

---
apiVersion: v1
kind: ConfigMap
metadata:
  name: verrazzano-authproxy-config
  namespace: {{ .Release.Namespace }}
  labels:
    app: {{ .Values.api.name }}
data:
  conf.lua: |
    local clusterHostSuffix = '{{ .Values.config.envName }}'..'.'..'{{ .Values.config.dnsSuffix }}'
{{- with .Values.api.proxy }}
    local ingressHost = ngx.req.get_headers()["x-forwarded-host"]
    if not ingressHost then
      ingressHost = ngx.req.get_headers()["host"]
    end
    if not ingressHost or #ingressHost < 1 or #ingressHost > 256 then
        ingressHost = 'invalid-hostname'
    end

    local ingressUri = 'https://'..ingressHost
    local callbackPath = "{{ .OidcCallbackPath }}"
    local logoutPath = "{{ .OidcLogoutCallbackPath }}"
    local singleLogoutPath = "{{ .OidcSingleLogoutCallbackPath }}"

    local auth = require("auth").config({
        hostSuffix = '.'..clusterHostSuffix,
        callbackUri = ingressUri..callbackPath,
        singleLogoutUri = ingressUri..singleLogoutPath,
        hostUri = ingressUri
    })

    -- determine backend and set backend parameters
    local backend, can_redirect = auth.getBackendNameFromIngressHost(ingressHost)
    local backendUrl = auth.getBackendServerUrlFromName(backend)

    -- CORS handling
    local h, _ = ngx.req.get_headers()["origin"]
    -- As per https://datatracker.ietf.org/doc/rfc6454, "User Agent Requirements" section a "null" value for 
    -- Origin header is set by user agents for privacy-sensitive contexts. However it does not defined what 
    -- a privacy-sensitive context means. The "Privacy-Sensitive Contexts" section of https://wiki.mozilla.org/Security/Origin
    -- defines certain contexts as privacy sensitive but there also it does not explain behaviour of server for the
    -- "Access-Control-Allow-Origin" header. Therefore we ignore the header processing.
    if h ~= nil and h ~= "" and h ~= "null" then
        auth.info("Origin header: "..h)
        if h == "*" then
            -- not a legit origin, could be intended to trick us into oversharing
            auth.bad_request("Invalid Origin header: '*'")
        end

        ngx.header["Vary"] = "Origin"
        -- From "Simple Cross-Origin Request, Actual Request, and Redirects" section of https://www.w3.org/TR/2020/SPSD-cors-20200602,
        -- set the value of Access-Control-Allow-Origin and Access-Control-Allow-Credentials hedaers if there is a match
        if auth.isOriginAllowed(h, backend, ingressUri) then
            ngx.header["Access-Control-Allow-Origin"] = h
            ngx.header["Access-Control-Allow-Credentials"] = "true"
        else
            -- From https://tools.ietf.org/id/draft-abarth-origin-03.html#server-behavior, if the request Origin is not in
            -- whitelisted origins and the request method is not a safe non state changing (i.e. GET or HEAD), we should
            -- abort the request.
            local requestMethod = ngx.req.get_method()
            if requestMethod ~= "GET" and requestMethod ~= "HEAD" then
                auth.bad_request("Invalid Origin header: " .. h)
            end
        end

        if ngx.req.get_method() == "OPTIONS" then
            ngx.header["Access-Control-Allow-Headers"] = "authorization, content-type"
            ngx.header["Access-Control-Allow-Methods"] = "GET, HEAD, POST, PUT, DELETE, OPTIONS, PATCH"
            ngx.header["Content-Length"] = 0
            ngx.status = 200
            ngx.exit(ngx.HTTP_OK)
        end
    else
        if ngx.req.get_method() == "OPTIONS" then
            auth.bad_request("OPTIONS request with no Origin header")
        end
    end

    auth.info("Processing request for backend '"..ingressHost.."'")
    if (backend == 'console' or backend == 'verrazzano') and (not auth.isBodyValidJson()) then
        auth.bad_request("Invalid request")
    end
    
    local authHeader = ngx.req.get_headers()["authorization"]
    local token = nil
    if authHeader then
        if auth.hasCredentialType(authHeader, 'Bearer') then
            token = auth.handleBearerToken(authHeader)
        elseif auth.hasCredentialType(authHeader, 'Basic') then
            token = auth.handleBasicAuth(authHeader)
        end
        if not token then
            auth.info("No recognized credentials in authorization header")
        end
    else
        auth.info("No authorization header found")
        if auth.requestUriMatches(ngx.var.request_uri, callbackPath) then
            -- we initiated authentication via pkce, and OP is delivering the code
            -- will redirect to target url, where token will be found in cookie
            auth.oidcHandleCallback()
        end

        if auth.requestUriMatches(ngx.var.request_uri, logoutPath) then
            -- logout was triggered
            auth.logout()
        end

        if auth.requestUriMatches(ngx.var.request_uri, singleLogoutPath) then
            -- single logout was triggered
            auth.singleLogout()
        end

        -- no token yet, and the request is not progressing an OIDC flow.
        -- check if caller has an existing session with a valid token.
        token = auth.getTokenFromSession()

        -- still no token? redirect to OP to authenticate user (if request is not a Verrazzano API call)
        if not token and can_redirect == true then
            auth.oidcAuthenticate()
        end
    end

    if not token then
        auth.unauthorized("Not authenticated")
    end

    -- token will be an id token except when console calls api proxy, then it's an access token
    if not auth.isAuthorized(token) then
        auth.forbidden("Not authorized")
    end

    if backend == 'verrazzano' then
        local args = ngx.req.get_uri_args()
        if args.cluster then
            -- returns remote cluster server URL
            backendUrl = auth.handleExternalAPICall(token)
        else
            auth.handleLocalAPICall(token)
        end
    else
        if auth.hasCredentialType(authHeader, 'Bearer') then
            -- clear the auth header if it's a bearer token
            ngx.req.clear_header("Authorization")
        end
        -- set the oidc_user
        ngx.var.oidc_user = auth.usernameFromIdToken(token)
        auth.info("Authorized: oidc_user is "..ngx.var.oidc_user)
    end

    auth.info("Setting backend_server_url to '"..backendUrl.."'")
    ngx.var.backend_server_url = backendUrl
  auth.lua: |
    local me = {}
    local random = require("resty.random")
    local base64 = require("ngx.base64")
    local cjson = require "cjson"
    local jwt = require "resty.jwt"
    local validators = require "resty.jwt-validators"

    local oidcRealm = "{{ .OidcRealm }}"
    local oidcClient = "{{ .PKCEClientID }}"
    local oidcDirectAccessClient = "{{ .PGClientID }}"
    local requiredRole = "{{ .RequiredRealmRole }}"

    local authStateTtlInSec = tonumber("{{ .AuthnStateTTL }}")

    local oidcProviderHost = "{{ .OidcProviderHost }}"
    local oidcProviderHostInCluster = "{{ .OidcProviderHostInCluster }}"

    local oidcProviderUri = nil
    local oidcProviderInClusterUri = nil
    local oidcIssuerUri = nil
    local oidcIssuerUriLocal = nil

    function me.config(opts)
        for key, val in pairs(opts) do
            me[key] = val
        end
        me.initCookieEncryptor()
        me.initOidcProviderUris()
        return me
    end

    function me.initCookieEncryptor()
        local aes = require "resty.aes"
        local key = me.read_file("/api-config/cookie-encryption-key")
        if not key or #key ~= 64 then
            me.internal_server_error("Error getting cookie key")
        end
        local salt = string.sub(key, 49, 56)
        -- me.info("Got encryption key from secret: '"..key.."', length: "..#key)
        -- me.info("Salt is: '"..salt.."', length: "..#salt)
        local encryptor, err = aes:new(key, salt, aes.cipher(256, "cbc"), aes.hash.sha256, 3)
        if err or not encryptor then
            me.internal_server_error("Unable to get encryptor, error is: '"..err.."'")
        end
        me.aes256 = encryptor
    end

    function me.initOidcProviderUris()
        oidcProviderUri = 'https://'..oidcProviderHost..'/auth/realms/'..oidcRealm
        if oidcProviderHostInCluster and oidcProviderHostInCluster ~= "" then
            oidcProviderInClusterUri = 'http://'..oidcProviderHostInCluster..'/auth/realms/'..oidcRealm
        end

        local keycloakURL = me.read_file("/api-config/keycloak-url")
        if keycloakURL and keycloakURL ~= "" then
            me.info("keycloak-url specified in multi-cluster secret, will not use in-cluster oidc provider host.")
            oidcProviderUri = keycloakURL..'/auth/realms/'..oidcRealm
            oidcProviderInClusterUri = nil
        end

        oidcIssuerUri = oidcProviderUri
        oidcIssuerUriLocal = oidcProviderInClusterUri
    end

    function me.log(logLevel, msg, name, value)
        local logObj = {message = msg}
        if name then
            logObj[name] = value
        end
        ngx.log(logLevel,  cjson.encode(logObj))
    end

    function me.logJson(logLevel, msg, err)
        if err then
            me.log(logLevel, msg, 'error', err)
        else
            me.log(logLevel, msg)
        end
    end

    function me.info(msg, obj)
        if obj then
            me.log(ngx.INFO, msg, 'object', obj)
        else
            me.log(ngx.INFO, msg)
        end
    end

    function me.queryParams(req_uri)
         local i = req_uri:find("?")
         if not i then
             i = 0
         else
             i = i + 1
         end
         return ngx.decode_args(req_uri:sub(i), 0)
    end

    function me.query(req_uri, name)
        local i = req_uri:find("&"..name.."=")
        if not i then
        i = req_uri:find("?"..name.."=")
        end
        if not i then
            return nil
        else
            local begin = i+2+name:len()
            local endin = req_uri:find("&", begin)
            if not endin then
                return req_uri:sub(begin)
            end
            return req_uri:sub(begin, endin-1)
        end
    end

    function me.internal_server_error(msg, err)
        me.logJson(ngx.ERR, msg, err)
        ngx.status = ngx.HTTP_INTERNAL_SERVER_ERROR
        ngx.say("500 Internal Server Error")
        ngx.exit(ngx.HTTP_INTERNAL_SERVER_ERROR)
    end

    function me.unauthorized(msg, err)
        me.deleteCookies("vz_authn", "vz_userinfo", "vz_state")
        me.logJson(ngx.ERR, msg, err)
        ngx.status = ngx.HTTP_UNAUTHORIZED
        ngx.say("401 Unauthorized")
        ngx.exit(ngx.HTTP_UNAUTHORIZED)
    end

    function me.forbidden(msg, err)
        me.logJson(ngx.ERR, msg, err)
        ngx.status = ngx.HTTP_FORBIDDEN
        ngx.say("403 Forbidden")
        ngx.exit(ngx.HTTP_FORBIDDEN)
    end

    function me.not_found(msg, err)
        me.logJson(ngx.ERR, msg, err)
        ngx.status = ngx.HTTP_NOT_FOUND
        ngx.say("404 Not Found")
        ngx.exit(ngx.HTTP_NOT_FOUND)
    end

    function me.bad_request(msg, err)
        me.logJson(ngx.ERR, msg, err)
        ngx.status = ngx.HTTP_BAD_REQUEST
        ngx.say("400 Bad Request")
        ngx.exit(ngx.HTTP_BAD_REQUEST)
    end

    function me.logout()
        local redirectArgs = ngx.encode_args({
            redirect_uri = me.hostUri
        })
        local ck = me.readCookie("vz_authn")
        if ck then
            local rft = ck.rt
            ngx.req.set_header("Content-Type","application/x-www-form-urlencoded")
            ngx.req.set_method(ngx.HTTP_POST)
            local redirectURL = me.getOidcProviderUri().."/protocol/openid-connect/logout?"..redirectArgs
            local postArgs = ngx.encode_args({refresh_token = ck.rt,
            redirect_uri = redirectURL,
            client_id = oidcClient})
            ngx.req.read_body()
            ngx.req.set_body_data(postArgs)
            me.deleteCookies("vz_authn", "vz_userinfo")
            ngx.redirect(redirectURL)
        end
    end

    function me.singleLogout()
        -- Single logout not supported yet.
        ngx.status = ngx.HTTP_METHOD_NOT_IMPLEMENTED
        ngx.say("501 Single Logout not supported.")
        ngx.exit(ngx.HTTP_METHOD_NOT_IMPLEMENTED)
    end

    function me.randomBase64(size)
        local randBytes = random.bytes(size)
        local encoded = base64.encode_base64url(randBytes)
        return string.sub(encoded, 1, size)
    end

    function me.read_file(path)
        local file = io.open(path, "rb")
        if not file then return nil end
        local content = file:read "*a"
        file:close()
        return content
    end

    function me.write_file(path, data)
      local file = io.open(path, "a+")
      if not file then return nil end
      file:write(data)
      file:close()
    end

    function me.hasCredentialType(authHeader, credentialType)
        if authHeader then
            local start, _ = authHeader:find(credentialType)
            if start then
                return true
            end
        end
        return false
    end

    function me.requestUriMatches(requestUri, matchPath)
        if requestUri then
            if requestUri == matchPath then
                return true
            end
            local start, _ = requestUri:find(matchPath..'?')
            if start == 1 then
                return true
            end
        end
        return false
    end

    local authproxy_prefix = 'verrazzano-authproxy-'
    local in_cluster_namespace = '.verrazzano-system'
    local in_cluster_dns_suffix = '.svc.cluster.local'
    local vmi_system = '.vmi.system'

    function me.validateIngressHost(backend, hostname, in_cluster)
        -- assume backend, hostname, are always non-nil and non-empty
        local check_host = nil
        if in_cluster == true then
            -- try full path
            check_host = authproxy_prefix..backend..in_cluster_namespace..in_cluster_dns_suffix
            if check_host == hostname then
                return backend
            end
            -- try with just the namespace
            check_host = authproxy_prefix..backend..in_cluster_namespace
            if check_host == hostname then
                return backend
            end
            -- try without namespace or dns suffix
            check_host = authproxy_prefix..backend
            if check_host == hostname then
                return backend
            end
        else
            if backend == 'verrazzano' then
                check_host = backend..me.hostSuffix
            else
                check_host = backend..vmi_system..me.hostSuffix
            end
            if check_host == hostname then
                return backend
            end
        end
        return 'invalid'
    end

    function me.getBackendNameFromIngressHost(ingressHost)
        local backend_name = 'unknown'
        local able_to_redirect = true
        local hostname = nil
        if ingressHost and #ingressHost > 0 then
            me.info("ingressHost is '"..ingressHost.."'")
            -- Strip the port off, if present
            local first, last = nil
            first, last, hostname = ingressHost:find("^([^:]+)")
            if hostname and #hostname > 0 then
                first, last, backend_name = hostname:find("^([^.]+)")
                if backend_name and #backend_name > 0 then
                    -- Strip the auth proxy prefix from the extracted backend name if present
                    if string.sub(backend_name, 1, #authproxy_prefix) == authproxy_prefix then
                        backend_name = string.sub(backend_name, #authproxy_prefix+1, -1)
                        me.info("Validating host (local): backend_name is '"..backend_name.."', hostname is '"..hostname.."'")
                        backend_name = me.validateIngressHost(backend_name, hostname, true)
                    else
                        me.info("Validating host (ingress): backend_name is '"..backend_name.."', hostname is '"..hostname.."'")
                        backend_name = me.validateIngressHost(backend_name, hostname, false)
                    end
                end
            end
        end
        local uri = ngx.var.request_uri
        if backend_name == "verrazzano" then
            local first, last = uri:find("/20210501/")
            if not first or first ~= 1 then
                backend_name = "console"
            else
                able_to_redirect = false
            end
        end
        if backend_name == "kibana" then
            if not (uri == "/" or uri:find("/app/kibana") == 1) then
                able_to_redirect = false
            end
        end
        if able_to_redirect == true then
            me.info("returning backend_name '"..backend_name.."', able_to_redirect is true")
        else
            me.info("returning backend_name '"..backend_name.."', able_to_redirect is false")
        end
        return backend_name, able_to_redirect
    end

    function me.makeConsoleBackendUrl(port)
        return 'http://verrazzano-console.verrazzano-system.svc.cluster.local'..':'..port
    end

    function me.makeVmiBackendUrl(backend, port)
        return 'http://vmi-system-'..backend..'.verrazzano-system.svc.cluster.local'..':'..port
    end

    function me.getBackendServerUrlFromName(backend)
        local serverUrl = nil
        if backend == 'verrazzano' then
            -- assume we're going to the local server; if not, we'll fix up the url when we handle the remote call
            -- Route request to k8s API
            serverUrl = me.getLocalKubernetesApiUrl()
        elseif backend == 'console' then
            -- Route request to console
            serverUrl = me.makeConsoleBackendUrl('8000')
        elseif backend == 'grafana' then
            serverUrl = me.makeVmiBackendUrl(backend, '3000')
        elseif backend == 'prometheus' then
            serverUrl = me.makeVmiBackendUrl(backend, '9090')
        elseif backend == 'kibana' then
            serverUrl = me.makeVmiBackendUrl(backend, '5601')
        elseif backend == 'elasticsearch' then
            serverUrl = me.makeVmiBackendUrl('es-ingest', '9200')
        elseif backend == 'kiali' then
            serverUrl = me.makeVmiBackendUrl(backend, '20001')
        else
            me.not_found("Invalid backend name '"..backend.."'")
        end
        return serverUrl
    end

    -- console originally sent access token by itself, as bearer token (originally obtained via pkce client)
    -- with combined proxy, console no longer handles tokens, but tests may be sending ID tokens.
    function me.handleBearerToken(authHeader)
        local found, index = authHeader:find('Bearer')
        if found then
            local token = string.sub(authHeader, index+2)
            if token then
                me.info("Found bearer token in authorization header")
                me.oidcValidateBearerToken(token)
                return token
            else
                me.unauthorized("Missing token in authorization header")
            end
        end
        return nil
    end

    local basicCache = {}

    -- should only be called if some vz process is trying to access vmi using basic auth
    -- tokens are cached locally
    function me.handleBasicAuth(authHeader)
        -- me.info("Checking for basic auth credentials")
        local found, index = authHeader:find('Basic')
        if not found then
            me.info("No basic auth credentials found")
            return nil
        end
        local basicCred = string.sub(authHeader, index+2)
        if not basicCred then
            me.unauthorized("Invalid BasicAuth authorization header")
        end
        me.info("Found basic auth credentials in authorization header")
        local now = ngx.time()
        local basicAuth = basicCache[basicCred]
        if basicAuth and (now < basicAuth.expiry) then
            me.info("Returning cached token")
            return basicAuth.id_token
        end
        local decode, err = ngx.decode_base64(basicCred)
        if err then
            me.unauthorized("Unable to decode BasicAuth authorization header")
        end
        local found = decode:find(':')
        if not found then
            me.unauthorized("Invalid BasicAuth authorization header")
        end
        local u = decode:sub(1, found-1)
        local p = decode:sub(found+1)
        local tokenRes = me.oidcGetTokenWithBasicAuth(u, p)
        if not tokenRes then
            me.unauthorized("Could not get token")
        end
        me.oidcValidateIDTokenPG(tokenRes.id_token)
        local expires_in = tonumber(tokenRes.expires_in)
        for key, val in pairs(basicCache) do
            if val.expiry and now > val.expiry then
                basicCache[key] = nil
            end
        end
        basicCache[basicCred] = {
            -- access_token = tokenRes.access_token,
            id_token = tokenRes.id_token,
            expiry = now + expires_in
        }
        return tokenRes.id_token
    end

    function me.getOidcProviderUri()
        if oidcProviderUri and oidcProviderUri ~= "" then
            return oidcProviderUri
        else
            return oidcProviderInClusterUri
        end
    end

    function me.getLocalOidcProviderUri()
        if oidcProviderInClusterUri and oidcProviderInClusterUri ~= "" then
            return oidcProviderInClusterUri
        else
            return oidcProviderUri
        end
    end

    function me.getOidcTokenUri()
        return me.getLocalOidcProviderUri().."/protocol/openid-connect/token"
    end

    function me.getOidcCertsUri()
        return me.getLocalOidcProviderUri()..'/protocol/openid-connect/certs'
    end

    function me.getOidcAuthUri()
        return me.getOidcProviderUri()..'/protocol/openid-connect/auth'
    end

    function me.oidcAuthenticate()
        me.info("Authenticating user")
        local sha256 = (require 'resty.sha256'):new()
        -- code verifier must be between 43 and 128 characters
        local codeVerifier = me.randomBase64(56)
        sha256:update(codeVerifier)
        local codeChallenge = base64.encode_base64url(sha256:final())
        local state = me.randomBase64(32)
        local nonce = me.randomBase64(32)
        local stateData = {
            state = state,
            request_uri = ngx.var.request_uri,
            code_verifier = codeVerifier,
            code_challenge = codeChallenge,
            nonce = nonce
        }
        local redirectArgs = ngx.encode_args({
            client_id = oidcClient,
            response_type = 'code',
            scope = 'openid',
            code_challenge_method = 'S256',
            code_challenge = codeChallenge,
            state = state,
            nonce = nonce,
            redirect_uri = me.callbackUri
        })
        local redirectURL = me.getOidcAuthUri()..'?'..redirectArgs
        -- there could be an existing (expired) vz_authn cookie.
        -- delete it (and vz_userinfo) to avoid exceeding max header size
        me.deleteCookies("vz_authn", "vz_userinfo")
        me.setCookie("vz_state", stateData, authStateTtlInSec, true)
        ngx.header["Cache-Control"] = "no-cache, no-store, max-age=0"
        ngx.redirect(redirectURL)
    end

    function me.oidcHandleCallback()
        me.info("Handle authentication callback")
        local queryParams = me.queryParams(ngx.var.request_uri)
        local state = queryParams.state
        local code = queryParams.code
        local nonce = queryParams.nonce
        local cookie = me.readCookie("vz_state")
        if not cookie then
            me.unauthorized("Missing state cookie")
        end
        me.deleteCookies("vz_state")
        local stateCk = cookie.state
        -- local nonceCk = cookie.nonce
        local request_uri = cookie.request_uri

        if (state == nil) or (stateCk == nil) then
            me.unauthorized("Missing callback state")
        else
            if state ~= stateCk then
                me.unauthorized("Invalid callback state")
            end
            if not cookie.code_verifier then
                me.unauthorized("Invalid code_verifier")
            end
            local tokenRes = me.oidcGetTokenWithCode(code, cookie.code_verifier, me.callbackUri)
            if tokenRes then
                me.oidcValidateIDTokenPKCE(tokenRes.id_token)
                me.tokenToCookie(tokenRes)
                ngx.redirect(request_uri)
            end
            me.unauthorized("Failed to obtain token with code")
        end
    end

    function me.oidcTokenRequest(formArgs)
        me.info("Requesting token from OP")
        local tokenUri = me.getOidcTokenUri()
        local http = require "resty.http"
        local httpc = http.new()
        local res, err = httpc:request_uri(tokenUri, {
            method = "POST",
            body = ngx.encode_args(formArgs),
            headers = {
                ["Content-Type"] = "application/x-www-form-urlencoded",
            }
        })
        if err then
            me.unauthorized("Error requesting token", err)
        end
        if not res then
            me.unauthorized("Error requesting token: response was nil")
        end
        local tokenRes = cjson.decode(res.body)
        if tokenRes.error or tokenRes.error_description then
            me.info("Error requesting token")
            me.unauthorized(tokenRes.error_description)
        end
        return tokenRes
    end

    function me.oidcGetTokenWithBasicAuth(u, p)
        return me.oidcTokenRequest({
                        grant_type = 'password',
                        scope = 'openid',
                        client_id = oidcDirectAccessClient,
                        password = p,
                        username = u
                    })
    end

    function me.oidcGetTokenWithCode(code, verifier, callbackUri)
        return me.oidcTokenRequest({
                        grant_type = 'authorization_code',
                        client_id = oidcClient,
                        code = code,
                        code_verifier = verifier,
                        redirect_uri = callbackUri
                    })
    end

    function me.oidcRefreshToken(rft, callbackUri)
        return me.oidcTokenRequest({
                        grant_type = 'refresh_token',
                        client_id = oidcClient,
                        refresh_token = rft,
                        redirect_uri = callbackUri
                    })
    end

    function me.oidcValidateBearerToken(token)
        -- console sends access tokens obtained via PKCE client
        -- test code sends ID tokens obtained from the PG client
        -- need to accept either type in Authorization header (for now)
        local claim_spec = {
            typ = validators.equals_any_of({ "Bearer", "ID" }),
            iss = validators.equals( oidcIssuerUri ),
            azp = validators.equals_any_of({ oidcClient, oidcDirectAccessClient })
        }
        me.oidcValidateTokenWithClaims(token, claim_spec)
    end

    function me.oidcValidateIDTokenPKCE(token)
        me.oidcValidateToken(token, "ID", oidcIssuerUri, oidcClient)
    end

    function me.oidcValidateIDTokenPG(token)
        if not oidcIssuerUriLocal then
            me.oidcValidateToken(token, "ID", oidcIssuerUri, oidcDirectAccessClient)
        else
            me.oidcValidateToken(token, "ID", oidcIssuerUriLocal, oidcDirectAccessClient)
        end
    end

    function me.oidcValidateToken(token, expectedType, expectedIssuer, clientName)
        if not token or token == "" then
            me.unauthorized("Nil or empty token")
        end
        if not expectedType then
            me.unauthorized("Nil or empty expectedType")
        end
        if not expectedIssuer then
            me.unauthorized("Nil or empty expectedIssuer")
        end
        if not clientName then
            me.unauthorized("Nil or empty clientName")
        end
        local claim_spec = {
            typ = validators.equals( expectedType ),
            iss = validators.equals( expectedIssuer ),
            azp = validators.equals( clientName )
        }
        me.oidcValidateTokenWithClaims(token, claim_spec)
    end

    function me.oidcValidateTokenWithClaims(token, claim_spec)
        me.info("Validating JWT token")
        local default_claim_spec = {
            iat = validators.is_not_before(),
            exp = validators.is_not_expired(),
            aud = validators.required()
        }
        -- passing verify a function to retrieve key didn't seem to work, so doing load then verify
        local jwt_obj = jwt:load_jwt(token)
        if (not jwt_obj) or (not jwt_obj.header) or (not jwt_obj.header.kid) then
            me.unauthorized("Failed to load token or no kid")
        end
        local publicKey = me.publicKey(jwt_obj.header.kid)
        if not publicKey then
            me.unauthorized("No public key found")
        end
        -- me.info("TOKEN: iss is "..jwt_obj.payload.iss)
        -- me.info("TOKEN: oidcIssuerUri is"..oidcIssuerUri)
        local verified = jwt:verify_jwt_obj(publicKey, jwt_obj, default_claim_spec, claim_spec)
        if not verified or (tostring(jwt_obj.valid) == "false" or tostring(jwt_obj.verified) == "false") then
            me.unauthorized("Failed to validate token", jwt_obj.reason)
        end
    end

    function me.isAuthorized(idToken)
        me.info("Checking for required role '"..requiredRole.."'")
        local id_token = jwt:load_jwt(idToken)
        if id_token and id_token.payload and id_token.payload.realm_access and id_token.payload.realm_access.roles then
            for _, role in ipairs(id_token.payload.realm_access.roles) do
                if role == requiredRole then
                    return true
                end
            end
        end
        return false
    end

    function me.usernameFromIdToken(idToken)
        -- me.info("usernameFromIdToken: fetching preferred_username")
        local id_token = jwt:load_jwt(idToken)
        if id_token and id_token.payload and id_token.payload.preferred_username then
            return id_token.payload.preferred_username
        end
        me.unauthorized("usernameFromIdToken: preferred_username not found")
    end

    -- returns id token, token is refreshed first, if necessary.
    -- nil token returned if no session or the refresh token has expired
    function me.getTokenFromSession()
        -- me.info("Check for existing session")
        local ck = me.readCookie("vz_authn")
        if ck then
            me.info("Existing session found")
            local rft = ck.rt
            local now = ngx.time()
            local expiry = tonumber(ck.expiry)
            local refresh_expiry = tonumber(ck.refresh_expiry)
            if now < expiry then
                -- me.info("Returning ID token")
                return ck.it
            else
                if now < refresh_expiry then
                    me.info("Token is expired, refreshing")
                    local tokenRes = me.oidcRefreshToken(rft, me.callbackUri)
                    if tokenRes then
                        me.oidcValidateIDTokenPKCE(tokenRes.id_token)
                        me.tokenToCookie(tokenRes)
                        -- me.info("Token refreshed",  tokenRes)
                        return tokenRes.id_token
                    else
                        me.info("No valid response from token refresh")
                    end
                else
                    me.info("Refresh token expired, cannot refresh")
                end
            end
        else
            me.info("No existing session found")
        end
        -- no valid token found, delete cookie
        me.deleteCookies("vz_authn", "vz_userinfo")
        return nil
    end

    function me.tokenToCookie(tokenRes)
        -- Do we need access_token? too big > 4k
        local cookiePairs = {
            rt = tokenRes.refresh_token,
            -- at = tokenRes.access_token,
            it = tokenRes.id_token
        }
        -- Cookie to save username and email with http-only diabled
        local userCookiePairs = {
            username = ""
        }
        local id_token = jwt:load_jwt(tokenRes.id_token)
        local expires_in = tonumber(tokenRes.expires_in)
        local refresh_expires_in = tonumber(tokenRes.refresh_expires_in)
        local now = ngx.time()
        local issued_at = now
        if id_token and id_token.payload then
            if id_token.payload.iat then
                issued_at = tonumber(id_token.payload.iat)
            else
                if id_token.payload.auth_time then
                    issued_at = tonumber(id_token.payload.auth_time)
                end
            end
            if id_token.payload.preferred_username then
                userCookiePairs.username = id_token.payload.preferred_username
            end
        end
        local skew = now - issued_at
        -- Expire 30 secs before actual time
        local expiryBuffer = 30
        cookiePairs.expiry = now + expires_in - skew - expiryBuffer
        cookiePairs.refresh_expiry = now + refresh_expires_in - skew - expiryBuffer
        userCookiePairs.expiry = now + expires_in - skew - expiryBuffer
        userCookiePairs.refresh_expiry = now + refresh_expires_in - skew - expiryBuffer
        local expiresInSec = tonumber(tokenRes.refresh_expires_in)-expiryBuffer
        me.setCookie("vz_authn", cookiePairs, expiresInSec, true)
        me.setCookie("vz_userinfo", userCookiePairs, expiresInSec, false)
    end

    function me.setCookie(ckName, cookiePairs, expiresInSec, httponly)
        local ck = require "resty.cookie"
        local cookie, err = ck:new()
        if not cookie then
            me.logJson(ngx.ERR, "Error setting cookie "..ckName, err)
            return
        end
        local expires = ngx.cookie_time(ngx.time() + expiresInSec)
        local ckValue = ""
        if ckName == "vz_userinfo" then
            -- No need to encrypt in case of vz_userinfo
            for key, value in pairs(cookiePairs) do
                ckValue = ckValue..key.."="..value..","
            end
            ckValue = ckValue:sub(1, -2)
        else
            ckValue = me.aes256:encrypt(cjson.encode(cookiePairs))
        end
        ckValue = base64.encode_base64url(ckValue)
        cookie:set({key=ckName, value=ckValue, path="/", secure=true, httponly=httponly, expires=expires})
    end

     function me.deleteCookies(...)
        local cookies = {}
        local arg = {...}
        for i,v in ipairs(arg) do
            cookies[i] = tostring(v)..'=; Path=/; Secure; HttpOnly; Expires=Thu, 01 Jan 1970 00:00:00 UTC;'
        end
        ngx.header["Set-Cookie"] = cookies
    end

    function me.readCookie(ckName)
        if not ckName then
            return nil
        end
        local cookie, err = require("resty.cookie"):new()
        local ck = cookie:get(ckName)
        if not ck then
            me.info("Cookie not found")
            return nil
        end
        local decoded = base64.decode_base64url(ck)
        if not decoded then
            me.info("Cookie not decoded")
            return nil
        end
        local json = me.aes256:decrypt(decoded)
        if not json then
            me.info("Cookie not decrypted")
            return nil
        end
        return cjson.decode(json)
    end

    local certs = {}

    function me.realmCerts(kid)
        local pk = certs[kid]
        if pk then
            return pk
        end
        local http = require "resty.http"
        local httpc = http.new()
        local certsUri = me.getOidcCertsUri()
        local res, err = httpc:request_uri(certsUri)
        if err then
            me.logJson(ngx.WARN, "Could not retrieve certs", err)
            return nil
        end
        local data = cjson.decode(res.body)
        if not (data.keys) then
            me.info("No keys found")
            return nil
        end
        for i, key in pairs(data.keys) do
            if key.kid and key.x5c then
                certs[key.kid] = key.x5c
            end
        end
        return certs[kid]
    end

    function me.publicKey(kid)
        local x5c = me.realmCerts(kid)
        if (not x5c) or (#x5c == 0) then
            return nil
        end
        return "-----BEGIN CERTIFICATE-----\n"..x5c[1].."\n-----END CERTIFICATE-----"
    end

    -- api-proxy - methods for handling multi-cluster k8s API requests

    local vzApiHost = os.getenv("VZ_API_HOST")
    local vzApiVersion = os.getenv("VZ_API_VERSION")

    function me.getServiceAccountToken()
      me.logJson(ngx.INFO, "Read service account token")
      local serviceAccountToken = me.read_file("/run/secrets/kubernetes.io/serviceaccount/token")
      if not (serviceAccountToken) then
        me.unauthorized("No service account token present in pod.")
      end
      return serviceAccountToken
    end

    function me.getLocalKubernetesApiUrl()
      local host = os.getenv("KUBERNETES_SERVICE_HOST")
      local port = os.getenv("KUBERNETES_SERVICE_PORT")
      local serverUrl = "https://" .. host .. ":" .. port
      return serverUrl
    end

    function me.getK8SResource(token, resourcePath)
      local http = require "resty.http"
      local httpc = http.new()
      local res, err = httpc:request_uri("https://" .. vzApiHost .. "/" .. vzApiVersion .. resourcePath,{
          headers = {
              ["Authorization"] = "Bearer "..token
          },
      })
      if err then
        me.unauthorized("Error accessing vz api", err)
      end
      if not(res) or not (res.body) then
        me.unauthorized("Unable to get k8s resource.")
      end
      local cjson = require "cjson"
      return cjson.decode(res.body)
    end

    function me.getVMC(token, cluster)
      return me.getK8SResource(token, "/apis/clusters.verrazzano.io/v1alpha1/namespaces/verrazzano-mc/verrazzanomanagedclusters/" .. cluster)
    end

    function me.getSecret(token, secret)
      return me.getK8SResource(token, "/api/v1/namespaces/verrazzano-mc/secrets/" .. secret)
    end

    function me.handleLocalAPICall(token)
        local uri = ngx.var.uri
        local first, last = uri:find("/"..vzApiVersion)
        if first and first == 1 then
            uri = string.sub(uri, last+1)
            ngx.req.set_uri(uri)
        end

        local serviceAccountToken = me.getServiceAccountToken()
        me.logJson(ngx.INFO, "Set service account bearer token as Authorization header")
        ngx.req.set_header("Authorization", "Bearer " .. serviceAccountToken)

        if not token then
            me.unauthenticated("Invalid token")
        end

        local jwt_obj = jwt:load_jwt(token)
        if not jwt_obj then
            me.unauthenticated("Invalid token")
        end

        local groups = {}

        if jwt_obj.payload and jwt_obj.payload.sub then
            -- Uid is ignored prior to kubernetes v1.22
            me.logJson(ngx.INFO, ("Adding sub as Impersonate-Uid: " .. jwt_obj.payload.sub))
            ngx.req.set_header("Impersonate-Uid", jwt_obj.payload.sub)
            -- this group is needed for discovery, but not automatically set for impersonated users prior to v1.20.
            -- the group is ignored if duplicated >= v1.20, so no harm done if we always send it.
            -- adding it here so that it's present IFF we actually have a subject.
            local sys_auth = "system:authenticated"
            me.logJson(ngx.INFO, ("Including group: " .. sys_auth))
            table.insert(groups, sys_auth)
        end
        if jwt_obj.payload and jwt_obj.payload.preferred_username then
            me.logJson(ngx.INFO, ("Adding preferred_username as Impersonate-User: " .. jwt_obj.payload.preferred_username))
            ngx.req.set_header("Impersonate-User", jwt_obj.payload.preferred_username)
        end
        if jwt_obj.payload and jwt_obj.payload.groups then
            for key, grp in pairs(jwt_obj.payload.groups) do
                table.insert(groups, grp)
            end
        end
        if #groups > 0 then
            me.logJson(ngx.INFO, ("Adding groups as Impersonate-Group: " .. table.concat(groups, ", ")))
            ngx.req.set_header("Impersonate-Group", groups)
        end
    end

    function me.handleExternalAPICall(token)
        local args = ngx.req.get_uri_args()

        me.logJson(ngx.INFO, "Read vmc resource for " .. args.cluster)
        local vmc = me.getVMC(token, args.cluster)
        if not(vmc) or not(vmc.status) or not(vmc.status.apiUrl) then
            me.unauthorized("Unable to fetch vmc api url for vmc " .. args.cluster)
        end
        local serverUrl = vmc.status.apiUrl

        -- To access managed cluster api server on self signed certificates, the admin cluster api server needs ca certificates for the managed cluster.
        -- A secret is created in admin cluster during multi cluster setup that contains the ca certificate.
        -- Here we read the name of that secret from vmc spec and retrieve the secret from cluster and read the cacrt field.
        -- The value of cacrt field is decoded to get the ca certificate and is appended to file being pointed to by the proxy_ssl_trusted_certificate variable.

        if not(vmc.spec) or not(vmc.spec.caSecret) then
            me.logJson(ngx.INFO, "ca secret name not present on vmc resource, assuming well known CA certificate exists for managed cluster " .. args.cluster)
            do return end
        end

        local secret = me.getSecret(token, vmc.spec.caSecret)
        if not(secret) or not(secret.data) or not(secret.data["cacrt"]) or secret.data["cacrt"] == "" then
            me.logJson(ngx.INFO, "Unable to fetch ca secret for vmc, assuming well known CA certificate exists for managed cluster " .. args.cluster)
            do return end
        end

        local decodedSecret = ngx.decode_base64(secret.data["cacrt"])
        if not(decodedSecret) then
            me.unauthorized("Unable to decode ca secret for vmc to access api server of managed cluster " .. args.cluster)
        end

        local startIndex, _ = string.find(decodedSecret, "-----BEGIN CERTIFICATE-----")
        local _, endIndex = string.find(decodedSecret, "-----END CERTIFICATE-----")
        if startIndex >= 1 and endIndex > startIndex then
            me.write_file("/etc/nginx/upstream.pem", string.sub(decodedSecret, startIndex, endIndex))
        end

        -- remove the cluster query param
        args["cluster"] = nil
        ngx.req.set_uri_args(args)

        -- propagate the user's token as a bearer token, remote cluster won't have access to the session.
        ngx.req.set_header("Authorization", "Bearer "..token)

        return serverUrl
    end

<<<<<<< HEAD
    function me.isOriginAllowed(origin, backend, ingressUri)
        if origin == ingressUri then
            return true
        end

        local allowedOrigins = nil
        if backend == 'verrazzano' then
            allowedOrigins = os.getenv("VZ_API_ALLOWED_ORIGINS")
        elseif backend == 'console' then
            allowedOrigins = os.getenv("VZ_CONSOLE_ALLOWED_ORIGINS")
        elseif backend == 'grafana' then
            allowedOrigins = os.getenv("VZ_GRAFANA_ALLOWED_ORIGINS")
        elseif backend == 'prometheus' then
            allowedOrigins = os.getenv("VZ_PROMETHEUS_ALLOWED_ORIGINS")
        elseif backend == 'kibana' then
            allowedOrigins = os.getenv("VZ_KIBANA_ALLOWED_ORIGINS")
        elseif backend == 'elasticsearch' then
            allowedOrigins = os.getenv("VZ_ES_ALLOWED_ORIGINS")
        elseif backend == 'kiali' then
            allowedOrigins = os.getenv("VZ_KIALI_ALLOWED_ORIGINS")
        end
        
        if not allowedOrigins or allowedOrigins == "" then
            return false
        end
        
        for requestOrigin in string.gmatch(origin, '([^ ]+)') do
            local originFound = false
            for allowedOrigin in string.gmatch(allowedOrigins, '([^,]+)') do
                if requestOrigin == allowedOrigin then
                    originFound = true
                end
            end
            if originFound == false then
                return false
            end
        end
            
=======
    function me.isBodyValidJson()
        ngx.req.read_body()
        local data = ngx.req.get_body_data()
        if data ~= nil then
            local decoder = require("cjson.safe").decode
            local decoded_data, err = decoder(data)
            if err then
                me.logJson(ngx.ERR, "Invalid request payload:" .. data)
                return false
            end
        end
>>>>>>> 6e7aacfc
        return true
    end

    return me
  nginx.conf: |
    #user  nobody;
    worker_processes  1;

    error_log  logs/error.log info;
    pid        logs/nginx.pid;

    env KUBERNETES_SERVICE_HOST;
    env KUBERNETES_SERVICE_PORT;
    env VZ_API_HOST;
    env VZ_API_VERSION;
    env VZ_API_ALLOWED_ORIGINS;
    env VZ_CONSOLE_ALLOWED_ORIGINS;
    env VZ_GRAFANA_ALLOWED_ORIGINS;
    env VZ_PROMETHEUS_ALLOWED_ORIGINS;
    env VZ_KIBANA_ALLOWED_ORIGINS;
    env VZ_ES_ALLOWED_ORIGINS;
    env VZ_KIALI_ALLOWED_ORIGINS;

    events {
        worker_connections  1024;
    }

    http {
        include       mime.types;
        default_type  application/octet-stream;

        #log_format  main  '$remote_addr - $remote_user [$time_local] "$request" '
        #                  '$status $body_bytes_sent "$http_referer" '
        #                  '"$http_user_agent" "$http_x_forwarded_for"';

        sendfile        on;
        #tcp_nopush     on;

        # Posts from Fluentd can require more than the default 1m max body size
        client_max_body_size {{ .MaxRequestSize }};
        proxy_buffer_size {{ .ProxyBufferSize }};

        #keepalive_timeout  0;
        keepalive_timeout  65;

        #gzip  on;

        lua_package_path '/usr/local/share/lua/5.1/?.lua;;';
        lua_package_cpath '/usr/local/lib/lua/5.1/?.so;;';
        resolver _NAMESERVER_;

        # cache for discovery metadata documents
        lua_shared_dict discovery 1m;
        #  cache for JWKs
        lua_shared_dict jwks 1m;

        #access_log  logs/host.access.log  main;
        server_tokens off;

        #charset koi8-r;
        expires           0;
        #add_header        Cache-Control private;
        add_header        Cache-Control no-store always;

        root     /opt/nginx/html;

        proxy_http_version 1.1;

        # Verrazzano api and console
        server {
            listen       8775;
            server_name  verrazzano-proxy;

            # api
            location / {
                lua_ssl_verify_depth 2;
                lua_ssl_trusted_certificate /etc/nginx/upstream.pem;
                # oauth-proxy ssl certs location: lua_ssl_trusted_certificate /etc/nginx/all-ca-certs.pem;

                set $oidc_user "";
                set $backend_server_url "";
                rewrite_by_lua_file /etc/nginx/conf.lua;
                proxy_set_header X-WEBAUTH-USER $oidc_user;
                proxy_pass $backend_server_url;
                proxy_ssl_trusted_certificate /etc/nginx/upstream.pem;
            }
        }
    }
  startup.sh: |
    #!/bin/bash
    startupDir=$(dirname $0)
    cd $startupDir
    cp $startupDir/nginx.conf /etc/nginx/nginx.conf
    cp $startupDir/auth.lua /etc/nginx/auth.lua
    cp $startupDir/conf.lua /etc/nginx/conf.lua
    nameserver=$(grep -i nameserver /etc/resolv.conf | awk '{split($0,line," "); print line[2]}')
    sed -i -e "s|_NAMESERVER_|${nameserver}|g" /etc/nginx/nginx.conf

    mkdir -p /etc/nginx/logs
    touch /etc/nginx/logs/error.log

    export LD_LIBRARY_PATH=/usr/local/lib:$LD_LIBRARY_PATH

    cat /etc/ssl/certs/ca-bundle.crt > /etc/nginx/upstream.pem

    /usr/local/nginx/sbin/nginx -c /etc/nginx/nginx.conf -p /etc/nginx -t
    /usr/local/nginx/sbin/nginx -c /etc/nginx/nginx.conf -p /etc/nginx

    while [ $? -ne 0 ]; do
        sleep 20
        echo "retry nginx startup ..."
        /usr/local/nginx/sbin/nginx -c /etc/nginx/nginx.conf -p /etc/nginx
    done

    sh -c "$startupDir/reload.sh &"

    tail -f /etc/nginx/logs/error.log
  reload.sh: |
    #!/bin/bash

    adminCABundleMD5=""
    defaultCABundleMD5=""
    upstreamCACertFile="/etc/nginx/upstream.pem"
    localClusterCACertFile="/api-config/default-ca-bundle"
    adminClusterCACertFile="/api-config/admin-ca-bundle"
    defaultCACertFile="/etc/ssl/certs/ca-bundle.crt"
    tmpUpstreamCACertFile="/tmp/upstream.pem"
    maxSizeTrustedCertsFileDefault=$(echo $((10*1024*1024)))
    if [[ ! -z "${MAX_SIZE_TRUSTED_CERTS_FILE}" ]]; then
        maxSizeTrustedCertsFileDefault=${MAX_SIZE_TRUSTED_CERTS_FILE}
    fi

    function reload() {
        nginx -t -p /etc/nginx
        if [ $? -eq 0 ]
        then
            echo "Detected Nginx Configuration Change"
            echo "Executing: nginx -s reload -p /etc/nginx"
            nginx -s reload -p /etc/nginx
        fi
    }

    function reset_md5() {
        adminCABundleMD5=""
        defaultCABundleMD5=""
    }

    function local_cert_config() {
        if [[ -s $localClusterCACertFile ]]; then
            md5Hash=$(md5sum "$localClusterCACertFile")
            if [ "$defaultCABundleMD5" != "$md5Hash" ] ; then
                echo "Adding local CA cert to $upstreamCACertFile"
                cat $upstreamCACertFile > $tmpUpstreamCACertFile
                cat $localClusterCACertFile > $upstreamCACertFile
                cat $tmpUpstreamCACertFile >> $upstreamCACertFile
                rm -rf $tmpUpstreamCACertFile
                defaultCABundleMD5="$md5Hash"
                reload
            fi
        fi
    }

    function admin_cluster_cert_config() {
        if [[ -s $adminClusterCACertFile ]]; then
            md5Hash=$(md5sum "$adminClusterCACertFile")
            if [ "$adminCABundleMD5" != "$md5Hash" ] ; then
                echo "Adding admin cluster CA cert to $upstreamCACertFile"
                cat $upstreamCACertFile > $tmpUpstreamCACertFile
                cat $adminClusterCACertFile > $upstreamCACertFile
                cat $tmpUpstreamCACertFile >> $upstreamCACertFile
                rm -rf $tmpUpstreamCACertFile
                adminCABundleMD5="$md5Hash"
                reload
            fi
        else
            if [ "$adminCABundleMD5" != "" ] ; then
                reset_md5
                local_cert_config
            fi
        fi
    }

    function default_cert_config() {
        cat $defaultCACertFile > $upstreamCACertFile
    }

    while true
    do
        trustedCertsFileSize=$(wc -c < $upstreamCACertFile)
        if [ $trustedCertsFileSize -ge $maxSizeTrustedCertsFileDefault ] ; then
            echo "$upstreamCACertFile file size greater than  $maxSizeTrustedCertsFileDefault, resetting.."
            reset_md5
            default_cert_config
        fi

        local_cert_config
        admin_cluster_cert_config
        sleep .1
    done
{{ end }}
<|MERGE_RESOLUTION|>--- conflicted
+++ resolved
@@ -1113,8 +1113,21 @@
 
         return serverUrl
     end
-
-<<<<<<< HEAD
+    
+    function me.isBodyValidJson()
+        ngx.req.read_body()
+        local data = ngx.req.get_body_data()
+        if data ~= nil then
+            local decoder = require("cjson.safe").decode
+            local decoded_data, err = decoder(data)
+            if err then
+                me.logJson(ngx.ERR, "Invalid request payload:" .. data)
+                return false
+            end
+        end
+        return true
+    end
+    
     function me.isOriginAllowed(origin, backend, ingressUri)
         if origin == ingressUri then
             return true
@@ -1152,20 +1165,6 @@
                 return false
             end
         end
-            
-=======
-    function me.isBodyValidJson()
-        ngx.req.read_body()
-        local data = ngx.req.get_body_data()
-        if data ~= nil then
-            local decoder = require("cjson.safe").decode
-            local decoded_data, err = decoder(data)
-            if err then
-                me.logJson(ngx.ERR, "Invalid request payload:" .. data)
-                return false
-            end
-        end
->>>>>>> 6e7aacfc
         return true
     end
 
