# Copyright (c) 2021, Oracle and/or its affiliates.
# Licensed under the Universal Permissive License v 1.0 as shown at https://oss.oracle.com/licenses/upl.

---
apiVersion: v1
kind: ConfigMap
metadata:
  name: verrazzano-authproxy-config
  namespace: {{ .Release.Namespace }}
  labels:
    app: {{ .Values.api.name }}
data:
  conf.lua: |
    local clusterHostSuffix = '{{ .Values.config.envName }}'..'.'..'{{ .Values.config.dnsSuffix }}'
{{- with .Values.api.proxy }}
    local ingressHost = ngx.req.get_headers()["x-forwarded-host"]
    if not ingressHost then
      ingressHost = ngx.req.get_headers()["host"]
    end
    if not ingressHost or #ingressHost < 1 or #ingressHost > 256 then
        ingressHost = 'invalid-hostname'
    end

    local ingressUri = 'https://'..ingressHost
    local callbackPath = "{{ .OidcCallbackPath }}"
    local logoutPath = "{{ .OidcLogoutCallbackPath }}"
    local singleLogoutPath = "{{ .OidcSingleLogoutCallbackPath }}"

    local auth = require("auth").config({
        hostSuffix = '.'..clusterHostSuffix,
        callbackUri = ingressUri..callbackPath,
        singleLogoutUri = ingressUri..singleLogoutPath,
        hostUri = ingressUri
    })

    -- determine backend and set backend parameters
    local backend = auth.getBackendNameFromIngressHost(ingressHost)
    local backendUrl = auth.getBackendServerUrlFromName(backend)

    -- TODO: is this needed here? Is it better done via/at ingress?
    -- This was previously enabled only for oauth-proxy, but there is similar
    -- code in nginx.conf that was executed only for api-proxy but now executes
    -- for both.
    -- TODO: Rationalize OPTIONS method processing: do this only for OPTIONS requests (not all),
    -- and do it all in one place (here or nginx.conf) for both api-proxy and oauth-proxy traffic
    ngx.header["Access-Control-Allow-Headers"] = "authorization"

    if ngx.req.get_method() == "OPTIONS" then
        ngx.status = 200
        ngx.exit(ngx.HTTP_OK)
    end

    auth.info("Processing request for backend '"..ingressHost.."'")
    local authHeader = ngx.req.get_headers()["authorization"]
    local token = nil
    if authHeader then
        if auth.hasCredentialType(authHeader, 'Bearer') then
            token = auth.handleBearerToken(authHeader)
        elseif auth.hasCredentialType(authHeader, 'Basic') then
            token = auth.handleBasicAuth(authHeader)
        end
        if not token then
            auth.info("No recognized credentials in authorization header")
        end
    else
        auth.info("No authorization header found")
        if auth.requestUriMatches(ngx.var.request_uri, callbackPath) then
            -- we initiated authentication via pkce, and OP is delivering the code
            -- will redirect to target url, where token will be found in cookie
            auth.oidcHandleCallback()
        end

        if auth.requestUriMatches(ngx.var.request_uri, logoutPath) then
            -- logout was triggered
            auth.logout()
        end

        if auth.requestUriMatches(ngx.var.request_uri, singleLogoutPath) then
            -- single logout was triggered
            auth.singleLogout()
        end
        
        -- no token yet, and the request is not progressing an OIDC flow.
        -- check if caller has an existing session with a valid token.
        token = auth.getTokenFromSession()

        -- still no token? redirect to OP to authenticate user (if request is not a verrazzano API call)
        if not token and backend ~= 'verrazzano' then
            auth.oidcAuthenticate()
        end
    end

    if not token then
        auth.unauthorized("Not authenticated")
    end

    -- token will be an id token except when console calls api proxy, then it's an access token
    if not auth.isAuthorized(token) then
        auth.forbidden("Not authorized")
    end

    if backend == 'verrazzano' then
        local args = ngx.req.get_uri_args()
        if args.cluster then
            -- returns remote cluster server URL
            backendUrl = auth.handleExternalAPICall(token)
        else
            auth.handleLocalAPICall(token)
        end
    else
        if auth.hasCredentialType(authHeader, 'Bearer') then
            -- clear the auth header if it's a bearer token
            ngx.req.clear_header("Authorization")
        end
        -- set the oidc_user
        ngx.var.oidc_user = auth.usernameFromIdToken(token)
        auth.info("Authorized: oidc_user is "..ngx.var.oidc_user)
    end

    auth.info("Setting backend_server_url to '"..backendUrl.."'")
    ngx.var.backend_server_url = backendUrl
  auth.lua: |
    local me = {}
    local random = require("resty.random")
    local base64 = require("ngx.base64")
    local cjson = require "cjson"
    local jwt = require "resty.jwt"
    local validators = require "resty.jwt-validators"

    local oidcRealm = "{{ .OidcRealm }}"
    local oidcClient = "{{ .PKCEClientID }}"
    local oidcDirectAccessClient = "{{ .PGClientID }}"
    local requiredRole = "{{ .RequiredRealmRole }}"

    local authStateTtlInSec = tonumber("{{ .AuthnStateTTL }}")

    local oidcProviderHost = "{{ .OidcProviderHost }}"
    local oidcProviderHostInCluster = "{{ .OidcProviderHostInCluster }}"

    local oidcProviderUri = nil
    local oidcProviderInClusterUri = nil
    local oidcIssuerUri = nil
    local oidcIssuerUriLocal = nil

    function me.config(opts)
        for key, val in pairs(opts) do
            me[key] = val
        end
        if not cookiekey then
            -- this is a global variable, initialize it exactly once
            cookiekey = me.randomBase64(32)
        end
        local aes = require "resty.aes"
        me.aes256 = aes:new(cookiekey, nil, aes.cipher(256))
        me.initOidcProviderUris()
        return me
    end

    function me.initOidcProviderUris()
        oidcProviderUri = 'https://'..oidcProviderHost..'/auth/realms/'..oidcRealm
        if oidcProviderHostInCluster and oidcProviderHostInCluster ~= "" then
            oidcProviderInClusterUri = 'http://'..oidcProviderHostInCluster..'/auth/realms/'..oidcRealm
        end

        local keycloakURL = me.read_file("/api-config/keycloak-url")
        if keycloakURL and keycloakURL ~= "" then
            me.info("keycloak-url specified in multi-cluster secret, will not use in-cluster oidc provider host.")
            oidcProviderUri = keycloakURL..'/auth/realms/'..oidcRealm
            oidcProviderInClusterUri = nil
        end

        oidcIssuerUri = oidcProviderUri
        oidcIssuerUriLocal = oidcProviderInClusterUri
    end

    function me.log(logLevel, msg, name, value)
        local logObj = {message = msg}
        if name then
            logObj[name] = value
        end
        ngx.log(logLevel,  cjson.encode(logObj))
    end

    function me.logJson(logLevel, msg, err)
        if err then
            me.log(logLevel, msg, 'error', err)
        else
            me.log(logLevel, msg)
        end
    end

    function me.info(msg, obj)
        if obj then
            me.log(ngx.INFO, msg, 'object', obj)
        else
            me.log(ngx.INFO, msg)
        end
    end

    function me.queryParams(req_uri)
         local i = req_uri:find("?")
         if not i then
             i = 0
         else
             i = i + 1
         end
         return ngx.decode_args(req_uri:sub(i), 0)
    end

    function me.query(req_uri, name)
        local i = req_uri:find("&"..name.."=")
        if not i then
        i = req_uri:find("?"..name.."=")
        end
        if not i then
            return nil
        else
            local begin = i+2+name:len()
            local endin = req_uri:find("&", begin)
            if not endin then
                return req_uri:sub(begin)
            end
            return req_uri:sub(begin, endin-1)
        end
    end

    function me.unauthorized(msg, err)
<<<<<<< HEAD
        me.deleteCookies("vz_authn", "vz_userinfo")
=======
        me.deleteCookie("vz_authn")
        me.deleteCookie("vz_userinfo")
        me.deleteCookie("vz_state")
>>>>>>> 0d9716d7
        me.logJson(ngx.ERR, msg, err)
        ngx.status = ngx.HTTP_UNAUTHORIZED
        ngx.say("401 Unauthorized")
        ngx.exit(ngx.HTTP_UNAUTHORIZED)
    end

    function me.forbidden(msg, err)
        me.logJson(ngx.ERR, msg, err)
        ngx.status = ngx.HTTP_FORBIDDEN
        ngx.say("403 Forbidden")
        ngx.exit(ngx.HTTP_FORBIDDEN)
    end

    function me.not_found(msg, err)
        me.logJson(ngx.ERR, msg, err)
        ngx.status = ngx.HTTP_NOT_FOUND
        ngx.say("404 Not Found")
        ngx.exit(ngx.HTTP_NOT_FOUND)
    end

    function me.logout()
        local redirectArgs = ngx.encode_args({
            redirect_uri = me.hostUri
        })
        local ck = me.readCookie("vz_authn")
        if ck then
            local rft = ck.rt
            ngx.req.set_header("Content-Type","application/x-www-form-urlencoded")
            ngx.req.set_method(ngx.HTTP_POST)
            local redirectURL = me.getOidcProviderUri().."/protocol/openid-connect/logout?"..redirectArgs
            local postArgs = ngx.encode_args({refresh_token = ck.rt,
            redirect_uri = redirectURL,
            client_id = oidcClient})
            ngx.req.read_body()
            ngx.req.set_body_data(postArgs)
            me.deleteCookies("vz_authn", "vz_userinfo")
            ngx.redirect(redirectURL)
        end
    end

    function me.singleLogout()
        -- Single logout not supported yet.
        ngx.status = ngx.HTTP_METHOD_NOT_IMPLEMENTED
        ngx.say("501 Single Logout not supported.")
        ngx.exit(ngx.HTTP_METHOD_NOT_IMPLEMENTED)
    end

    function me.randomBase64(size)
        local randBytes = random.bytes(size)
        local encoded = base64.encode_base64url(randBytes)
        return string.sub(encoded, 1, size)
    end

    function me.read_file(path)
        local file = io.open(path, "rb")
        if not file then return nil end
        local content = file:read "*a"
        file:close()
        return content
    end

    function me.write_file(path, data)
      local file = io.open(path, "a+")
      if not file then return nil end
      file:write(data)
      file:close()
    end

    function me.hasCredentialType(authHeader, credentialType)
        if authHeader then
            local start, _ = authHeader:find(credentialType)
            if start then
                return true
            end
        end
        return false
    end

    function me.requestUriMatches(requestUri, matchPath)
        if requestUri then
            if requestUri == matchPath then
                return true
            end
            local start, _ = requestUri:find(matchPath..'?')
            if start == 1 then
                return true
            end
        end
        return false
    end

    local authproxy_prefix = 'verrazzano-authproxy-'
    local in_cluster_namespace = '.verrazzano-system'
    local in_cluster_dns_suffix = '.svc.cluster.local'
    local vmi_system = '.vmi.system'

    function me.validateIngressHost(backend, hostname, in_cluster)
        -- assume backend, hostname, are always non-nil and non-empty
        local check_host = nil
        if in_cluster == true then
            -- try full path
            check_host = authproxy_prefix..backend..in_cluster_namespace..in_cluster_dns_suffix
            if check_host == hostname then
                return backend
            end
            -- try with just the namespace
            check_host = authproxy_prefix..backend..in_cluster_namespace
            if check_host == hostname then
                return backend
            end
            -- try without namespace or dns suffix
            check_host = authproxy_prefix..backend
            if check_host == hostname then
                return backend
            end
        else
            if backend == 'verrazzano' then
                check_host = backend..me.hostSuffix
            else
                check_host = backend..vmi_system..me.hostSuffix
            end
            if check_host == hostname then
                return backend
            end
        end
        return 'invalid'
    end

    function me.getBackendNameFromIngressHost(ingressHost)
        local backend_name = 'unknown'
        local hostname = nil
        if ingressHost and #ingressHost > 0 then
            me.info("ingressHost is '"..ingressHost.."'")
            -- Strip the port off, if present
            local first, last = nil
            first, last, hostname = ingressHost:find("^([^:]+)")
            if hostname and #hostname > 0 then
                first, last, backend_name = hostname:find("^([^.]+)")
                if backend_name and #backend_name > 0 then
                    -- Strip the auth proxy prefix from the extracted backend name if present
                    if string.sub(backend_name, 1, #authproxy_prefix) == authproxy_prefix then
                        backend_name = string.sub(backend_name, #authproxy_prefix+1, -1)
                        me.info("Validating host (local): backend_name is '"..backend_name.."', hostname is '"..hostname.."'")
                        backend_name = me.validateIngressHost(backend_name, hostname, true)
                    else
                        me.info("Validating host (ingress): backend_name is '"..backend_name.."', hostname is '"..hostname.."'")
                        backend_name = me.validateIngressHost(backend_name, hostname, false)
                    end
                end
            end
        end
        if backend_name == "verrazzano" then
            local uri = ngx.var.request_uri
            local first, last = uri:find("/20210501/")
            if not first or first ~= 1 then
                backend_name = "console"
            end
        end
        me.info("returning backend_name '"..backend_name.."'")
        return backend_name
    end

    function me.makeConsoleBackendUrl(port)
        return 'http://verrazzano-console.verrazzano-system.svc.cluster.local'..':'..port
    end

    function me.makeVmiBackendUrl(backend, port)
        return 'http://vmi-system-'..backend..'.verrazzano-system.svc.cluster.local'..':'..port
    end

    function me.getBackendServerUrlFromName(backend)
        local serverUrl = nil
        if backend == 'verrazzano' then
            -- assume we're going to the local server; if not, we'll fix up the url when we handle the remote call
            -- Route request to k8s API
            serverUrl = me.getLocalKubernetesApiUrl()
        elseif backend == 'console' then
            -- Route request to console
            serverUrl = me.makeConsoleBackendUrl('8000')
        elseif backend == 'grafana' then
            serverUrl = me.makeVmiBackendUrl(backend, '3000')
        elseif backend == 'prometheus' then
            serverUrl = me.makeVmiBackendUrl(backend, '9090')
        elseif backend == 'kibana' then
            serverUrl = me.makeVmiBackendUrl(backend, '5601')
        elseif backend == 'elasticsearch' then
            serverUrl = me.makeVmiBackendUrl('es-ingest', '9200')
        else
            me.not_found("Invalid backend name '"..backend.."'")
        end
        return serverUrl
    end

    -- console originally sent access token by itself, as bearer token (originally obtained via pkce client)
    -- with combined proxy, console no longer handles tokens, but tests may be sending ID tokens.
    function me.handleBearerToken(authHeader)
        local found, index = authHeader:find('Bearer')
        if found then
            local token = string.sub(authHeader, index+2)
            if token then
                me.info("Found bearer token in authorization header")
                me.oidcValidateBearerToken(token)
                return token
            else
                me.unauthorized("Missing token in authorization header")
            end
        end
        return nil
    end

    local basicCache = {}

    -- should only be called if some vz process is trying to access vmi using basic auth
    -- tokens are cached locally
    function me.handleBasicAuth(authHeader)
        -- me.info("Checking for basic auth credentials")
        local found, index = authHeader:find('Basic')
        if not found then
            me.info("No basic auth credentials found")
            return nil
        end
        local basicCred = string.sub(authHeader, index+2)
        if not basicCred then
            me.unauthorized("Invalid BasicAuth authorization header")
        end
        me.info("Found basic auth credentials in authorization header")
        local now = ngx.time()
        local basicAuth = basicCache[basicCred]
        if basicAuth and (now < basicAuth.expiry) then
            me.info("Returning cached token")
            return basicAuth.id_token
        end
        local decode, err = ngx.decode_base64(basicCred)
        if err then
            me.unauthorized("Unable to decode BasicAuth authorization header")
        end
        local found = decode:find(':')
        if not found then
            me.unauthorized("Invalid BasicAuth authorization header")
        end
        local u = decode:sub(1, found-1)
        local p = decode:sub(found+1)
        local tokenRes = me.oidcGetTokenWithBasicAuth(u, p)
        if not tokenRes then
            me.unauthorized("Could not get token")
        end
        me.oidcValidateIDTokenPG(tokenRes.id_token)
        local expires_in = tonumber(tokenRes.expires_in)
        for key, val in pairs(basicCache) do
            if val.expiry and now > val.expiry then
                basicCache[key] = nil
            end
        end
        basicCache[basicCred] = {
            -- access_token = tokenRes.access_token,
            id_token = tokenRes.id_token,
            expiry = now + expires_in
        }
        return tokenRes.id_token
    end

    function me.getOidcProviderUri()
        if oidcProviderUri and oidcProviderUri ~= "" then
            return oidcProviderUri
        else
            return oidcProviderInClusterUri
        end
    end

    function me.getLocalOidcProviderUri()
        if oidcProviderInClusterUri and oidcProviderInClusterUri ~= "" then
            return oidcProviderInClusterUri
        else
            return oidcProviderUri
        end
    end

    function me.getOidcTokenUri()
        return me.getLocalOidcProviderUri().."/protocol/openid-connect/token"
    end

    function me.getOidcCertsUri()
        return me.getLocalOidcProviderUri()..'/protocol/openid-connect/certs'
    end

    function me.getOidcAuthUri()
        return me.getOidcProviderUri()..'/protocol/openid-connect/auth'
    end

    function me.oidcAuthenticate()
        me.info("Authenticating user")
        local sha256 = (require 'resty.sha256'):new()
        -- code verifier must be between 43 and 128 characters
        local codeVerifier = me.randomBase64(56)
        sha256:update(codeVerifier)
        local codeChallenge = base64.encode_base64url(sha256:final())
        local state = me.randomBase64(32)
        local nonce = me.randomBase64(32)
        local stateData = {
            state = state,
            request_uri = ngx.var.request_uri,
            code_verifier = codeVerifier,
            code_challenge = codeChallenge,
            nonce = nonce
        }
        local redirectArgs = ngx.encode_args({
            client_id = oidcClient,
            response_type = 'code',
            scope = 'openid',
            code_challenge_method = 'S256',
            code_challenge = codeChallenge,
            state = state,
            nonce = nonce,
            redirect_uri = me.callbackUri
        })
        local redirectURL = me.getOidcAuthUri()..'?'..redirectArgs
        -- there could be an existing (expired) vz_authn cookie.
        -- delete it (and vz_userinfo) to avoid exceeding max header size
        me.deleteCookie("vz_authn")
        me.deleteCookie("vz_userinfo")
        me.setCookie("vz_state", stateData, authStateTtlInSec, true)
        ngx.header["Cache-Control"] = "no-cache, no-store, max-age=0"
        ngx.redirect(redirectURL)
    end

    function me.oidcHandleCallback()
        me.info("Handle authentication callback")
        local queryParams = me.queryParams(ngx.var.request_uri)
        local state = queryParams.state
        local code = queryParams.code
        local nonce = queryParams.nonce
        local cookie = me.readCookie("vz_state")
        if not cookie then
            me.unauthorized("Missing state cookie")
        end
        me.deleteCookies("vz_state")
        local stateCk = cookie.state
        -- local nonceCk = cookie.nonce
        local request_uri = cookie.request_uri

        if (state == nil) or (stateCk == nil) then
            me.unauthorized("Missing callback state")
        else
            if state ~= stateCk then
                me.unauthorized("Invalid callback state")
            end
            if not cookie.code_verifier then
                me.unauthorized("Invalid code_verifier")
            end
            local tokenRes = me.oidcGetTokenWithCode(code, cookie.code_verifier, me.callbackUri)
            if tokenRes then
                me.oidcValidateIDTokenPKCE(tokenRes.id_token)
                me.tokenToCookie(tokenRes)
                ngx.redirect(request_uri)
            end
            me.unauthorized("Failed to obtain token with code")
        end
    end

    function me.oidcTokenRequest(formArgs)
        me.info("Requesting token from OP")
        local tokenUri = me.getOidcTokenUri()
        local http = require "resty.http"
        local httpc = http.new()
        local res, err = httpc:request_uri(tokenUri, {
            method = "POST",
            body = ngx.encode_args(formArgs),
            headers = {
                ["Content-Type"] = "application/x-www-form-urlencoded",
            }
        })
        if err then
            me.unauthorized("Error requesting token", err)
        end
        if not res then
            me.unauthorized("Error requesting token: response was nil")
        end
        local tokenRes = cjson.decode(res.body)
        if tokenRes.error or tokenRes.error_description then
            me.info("Error requesting token")
            me.unauthorized(tokenRes.error_description)
        end
        return tokenRes
    end

    function me.oidcGetTokenWithBasicAuth(u, p)
        return me.oidcTokenRequest({
                        grant_type = 'password',
                        scope = 'openid',
                        client_id = oidcDirectAccessClient,
                        password = p,
                        username = u
                    })
    end

    function me.oidcGetTokenWithCode(code, verifier, callbackUri)
        return me.oidcTokenRequest({
                        grant_type = 'authorization_code',
                        client_id = oidcClient,
                        code = code,
                        code_verifier = verifier,
                        redirect_uri = callbackUri
                    })
    end

    function me.oidcRefreshToken(rft, callbackUri)
        return me.oidcTokenRequest({
                        grant_type = 'refresh_token',
                        client_id = oidcClient,
                        refresh_token = rft,
                        redirect_uri = callbackUri
                    })
    end

    function me.oidcValidateBearerToken(token)
        -- console sends access tokens obtained via PKCE client
        -- test code sends ID tokens obtained from the PG client
        -- need to accept either type in Authorization header (for now)
        local claim_spec = {
            typ = validators.equals_any_of({ "Bearer", "ID" }),
            iss = validators.equals( oidcIssuerUri ),
            azp = validators.equals_any_of({ oidcClient, oidcDirectAccessClient })
        }
        me.oidcValidateTokenWithClaims(token, claim_spec)
    end

    function me.oidcValidateIDTokenPKCE(token)
        me.oidcValidateToken(token, "ID", oidcIssuerUri, oidcClient)
    end

    function me.oidcValidateIDTokenPG(token)
        if not oidcIssuerUriLocal then
            me.oidcValidateToken(token, "ID", oidcIssuerUri, oidcDirectAccessClient)
        else
            me.oidcValidateToken(token, "ID", oidcIssuerUriLocal, oidcDirectAccessClient)
        end
    end

    function me.oidcValidateToken(token, expectedType, expectedIssuer, clientName)
        if not token or token == "" then
            me.unauthorized("Nil or empty token")
        end
        if not expectedType then
            me.unauthorized("Nil or empty expectedType")
        end
        if not expectedIssuer then
            me.unauthorized("Nil or empty expectedIssuer")
        end
        if not clientName then
            me.unauthorized("Nil or empty clientName")
        end
        local claim_spec = {
            typ = validators.equals( expectedType ),
            iss = validators.equals( expectedIssuer ),
            azp = validators.equals( clientName )
        }
        me.oidcValidateTokenWithClaims(token, claim_spec)
    end

    function me.oidcValidateTokenWithClaims(token, claim_spec)
        me.info("Validating JWT token")
        local default_claim_spec = {
            iat = validators.is_not_before(),
            exp = validators.is_not_expired(),
            aud = validators.required()
        }
        -- passing verify a function to retrieve key didn't seem to work, so doing load then verify
        local jwt_obj = jwt:load_jwt(token)
        if (not jwt_obj) or (not jwt_obj.header) or (not jwt_obj.header.kid) then
            me.unauthorized("Failed to load token or no kid")
        end
        local publicKey = me.publicKey(jwt_obj.header.kid)
        if not publicKey then
            me.unauthorized("No public key found")
        end
        -- me.info("TOKEN: iss is "..jwt_obj.payload.iss)
        -- me.info("TOKEN: oidcIssuerUri is"..oidcIssuerUri)
        local verified = jwt:verify_jwt_obj(publicKey, jwt_obj, default_claim_spec, claim_spec)
        if not verified or (tostring(jwt_obj.valid) == "false" or tostring(jwt_obj.verified) == "false") then
            me.unauthorized("Failed to validate token", jwt_obj.reason)
        end
    end

    function me.isAuthorized(idToken)
        me.info("Checking for required role '"..requiredRole.."'")
        local id_token = jwt:load_jwt(idToken)
        if id_token and id_token.payload and id_token.payload.realm_access and id_token.payload.realm_access.roles then
            for _, role in ipairs(id_token.payload.realm_access.roles) do
                if role == requiredRole then
                    return true
                end
            end
        end
        return false
    end

    function me.usernameFromIdToken(idToken)
        -- me.info("usernameFromIdToken: fetching preferred_username")
        local id_token = jwt:load_jwt(idToken)
        if id_token and id_token.payload and id_token.payload.preferred_username then
            return id_token.payload.preferred_username
        end
        me.unauthorized("usernameFromIdToken: preferred_username not found")
    end

    -- returns id token, token is refreshed first, if necessary.
    -- nil token returned if no session or the refresh token has expired
    function me.getTokenFromSession()
        -- me.info("Check for existing session")
        local ck = me.readCookie("vz_authn")
        if ck then
            me.info("Existing session found")
            local rft = ck.rt
            local now = ngx.time()
            local expiry = tonumber(ck.expiry)
            local refresh_expiry = tonumber(ck.refresh_expiry)
            if now < expiry then
                -- me.info("Returning ID token")
                return ck.it
            else
                if now < refresh_expiry then
                    me.info("Token is expired, refreshing")
                    local tokenRes = me.oidcRefreshToken(rft, me.callbackUri)
                    if tokenRes then
                        me.oidcValidateIDTokenPKCE(tokenRes.id_token)
                        me.tokenToCookie(tokenRes)
                        -- me.info("Token refreshed",  tokenRes)
                        return tokenRes.id_token
                    else
                        me.info("No valid response from token refresh")
                    end
                else
                    me.info("Refresh token expired, cannot refresh")
                end
            end
        else
            me.info("No existing session found")
        end
        -- no valid token found, delete cookie
        me.deleteCookies("vz_authn", "vz_userinfo")
        return nil
    end

    function me.tokenToCookie(tokenRes)
        -- Do we need access_token? too big > 4k
        local cookiePairs = {
            rt = tokenRes.refresh_token,
            -- at = tokenRes.access_token,
            it = tokenRes.id_token
        }
        -- Cookie to save username and email with http-only diabled
        local userCookiePairs = {
            username = ""
        }
        local id_token = jwt:load_jwt(tokenRes.id_token)
        local expires_in = tonumber(tokenRes.expires_in)
        local refresh_expires_in = tonumber(tokenRes.refresh_expires_in)
        local now = ngx.time()
        local issued_at = now
        if id_token and id_token.payload then
            if id_token.payload.iat then
                issued_at = tonumber(id_token.payload.iat)
            else
                if id_token.payload.auth_time then
                    issued_at = tonumber(id_token.payload.auth_time)
                end
            end
            if id_token.payload.preferred_username then
                userCookiePairs.username = id_token.payload.preferred_username
            end
        end
        local skew = now - issued_at
        -- Expire 30 secs before actual time
        local expiryBuffer = 30
        cookiePairs.expiry = now + expires_in - skew - expiryBuffer
        cookiePairs.refresh_expiry = now + refresh_expires_in - skew - expiryBuffer
        userCookiePairs.expiry = now + expires_in - skew - expiryBuffer
        userCookiePairs.refresh_expiry = now + refresh_expires_in - skew - expiryBuffer
        local expiresInSec = tonumber(tokenRes.refresh_expires_in)-expiryBuffer
        me.setCookie("vz_authn", cookiePairs, expiresInSec, true)
        me.setCookie("vz_userinfo", userCookiePairs, expiresInSec, false)
    end

    function me.setCookie(ckName, cookiePairs, expiresInSec, httponly)
        local ck = require "resty.cookie"
        local cookie, err = ck:new()
        if not cookie then
            me.logJson(ngx.ERR, "Error setting cookie "..ckName, err)
            return
        end
        local expires = ngx.cookie_time(ngx.time() + expiresInSec)
        local ckValue = ""
        if ckName == "vz_userinfo" then
            -- No need to encrypt in case of vz_userinfo
            for key, value in pairs(cookiePairs) do
                ckValue = ckValue..key.."="..value..","
            end
            ckValue = ckValue:sub(1, -2)
        else
            ckValue = me.aes256:encrypt(cjson.encode(cookiePairs))
        end
        ckValue = base64.encode_base64url(ckValue)
        cookie:set({key=ckName, value=ckValue, path="/", secure=true, httponly=httponly, expires=expires})
    end

     function me.deleteCookies(...)
        local cookies = {}
        local arg = {...}
        for i,v in ipairs(arg) do
            cookies[i] = tostring(v)..'=; Path=/; Secure; HttpOnly; Expires=Thu, 01 Jan 1970 00:00:00 UTC;'
        end
        ngx.header["Set-Cookie"] = cookies
    end

    function me.readCookie(ckName)
        if not ckName then
            return nil
        end
        local cookie, err = require("resty.cookie"):new()
        local ck = cookie:get(ckName)
        if not ck then
            me.info("Cookie not found")
            return nil
        end
        local decoded = base64.decode_base64url(ck)
        if not decoded then
            me.info("Cookie not decoded")
            return nil
        end
        local json = me.aes256:decrypt(decoded)
        if not json then
            me.info("Cookie not decrypted")
            return nil
        end
        return cjson.decode(json)
    end

    local certs = {}

    function me.realmCerts(kid)
        local pk = certs[kid]
        if pk then
            return pk
        end
        local http = require "resty.http"
        local httpc = http.new()
        local certsUri = me.getOidcCertsUri()
        local res, err = httpc:request_uri(certsUri)
        if err then
            me.logJson(ngx.WARN, "Could not retrieve certs", err)
            return nil
        end
        local data = cjson.decode(res.body)
        if not (data.keys) then
            me.info("No keys found")
            return nil
        end
        for i, key in pairs(data.keys) do
            if key.kid and key.x5c then
                certs[key.kid] = key.x5c
            end
        end
        return certs[kid]
    end

    function me.publicKey(kid)
        local x5c = me.realmCerts(kid)
        if (not x5c) or (#x5c == 0) then
            return nil
        end
        return "-----BEGIN CERTIFICATE-----\n"..x5c[1].."\n-----END CERTIFICATE-----"
    end

    -- api-proxy - methods for handling multi-cluster k8s API requests

    local vzApiHost = os.getenv("VZ_API_HOST")
    local vzApiVersion = os.getenv("VZ_API_VERSION")

    function me.getServiceAccountToken()
      me.logJson(ngx.INFO, "Read service account token")
      local serviceAccountToken = me.read_file("/run/secrets/kubernetes.io/serviceaccount/token")
      if not (serviceAccountToken) then
        me.unauthorized("No service account token present in pod.")
      end
      return serviceAccountToken
    end

    function me.getLocalKubernetesApiUrl()
      local host = os.getenv("KUBERNETES_SERVICE_HOST")
      local port = os.getenv("KUBERNETES_SERVICE_PORT")
      local serverUrl = "https://" .. host .. ":" .. port
      return serverUrl
    end

    function me.getK8SResource(token, resourcePath)
      local http = require "resty.http"
      local httpc = http.new()
      local res, err = httpc:request_uri("https://" .. vzApiHost .. "/" .. vzApiVersion .. resourcePath,{
          headers = {
              ["Authorization"] = "Bearer "..token
          },
      })
      if err then
        me.unauthorized("Error accessing vz api", err)
      end
      if not(res) or not (res.body) then
        me.unauthorized("Unable to get k8s resource.")
      end
      local cjson = require "cjson"
      return cjson.decode(res.body)
    end

    function me.getVMC(token, cluster)
      return me.getK8SResource(token, "/apis/clusters.verrazzano.io/v1alpha1/namespaces/verrazzano-mc/verrazzanomanagedclusters/" .. cluster)
    end

    function me.getSecret(token, secret)
      return me.getK8SResource(token, "/api/v1/namespaces/verrazzano-mc/secrets/" .. secret)
    end

    function me.handleLocalAPICall(token)
        local uri = ngx.var.uri
        local first, last = uri:find("/"..vzApiVersion)
        if first and first == 1 then
            uri = string.sub(uri, last+1)
            ngx.req.set_uri(uri)
        end

        local serviceAccountToken = me.getServiceAccountToken()
        me.logJson(ngx.INFO, "Set service account bearer token as Authorization header")
        ngx.req.set_header("Authorization", "Bearer " .. serviceAccountToken)

        if not token then
            me.unauthenticated("Invalid token")
        end

        local jwt_obj = jwt:load_jwt(token)
        if not jwt_obj then
            me.unauthenticated("Invalid token")
        end

        local groups = {}

        if jwt_obj.payload and jwt_obj.payload.sub then
            -- Uid is ignored prior to kubernetes v1.22
            me.logJson(ngx.INFO, ("Adding sub as Impersonate-Uid: " .. jwt_obj.payload.sub))
            ngx.req.set_header("Impersonate-Uid", jwt_obj.payload.sub)
            -- this group is needed for discovery, but not automatically set for impersonated users prior to v1.20.
            -- the group is ignored if duplicated >= v1.20, so no harm done if we always send it.
            -- adding it here so that it's present IFF we actually have a subject.
            local sys_auth = "system-authenticated"
            me.logJson(ngx.INFO, ("Including group: " .. sys_auth))
            table.insert(groups, sys_auth)
        end
        if jwt_obj.payload and jwt_obj.payload.preferred_username then
            me.logJson(ngx.INFO, ("Adding preferred_username as Impersonate-User: " .. jwt_obj.payload.preferred_username))
            ngx.req.set_header("Impersonate-User", jwt_obj.payload.preferred_username)
        end
        if jwt_obj.payload and jwt_obj.payload.groups then
            for key, grp in pairs(jwt_obj.payload.groups) do
                table.insert(groups, grp)
            end
        end
        if #groups > 0 then
            me.logJson(ngx.INFO, ("Adding groups as Impersonate-Group: " .. table.concat(groups, ", ")))
            ngx.req.set_header("Impersonate-Group", groups)
        end
    end

    function me.handleExternalAPICall(token)
        local args = ngx.req.get_uri_args()

        me.logJson(ngx.INFO, "Read vmc resource for " .. args.cluster)
        local vmc = me.getVMC(token, args.cluster)
        if not(vmc) or not(vmc.status) or not(vmc.status.apiUrl) then
            me.unauthorized("Unable to fetch vmc api url for vmc " .. args.cluster)
        end
        local serverUrl = vmc.status.apiUrl

        -- To access managed cluster api server on self signed certificates, the admin cluster api server needs ca certificates for the managed cluster.
        -- A secret is created in admin cluster during multi cluster setup that contains the ca certificate.
        -- Here we read the name of that secret from vmc spec and retrieve the secret from cluster and read the cacrt field.
        -- The value of cacrt field is decoded to get the ca certificate and is appended to file being pointed to by the proxy_ssl_trusted_certificate variable.

        if not(vmc.spec) or not(vmc.spec.caSecret) then
            me.logJson(ngx.INFO, "ca secret name not present on vmc resource, assuming well known CA certificate exists for managed cluster " .. args.cluster)
            do return end
        end

        local secret = me.getSecret(token, vmc.spec.caSecret)
        if not(secret) or not(secret.data) or not(secret.data["cacrt"]) or secret.data["cacrt"] == "" then
            me.logJson(ngx.INFO, "Unable to fetch ca secret for vmc, assuming well known CA certificate exists for managed cluster " .. args.cluster)
            do return end
        end

        local decodedSecret = ngx.decode_base64(secret.data["cacrt"])
        if not(decodedSecret) then
            me.unauthorized("Unable to decode ca secret for vmc to access api server of managed cluster " .. args.cluster)
        end

        local startIndex, _ = string.find(decodedSecret, "-----BEGIN CERTIFICATE-----")
        local _, endIndex = string.find(decodedSecret, "-----END CERTIFICATE-----")
        if startIndex >= 1 and endIndex > startIndex then
            me.write_file("/etc/nginx/upstream.pem", string.sub(decodedSecret, startIndex, endIndex))
        end

        -- remove the cluster query param
        args["cluster"] = nil
        ngx.req.set_uri_args(args)

        -- propagate the user's token as a bearer token, remote cluster won't have access to the session.
        ngx.req.set_header("Authorization", "Bearer "..token)

        return serverUrl
    end

    return me
  nginx.conf: |
    #user  nobody;
    worker_processes  1;

    error_log  logs/error.log info;
    pid        logs/nginx.pid;

    env KUBERNETES_SERVICE_HOST;
    env KUBERNETES_SERVICE_PORT;
    env VZ_API_HOST;
    env VZ_API_VERSION;

    events {
        worker_connections  1024;
    }

    http {
        include       mime.types;
        default_type  application/octet-stream;

        #log_format  main  '$remote_addr - $remote_user [$time_local] "$request" '
        #                  '$status $body_bytes_sent "$http_referer" '
        #                  '"$http_user_agent" "$http_x_forwarded_for"';

        sendfile        on;
        #tcp_nopush     on;

        # Posts from Fluentd can require more than the default 1m max body size
        client_max_body_size {{ .MaxRequestSize }};
        proxy_buffer_size {{ .ProxyBufferSize }};

        #keepalive_timeout  0;
        keepalive_timeout  65;

        #gzip  on;

        lua_package_path '/usr/local/share/lua/5.1/?.lua;;';
        lua_package_cpath '/usr/local/lib/lua/5.1/?.so;;';
        resolver _NAMESERVER_;

        # cache for discovery metadata documents
        lua_shared_dict discovery 1m;
        #  cache for JWKs
        lua_shared_dict jwks 1m;

        #access_log  logs/host.access.log  main;
        server_tokens off;

        #charset koi8-r;
        expires           0;
        #add_header        Cache-Control private;
        add_header        Cache-Control no-store always;

        root     /opt/nginx/html;

        proxy_http_version 1.1;

        # verrazzano api and console
        server {
            listen       8775;
            server_name  verrazzano-proxy;

            # api
            location / {
                lua_ssl_verify_depth 2;
                lua_ssl_trusted_certificate /etc/nginx/upstream.pem;
                # oauth-proxy ssl certs location: lua_ssl_trusted_certificate /etc/nginx/all-ca-certs.pem;

                set $oidc_user "";
                set $backend_server_url "";
                rewrite_by_lua_file /etc/nginx/conf.lua;
                proxy_set_header X-WEBAUTH-USER $oidc_user;
                proxy_pass $backend_server_url;
                proxy_ssl_trusted_certificate /etc/nginx/upstream.pem;
                # this should only happen for origin requests - move to conf.lua?
                header_filter_by_lua_block {
                    local h, _ = ngx.req.get_headers()["origin"]
                    if h and h ~= "*" and  h ~= "null" then
                        ngx.header["Access-Control-Allow-Origin"] = h
                    end
                    ngx.header["Access-Control-Allow-Headers"] = "authorization, content-type"
                }
            }
        }
    }
  startup.sh: |
    #!/bin/bash
    startupDir=$(dirname $0)
    cd $startupDir
    cp $startupDir/nginx.conf /etc/nginx/nginx.conf
    cp $startupDir/auth.lua /etc/nginx/auth.lua
    cp $startupDir/conf.lua /etc/nginx/conf.lua
    nameserver=$(grep -i nameserver /etc/resolv.conf | awk '{split($0,line," "); print line[2]}')
    sed -i -e "s|_NAMESERVER_|${nameserver}|g" /etc/nginx/nginx.conf

    mkdir -p /etc/nginx/logs
    touch /etc/nginx/logs/error.log

    export LD_LIBRARY_PATH=/usr/local/lib:$LD_LIBRARY_PATH

    cat /etc/ssl/certs/ca-bundle.crt > /etc/nginx/upstream.pem

    /usr/local/nginx/sbin/nginx -c /etc/nginx/nginx.conf -p /etc/nginx -t
    /usr/local/nginx/sbin/nginx -c /etc/nginx/nginx.conf -p /etc/nginx

    while [ $? -ne 0 ]; do
        sleep 20
        echo "retry nginx startup ..."
        /usr/local/nginx/sbin/nginx -c /etc/nginx/nginx.conf -p /etc/nginx
    done

    sh -c "$startupDir/reload.sh &"

    tail -f /etc/nginx/logs/error.log
  reload.sh: |
    #!/bin/bash

    adminCABundleMD5=""
    defaultCABundleMD5=""
    upstreamCACertFile="/etc/nginx/upstream.pem"
    localClusterCACertFile="/api-config/default-ca-bundle"
    adminClusterCACertFile="/api-config/admin-ca-bundle"
    defaultCACertFile="/etc/ssl/certs/ca-bundle.crt"
    tmpUpstreamCACertFile="/tmp/upstream.pem"
    maxSizeTrustedCertsFileDefault=$(echo $((10*1024*1024)))
    if [[ ! -z "${MAX_SIZE_TRUSTED_CERTS_FILE}" ]]; then
        maxSizeTrustedCertsFileDefault=${MAX_SIZE_TRUSTED_CERTS_FILE}
    fi

    function reload() {
        nginx -t -p /etc/nginx
        if [ $? -eq 0 ]
        then
            echo "Detected Nginx Configuration Change"
            echo "Executing: nginx -s reload -p /etc/nginx"
            nginx -s reload -p /etc/nginx
        fi
    }

    function reset_md5() {
        adminCABundleMD5=""
        defaultCABundleMD5=""
    }

    function local_cert_config() {
        if [[ -s $localClusterCACertFile ]]; then
            md5Hash=$(md5sum "$localClusterCACertFile")
            if [ "$defaultCABundleMD5" != "$md5Hash" ] ; then
                echo "Adding local CA cert to $upstreamCACertFile"
                cat $upstreamCACertFile > $tmpUpstreamCACertFile
                cat $localClusterCACertFile > $upstreamCACertFile
                cat $tmpUpstreamCACertFile >> $upstreamCACertFile
                rm -rf $tmpUpstreamCACertFile
                defaultCABundleMD5="$md5Hash"
                reload
            fi
        fi
    }

    function admin_cluster_cert_config() {
        if [[ -s $adminClusterCACertFile ]]; then
            md5Hash=$(md5sum "$adminClusterCACertFile")
            if [ "$adminCABundleMD5" != "$md5Hash" ] ; then
                echo "Adding admin cluster CA cert to $upstreamCACertFile"
                cat $upstreamCACertFile > $tmpUpstreamCACertFile
                cat $adminClusterCACertFile > $upstreamCACertFile
                cat $tmpUpstreamCACertFile >> $upstreamCACertFile
                rm -rf $tmpUpstreamCACertFile
                adminCABundleMD5="$md5Hash"
                reload
            fi
        else
            if [ "$adminCABundleMD5" != "" ] ; then
                reset_md5
                local_cert_config
            fi
        fi
    }

    function default_cert_config() {
        cat $defaultCACertFile > $upstreamCACertFile
    }

    while true
    do
        trustedCertsFileSize=$(wc -c < $upstreamCACertFile)
        if [ $trustedCertsFileSize -ge $maxSizeTrustedCertsFileDefault ] ; then
            echo "$upstreamCACertFile file size greater than  $maxSizeTrustedCertsFileDefault, resetting.."
            reset_md5
            default_cert_config
        fi

        local_cert_config
        admin_cluster_cert_config
        sleep .1
    done
{{ end }}
<|MERGE_RESOLUTION|>--- conflicted
+++ resolved
@@ -225,13 +225,7 @@
     end
 
     function me.unauthorized(msg, err)
-<<<<<<< HEAD
-        me.deleteCookies("vz_authn", "vz_userinfo")
-=======
-        me.deleteCookie("vz_authn")
-        me.deleteCookie("vz_userinfo")
-        me.deleteCookie("vz_state")
->>>>>>> 0d9716d7
+        me.deleteCookies("vz_authn", "vz_userinfo", "vz_state")
         me.logJson(ngx.ERR, msg, err)
         ngx.status = ngx.HTTP_UNAUTHORIZED
         ngx.say("401 Unauthorized")
