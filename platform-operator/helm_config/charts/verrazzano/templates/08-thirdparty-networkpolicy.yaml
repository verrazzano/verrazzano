# Copyright (c) 2021, Oracle and/or its affiliates.
# Licensed under the Universal Permissive License v 1.0 as shown at https://oss.oracle.com/licenses/upl.
---
# Network policy for WebLogic operator
# Ingress: deny all
# Egress: allow connect to Kubernetes API server
apiVersion: networking.k8s.io/v1
kind: NetworkPolicy
metadata:
  name: weblogic-operator
  namespace: {{ .Release.Namespace }}
spec:
  podSelector:
    matchLabels:
      app: weblogic-operator
  policyTypes:
    - Ingress
    - Egress
  egress:
    - ports:
        - port: {{ .Values.kubernetes.service.endpoint.port }}
          protocol: TCP
      to:
        - ipBlock:
            cidr: {{ .Values.kubernetes.service.endpoint.ip }}/32
---
# Network policy for Coherence Operator
# Ingress: allow connect from Kubernetes API server to validating webhook port 9443
# Egress: allow connect to Kubernetes API server
apiVersion: networking.k8s.io/v1
kind: NetworkPolicy
metadata:
  name: coherence-operator
  namespace: {{ .Release.Namespace }}
spec:
  podSelector:
    matchLabels:
      control-plane: coherence
  policyTypes:
    - Ingress
    - Egress
  ingress:
    - ports:
        - port: 9443
          protocol: TCP
  egress:
    - ports:
        - port: {{ .Values.kubernetes.service.endpoint.port }}
          protocol: TCP
      to:
        - ipBlock:
            cidr: {{ .Values.kubernetes.service.endpoint.ip }}/32
---
# Network policy for VMI System Grafana
# Ingress: allow connect from the ingress controller to oidc port 8775
# Egress: allow connect to Prometheus port 9090
#         allow connect to DNS lookup port 53 for both UDP and TCP
#         allow connect to Keycloak port 8080
#         allow connect to istiod port 15012
apiVersion: networking.k8s.io/v1
kind: NetworkPolicy
metadata:
  name: vmi-system-grafana
  namespace: {{ .Release.Namespace }}
spec:
  podSelector:
    matchLabels:
      app: system-grafana
  policyTypes:
    - Ingress
    - Egress
  ingress:
    - from:
        - namespaceSelector:
            matchLabels:
              verrazzano.io/namespace: ingress-nginx
          podSelector:
            matchLabels:
              app.kubernetes.io/instance: ingress-controller
      ports:
        - port: 8775
          protocol: TCP
  egress:
    - ports:
        - port: 9090
          protocol: TCP
      to:
        - podSelector:
            matchLabels:
              app: system-prometheus
    - ports:
        - port: 53
          protocol: UDP
        - port: 53
          protocol: TCP
      to:
        - namespaceSelector:
            matchLabels:
              verrazzano.io/namespace: kube-system
          podSelector:
            matchLabels:
              k8s-app: kube-dns
    # allow egress to istiod
    - ports:
        - port: 15012
          protocol: TCP
      to:
        - namespaceSelector:
            matchLabels:
              verrazzano.io/namespace: istio-system
          podSelector:
            matchLabels:
              app: istiod
    - ports:
        - port: 8080
          protocol: TCP
      to:
        - namespaceSelector:
            matchLabels:
              verrazzano.io/namespace: keycloak
          podSelector:
            matchLabels:
              app.kubernetes.io/instance: keycloak
---
# Network policy for VMI System Prometheus
# Ingress: allow connect from the ingress controller to oidc port 8775
#          allow connect from Grafana to port 9090
# Egress: allow all
apiVersion: networking.k8s.io/v1
kind: NetworkPolicy
metadata:
  name: vmi-system-prometheus
  namespace: {{ .Release.Namespace }}
spec:
  podSelector:
    matchLabels:
      app: system-prometheus
  policyTypes:
    - Ingress
  ingress:
    - from:
        - namespaceSelector:
            matchLabels:
              verrazzano.io/namespace: ingress-nginx
          podSelector:
            matchLabels:
              app.kubernetes.io/instance: ingress-controller
      ports:
        - port: 8775
          protocol: TCP
    - from:
        - podSelector:
            matchLabels:
              app: system-grafana
      ports:
        - port: 9090
          protocol: TCP
---
# Network policy for Cert Manager
# Ingress: allow connect from Prometheus for scraping metrics
# Egress: allow connect to Kubernetes API server
#         allow connect to DNS lookup port 53 for both UDP and TCP
#         allow connect to Let's Encrypt server
apiVersion: networking.k8s.io/v1
kind: NetworkPolicy
metadata:
  name: cert-manager
  namespace: cert-manager
spec:
  podSelector:
    matchLabels:
      app: cert-manager
  policyTypes:
    - Ingress
    - Egress
  ingress:
    # Port for scraping Prometheus metrics
    - from:
        - namespaceSelector:
            matchLabels:
              verrazzano.io/namespace: {{ .Release.Namespace }}
          podSelector:
            matchLabels:
              app: system-prometheus
      ports:
        - port: 9402
          protocol: TCP
  egress:
    # Port for connecting to Kubernetes API services
    - ports:
        - port: {{ .Values.kubernetes.service.endpoint.port }}
          protocol: TCP
      to:
        - ipBlock:
            cidr: {{ .Values.kubernetes.service.endpoint.ip }}/32
    # Ports for DNS lookup
    - ports:
        - port: 53
          protocol: UDP
        - port: 53
          protocol: TCP
    # Port for connecting to Let's Encrypt server
    - ports:
        - port: 443
          protocol: TCP
{{- if .Values.externaldns.enabled }}
---
# Network policy for External DNS
# Ingress: deny all
# Egress: allow connect to Kubernetes API server
#         allow connect to DNS lookup port 53 for both UDP and TCP
#         allow connect to DNS server
apiVersion: networking.k8s.io/v1
kind: NetworkPolicy
metadata:
  name: external-dns
  namespace: cert-manager
spec:
  podSelector:
    matchLabels:
      app.kubernetes.io/instance: external-dns
  policyTypes:
    - Ingress
    - Egress
  egress:
    # Port for connecting to Kubernetes API services
    - ports:
        - port: {{ .Values.kubernetes.service.endpoint.port }}
          protocol: TCP
      to:
        - ipBlock:
            cidr: {{ .Values.kubernetes.service.endpoint.ip }}/32
    # Ports for DNS lookup
    - ports:
        - port: 53
          protocol: UDP
        - port: 53
          protocol: TCP
    # Port for connecting to DNS server
    - ports:
        - port: 443
          protocol: TCP
{{- end }}
---
# Network policy for Node Exporter
# Ingress: allow connect from Prometheus to scrap metrics
# Egress: deny all
apiVersion: networking.k8s.io/v1
kind: NetworkPolicy
metadata:
  name: node-exporter
  namespace: monitoring
spec:
  podSelector:
    matchLabels:
      verrazzano.io/namespace: monitoring
  policyTypes:
    - Ingress
    - Egress
  ingress:
    - from:
        - namespaceSelector:
            matchLabels:
              verrazzano.io/namespace: verrazzano-system
          podSelector:
            matchLabels:
              app: system-prometheus
      ports:
        - port: 9100
          protocol: TCP
{{- if .Values.keycloak.enabled }}
---
# Network policy for Keycloak
# Ingress: allow nginx ingress and ingress from pods in the verrazzano-system namespace
# Egress:  DNS, istiod and the port to talk to MySQL
apiVersion: networking.k8s.io/v1
kind: NetworkPolicy
metadata:
  name: keycloak
  namespace: keycloak
spec:
  podSelector:
    matchLabels:
      app.kubernetes.io/name: keycloak
      app: mysql
  policyTypes:
    - Ingress
    - Egress
  ingress:
    - from:
      - namespaceSelector:
          matchLabels:
            verrazzano.io/namespace: ingress-nginx
      - podSelector:
          matchLabels:
            app.kubernetes.io/instance: ingress-controller
      ports:
        - protocol: TCP
          port: 8080
    - from:
      - namespaceSelector:
          matchLabels:
            verrazzano.io/namespace: {{ .Release.Namespace }}
      ports:
        - protocol: TCP
          port: 8080
  egress:
    - ports:
      - port: 53
        protocol: UDP
      - port: 53
        protocol: TCP
      to:
        - namespaceSelector:
            matchLabels:
              verrazzano.io/namespace: kube-system
          podSelector:
            matchLabels:
              k8s-app: kube-dns
    # allow egress to istiod
    - ports:
        - port: 15012
          protocol: TCP
      to:
        - namespaceSelector:
            matchLabels:
              verrazzano.io/namespace: istio-system
          podSelector:
            matchLabels:
              app: istiod
    - ports:
      - port: 3306
        protocol: TCP
      to:
        - podSelector:
            matchLabels:
              app: mysql
---
# Network policy for Keycloak MySQL
# Ingress: allow port 3306 from Keycloak pods
# Egress:  allow kube-dns and istiod
apiVersion: networking.k8s.io/v1
kind: NetworkPolicy
metadata:
  name: keycloak-mysql
  namespace: keycloak
spec:
  podSelector:
    matchLabels:
      app: mysql
  policyTypes:
    - Ingress
    - Egress
  ingress:
    - from:
      - podSelector:
          matchLabels:
            app.kubernetes.io/name: keycloak
      ports:
        - protocol: TCP
          port: 3306
  # allow egress to kube-dns
  egress:
    - ports:
        - port: 53
          protocol: UDP
        - port: 53
          protocol: TCP
      to:
        - namespaceSelector:
            matchLabels:
              verrazzano.io/namespace: kube-system
          podSelector:
            matchLabels:
              k8s-app: kube-dns
    # allow egress to istiod
    - ports:
        - port: 15012
          protocol: TCP
      to:
        - namespaceSelector:
            matchLabels:
              verrazzano.io/namespace: istio-system
          podSelector:
            matchLabels:
              app: istiod

{{- end }}
---
# Network policy for Rancher cluster agent
# Ingress: deny all
# Egress:  Kubernetes API server, DNS for Rancher host lookups, and port 443 to talk to Rancher on the admin cluster
apiVersion: networking.k8s.io/v1
kind: NetworkPolicy
metadata:
  name: cattle-cluster-agent
  namespace: cattle-system
spec:
  podSelector:
    matchLabels:
      app: cattle-cluster-agent
  policyTypes:
    - Ingress
    - Egress
  egress:
    - ports:
      - port: 443
        protocol: TCP
    - ports:
        - port: {{ .Values.kubernetes.service.endpoint.port }}
          protocol: TCP
      to:
        - ipBlock:
            cidr: {{ .Values.kubernetes.service.endpoint.ip }}/32
    - ports:
      - port: 53
        protocol: UDP
      - port: 53
        protocol: TCP
      to:
        - namespaceSelector:
            matchLabels:
              verrazzano.io/namespace: kube-system
          podSelector:
            matchLabels:
              k8s-app: kube-dns
    - ports:
        - port: 8080
          protocol: TCP
      to:
        - namespaceSelector:
            matchLabels:
              verrazzano.io/namespace: keycloak
          podSelector:
            matchLabels:
              app.kubernetes.io/instance: keycloak
{{- if .Values.rancher.enabled }}
---
# Network policy for Rancher UI/API
# Ingress: allow nginx ingress
# Egress:  allow kube-dns and istiod
apiVersion: networking.k8s.io/v1
kind: NetworkPolicy
metadata:
  name: rancher
  namespace: cattle-system
spec:
  podSelector:
    matchLabels:
      app: rancher
  policyTypes:
    - Ingress
    - Egress
  ingress:
    - from:
      - namespaceSelector:
          matchLabels:
            verrazzano.io/namespace: cattle-system
    - from:
      - namespaceSelector:
          matchLabels:
            verrazzano.io/namespace: ingress-nginx
      - podSelector:
          matchLabels:
            app.kubernetes.io/instance: ingress-controller
      ports:
        - protocol: TCP
          port: 80
  egress:
<<<<<<< HEAD
    - ports:
        - port: 53
          protocol: UDP
        - port: 53
          protocol: TCP
      to:
        - namespaceSelector:
            matchLabels:
              verrazzano.io/namespace: kube-system
          podSelector:
            matchLabels:
              k8s-app: kube-dns
    # allow egress to istiod
    - ports:
        - port: 15012
          protocol: TCP
      to:
        - namespaceSelector:
            matchLabels:
              verrazzano.io/namespace: istio-system
          podSelector:
            matchLabels:
              app: istiod
=======
    - to:
      - namespaceSelector:
          matchLabels:
            verrazzano.io/namespace: cattle-system
    - ports:
        - port: {{ .Values.kubernetes.service.endpoint.port }}
          protocol: TCP
      to:
        - ipBlock:
            cidr: {{ .Values.kubernetes.service.endpoint.ip }}/32

>>>>>>> 7043ebc5
---
# Network policy for Rancher operator
# Ingress: deny all
# Egress:  Kubernetes API server
apiVersion: networking.k8s.io/v1
kind: NetworkPolicy
metadata:
  name: rancher-operator
  namespace: rancher-operator-system
spec:
  podSelector:
    matchLabels:
      app: rancher-operator
  policyTypes:
    - Ingress
    - Egress
  egress:
    - ports:
        - port: {{ .Values.kubernetes.service.endpoint.port }}
          protocol: TCP
      to:
        - ipBlock:
            cidr: {{ .Values.kubernetes.service.endpoint.ip }}/32
---
# Network policy for Rancher webhook
# Ingress: allow access from Kubernetes API server for webhook port 9443
# Egress:  allow all egress
apiVersion: networking.k8s.io/v1
kind: NetworkPolicy
metadata:
  name: rancher-webhook
  namespace: cattle-system
spec:
  podSelector:
    matchLabels:
      app: rancher-webhook
  policyTypes:
    - Ingress
    - Egress
  ingress:
    - ports:
        - port: 9443
          protocol: TCP
  egress:
    - {}
{{- end }}
---
# Network policy for NGINX Ingress controller
apiVersion: networking.k8s.io/v1
kind: NetworkPolicy
metadata:
  name: ingress-nginx-controller
  namespace: ingress-nginx
spec:
  podSelector:
    matchLabels:
      app.kubernetes.io/component: controller
  policyTypes:
    - Ingress
    - Egress
  ingress:
    # Allow ingress to port 443 from anywhere
    - ports:
        - port: 443
          protocol: TCP
    # Allow ingress to port 80 from verrazzano-system
    - from:
        - namespaceSelector:
            matchLabels:
              verrazzano.io/namespace: verrazzano-system
      ports:
        - port: 80
          protocol: TCP
  egress:
    # Allow egress to Kubernetes API server
    - ports:
        - port: {{ .Values.kubernetes.service.endpoint.port }}
          protocol: TCP
      to:
        - ipBlock:
            cidr: {{ .Values.kubernetes.service.endpoint.ip }}/32
    # Allow egress to kub-dns for name resolution
    - to:
        - namespaceSelector:
            matchLabels:
              verrazzano.io/namespace: kube-system
          podSelector:
            matchLabels:
              k8s-app: kube-dns
      ports:
        - port: 53
          protocol: UDP
        - port: 53
          protocol: TCP
    # Allow egress to ingress-nginx default backend
    - to:
        - podSelector:
            matchLabels:
              app.kubernetes.io/component: default-backend
      ports:
        - port: 8080
          protocol: TCP
    # Allow egress to verrazzano system pods at port 8775 (OIDC sidecar)
    - to:
        - namespaceSelector:
            matchLabels:
              verrazzano.io/namespace: verrazzano-system
      ports:
        - port: 8775
          protocol: TCP
    # Allow egress to verrazzano console at port 8000
    - to:
        - namespaceSelector:
            matchLabels:
              verrazzano.io/namespace: verrazzano-system
          podSelector:
            matchLabels:
              app: verrazzano-console
      ports:
        - port: 8000
          protocol: TCP
    # Allow egress to Rancher
    - to:
        - namespaceSelector:
            matchLabels:
              verrazzano.io/namespace: cattle-system
    # Allow egress to Keycloak at port 8080
    - to:
        - namespaceSelector:
            matchLabels:
              verrazzano.io/namespace: keycloak
          podSelector:
            matchLabels:
              app.kubernetes.io/name: keycloak
      ports:
        - port: 8080
          protocol: TCP
    # allow egress to istiod
    - ports:
        - port: 15012
          protocol: TCP
      to:
        - namespaceSelector:
            matchLabels:
              verrazzano.io/namespace: istio-system
          podSelector:
            matchLabels:
              app: istiod
---
# Network policy for NGINX Ingress default-backend
apiVersion: networking.k8s.io/v1
kind: NetworkPolicy
metadata:
  name: ingress-nginx-default-backend
  namespace: ingress-nginx
spec:
  podSelector:
    matchLabels:
      app.kubernetes.io/component: default-backend
  policyTypes:
    - Ingress
    # Deny all egress
    - Egress
  ingress:
    # Allow ingress from ingress-nginx controller
    - from:
        - podSelector:
            matchLabels:
              app.kubernetes.io/component: controller
      ports:
        - port: 8080
          protocol: TCP
<<<<<<< HEAD
  egress:
=======
---
# Network policy for istio-system pod communication
# Ingress: allow all pod-to-pod communication within the namespace
apiVersion: networking.k8s.io/v1
kind: NetworkPolicy
metadata:
  name: allow-same-namespace
  namespace: istio-system
spec:
  podSelector: {}
  policyTypes:
    - Ingress
  ingress:
    - from:
        - podSelector: {}
---
# Network policy for Istio ingress gateway
# Ingress: allow ingress to port 8443 from anywhere
apiVersion: networking.k8s.io/v1
kind: NetworkPolicy
metadata:
  name: istio-ingressgateway
  namespace: istio-system
spec:
  podSelector:
    matchLabels:
      app: istio-ingressgateway
  policyTypes:
    - Ingress
  ingress:
    - ports:
        - port: 8443
          protocol: TCP
---
# Network policy for Istio egress gateway
# Ingress: allow ingress to port 8443 from anywhere
apiVersion: networking.k8s.io/v1
kind: NetworkPolicy
metadata:
  name: istio-egressgateway
  namespace: istio-system
spec:
  podSelector:
    matchLabels:
      app: istio-egressgateway
  policyTypes:
    - Ingress
  ingress:
    - ports:
        - port: 8443
          protocol: TCP
---
# Network policy for Istio coredns
# Ingress: allow ingress to port 53 from kube-system DNS
apiVersion: networking.k8s.io/v1
kind: NetworkPolicy
metadata:
  name: istiocoredns
  namespace: istio-system
spec:
  podSelector:
    matchLabels:
      app: istiocoredns
  policyTypes:
    - Ingress
  ingress:
>>>>>>> 7043ebc5
    - ports:
        - port: 53
          protocol: UDP
        - port: 53
          protocol: TCP
<<<<<<< HEAD
      to:
=======
      from:
>>>>>>> 7043ebc5
        - namespaceSelector:
            matchLabels:
              verrazzano.io/namespace: kube-system
          podSelector:
            matchLabels:
              k8s-app: kube-dns
<<<<<<< HEAD
    # allow egress to istiod
    - ports:
        - port: 15012
          protocol: TCP
      to:
        - namespaceSelector:
            matchLabels:
              verrazzano.io/namespace: istio-system
          podSelector:
            matchLabels:
              app: istiod
=======
---
# Network policy for Istiod
# Ingress: allow ingress to port 15012 from verrazzano-system prometheus (for Istio proxy sidecar)
#          allow port 443 for webhooks
apiVersion: networking.k8s.io/v1
kind: NetworkPolicy
metadata:
  name: istiod-verrazzano-system
  namespace: istio-system
spec:
  podSelector:
    matchLabels:
      app: istiod
  policyTypes:
    - Ingress
  ingress:
    - ports:
        - port: 15012
          protocol: TCP
      from:
        - namespaceSelector:
            matchLabels:
              verrazzano.io/namespace: {{ .Release.Namespace }}
          podSelector:
            matchLabels:
              app: system-prometheus
    - ports:
        - port: 443
          protocol: TCP
>>>>>>> 7043ebc5
<|MERGE_RESOLUTION|>--- conflicted
+++ resolved
@@ -467,7 +467,6 @@
         - protocol: TCP
           port: 80
   egress:
-<<<<<<< HEAD
     - ports:
         - port: 53
           protocol: UDP
@@ -491,7 +490,6 @@
           podSelector:
             matchLabels:
               app: istiod
-=======
     - to:
       - namespaceSelector:
           matchLabels:
@@ -503,7 +501,6 @@
         - ipBlock:
             cidr: {{ .Values.kubernetes.service.endpoint.ip }}/32
 
->>>>>>> 7043ebc5
 ---
 # Network policy for Rancher operator
 # Ingress: deny all
@@ -676,9 +673,30 @@
       ports:
         - port: 8080
           protocol: TCP
-<<<<<<< HEAD
-  egress:
-=======
+  egress:
+    - ports:
+        - port: 53
+          protocol: UDP
+        - port: 53
+          protocol: TCP
+      to:
+        - namespaceSelector:
+            matchLabels:
+              verrazzano.io/namespace: kube-system
+          podSelector:
+            matchLabels:
+              k8s-app: kube-dns
+    # allow egress to istiod
+    - ports:
+        - port: 15012
+          protocol: TCP
+      to:
+        - namespaceSelector:
+            matchLabels:
+              verrazzano.io/namespace: istio-system
+          podSelector:
+            matchLabels:
+              app: istiod
 ---
 # Network policy for istio-system pod communication
 # Ingress: allow all pod-to-pod communication within the namespace
@@ -745,36 +763,18 @@
   policyTypes:
     - Ingress
   ingress:
->>>>>>> 7043ebc5
     - ports:
         - port: 53
           protocol: UDP
         - port: 53
           protocol: TCP
-<<<<<<< HEAD
-      to:
-=======
       from:
->>>>>>> 7043ebc5
         - namespaceSelector:
             matchLabels:
               verrazzano.io/namespace: kube-system
           podSelector:
             matchLabels:
               k8s-app: kube-dns
-<<<<<<< HEAD
-    # allow egress to istiod
-    - ports:
-        - port: 15012
-          protocol: TCP
-      to:
-        - namespaceSelector:
-            matchLabels:
-              verrazzano.io/namespace: istio-system
-          podSelector:
-            matchLabels:
-              app: istiod
-=======
 ---
 # Network policy for Istiod
 # Ingress: allow ingress to port 15012 from verrazzano-system prometheus (for Istio proxy sidecar)
@@ -803,5 +803,4 @@
               app: system-prometheus
     - ports:
         - port: 443
-          protocol: TCP
->>>>>>> 7043ebc5
+          protocol: TCP