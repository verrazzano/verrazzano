# Copyright (c) 2021, Oracle and/or its affiliates.
# Licensed under the Universal Permissive License v 1.0 as shown at https://oss.oracle.com/licenses/upl.
---
# Network policy for WebLogic operator
# Ingress: deny all
# Egress: allow connect to Kubernetes API server
apiVersion: networking.k8s.io/v1
kind: NetworkPolicy
metadata:
  name: weblogic-operator
  namespace: {{ .Release.Namespace }}
spec:
  podSelector:
    matchLabels:
      app: weblogic-operator
  policyTypes:
    - Ingress
    - Egress
  egress:
    - ports:
        - port: {{ .Values.kubernetes.service.endpoint.port }}
          protocol: TCP
      to:
        - ipBlock:
            cidr: {{ .Values.kubernetes.service.endpoint.ip }}/32
---
# Network policy for Coherence Operator
# Ingress: allow connect from Kubernetes API server to validating webhook port 9443
# Egress: allow connect to Kubernetes API server
apiVersion: networking.k8s.io/v1
kind: NetworkPolicy
metadata:
  name: coherence-operator
  namespace: {{ .Release.Namespace }}
spec:
  podSelector:
    matchLabels:
      control-plane: coherence
  policyTypes:
    - Ingress
    - Egress
  ingress:
    - ports:
        - port: 9443
          protocol: TCP
      from:
        - ipBlock:
            cidr: {{ .Values.kubernetes.service.endpoint.ip }}/32
  egress:
    - ports:
        - port: {{ .Values.kubernetes.service.endpoint.port }}
          protocol: TCP
      to:
        - ipBlock:
            cidr: {{ .Values.kubernetes.service.endpoint.ip }}/32
---
# Network policy for VMI System Grafana
# Ingress: allow connect from the ingress controller to oidc port 8775
# Egress: allow connect to Prometheus port 9090
#         allow connect to DNS lookup port 53 for both UDP and TCP
#         allow connect to Keycloak port 8080
apiVersion: networking.k8s.io/v1
kind: NetworkPolicy
metadata:
  name: vmi-system-grafana
  namespace: {{ .Release.Namespace }}
spec:
  podSelector:
    matchLabels:
      app: system-grafana
  policyTypes:
    - Ingress
    - Egress
  ingress:
    - from:
        - namespaceSelector:
            matchLabels:
              verrazzano.io/namespace: ingress-nginx
          podSelector:
            matchLabels:
              app.kubernetes.io/instance: ingress-controller
      ports:
        - port: 8775
          protocol: TCP
  egress:
    - ports:
        - port: 9090
          protocol: TCP
      to:
        - podSelector:
            matchLabels:
              app: system-prometheus
    - ports:
        - port: 53
          protocol: UDP
        - port: 53
          protocol: TCP
      to:
        - namespaceSelector:
            matchLabels:
              verrazzano.io/namespace: kube-system
          podSelector:
            matchLabels:
              k8s-app: kube-dns
    - ports:
        - port: 8080
          protocol: TCP
      to:
        - namespaceSelector:
            matchLabels:
              verrazzano.io/namespace: keycloak
          podSelector:
            matchLabels:
              app.kubernetes.io/instance: keycloak
---
# Network policy for VMI System Prometheus
# Ingress: allow connect from the ingress controller to oidc port 8775
#          allow connect from Prometheus Pusher and Grafana to port 9090
# Egress: allow all
apiVersion: networking.k8s.io/v1
kind: NetworkPolicy
metadata:
  name: vmi-system-prometheus
  namespace: {{ .Release.Namespace }}
spec:
  podSelector:
    matchLabels:
      app: system-prometheus
  policyTypes:
    - Ingress
  ingress:
    - from:
        - namespaceSelector:
            matchLabels:
              verrazzano.io/namespace: ingress-nginx
          podSelector:
            matchLabels:
              app.kubernetes.io/instance: ingress-controller
      ports:
        - port: 8775
          protocol: TCP
    - ports:
        - port: 9090
          protocol: TCP
---
# Network policy for Cert Manager
# Ingress: allow connect from Prometheus for scraping metrics
# Egress: allow connect to Kubernetes API server
#         allow connect to DNS lookup port 53 for both UDP and TCP
#         allow connect to Let's Encrypt server
apiVersion: networking.k8s.io/v1
kind: NetworkPolicy
metadata:
  name: cert-manager
  namespace: cert-manager
spec:
  podSelector:
    matchLabels:
      app: cert-manager
  policyTypes:
    - Ingress
    - Egress
  ingress:
    # Port for scraping Prometheus metrics
    - from:
        - namespaceSelector:
            matchLabels:
              verrazzano.io/namespace: {{ .Release.Namespace }}
          podSelector:
            matchLabels:
              app: system-prometheus
      ports:
        - port: 9402
          protocol: TCP
  egress:
    # Port for connecting to Kubernetes API services
    - ports:
        - port: {{ .Values.kubernetes.service.endpoint.port }}
          protocol: TCP
      to:
        - ipBlock:
            cidr: {{ .Values.kubernetes.service.endpoint.ip }}/32
    # Ports for DNS lookup
    - ports:
        - port: 53
          protocol: UDP
        - port: 53
          protocol: TCP
    # Port for connecting to Let's Encrypt server
    - ports:
        - port: 443
          protocol: TCP
{{- if .Values.externaldns.enabled }}
---
# Network policy for External DNS
# Ingress: deny all
# Egress: allow connect to Kubernetes API server
#         allow connect to DNS lookup port 53 for both UDP and TCP
#         allow connect to DNS server
apiVersion: networking.k8s.io/v1
kind: NetworkPolicy
metadata:
  name: external-dns
  namespace: cert-manager
spec:
  podSelector:
    matchLabels:
      app.kubernetes.io/instance: external-dns
  policyTypes:
    - Ingress
    - Egress
  egress:
    # Port for connecting to Kubernetes API services
    - ports:
        - port: {{ .Values.kubernetes.service.endpoint.port }}
          protocol: TCP
      to:
        - ipBlock:
            cidr: {{ .Values.kubernetes.service.endpoint.ip }}/32
    # Ports for DNS lookup
    - ports:
        - port: 53
          protocol: UDP
        - port: 53
          protocol: TCP
    # Port for connecting to DNS server
    - ports:
        - port: 443
          protocol: TCP
{{- end }}
---
# Network policy for Node Exporter
# Ingress: allow connect from Prometheus to scrap metrics
# Egress: deny all
apiVersion: networking.k8s.io/v1
kind: NetworkPolicy
metadata:
  name: node-exporter
  namespace: monitoring
spec:
  podSelector:
    matchLabels:
      verrazzano.io/namespace: monitoring
  policyTypes:
    - Ingress
    - Egress
  ingress:
    - from:
        - namespaceSelector:
            matchLabels:
              verrazzano.io/namespace: verrazzano-system
          podSelector:
            matchLabels:
              app: system-prometheus
      ports:
        - port: 9100
          protocol: TCP
{{- if .Values.keycloak.enabled }}
---
# Network policy for Keycloak
# Ingress: allow nginx ingress and ingress from pods in the verrazzano-system namespace
# Egress:  DNS and the port to talk to MySQL
apiVersion: networking.k8s.io/v1
kind: NetworkPolicy
metadata:
  name: keycloak
  namespace: keycloak
spec:
  podSelector:
    matchLabels:
      app.kubernetes.io/name: keycloak
  policyTypes:
    - Ingress
    - Egress
  ingress:
    - from:
      - namespaceSelector:
          matchLabels:
            verrazzano.io/namespace: ingress-nginx
      - podSelector:
          matchLabels:
            app.kubernetes.io/instance: ingress-controller
      ports:
        - protocol: TCP
          port: 8080
    - from:
      - namespaceSelector:
          matchLabels:
            verrazzano.io/namespace: {{ .Release.Namespace }}
      ports:
        - protocol: TCP
          port: 8080
  egress:
    - ports:
      - port: 53
        protocol: UDP
      - port: 53
        protocol: TCP
      to:
        - namespaceSelector:
            matchLabels:
              verrazzano.io/namespace: kube-system
          podSelector:
            matchLabels:
              k8s-app: kube-dns
    - ports:
      - port: 3306
        protocol: TCP
      to:
        - podSelector:
            matchLabels:
              app: mysql
---
# Network policy for Keycloak MySQL
# Ingress: allow port 3306 from Keycloak pods
# Egress:  deny all
apiVersion: networking.k8s.io/v1
kind: NetworkPolicy
metadata:
  name: keycloak-mysql
  namespace: keycloak
spec:
  podSelector:
    matchLabels:
      app: mysql
  policyTypes:
    - Ingress
    - Egress
  ingress:
    - from:
      - podSelector:
          matchLabels:
            app.kubernetes.io/name: keycloak
      ports:
        - protocol: TCP
          port: 3306
{{- end }}
---
<<<<<<< HEAD
# Network policy for NGINX Ingress controller
apiVersion: networking.k8s.io/v1
kind: NetworkPolicy
metadata:
  name: ingress-nginx-controller
  namespace: ingress-nginx
spec:
  podSelector:
    matchLabels:
      app.kubernetes.io/component: controller
  policyTypes:
    - Ingress
    - Egress
  ingress:
    # Allow ingress to port 443 from anywhere
    - ports:
        - port: 443
          protocol: TCP
    # Allow ingress to port 80 from verrazzano-system
    - from:
      - namespaceSelector:
            matchLabels:
              verrazzano.io/namespace: verrazzano-system
      ports:
        - port: 80
          protocol: TCP
  egress:
    # Allow egress to Kubernetes API server
=======
# Network policy for Rancher cluster agent
# Ingress: deny all
# Egress:  Kubernetes API server, DNS for Rancher host lookups, and port 443 to talk to Rancher on the admin cluster
apiVersion: networking.k8s.io/v1
kind: NetworkPolicy
metadata:
  name: cattle-cluster-agent
  namespace: cattle-system
spec:
  podSelector:
    matchLabels:
      app: cattle-cluster-agent
  policyTypes:
    - Ingress
    - Egress
  egress:
    - ports:
      - port: 443
        protocol: TCP
>>>>>>> 063d5859
    - ports:
        - port: {{ .Values.kubernetes.service.endpoint.port }}
          protocol: TCP
      to:
        - ipBlock:
            cidr: {{ .Values.kubernetes.service.endpoint.ip }}/32
<<<<<<< HEAD
    # Allow egress to kub-dns for name resolution
    - to:
=======
    - ports:
      - port: 53
        protocol: UDP
      - port: 53
        protocol: TCP
      to:
>>>>>>> 063d5859
        - namespaceSelector:
            matchLabels:
              verrazzano.io/namespace: kube-system
          podSelector:
            matchLabels:
              k8s-app: kube-dns
<<<<<<< HEAD
      ports:
        - port: 53
          protocol: UDP
        - port: 53
          protocol: TCP
    # Allow egress to ingress-nginx default backend
    - to:
        - podSelector:
            matchLabels:
              app.kubernetes.io/component: default-backend
      ports:
        - port: 8080
          protocol: TCP
    # Allow egress to verrazzano system pods at port 8775 (OIDC sidecar)
    - to:
        - namespaceSelector:
            matchLabels:
              verrazzano.io/namespace: verrazzano-system
      ports:
        - port: 8775
          protocol: TCP
    # Allow egress to verrazzano console at port 8000
    - to:
        - namespaceSelector:
            matchLabels:
              verrazzano.io/namespace: verrazzano-system
          podSelector:
            matchLabels:
              app: verrazzano-console
      ports:
        - port: 8000
          protocol: TCP
    # Allow egress to Prometheus gateway at port 9091
    - to:
        - namespaceSelector:
            matchLabels:
              verrazzano.io/namespace: verrazzano-system
          podSelector:
            matchLabels:
              app: system-prometheus-gw
      ports:
        - port: 9091
          protocol: TCP
    # Allow egress to Rancher
    - to:
        - namespaceSelector:
            matchLabels:
              verrazzano.io/namespace: cattle-system
    # Allow egress to Keycloak at port 8080
    - to:
=======
    - ports:
        - port: 8080
          protocol: TCP
      to:
>>>>>>> 063d5859
        - namespaceSelector:
            matchLabels:
              verrazzano.io/namespace: keycloak
          podSelector:
            matchLabels:
<<<<<<< HEAD
              app.kubernetes.io/name: keycloak
      ports:
        - port: 8080
          protocol: TCP
---
# Network policy for NGINX Ingress default-backend
apiVersion: networking.k8s.io/v1
kind: NetworkPolicy
metadata:
  name: ingress-nginx-default-backend
  namespace: ingress-nginx
spec:
  podSelector:
    matchLabels:
      app.kubernetes.io/component: default-backend
  policyTypes:
    - Ingress
    # Deny all egress
    - Egress
  ingress:
    # Allow ingress from ingress-nginx controller
    - from:
        - podSelector:
            matchLabels:
              app.kubernetes.io/component: controller
      ports:
        - port: 8080
          protocol: TCP
=======
              app.kubernetes.io/instance: keycloak
{{- if .Values.rancher.enabled }}
---
# Network policy for Rancher UI/API
# Ingress: allow nginx ingress
# Egress:  deny all
apiVersion: networking.k8s.io/v1
kind: NetworkPolicy
metadata:
  name: rancher
  namespace: cattle-system
spec:
  podSelector:
    matchLabels:
      app: rancher
  policyTypes:
    - Ingress
    - Egress
  ingress:
    - from:
      - namespaceSelector:
          matchLabels:
            verrazzano.io/namespace: ingress-nginx
      - podSelector:
          matchLabels:
            app.kubernetes.io/instance: ingress-controller
      ports:
        - protocol: TCP
          port: 80
---
# Network policy for Rancher operator
# Ingress: deny all
# Egress:  Kubernetes API server
apiVersion: networking.k8s.io/v1
kind: NetworkPolicy
metadata:
  name: rancher-operator
  namespace: rancher-operator-system
spec:
  podSelector:
    matchLabels:
      app: rancher-operator
  policyTypes:
    - Ingress
    - Egress
  egress:
    - ports:
        - port: {{ .Values.kubernetes.service.endpoint.port }}
          protocol: TCP
      to:
        - ipBlock:
            cidr: {{ .Values.kubernetes.service.endpoint.ip }}/32
---
# Network policy for Rancher webhook
# Ingress: allow access from Kubernetes API server for webhook port 9443
# Egress:  allow all egress
apiVersion: networking.k8s.io/v1
kind: NetworkPolicy
metadata:
  name: rancher-webhook
  namespace: cattle-system
spec:
  podSelector:
    matchLabels:
      app: rancher-webhook
  policyTypes:
    - Ingress
    - Egress
  ingress:
    - ports:
        - port: 9443
          protocol: TCP
      from:
        - ipBlock:
            cidr: {{ .Values.kubernetes.service.endpoint.ip }}/32
  egress:
    - {}
{{- end }}
>>>>>>> 063d5859
<|MERGE_RESOLUTION|>--- conflicted
+++ resolved
@@ -336,36 +336,6 @@
           port: 3306
 {{- end }}
 ---
-<<<<<<< HEAD
-# Network policy for NGINX Ingress controller
-apiVersion: networking.k8s.io/v1
-kind: NetworkPolicy
-metadata:
-  name: ingress-nginx-controller
-  namespace: ingress-nginx
-spec:
-  podSelector:
-    matchLabels:
-      app.kubernetes.io/component: controller
-  policyTypes:
-    - Ingress
-    - Egress
-  ingress:
-    # Allow ingress to port 443 from anywhere
-    - ports:
-        - port: 443
-          protocol: TCP
-    # Allow ingress to port 80 from verrazzano-system
-    - from:
-      - namespaceSelector:
-            matchLabels:
-              verrazzano.io/namespace: verrazzano-system
-      ports:
-        - port: 80
-          protocol: TCP
-  egress:
-    # Allow egress to Kubernetes API server
-=======
 # Network policy for Rancher cluster agent
 # Ingress: deny all
 # Egress:  Kubernetes API server, DNS for Rancher host lookups, and port 443 to talk to Rancher on the admin cluster
@@ -385,122 +355,33 @@
     - ports:
       - port: 443
         protocol: TCP
->>>>>>> 063d5859
-    - ports:
-        - port: {{ .Values.kubernetes.service.endpoint.port }}
-          protocol: TCP
-      to:
-        - ipBlock:
-            cidr: {{ .Values.kubernetes.service.endpoint.ip }}/32
-<<<<<<< HEAD
-    # Allow egress to kub-dns for name resolution
-    - to:
-=======
+    - ports:
+        - port: {{ .Values.kubernetes.service.endpoint.port }}
+          protocol: TCP
+      to:
+        - ipBlock:
+            cidr: {{ .Values.kubernetes.service.endpoint.ip }}/32
     - ports:
       - port: 53
         protocol: UDP
       - port: 53
         protocol: TCP
       to:
->>>>>>> 063d5859
         - namespaceSelector:
             matchLabels:
               verrazzano.io/namespace: kube-system
           podSelector:
             matchLabels:
               k8s-app: kube-dns
-<<<<<<< HEAD
-      ports:
-        - port: 53
-          protocol: UDP
-        - port: 53
-          protocol: TCP
-    # Allow egress to ingress-nginx default backend
-    - to:
-        - podSelector:
-            matchLabels:
-              app.kubernetes.io/component: default-backend
-      ports:
+    - ports:
         - port: 8080
           protocol: TCP
-    # Allow egress to verrazzano system pods at port 8775 (OIDC sidecar)
-    - to:
-        - namespaceSelector:
-            matchLabels:
-              verrazzano.io/namespace: verrazzano-system
-      ports:
-        - port: 8775
-          protocol: TCP
-    # Allow egress to verrazzano console at port 8000
-    - to:
-        - namespaceSelector:
-            matchLabels:
-              verrazzano.io/namespace: verrazzano-system
-          podSelector:
-            matchLabels:
-              app: verrazzano-console
-      ports:
-        - port: 8000
-          protocol: TCP
-    # Allow egress to Prometheus gateway at port 9091
-    - to:
-        - namespaceSelector:
-            matchLabels:
-              verrazzano.io/namespace: verrazzano-system
-          podSelector:
-            matchLabels:
-              app: system-prometheus-gw
-      ports:
-        - port: 9091
-          protocol: TCP
-    # Allow egress to Rancher
-    - to:
-        - namespaceSelector:
-            matchLabels:
-              verrazzano.io/namespace: cattle-system
-    # Allow egress to Keycloak at port 8080
-    - to:
-=======
-    - ports:
-        - port: 8080
-          protocol: TCP
-      to:
->>>>>>> 063d5859
+      to:
         - namespaceSelector:
             matchLabels:
               verrazzano.io/namespace: keycloak
           podSelector:
             matchLabels:
-<<<<<<< HEAD
-              app.kubernetes.io/name: keycloak
-      ports:
-        - port: 8080
-          protocol: TCP
----
-# Network policy for NGINX Ingress default-backend
-apiVersion: networking.k8s.io/v1
-kind: NetworkPolicy
-metadata:
-  name: ingress-nginx-default-backend
-  namespace: ingress-nginx
-spec:
-  podSelector:
-    matchLabels:
-      app.kubernetes.io/component: default-backend
-  policyTypes:
-    - Ingress
-    # Deny all egress
-    - Egress
-  ingress:
-    # Allow ingress from ingress-nginx controller
-    - from:
-        - podSelector:
-            matchLabels:
-              app.kubernetes.io/component: controller
-      ports:
-        - port: 8080
-          protocol: TCP
-=======
               app.kubernetes.io/instance: keycloak
 {{- if .Values.rancher.enabled }}
 ---
@@ -579,4 +460,129 @@
   egress:
     - {}
 {{- end }}
->>>>>>> 063d5859
+---
+# Network policy for NGINX Ingress controller
+apiVersion: networking.k8s.io/v1
+kind: NetworkPolicy
+metadata:
+  name: ingress-nginx-controller
+  namespace: ingress-nginx
+spec:
+  podSelector:
+    matchLabels:
+      app.kubernetes.io/component: controller
+  policyTypes:
+    - Ingress
+    - Egress
+  ingress:
+    # Allow ingress to port 443 from anywhere
+    - ports:
+        - port: 443
+          protocol: TCP
+    # Allow ingress to port 80 from verrazzano-system
+    - from:
+        - namespaceSelector:
+            matchLabels:
+              verrazzano.io/namespace: verrazzano-system
+      ports:
+        - port: 80
+          protocol: TCP
+  egress:
+    # Allow egress to Kubernetes API server
+    - ports:
+        - port: {{ .Values.kubernetes.service.endpoint.port }}
+          protocol: TCP
+      to:
+        - ipBlock:
+            cidr: {{ .Values.kubernetes.service.endpoint.ip }}/32
+    # Allow egress to kub-dns for name resolution
+    - to:
+        - namespaceSelector:
+            matchLabels:
+              verrazzano.io/namespace: kube-system
+          podSelector:
+            matchLabels:
+              k8s-app: kube-dns
+      ports:
+        - port: 53
+          protocol: UDP
+        - port: 53
+          protocol: TCP
+    # Allow egress to ingress-nginx default backend
+    - to:
+        - podSelector:
+            matchLabels:
+              app.kubernetes.io/component: default-backend
+      ports:
+        - port: 8080
+          protocol: TCP
+    # Allow egress to verrazzano system pods at port 8775 (OIDC sidecar)
+    - to:
+        - namespaceSelector:
+            matchLabels:
+              verrazzano.io/namespace: verrazzano-system
+      ports:
+        - port: 8775
+          protocol: TCP
+    # Allow egress to verrazzano console at port 8000
+    - to:
+        - namespaceSelector:
+            matchLabels:
+              verrazzano.io/namespace: verrazzano-system
+          podSelector:
+            matchLabels:
+              app: verrazzano-console
+      ports:
+        - port: 8000
+          protocol: TCP
+    # Allow egress to Prometheus gateway at port 9091
+    - to:
+        - namespaceSelector:
+            matchLabels:
+              verrazzano.io/namespace: verrazzano-system
+          podSelector:
+            matchLabels:
+              app: system-prometheus-gw
+      ports:
+        - port: 9091
+          protocol: TCP
+    # Allow egress to Rancher
+    - to:
+        - namespaceSelector:
+            matchLabels:
+              verrazzano.io/namespace: cattle-system
+    # Allow egress to Keycloak at port 8080
+    - to:
+        - namespaceSelector:
+            matchLabels:
+              verrazzano.io/namespace: keycloak
+          podSelector:
+            matchLabels:
+              app.kubernetes.io/name: keycloak
+      ports:
+        - port: 8080
+          protocol: TCP
+---
+# Network policy for NGINX Ingress default-backend
+apiVersion: networking.k8s.io/v1
+kind: NetworkPolicy
+metadata:
+  name: ingress-nginx-default-backend
+  namespace: ingress-nginx
+spec:
+  podSelector:
+    matchLabels:
+      app.kubernetes.io/component: default-backend
+  policyTypes:
+    - Ingress
+    # Deny all egress
+    - Egress
+  ingress:
+    # Allow ingress from ingress-nginx controller
+    - from:
+        - podSelector:
+            matchLabels:
+              app.kubernetes.io/component: controller
+      ports:
+        - port: 8080
+          protocol: TCP