# Copyright (c) 2021, Oracle and/or its affiliates.
# Licensed under the Universal Permissive License v 1.0 as shown at https://oss.oracle.com/licenses/upl.
---
# Network policy for WebLogic operator
# Ingress: deny all
# Egress: allow connect to Kubernetes API server
apiVersion: networking.k8s.io/v1
kind: NetworkPolicy
metadata:
  name: weblogic-operator
  namespace: {{ .Release.Namespace }}
spec:
  podSelector:
    matchLabels:
      app: weblogic-operator
  policyTypes:
    - Ingress
    - Egress
  egress:
    - ports:
        - port: {{ .Values.kubernetes.service.endpoint.port }}
          protocol: TCP
      to:
        - ipBlock:
            cidr: {{ .Values.kubernetes.service.endpoint.ip }}/32
---
# Network policy for Coherence Operator
# Ingress: allow connect from Kubernetes API server to validating webhook port 9443
# Egress: allow connect to Kubernetes API server
apiVersion: networking.k8s.io/v1
kind: NetworkPolicy
metadata:
  name: coherence-operator
  namespace: {{ .Release.Namespace }}
spec:
  podSelector:
    matchLabels:
      control-plane: coherence
  policyTypes:
    - Ingress
    - Egress
  ingress:
    - ports:
        - port: 9443
          protocol: TCP
      from:
        - ipBlock:
            cidr: {{ .Values.kubernetes.service.endpoint.ip }}/32
  egress:
    - ports:
        - port: {{ .Values.kubernetes.service.endpoint.port }}
          protocol: TCP
      to:
        - ipBlock:
            cidr: {{ .Values.kubernetes.service.endpoint.ip }}/32
---
# Network policy for VMI System Grafana
# Ingress: allow connect from the ingress controller to oidc port 8775
# Egress: allow connect to Prometheus port 9090
#         allow connect to DNS lookup port 53 for both UDP and TCP
#         allow connect to Keycloak port 8080
apiVersion: networking.k8s.io/v1
kind: NetworkPolicy
metadata:
  name: vmi-system-grafana
  namespace: {{ .Release.Namespace }}
spec:
  podSelector:
    matchLabels:
      app: system-grafana
  policyTypes:
    - Ingress
    - Egress
  ingress:
    - from:
        - namespaceSelector:
            matchLabels:
              verrazzano.io/namespace: ingress-nginx
          podSelector:
            matchLabels:
              app.kubernetes.io/instance: ingress-controller
      ports:
        - port: 8775
          protocol: TCP
  egress:
    - ports:
        - port: 9090
          protocol: TCP
      to:
        - podSelector:
            matchLabels:
              app: system-prometheus
    - ports:
        - port: 53
          protocol: UDP
        - port: 53
          protocol: TCP
      to:
        - namespaceSelector:
            matchLabels:
              verrazzano.io/namespace: kube-system
          podSelector:
            matchLabels:
              k8s-app: kube-dns
    - ports:
        - port: 8080
          protocol: TCP
      to:
        - namespaceSelector:
            matchLabels:
              verrazzano.io/namespace: keycloak
          podSelector:
            matchLabels:
              app.kubernetes.io/instance: keycloak
---
# Network policy for VMI System Prometheus
# Ingress: allow connect from the ingress controller to oidc port 8775
#          allow connect from Prometheus Pusher and Grafana to port 9090
# Egress: allow all
apiVersion: networking.k8s.io/v1
kind: NetworkPolicy
metadata:
  name: vmi-system-prometheus
  namespace: {{ .Release.Namespace }}
spec:
  podSelector:
    matchLabels:
      app: system-prometheus
  policyTypes:
    - Ingress
  ingress:
    - from:
        - namespaceSelector:
            matchLabels:
              verrazzano.io/namespace: ingress-nginx
          podSelector:
            matchLabels:
              app.kubernetes.io/instance: ingress-controller
      ports:
        - port: 8775
          protocol: TCP
    - ports:
        - port: 9090
<<<<<<< HEAD
=======
          protocol: TCP
---
# Network policy for Cert Manager
# Ingress: allow connect from Prometheus for scraping metrics
# Egress: allow connect to Kubernetes API server
#         allow connect to DNS lookup port 53 for both UDP and TCP
#         allow connect to Let's Encrypt server
apiVersion: networking.k8s.io/v1
kind: NetworkPolicy
metadata:
  name: cert-manager
  namespace: cert-manager
spec:
  podSelector:
    matchLabels:
      app: cert-manager
  policyTypes:
    - Ingress
    - Egress
  ingress:
    # Port for scraping Prometheus metrics
    - from:
        - namespaceSelector:
            matchLabels:
              verrazzano.io/namespace: {{ .Release.Namespace }}
          podSelector:
            matchLabels:
              app: system-prometheus
      ports:
        - port: 9402
          protocol: TCP
  egress:
    # Port for connecting to Kubernetes API services
    - ports:
        - port: {{ .Values.kubernetes.service.endpoint.port }}
          protocol: TCP
      to:
        - ipBlock:
            cidr: {{ .Values.kubernetes.service.endpoint.ip }}/32
    # Ports for DNS lookup
    - ports:
        - port: 53
          protocol: UDP
        - port: 53
          protocol: TCP
    # Port for connecting to Let's Encrypt server
    - ports:
        - port: 443
          protocol: TCP
{{- if .Values.externaldns.enabled }}
---
# Network policy for External DNS
# Ingress: deny all
# Egress: allow connect to Kubernetes API server
#         allow connect to DNS lookup port 53 for both UDP and TCP
#         allow connect to DNS server
apiVersion: networking.k8s.io/v1
kind: NetworkPolicy
metadata:
  name: external-dns
  namespace: cert-manager
spec:
  podSelector:
    matchLabels:
      app.kubernetes.io/instance: external-dns
  policyTypes:
    - Ingress
    - Egress
  egress:
    # Port for connecting to Kubernetes API services
    - ports:
        - port: {{ .Values.kubernetes.service.endpoint.port }}
          protocol: TCP
      to:
        - ipBlock:
            cidr: {{ .Values.kubernetes.service.endpoint.ip }}/32
    # Ports for DNS lookup
    - ports:
        - port: 53
          protocol: UDP
        - port: 53
          protocol: TCP
    # Port for connecting to DNS server
    - ports:
        - port: 443
          protocol: TCP
{{- end }}
---
# Network policy for Node Exporter
# Ingress: allow connect from Prometheus to scrap metrics
# Egress: deny all
apiVersion: networking.k8s.io/v1
kind: NetworkPolicy
metadata:
  name: node-exporter
  namespace: monitoring
spec:
  podSelector:
    matchLabels:
      verrazzano.io/namespace: monitoring
  policyTypes:
    - Ingress
    - Egress
  ingress:
    - from:
        - namespaceSelector:
            matchLabels:
              verrazzano.io/namespace: verrazzano-system
          podSelector:
            matchLabels:
              app: system-prometheus
      ports:
        - port: 9100
>>>>>>> f2b9868f
          protocol: TCP<|MERGE_RESOLUTION|>--- conflicted
+++ resolved
@@ -141,8 +141,6 @@
           protocol: TCP
     - ports:
         - port: 9090
-<<<<<<< HEAD
-=======
           protocol: TCP
 ---
 # Network policy for Cert Manager
@@ -256,5 +254,4 @@
               app: system-prometheus
       ports:
         - port: 9100
->>>>>>> f2b9868f
           protocol: TCP