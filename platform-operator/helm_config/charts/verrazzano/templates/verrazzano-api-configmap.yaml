# Copyright (c) 2021, Oracle and/or its affiliates.
# Licensed under the Universal Permissive License v 1.0 as shown at https://oss.oracle.com/licenses/upl.

---
apiVersion: v1
kind: ConfigMap
metadata:
  name: api-nginx-conf
  namespace: {{ .Release.Namespace }}
  labels:
    app: {{ .Values.api.name }}
data:
{{- with .Values.api.proxy }}
  conf.lua: |
    local ingressHost = ngx.req.get_headers()["x-forwarded-host"]
    if not(ingressHost) then
      ingressHost = ngx.req.get_headers()["host"]
    end
    local ingressUri = 'https://'..ingressHost
    local callbackPath = "{{ .OidcCallbackPath }}"
    local logoutCallbackPath = "{{ .OidcLogoutCallbackPath }}"

    local auth = require("auth").config({
        callbackUri = ingressUri..callbackPath,
        logoutCallbackUri = ingressUri..logoutCallbackPath
    })

    -- TODO: is this needed here? Is it better done via/at ingress?
    -- This was previously enabled only for oauth-proxy, but there is similar
    -- code in nginx.conf that was executed only for api-proxy but now executes
    -- for both.
    -- TODO: Rationalize OPTIONS method processing: do this only for OPTIONS requests (not all),
    -- and do it all in one place (here or nginx.conf) for both api-proxy and oauth-proxy traffic
    ngx.header["Access-Control-Allow-Headers"] = "authorization"

    if ngx.req.get_method() == "OPTIONS" then
        ngx.status = 200
        ngx.exit(ngx.HTTP_OK)
    end

    -- determine backend and set backend parameters
    
    local backend = auth.getBackendNameFromIngressHost(ingressHost)
    local backendUrl = auth.getBackendServerUrlFromName(backend)

    auth.info("Processing request for backend '"..ingressHost.."'")

    local authHeader = ngx.req.get_headers()["authorization"]
    local token = nil
    if authHeader then
        if auth.hasCredentialType(authHeader, 'Bearer') then
            token = auth.handleBearerToken(authHeader)
        elseif auth.hasCredentialType(authHeader, 'Basic') then
            token = auth.handleBasicAuth(authHeader)
        end
        if not token then
            auth.info("No recognized credentials in authorization header")
        end
    else
        auth.info("No authorization header found")
        if auth.requestUriMatches(ngx.var.request_uri, callbackPath) then
            -- we initiated authentication via pkce, and OP is delivering the code
            -- will redirect to target url, where token will be found in cookie
            auth.oidcHandleCallback()
        elseif auth.requestUriMatches(ngx.var.request_uri, logoutCallbackPath) then
            -- logout was triggered, and OP (always?) is calling our logout URL
            auth.oidcHandleLogoutCallback()
        end
        -- no token yet, and the request is not progressing an OIDC flow.
        -- check if caller has an existing session with a valid token.
        token = auth.getTokenFromSession()

        -- still no token? redirect to OP to authenticate user
        if not token then
            -- no token, redirect to OP to authenticate
            auth.oidcAuthenticate()
        end
    end

    if not token then
        auth.unauthorized("Not authenticated")
    end

    -- token will be an id token except when console calls api proxy, then it's an access token
    if not auth.isAuthorized(token) then
        auth.forbidden("Not authorized")
    end

    if backend == 'verrazzano' then
        local args = ngx.req.get_uri_args()
        if args.cluster then
            -- returns remote cluster server URL
            backendUrl = auth.handleExternalAPICall(token)
        else
            auth.handleLocalAPICall(token)
        end
    else
        if auth.hasCredentialType(authHeader, 'Bearer') then
            -- clear the auth header if it's a bearer token
            ngx.req.clear_header("Authorization")
        end
        -- set the oidc_user
        ngx.var.oidc_user = auth.usernameFromIdToken(token)
        auth.info("Authorized: oidc_user is "..ngx.var.oidc_user)
    end

    auth.info("Setting backend_server_url to '"..backendUrl.."'")
    ngx.var.backend_server_url = backendUrl
  auth.lua: |
    local me = {}
    local random = require("resty.random")
    local base64 = require("ngx.base64")
    local cjson = require "cjson"
    local jwt = require "resty.jwt"
    local validators = require "resty.jwt-validators"

    local oidcRealm = "{{ .OidcRealm }}"
    local oidcClient = "{{ .PKCEClientID }}"
    local oidcDirectAccessClient = "{{ .PGClientID }}"
    local requiredRole = "{{ .RequiredRealmRole }}"

    local authStateTtlInSec = tonumber("{{ .AuthnStateTTL }}")

    local oidcProviderHost = "{{ .OidcProviderHost }}"
    local oidcProviderHostInCluster = "{{ .OidcProviderHostInCluster }}"

    local oidcProviderUri = nil
    local oidcProviderInClusterUri = nil
    local oidcIssuerUri = nil
    local oidcIssuerUriLocal = nil

    function me.config(opts)
        for key, val in pairs(opts) do
            me[key] = val
        end
        if not cookiekey then
            -- this is a global variable, initialize it exactly once
            cookiekey = me.randomBase64(32)
        end
        local aes = require "resty.aes"
        me.aes256 = aes:new(cookiekey, nil, aes.cipher(256))
        me.initOidcProviderUris()
        return me
    end

    function me.initOidcProviderUris()
        oidcProviderUri = 'https://'..oidcProviderHost..'/auth/realms/'..oidcRealm
        if oidcProviderHostInCluster and oidcProviderHostInCluster ~= "" then
            oidcProviderInClusterUri = 'http://'..oidcProviderHostInCluster..'/auth/realms/'..oidcRealm
        end

        local keycloakURL = me.read_file("/api-config/keycloak-url")
        if keycloakURL and keycloakURL ~= "" then
            me.info("keycloak-url specified in multi-cluster secret, will not use in-cluster oidc provider host.")
            oidcProviderUri = keycloakURL..'/auth/realms/'..oidcRealm
            oidcProviderInClusterUri = nil
        end

        oidcIssuerUri = oidcProviderUri
        oidcIssuerUriLocal = oidcProviderInClusterUri
    end

    function me.log(logLevel, msg, name, value)
        local logObj = {message = msg}
        if name then
            logObj[name] = value
        end
        ngx.log(logLevel,  cjson.encode(logObj))
    end

    function me.logJson(logLevel, msg, err)
        if err then
            me.log(logLevel, msg, 'error', err)
        else
            me.log(logLevel, msg)
        end
    end

    function me.info(msg, obj)
        if obj then
            me.log(ngx.INFO, msg, 'object', obj)
        else
            me.log(ngx.INFO, msg)
        end
    end

    function me.queryParams(req_uri)
         local i = req_uri:find("?")
         if not i then
             i = 0
         else
             i = i + 1
         end
         return ngx.decode_args(req_uri:sub(i), 0)
    end

    function me.query(req_uri, name)
        local i = req_uri:find("&"..name.."=")
        if not i then
        i = req_uri:find("?"..name.."=")
        end
        if not i then
            return nil
        else
            local begin = i+2+name:len()
            local endin = req_uri:find("&", begin)
            if not endin then
                return req_uri:sub(begin)
            end
            return req_uri:sub(begin, endin-1)
        end
    end

    function me.unauthorized(msg, err)
        me.deleteCookie("authn")
        me.logJson(ngx.ERR, msg, err)
        ngx.status = ngx.HTTP_UNAUTHORIZED
        ngx.say("401 Unauthorized")
        ngx.exit(ngx.HTTP_UNAUTHORIZED)
    end

    function me.forbidden(msg, err)
        me.logJson(ngx.ERR, msg, err)
        ngx.status = ngx.HTTP_FORBIDDEN
        ngx.say("403 Forbidden")
        ngx.exit(ngx.HTTP_FORBIDDEN)
    end

    function me.not_found(msg, err)
        me.logJson(ngx.ERR, msg, err)
        ngx.status = ngx.HTTP_NOT_FOUND
        ngx.say("404 Not Found")
        ngx.exit(ngx.HTTP_NOT_FOUND)
    end

    function me.logout()
        local redirectArgs = ngx.encode_args({
            redirect_uri = me.logoutCallbackUri
        })
        local redirectURL = me.oidcProviderUri.."/protocol/openid-connect/logout?"..redirectArgs
        ngx.redirect(redirectURL)
    end

    function me.randomBase64(size)
        local randBytes = random.bytes(size)
        local encoded = base64.encode_base64url(randBytes)
        return string.sub(encoded, 1, size)
    end

    function me.read_file(path)
        local file = io.open(path, "rb")
        if not file then return nil end
        local content = file:read "*a"
        file:close()
        return content
    end

    function me.write_file(path, data)
      local file = io.open(path, "a+")
      if not file then return nil end
      file:write(data)
      file:close()
    end

    function me.hasCredentialType(authHeader, credentialType)
        if authHeader then
            local start, _ = authHeader:find(credentialType)
            if start then
                return true
            end
        end
        return false
    end

    function me.requestUriMatches(requestUri, matchPath)
        if requestUri then
            if requestUri == matchPath then
                return true
            end
            local start, _ = requestUri:find(matchPath..'?')
            if start == 1 then
                return true
            end
        end
        return false
    end

    function me.getFirstPathArgument()
        local first_path_argument = ''
        local uri = ngx.var.uri
        if uri then
            me.info("Request uri " .. uri)
            local start, last = uri:find("%/")
            if start then
                -- me.info("find returned start '"..start.."'")
                uri = uri:sub(start+1)
                -- me.info("path after removing slash " .. uri)
                start, last = uri:find("%/")
                if start then
                    -- me.info("find returned start '"..start.."'")
                    if start == 1 then
                        first_path_argument = ''
                    else
                        first_path_argument = uri:sub(1, start-1)
                    end
                else
                    first_path_argument = uri
                end
            else
                first_path_argument = uri
            end
        end
        me.info("First path argument " .. first_path_argument)
        return first_path_argument
    end

    function me.setUriAfterRemovingApiVersion()
        -- Strip api_version from the uri
        uri = ngx.re.sub(ngx.uri.request_uri, "^/20210501/(.*)", "/$1", "o")
        ngx.req.set_uri(uri)
        me.info("ngx.var.uri "..ngx.var.uri)
    end

    function me.getBackendNameFromIngressHost(ingressHost)
        local backend_name = 'unknown'
        if ingressHost then
            me.info("ingressHost is '"..ingressHost.."'")
<<<<<<< HEAD
            local start, last = ingressHost:find("%.")
            -- me.info("find returned start '"..start.."'")
            if start and start > 1 then
                backend_name = ingressHost:sub(1, start-1)
=======
            -- Strip domain and/or port
            _, _, backend_name = ingressHost:find("([^.:]+)")
            -- Strip the auth proxy prefix from the extracted backend name if present
            local authproxy_prefix = 'verrazzano-authproxy-'
            if string.sub(backend_name, 1, #authproxy_prefix) == authproxy_prefix then
              backend_name = string.sub(backend_name, #authproxy_prefix+1, -1)
>>>>>>> 26deb44b
            end
        end
        if backend_name == "verrazzano" then
            local first_path_argument = me.getFirstPathArgument()
            if first_path_argument == "20210501" then
                backend_name = "verrazzano"
            else
                backend_name = "console"
            end
        end
        me.info("returning backend_name '"..backend_name.."'")
        return backend_name
    end

    function me.makeConsoleBackendUrl(port)
        return 'http://verrazzano-console.verrazzano-system.svc.cluster.local'..':'..port
    end

    function me.makeVmiBackendUrl(backend, port)
        return 'http://vmi-system-'..backend..'.verrazzano-system.svc.cluster.local'..':'..port
    end

    function me.getBackendServerUrlFromName(backend)
        local serverUrl = nil
        if backend == 'verrazzano' then
            -- assume we're going to the local server; if not, we'll fix up the url when we handle the remote call
            -- Route request to k8s API
            serverUrl = me.getLocalKubernetesApiUrl()
            -- Remove  api version from request_uri
            me.setUriAfterRemovingApiVersion()
        elseif backend == 'console' then
            -- Route request to console
            serverUrl = me.makeConsoleBackendUrl('8000')
        elseif backend == 'grafana' then
            serverUrl = me.makeVmiBackendUrl(backend, '3000')
        elseif backend == 'prometheus' then
            serverUrl = me.makeVmiBackendUrl(backend, '9090')
        elseif backend == 'kibana' then
            serverUrl = me.makeVmiBackendUrl(backend, '5601')
        elseif backend == 'elasticsearch' then
            serverUrl = me.makeVmiBackendUrl('es-ingest', '9200')
        else
            -- Would a 500 error be more appropriate here?
            me.not_found("Invalid backend name '"..backend.."'")
        end
        return serverUrl
    end

    -- console sends access token by itself (originally obtained via pkce client)
    function me.handleBearerToken(authHeader)
        local found, index = authHeader:find('Bearer')
        if found then
            local token = string.sub(authHeader, index+2)
            if token then
                me.info("Found bearer token in authorization header")
                me.oidcValidateBearerToken(token)
                return token
            else
                me.unauthorized("Missing token in authorization header")
            end
        end
        return nil
    end

    local basicCache = {}

    -- should only be called if some vz process is trying to access vmi using basic auth
    -- tokens are cached locally
    function me.handleBasicAuth(authHeader)
        -- me.info("Checking for basic auth credentials")
        local found, index = authHeader:find('Basic')
        if not found then
            me.info("No basic auth credentials found")
            return nil
        end
        local basicCred = string.sub(authHeader, index+2)
        if not basicCred then
            me.unauthorized("Invalid BasicAuth authorization header")
        end
        me.info("Found basic auth credentials in authorization header")
        local now = ngx.time()
        local basicAuth = basicCache[basicCred]
        if basicAuth and (now < basicAuth.expiry) then
            me.info("Returning cached token")
            return basicAuth.id_token
        end
        local decode, err = ngx.decode_base64(basicCred)
        if err then
            me.unauthorized("Unable to decode BasicAuth authorization header")
        end
        local found = decode:find(':')
        if not found then
            me.unauthorized("Invalid BasicAuth authorization header")
        end
        local u = decode:sub(1, found-1)
        local p = decode:sub(found+1)
        local tokenRes = me.oidcGetTokenWithBasicAuth(u, p)
        if not tokenRes then
            me.unauthorized("Could not get token")
        end
        me.oidcValidateIDTokenPG(tokenRes.id_token)
        local expires_in = tonumber(tokenRes.expires_in)
        for key, val in pairs(basicCache) do
            if val.expiry and now > val.expiry then
                basicCache[key] = nil
            end
        end
        basicCache[basicCred] = {
            -- access_token = tokenRes.access_token,
            id_token = tokenRes.id_token,
            expiry = now + expires_in
        }
        return tokenRes.id_token
    end

    function me.getOidcProviderUri()
        if oidcProviderUri and oidcProviderUri ~= "" then
            return oidcProviderUri
        else
            return oidcProviderInClusterUri
        end
    end

    function me.getLocalOidcProviderUri()
        if oidcProviderInClusterUri and oidcProviderInClusterUri ~= "" then
            return oidcProviderInClusterUri
        else
            return oidcProviderUri
        end
    end

    function me.getOidcTokenUri()
        return me.getLocalOidcProviderUri().."/protocol/openid-connect/token"
    end

    function me.getOidcCertsUri()
        return me.getLocalOidcProviderUri()..'/protocol/openid-connect/certs'
    end

    function me.getOidcAuthUri()
        return me.getOidcProviderUri()..'/protocol/openid-connect/auth'
    end

    function me.oidcAuthenticate()
        me.info("Authenticating user")
        local sha256 = (require 'resty.sha256'):new()
        -- code verifier must be between 43 and 128 characters
        local codeVerifier = me.randomBase64(56)
        sha256:update(codeVerifier)
        local codeChallenge = base64.encode_base64url(sha256:final())
        local state = me.randomBase64(32)
        local nonce = me.randomBase64(32)
        local stateData = {
            state = state,
            request_uri = ngx.var.request_uri,
            code_verifier = codeVerifier,
            code_challenge = codeChallenge,
            nonce = nonce
        }
        local redirectArgs = ngx.encode_args({
            client_id = oidcClient,
            response_type = 'code',
            scope = 'openid',
            code_challenge_method = 'S256',
            code_challenge = codeChallenge,
            state = state,
            nonce = nonce,
            redirect_uri = me.callbackUri
        })
        local redirectURL = me.getOidcAuthUri()..'?'..redirectArgs
        me.setCookie("state", stateData, authStateTtlInSec)
        ngx.header["Cache-Control"] = "no-cache, no-store, max-age=0"
        ngx.redirect(redirectURL)
    end

    function me.oidcHandleCallback()
        me.info("Handle authentication callback")
        local queryParams = me.queryParams(ngx.var.request_uri)
        local state = queryParams.state
        local code = queryParams.code
        local nonce = queryParams.nonce
        local cookie = me.readCookie("state")
        if not cookie then
            me.unauthorized("Missing state cookie")
        end
        me.deleteCookie("state")
        local stateCk = cookie.state
        -- local nonceCk = cookie.nonce
        local request_uri = cookie.request_uri

        if (state == nil) or (stateCk == nil) then
            me.unauthorized("Missing callback state")
        else
            if state ~= stateCk then
                me.unauthorized("Invalid callback state")
            end
            if not cookie.code_verifier then
                me.unauthorized("Invalid code_verifier")
            end
            local tokenRes = me.oidcGetTokenWithCode(code, cookie.code_verifier, me.callbackUri)
            if tokenRes then
                me.oidcValidateIDTokenPKCE(tokenRes.id_token)
                me.tokenToCookie(tokenRes)
                ngx.redirect(request_uri)
            end
            me.unauthorized("Failed to obtain token with code")
        end
    end

    function me.oidcHandleLogoutCallback()
        auth.deleteCookie("authn")
        auth.unauthorized("User logged out")
    end

    function me.oidcTokenRequest(formArgs)
        me.info("Requesting token from OP")
        local tokenUri = me.getOidcTokenUri()
        local http = require "resty.http"
        local httpc = http.new()
        local res, err = httpc:request_uri(tokenUri, {
            method = "POST",
            body = ngx.encode_args(formArgs),
            headers = {
                ["Content-Type"] = "application/x-www-form-urlencoded",
            }
        })
        -- ,keepalive_timeout = 60000,
        -- keepalive_pool = 10
        local tokenRes = cjson.decode(res.body)
        if tokenRes.error or tokenRes.error_description then
            me.info("Error requesting token")
            me.unauthorized(tokenRes.error_description)
        end
        return tokenRes
    end

    function me.oidcGetTokenWithBasicAuth(u, p)
        return me.oidcTokenRequest({
                        grant_type = 'password',
                        scope = 'openid',
                        client_id = oidcDirectAccessClient,
                        password = p,
                        username = u
                    })
    end

    function me.oidcGetTokenWithCode(code, verifier, callbackUri)
        return me.oidcTokenRequest({
                        grant_type = 'authorization_code',
                        client_id = oidcClient,
                        code = code,
                        code_verifier = verifier,
                        redirect_uri = callbackUri
                    })
    end

    function me.oidcRefreshToken(rft, callbackUri)
        return me.oidcTokenRequest({
                        grant_type = 'refresh_token',
                        client_id = oidcClient,
                        refresh_token = rft,
                        redirect_uri = callbackUri
                    })
    end

    function me.oidcValidateBearerToken(token)
        -- console sends access tokens obtained via PKCE client
        -- test code sends ID tokens obtained from the PG client
        -- need to accept either type in Authorization header (for now)
        local claim_spec = {
            typ = validators.equals_any_of({ "Bearer", "ID" }),
            iss = validators.equals( oidcIssuerUri ),
            azp = validators.equals_any_of({ oidcClient, oidcDirectAccessClient })
        }
        me.oidcValidateTokenWithClaims(token, claim_spec)
    end

    function me.oidcValidateIDTokenPKCE(token)
        me.oidcValidateToken(token, "ID", oidcIssuerUri, oidcClient)
    end

    function me.oidcValidateIDTokenPG(token)
        if not oidcIssuerUriLocal then
            me.oidcValidateToken(token, "ID", oidcIssuerUri, oidcDirectAccessClient)
        else
            me.oidcValidateToken(token, "ID", oidcIssuerUriLocal, oidcDirectAccessClient)
        end
    end

    function me.oidcValidateToken(token, expectedType, expectedIssuer, clientName)
        if not token or token == "" then
            me.unauthorized("Nil or empty token")
        end
        if not expectedType then
            me.unauthorized("Nil or empty expectedType")
        end
        if not expectedIssuer then
            me.unauthorized("Nil or empty expectedIssuer")
        end
        if not clientName then
            me.unauthorized("Nil or empty clientName")
        end
        local claim_spec = {
            typ = validators.equals( expectedType ),
            iss = validators.equals( expectedIssuer ),
            azp = validators.equals( clientName )
        }
        me.oidcValidateTokenWithClaims(token, claim_spec)
    end

    function me.oidcValidateTokenWithClaims(token, claim_spec)
        me.info("Validating JWT token")
        local default_claim_spec = {
            iat = validators.is_not_before(),
            exp = validators.is_not_expired(),
            aud = validators.required()
        }
        -- passing verify a function to retrieve key didn't seem to work, so doing load then verify
        local jwt_obj = jwt:load_jwt(token)
        if (not jwt_obj) or (not jwt_obj.header) or (not jwt_obj.header.kid) then
            me.unauthorized("Failed to load token or no kid")
        end
        local publicKey = me.publicKey(jwt_obj.header.kid)
        if not publicKey then
            me.unauthorized("No public key found")
        end
        -- me.info("TOKEN: iss is "..jwt_obj.payload.iss)
        -- me.info("TOKEN: oidcIssuerUri is"..oidcIssuerUri)
        local verified = jwt:verify_jwt_obj(publicKey, jwt_obj, default_claim_spec, claim_spec)
        if not verified or (tostring(jwt_obj.valid) == "false" or tostring(jwt_obj.verified) == "false") then
            me.unauthorized("Failed to validate token", jwt_obj.reason)
        end
    end

    function me.isAuthorized(idToken)
        me.info("Checking for required role '"..requiredRole.."'")
        local id_token = jwt:load_jwt(idToken)
        if id_token and id_token.payload and id_token.payload.realm_access and id_token.payload.realm_access.roles then
            for _, role in ipairs(id_token.payload.realm_access.roles) do
                if role == requiredRole then
                    return true
                end
            end
        end
        return false
    end

    function me.usernameFromIdToken(idToken)
        -- me.info("usernameFromIdToken: fetching preferred_username")
        local id_token = jwt:load_jwt(idToken)
        if id_token and id_token.payload and id_token.payload.preferred_username then
            return id_token.payload.preferred_username
        end
        me.unauthorized("usernameFromIdToken: preferred_username not found")
    end

    -- returns id token, token is refreshed first, if necessary.
    -- nil token returned if no session or the refresh token has expired
    function me.getTokenFromSession()
        me.info("Check for existing session")
        local ck = me.readCookie("authn")
        if ck then
            local rft = ck.rt
            local now = ngx.time()
            local expiry = tonumber(ck.expiry)
            local refresh_expiry = tonumber(ck.refresh_expiry)
            if now < expiry then
                return ck.it
            else
                if now < refresh_expiry then
                    local tokenRes = me.oidcRefreshToken(rft, me.callbackUri)
                    if tokenRes then
                        me.oidcValidateIDTokenPKCE(tokenRes.id_token)
                        me.tokenToCookie(tokenRes)
                        me.info("token refreshed",  tokenRes)
                        return tokenRes.idt
                    end
                end
            end
        end
        -- no valid token found, delete cookie
        me.deleteCookie("authn")
        return nil
    end

    function me.tokenToCookie(tokenRes)
        -- Do we need access_token? too big > 4k
        local cookiePairs = {
            rt = tokenRes.refresh_token,
            -- at = tokenRes.access_token,
            it = tokenRes.id_token
        }
        local id_token = jwt:load_jwt(tokenRes.id_token)
        local expires_in = tonumber(tokenRes.expires_in)
        local refresh_expires_in = tonumber(tokenRes.refresh_expires_in)
        local now = ngx.time()
        local issued_at = now
        if id_token and id_token.payload then
            if id_token.payload.iat then
                issued_at = tonumber(id_token.payload.iat)
            else
                if id_token.payload.auth_time then
                    issued_at = tonumber(id_token.payload.auth_time)
                end
            end
            -- if id_token.payload.email then
            --     cookiePairs.email = id_token.payload.email
            -- end
        end
        local skew = now - issued_at
        -- Expire 30 secs before actual time
        local expiryBuffer = 30
        cookiePairs.expiry = now + expires_in - skew - expiryBuffer
        cookiePairs.refresh_expiry = now + refresh_expires_in - skew - expiryBuffer
        me.setCookie("authn", cookiePairs, tonumber(tokenRes.refresh_expires_in)-expiryBuffer)
    end

    function me.setCookie(ckName, cookiePairs, expiresInSec)
        local expires = ngx.cookie_time(ngx.time() + expiresInSec)
        local attributes = "; Path=/; Secure; HttpOnly; Expires="..expires
        local encrypted = me.aes256:encrypt(cjson.encode(cookiePairs))
        local cookie = base64.encode_base64url(encrypted)
        ngx.header["Set-Cookie"] = ckName..'='..cookie..attributes
    end

    function me.deleteCookie(ckName)
        ngx.header["Set-Cookie"] = ckName..'=; Path=/; Secure; HttpOnly; Expires=Thu, 01 Jan 1970 00:00:00 UTC;'
    end

    function me.readCookie(ckName)
        if not ckName then
            return nil
        end
        local cookie, err = require("resty.cookie"):new()
        local ck = cookie:get(ckName)
        if not ck then
            me.info("Cookie not found")
            return nil
        end
        local decoded = base64.decode_base64url(ck)
        if not decoded then
            me.info("Cookie not decoded")
            return nil
        end
        local json = me.aes256:decrypt(decoded)
        if not json then
            me.info("Cookie not decrypted")
            return nil
        end
        return cjson.decode(json)
    end

    local certs = {}

    function me.realmCerts(kid)
        local pk = certs[kid]
        if pk then
            return pk
        end
        local http = require "resty.http"
        local httpc = http.new()
        local certsUri = me.getOidcCertsUri()
        local res, err = httpc:request_uri(certsUri)
        if err then
            me.logJson(ngx.WARN, "Could not retrieve certs", err)
            return nil
        end
        local data = cjson.decode(res.body)
        if not (data.keys) then
            me.info("No keys found")
            return nil
        end
        for i, key in pairs(data.keys) do
            if key.kid and key.x5c then
                certs[key.kid] = key.x5c
            end
        end
        return certs[kid]
    end

    function me.publicKey(kid)
        local x5c = me.realmCerts(kid)
        if (not x5c) or (#x5c == 0) then
            return nil
        end
        return "-----BEGIN CERTIFICATE-----\n"..x5c[1].."\n-----END CERTIFICATE-----"
    end

    -- api-proxy - methods for handling multi-cluster k8s API requests

    local vzApiHost = os.getenv("VZ_API_HOST")
    local vzApiVersion = os.getenv("VZ_API_VERSION")

    function me.getServiceAccountToken()
      me.logJson(ngx.INFO, "Read service account token.")
      local serviceAccountToken = me.read_file("/run/secrets/kubernetes.io/serviceaccount/token")
      if not (serviceAccountToken) then
        me.unauthorized("No service account token present in pod.")
      end
      return serviceAccountToken
    end

    function me.getLocalKubernetesApiUrl()
      local host = os.getenv("KUBERNETES_SERVICE_HOST")
      local port = os.getenv("KUBERNETES_SERVICE_PORT")
      local serverUrl = "https://" .. host .. ":" .. port
      return serverUrl
    end

    function me.getK8SResource(resourcePath)
      local http = require "resty.http"
      local httpc = http.new()
      local res, err = httpc:request_uri("https://" .. vzApiHost .. "/" .. vzApiVersion .. resourcePath,{
          headers = {
              ["Authorization"] = ngx.req.get_headers()["authorization"],
          },
      })
      if err then
        me.unauthorized("Error accessing vz api", err)
      end
      if not(res) or not (res.body) then
        me.unauthorized("Unable to get k8s resource.")
      end
      local cjson = require "cjson"
      return cjson.decode(res.body)
    end

    function me.getVMC(cluster)
      return me.getK8SResource("/apis/clusters.verrazzano.io/v1alpha1/namespaces/verrazzano-mc/verrazzanomanagedclusters/" .. cluster)
    end

    function me.getSecret(secret)
      return me.getK8SResource("/api/v1/namespaces/verrazzano-mc/secrets/" .. secret)
    end

    function me.handleLocalAPICall(token)
        me.logJson(ngx.INFO, "Read service account token and set auth header.")
        local serviceAccountToken = me.getServiceAccountToken()
        ngx.req.set_header("Authorization", "Bearer " .. serviceAccountToken)
        me.logJson(ngx.INFO, "Set groups and users")
        local jwt_obj = jwt:load_jwt(token)
        if ( jwt_obj.payload and jwt_obj.payload.groups) then
            me.logJson(ngx.INFO, ("Adding groups " .. cjson.encode(jwt_obj.payload.groups)))
            ngx.req.set_header("Impersonate-Group", jwt_obj.payload.groups)
        end
        if ( jwt_obj.payload and jwt_obj.payload.sub) then
            me.logJson(ngx.INFO, ("Adding sub " .. jwt_obj.payload.sub))
            ngx.req.set_header("Impersonate-User", jwt_obj.payload.sub)
        end
    end

    function me.handleExternalAPICall(token)
        local args = ngx.req.get_uri_args()
        me.logJson(ngx.INFO, "Read vmc resource for " .. args.cluster)
        local vmc = me.getVMC(args.cluster)
        if not(vmc) or not(vmc.status) or not(vmc.status.apiUrl) then
            me.unauthorized("Unable to fetch vmc api url for vmc " .. args.cluster)
        end

        ngx.req.set_uri_args(args)
        local serverUrl = vmc.status.apiUrl .. "/" .. vzApiVersion .. ngx.var.uri

        -- propagate the user's token as a bearer token, remote cluster won't have access to the session.
        ngx.req.set_header("Authorization", "Bearer "..token)

        -- To access managed cluster api server on self signed certificates, the admin cluster api server needs ca certificates for the managed cluster.
        -- A secret is created in admin cluster during multi cluster setup that contains the ca certificate.
        -- Here we read the name of that secret from vmc spec and retrieve the secret from cluster and read the cacrt field.
        -- The value of cacrt field is decoded to get the ca certificate and is appended to file being pointed to by the proxy_ssl_trusted_certificate variable.

        if not(vmc.spec) or not(vmc.spec.caSecret) then
            me.logJson(ngx.INFO, "ca secret name not present on vmc resource, assuming well known CA certificate exists for managed cluster " .. args.cluster)
            do return end
        end

        local secret = me.getSecret(vmc.spec.caSecret)
        if not(secret) or not(secret.data) or not(secret.data["cacrt"]) or secret.data["cacrt"] == "" then
            me.logJson(ngx.INFO, "Unable to fetch ca secret for vmc, assuming well known CA certificate exists for managed cluster " .. args.cluster)
            do return end
        end

        local decodedSecret = ngx.decode_base64(secret.data["cacrt"])
        if not(decodedSecret) then
            me.unauthorized("Unable to decode ca secret for vmc to access api server of managed cluster " .. args.cluster)
        end

        args.cluster = nil
        local startIndex, _ = string.find(decodedSecret, "-----BEGIN CERTIFICATE-----")
        local _, endIndex = string.find(decodedSecret, "-----END CERTIFICATE-----")
        if startIndex >= 1 and endIndex > startIndex then
            me.write_file("/etc/nginx/upstream.pem", string.sub(decodedSecret, startIndex, endIndex))
        end

        return serverUrl
    end

    return me
  nginx.conf: |
    #user  nobody;
    worker_processes  1;

    error_log  logs/error.log info;
    pid        logs/nginx.pid;

    env KUBERNETES_SERVICE_HOST;
    env KUBERNETES_SERVICE_PORT;
    env VZ_API_HOST;
    env VZ_API_VERSION;

    events {
        worker_connections  1024;
    }

    http {
        include       mime.types;
        default_type  application/octet-stream;

        #log_format  main  '$remote_addr - $remote_user [$time_local] "$request" '
        #                  '$status $body_bytes_sent "$http_referer" '
        #                  '"$http_user_agent" "$http_x_forwarded_for"';

        sendfile        on;
        #tcp_nopush     on;

        # Posts from Fluentd can require more than the default 1m max body size
        client_max_body_size 65m;

        #keepalive_timeout  0;
        keepalive_timeout  65;

        #gzip  on;

        lua_package_path '/usr/local/share/lua/5.1/?.lua;;';
        lua_package_cpath '/usr/local/lib/lua/5.1/?.so;;';
        resolver _NAMESERVER_;

        # cache for discovery metadata documents
        lua_shared_dict discovery 1m;
        #  cache for JWKs
        lua_shared_dict jwks 1m;

        #access_log  logs/host.access.log  main;
        server_tokens off;

        #charset koi8-r;
        expires           0;
        #add_header        Cache-Control private;
        add_header        Cache-Control no-store always;

        root     /opt/nginx/html;

        proxy_http_version 1.1;

        # verrazzano api and console
        server {
            listen       8775;
            server_name  verrazzano-proxy;

            # api
            location / {
                lua_ssl_verify_depth 2;
                lua_ssl_trusted_certificate /etc/nginx/upstream.pem;
                # oauth-proxy ssl certs location: lua_ssl_trusted_certificate /etc/nginx/all-ca-certs.pem;

                set $oidc_user "";
                set $backend_server_url "";
                rewrite_by_lua_file /etc/nginx/conf.lua;
                proxy_set_header X-WEBAUTH-USER $oidc_user;
                proxy_pass $backend_server_url;
                proxy_ssl_trusted_certificate /etc/nginx/upstream.pem;
                # this should only happen for origin requests - move to conf.lua?
                header_filter_by_lua_block {
                    local h, _ = ngx.req.get_headers()["origin"]
                    if h and h ~= "*" and  h ~= "null" then
                        ngx.header["Access-Control-Allow-Origin"] = h
                    end
                    ngx.header["Access-Control-Allow-Headers"] = "authorization, content-type"
                }
            }
        }
    }
  startup.sh: |
    #!/bin/bash
    startupDir=$(dirname $0)
    cd $startupDir
    cp $startupDir/nginx.conf /etc/nginx/nginx.conf
    cp $startupDir/auth.lua /etc/nginx/auth.lua
    cp $startupDir/conf.lua /etc/nginx/conf.lua
    nameserver=$(grep -i nameserver /etc/resolv.conf | awk '{split($0,line," "); print line[2]}')
    sed -i -e "s|_NAMESERVER_|${nameserver}|g" /etc/nginx/nginx.conf

    mkdir -p /etc/nginx/logs
    touch /etc/nginx/logs/error.log

    export LD_LIBRARY_PATH=/usr/local/lib:$LD_LIBRARY_PATH

    # api-proxy
    cat /etc/ssl/certs/ca-bundle.crt > /etc/nginx/upstream.pem

    # oidc-proxy
    # Create a pem file that contains all well known ca certs plus
    # the ca-bundle from the managed cluster registration secret.
    # It is valid for ca-bundle to be empty.
    cat /etc/ssl/certs/ca-bundle.crt > /etc/nginx/all-ca-certs.pem
    cat /secret/ca-bundle >> /etc/nginx/all-ca-certs.pem

    /usr/local/nginx/sbin/nginx -c /etc/nginx/nginx.conf -p /etc/nginx -t
    /usr/local/nginx/sbin/nginx -c /etc/nginx/nginx.conf -p /etc/nginx

    while [ $? -ne 0 ]; do
        sleep 20
        echo "retry nginx startup ..."
        /usr/local/nginx/sbin/nginx -c /etc/nginx/nginx.conf -p /etc/nginx
    done

    sh -c "$startupDir/reload.sh &"

    tail -f /etc/nginx/logs/error.log
  reload.sh: |
    #!/bin/bash

    adminCABundleMD5=""
    defaultCABundleMD5=""
    upstreamCACertFile="/etc/nginx/upstream.pem"
    localClusterCACertFile="/api-config/default-ca-bundle"
    adminClusterCACertFile="/api-config/admin-ca-bundle"
    defaultCACertFile="/etc/ssl/certs/ca-bundle.crt"
    tmpUpstreamCACertFile="/tmp/upstream.pem"
    maxSizeTrustedCertsFileDefault=$(echo $((10*1024*1024)))
    if [[ ! -z "${MAX_SIZE_TRUSTED_CERTS_FILE}" ]]; then
        maxSizeTrustedCertsFileDefault=${MAX_SIZE_TRUSTED_CERTS_FILE}
    fi

    function reload() {
        nginx -t -p /etc/nginx
        if [ $? -eq 0 ]
        then
            echo "Detected Nginx Configuration Change"
            echo "Executing: nginx -s reload -p /etc/nginx"
            nginx -s reload -p /etc/nginx
        fi
    }

    function reset_md5() {
        adminCABundleMD5=""
        defaultCABundleMD5=""
    }

    function local_cert_config() {
        if [[ -s $localClusterCACertFile ]]; then
            md5Hash=$(md5sum "$localClusterCACertFile")
            if [ "$defaultCABundleMD5" != "$md5Hash" ] ; then
                echo "Adding local CA cert to $upstreamCACertFile"
                cat $upstreamCACertFile > $tmpUpstreamCACertFile
                cat $localClusterCACertFile > $upstreamCACertFile
                cat $tmpUpstreamCACertFile >> $upstreamCACertFile
                rm -rf $tmpUpstreamCACertFile
                defaultCABundleMD5="$md5Hash"
                reload
            fi
        fi
    }

    function admin_cluster_cert_config() {
        if [[ -s $adminClusterCACertFile ]]; then
            md5Hash=$(md5sum "$adminClusterCACertFile")
            if [ "$adminCABundleMD5" != "$md5Hash" ] ; then
                echo "Adding admin cluster CA cert to $upstreamCACertFile"
                cat $upstreamCACertFile > $tmpUpstreamCACertFile
                cat $adminClusterCACertFile > $upstreamCACertFile
                cat $tmpUpstreamCACertFile >> $upstreamCACertFile
                rm -rf $tmpUpstreamCACertFile
                adminCABundleMD5="$md5Hash"
                reload
            fi
        else
            if [ "$adminCABundleMD5" != "" ] ; then
                reset_md5
                local_cert_config
            fi
        fi
    }

    function default_cert_config() {
        cat $defaultCACertFile > $upstreamCACertFile
    }

    while true
    do
        trustedCertsFileSize=$(wc -c < $upstreamCACertFile)
        if [ $trustedCertsFileSize -ge $maxSizeTrustedCertsFileDefault ] ; then
            echo "$upstreamCACertFile file size greater than  $maxSizeTrustedCertsFileDefault, resetting.."
            reset_md5
            default_cert_config
        fi

        local_cert_config
        admin_cluster_cert_config
        sleep .1
    done
{{ end }}<|MERGE_RESOLUTION|>--- conflicted
+++ resolved
@@ -325,19 +325,12 @@
         local backend_name = 'unknown'
         if ingressHost then
             me.info("ingressHost is '"..ingressHost.."'")
-<<<<<<< HEAD
-            local start, last = ingressHost:find("%.")
-            -- me.info("find returned start '"..start.."'")
-            if start and start > 1 then
-                backend_name = ingressHost:sub(1, start-1)
-=======
             -- Strip domain and/or port
             _, _, backend_name = ingressHost:find("([^.:]+)")
             -- Strip the auth proxy prefix from the extracted backend name if present
             local authproxy_prefix = 'verrazzano-authproxy-'
             if string.sub(backend_name, 1, #authproxy_prefix) == authproxy_prefix then
               backend_name = string.sub(backend_name, #authproxy_prefix+1, -1)
->>>>>>> 26deb44b
             end
         end
         if backend_name == "verrazzano" then
