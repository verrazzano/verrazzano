--- conflicted
+++ resolved
@@ -383,31 +383,11 @@
       @id out_all
       @log_level info
       log_es_400_reason true
-<<<<<<< HEAD
 
       data_stream_name verrazzano-application
       data_stream_template_name verrazzano-data-stream
 
       time_precision 9
-=======
-      logstash_format true
-      logstash_prefix verrazzano-logstash
-      target_index_key target_index
-      include_tag_key true
-
-      template_file /fluentd/etc/elasticsearch-template-verrazzano.json
-      template_name elasticsearch-template-verrazzano.json
-      template_overwrite true
-
-      # time_as_integer needs to be set to false in order for Fluentd
-      # to convert timestamps to Fluent::EventTime objects instead of
-      # integers. Thus allowing Fluentd to preserve/transmit
-      # nanosecond-precision values.
-      time_as_integer false
-
-      time_key timestamp
->>>>>>> fe5b5494
-
       # Prevent reloading connections to Elasticsearch
       reload_connections false
       reconnect_on_error true
