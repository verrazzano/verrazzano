--- conflicted
+++ resolved
@@ -504,11 +504,7 @@
             - name: FLUENT_ELASTICSEARCH_SED_DISABLE
               value: "true"
             - name: ELASTICSEARCH_URL
-<<<<<<< HEAD
-              value: http://verrazzano-authproxy-elasticsearch:9200
-=======
               value: {{ .Values.logging.elasticsearchURL }}
->>>>>>> 880e2de0
             - name: CLUSTER_NAME
               value: local
             - name: ELASTICSEARCH_USER
