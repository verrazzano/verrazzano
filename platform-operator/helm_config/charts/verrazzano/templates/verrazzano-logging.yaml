--- conflicted
+++ resolved
@@ -294,8 +294,6 @@
       </record>
     </filter>
 
-<<<<<<< HEAD
-=======
     # filter to parse kiali container log files
     <filter kubernetes.**vmi-system-kiali**verrazzano-system_vmi-system-kiali**>
       @type parser
@@ -431,7 +429,6 @@
       </record>
     </filter>
 
->>>>>>> 7524bcf7
   kubernetes-filter.conf: |
     # Query the API for extra metadata.
     <filter kubernetes.**>
