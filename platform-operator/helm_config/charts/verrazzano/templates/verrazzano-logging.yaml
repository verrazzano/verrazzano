# Copyright (c) 2021, 2022, Oracle and/or its affiliates.
# Licensed under the Universal Permissive License v 1.0 as shown at https://oss.oracle.com/licenses/upl.

{{- if .Values.fluentd.enabled }}
---
apiVersion: v1
kind: ConfigMap
metadata:
  name: {{ .Values.logging.name }}-init
  namespace: {{ .Release.Namespace }}
  labels:
    app: {{ .Values.logging.name }}
data:
  init.sh: |
    #!/bin/bash
    cat /etc/ssl/certs/ca-bundle.crt > /fluentd/cacerts/all-ca-certs.pem
    if [ -f "/fluentd/secret/ca-bundle" ]; then
      cat /fluentd/secret/ca-bundle >> /fluentd/cacerts/all-ca-certs.pem
    fi
    if [ -f "/fluentd/secret/es-ca-bundle" ]; then
      cat /fluentd/secret/es-ca-bundle >> /fluentd/cacerts/all-ca-certs.pem
    fi
---
apiVersion: v1
kind: ConfigMap
metadata:
  name: {{ .Values.logging.name }}-es-config
  namespace: {{ .Release.Namespace }}
  labels:
    app: {{ .Values.logging.name }}
data:
  {{- if .Values.logging.elasticsearchURL }}
  es-url: {{ .Values.logging.elasticsearchURL }}
  {{- else }}
  es-url: http://verrazzano-authproxy-elasticsearch:8775
  {{- end }}
  {{- if .Values.logging.elasticsearchSecret }}
  es-secret: {{ .Values.logging.elasticsearchSecret }}
  {{- else }}
  es-secret: verrazzano
  {{- end }}
---
apiVersion: v1
kind: ConfigMap
metadata:
  name: {{ .Values.logging.name }}-config
  namespace: {{ .Release.Namespace }}
  labels:
    app: {{ .Values.logging.name }}
data:
  fluent.conf: |
    # Use the config specified by the FLUENTD_CONFIG environment variable, or
    # default to fluentd-standalone.conf
    @include "#{ENV['FLUENTD_CONFIG'] || 'fluentd-standalone.conf'}"

  # A config for running Fluentd as a daemon which collects, filters, parses,
  # and sends log to storage. No extra Fluentd processes required.
  fluentd-standalone.conf: |
    # Common config
    @include general.conf
    @include prometheus.conf

    # Input sources
    @include systemd-input.conf
    @include kubernetes-input.conf

    # Parsing/Filtering
    @include systemd-filter.conf
    @include kubernetes-filter.conf

    # Send to storage
    @include output.conf
    {{- if .Values.fluentd.oci }}
    # Start namespace logging configs
    # End namespace logging configs
    {{- if .Values.fluentd.oci.systemLogId }}
    @include oci-logging-system.conf
    {{- if .Values.fluentd.oci.defaultAppLogId }}
    @include oci-logging-default-app.conf
    {{- end }}
    {{- end }}
    {{- else }}
    @include es-output.conf
    {{- end }}

  general.conf: |
    # Prevent Fluentd from handling records containing its own logs. Otherwise
    # it can lead to an infinite loop, when error in sending one message generates
    # another message which also fails to be sent and so on.
    <label @FLUENT_LOG>
      <match fluent.*>
        @type null
      </match>
    </label>

    # Used for health checking
    <source>
      @type http
      @id in_http
      port 9880
      bind 0.0.0.0
    </source>

    # Emits internal metrics to every minute, and also exposes them on port
    # 24220. Useful for determining if an output plugin is retrying/erroring,
    # or determining the buffer queue length.
    <source>
      @type monitor_agent
      @id in_monitor_agent
      bind 0.0.0.0
      port 24220
      tag fluentd.monitor.metrics
    </source>

  prometheus.conf: |
    # input plugin that is required to expose metrics by other Prometheus
    # plugins, such as the prometheus_monitor input below.
    <source>
      @type prometheus
      @id prometheus
      bind 0.0.0.0
      port 24231
      metrics_path /metrics
    </source>

    # input plugin that collects metrics from MonitorAgent and exposes them
    # as Prometheus metrics
    <source>
      @type prometheus_monitor
      @id prometheus_monitor
      # update the metrics every 20 seconds
      interval 20
    </source>

    <source>
      @type prometheus_output_monitor
      @id prometheus_output_monitor
      interval 20
    </source>

    <source>
      @type prometheus_tail_monitor
      @id prometheus_tail_monitor
      interval 20
    </source>

  systemd-input.conf: |
    <source>
      @type systemd
      @id in_systemd_run
      read_from_head true
      tag systemd
      path /run/log/journal
      <storage>
        @type local
        persistent true
        path /tmp/run_journald_pos.json
      </storage>
      <entry>
        fields_strip_underscores true
      </entry>
    </source>

  systemd-filter.conf: |
    <filter systemd>
       @type record_transformer
       @id systemd_index
       <record>
          target_index verrazzano-systemd-journal
       </record>
    </filter>

    <filter systemd.kubelet>
      @type parser
      @id systemd_kubelet_parser
      format kubernetes
      reserve_data true
      key_name MESSAGE
    </filter>

    <filter systemd.docker>
      @type parser
      @id systemd_docker_parser
      format /^time="(?<time>[^)]*)" level=(?<severity>[^ ]*) msg="(?<message>[^"]*)"( err="(?<error>[^"]*)")?( statusCode=($<status_code>\d+))?/
      reserve_data true
      key_name MESSAGE
    </filter>

    # Filter ssh logs since it's mostly bots trying to login
    <filter systemd.**>
      @type grep
      @id systemd_grep
      <exclude>
        key SYSTEMD_UNIT
        pattern (sshd@.*\.service)
      </exclude>
    </filter>

  kubernetes-input.conf: |
    # Capture Kubernetes pod logs
    # The kubelet creates symlinks that capture the pod name, namespace,
    # container name & Docker container ID to the docker logs for pods in the
    # /var/log/containers directory on the host.
    <source>
      @type tail
      # @id in_tail
      path /var/log/containers/*.log
      pos_file /tmp/fluentd-containers.log.pos
      # Exclude the log of the Fluentd daemonset itself
      exclude_path ["/var/log/containers/fluentd*_verrazzano-system_fluentd*.log"]
      tag kubernetes.*
      read_from_head true
      # @log_level debug
      <parse>
        @type multi_format
        <pattern>
          format json
          time_format %Y-%m-%dT%H:%M:%S.%NZ
        </pattern>
        # KIND CRI pattern/format
        <pattern>
          format /^(?<time>[^ ]+) (?<stream>stdout|stderr) (?<flags>[^ ]+) (?<log>.*)$/
          time_format %Y-%m-%dT%H:%M:%S.%NZ
        </pattern>
        # OKE v1.20.8
        <pattern>
          format /^(?<time>[^ ]+) (?<stream>stdout|stderr) (?<flags>[^ ]+) (?<log>.*)$/
          time_format %Y-%m-%dT%H:%M:%S.%N%:z
        </pattern>
      </parse>
    </source>

  kubernetes-filter.conf: |
    # Query the API for extra metadata.
    <filter kubernetes.**>
      @type kubernetes_metadata
      @id kubernetes_metadata
      watch_retry_interval 20
    </filter>

    # rewrite_tag_filter does not support nested fields like
    # kubernetes.container_name, so this exists to flatten the fields
    # so we can use them in our rewrite_tag_filter
    <filter kubernetes.**>
      @type record_transformer
      @id kubernetes_record_transformer
      enable_ruby true
      <record>
        target_index verrazzano-namespace-${record["kubernetes"]["namespace_name"]}
      </record>
      <record>
        kubernetes_namespace_container_name ${record["kubernetes"]["namespace_name"]}.${record["kubernetes"]["container_name"]}
      </record>
    </filter>

    <filter fluentd.**>
      @type record_transformer
      @id fluentd_index_transformer
      enable_ruby true
      <record>
        @timestamp ${time}
      </record>
      <record>
        target_index verrazzano-namespace-verrazzano-system
      </record>
    </filter>

    # parse sidecar stdout
    <filter kubernetes.**_fluentd-stdout-sidecar-**>
      @type parser
      @id stdout_log_text
      key_name log
      reserve_data true
      ignore_key_not_exist true
      emit_invalid_record_to_error true
      <parse>
         @type multi_format
         <pattern>
           format /^(?<time>[^ ]* [^ ]* [^ ]*) (?<flags>[^\s]+): (?<log>[\s\S]*)$/
         </pattern>
         <pattern>
            format none
         </pattern>
      </parse>
    </filter>

    # parse log record
    <filter kubernetes.**>
      @type parser
      @id parse_log_to_json
      key_name log
      reserve_data true
      ignore_key_not_exist true
      emit_invalid_record_to_error true
      <parse>
         @type multi_format
         <pattern>
            format json
            time_format %Y-%m-%dT%H:%M:%S.%NZ
         </pattern>
         <pattern>
            format none
         </pattern>
      </parse>
    </filter>

    # Remove the unnecessary field as the information is already available on
    # other fields.
    <filter kube.**>
      @type record_transformer
      @id kube_record_transformer
      remove_keys kubernetes_namespace_container_name
    </filter>

    <filter kube.kube-system.**>
      @type parser
      @id kube_parser
      format kubernetes
      reserve_data true
      key_name log
    </filter>

    <filter kube.**>
      @type parser
      key_name log
      reserve_data true
      remove_key_name_field false
      emit_invalid_record_to_error false
      <parse>
        @type multi_format
        <pattern>
          format json
          time_format %Y-%m-%dT%H:%M:%S.%N%Z
        </pattern>
        <pattern>
          format json
          time_format %Y-%m-%dT%H:%M:%S%z
        </pattern>
      </parse>
    </filter>

  output.conf: |
    <filter **>
       @type record_transformer
       @id cluster_name
       <record>
          cluster_name "#{ENV['CLUSTER_NAME']}"
       </record>
    </filter>

  es-output.conf: |
    <match kubernetes.**kube-** kubernetes.**verrazzano-system** kubernetes.**verrazzano-install** kubernetes.**cattle-** kubernetes.**rancher-** kubernetes.**fleet-** kubernetes.**ingress-nginx** kubernetes.**istio-system** kubernetes.**keycloak** kubernetes.**cert-manager**  kubernetes.**monitoring** systemd.** fluentd.monitor.metrics>
      @type opensearch_data_stream
      @id out_systemd
      @log_level info
      log_es_400_reason true
<<<<<<< HEAD
=======
      logstash_format true
      logstash_prefix verrazzano-namespace-verrazzano-system
      target_index_key target_index
      include_tag_key true
>>>>>>> 982ec085

      data_stream_name verrazzano-system
      data_stream_template_name verrazzano-data-stream

      time_precision 9

      # Prevent reloading connections to Elasticsearch
      reload_connections false
      reconnect_on_error true
      reload_on_failure true
      slow_flush_log_threshold 120s

      host "#{ENV['OPENSEARCH_HOST']}"
      scheme "#{ENV['OPENSEARCH_SCHEME']}"
      port "#{ENV['OPENSEARCH_PORT']}"
      ca_file "#{ENV['CA_FILE']}"
      # ssl_version TLSv1_2
      user "#{ENV['ELASTICSEARCH_USER']}"
      password "#{ENV['ELASTICSEARCH_PASSWORD']}"

      bulk_message_request_threshold 16M
      request_timeout 2147483648
      <buffer>
        @type file
        path /fluentd/log/system-buffer
        flush_thread_count 8
        flush_interval 5s
        retry_forever
        retry_max_interval 10
        # Cap buffer memory usage to 16MiB/chunk * 10 chunks = 160 MiB
        chunk_limit_size 16M
        queue_limit_length 10
        chunk_full_threshold 0.9
        overflow_action drop_oldest_chunk
      </buffer>
    </match>
    <match **>
      @type opensearch_data_stream
      @id out_all
      @log_level info
      log_es_400_reason true

      data_stream_name verrazzano-application
      data_stream_template_name verrazzano-data-stream

      time_precision 9
      # Prevent reloading connections to Elasticsearch
      reload_connections false
      reconnect_on_error true
      reload_on_failure true
      slow_flush_log_threshold 120s

      host "#{ENV['OPENSEARCH_HOST']}"
      scheme "#{ENV['OPENSEARCH_SCHEME']}"
      port "#{ENV['OPENSEARCH_PORT']}"
      ca_file "#{ENV['CA_FILE']}"
      # ssl_version TLSv1_2
      user "#{ENV['ELASTICSEARCH_USER']}"
      password "#{ENV['ELASTICSEARCH_PASSWORD']}"

      bulk_message_request_threshold 16M
      request_timeout 2147483648
      <buffer>
        @type file
        path /fluentd/log/output-buffer
        flush_thread_count 8
        flush_interval 5s
        retry_forever
        retry_max_interval 10
        # Cap buffer memory usage to 16MiB/chunk * 10 chunks = 160 MiB
        chunk_limit_size 16M
        queue_limit_length 10
        chunk_full_threshold 0.9
        overflow_action drop_oldest_chunk
      </buffer>
    </match>

{{- if .Values.fluentd.oci }}
  oci-logging-system.conf: |
    # Match all "system" namespaces so system log records are sent to a separate OCI Log object
    <match kubernetes.**kube-** kubernetes.**verrazzano-system** kubernetes.**verrazzano-install** kubernetes.**cattle-** kubernetes.**rancher-** kubernetes.**fleet-** kubernetes.**ingress-nginx** kubernetes.**istio-system** kubernetes.**keycloak** kubernetes.**cert-manager**  kubernetes.**_monitoring_** kubernetes.**_metallb-** kubernetes.**_local-path-storage_** systemd.** fluentd.monitor.metrics>
      @type oci_logging
      log_object_id {{ .Values.fluentd.oci.systemLogId }}
      <buffer>
        @type file
        path /fluentd/log/oci-logging-system
        disable_chunk_backup  true
        chunk_limit_size  5MB
        flush_interval  180s
        total_limit_size  1GB
        overflow_action  throw_exception
        retry_type  exponential_backoff
      </buffer>
    </match>

  oci-logging-default-app.conf: |
    <match **>
      @type oci_logging
      log_object_id {{ .Values.fluentd.oci.defaultAppLogId }}
      <buffer>
        @type file
        path /fluentd/log/oci-logging-default-app
        disable_chunk_backup  true
        chunk_limit_size  5MB
        flush_interval  180s
        total_limit_size  1GB
        overflow_action  throw_exception
        retry_type  exponential_backoff
      </buffer>
    </match>
{{- end }}

---
apiVersion: v1
kind: ServiceAccount
metadata:
  name: {{ .Values.logging.name }}
  namespace: {{ .Release.Namespace }}
  {{- if .Values.global.imagePullSecrets }}
imagePullSecrets:
  {{- range .Values.global.imagePullSecrets }}
- name: {{ . }}
  {{- end }}
  {{- end }}
---
apiVersion: rbac.authorization.k8s.io/v1
kind: ClusterRole
metadata:
  name: {{ .Values.logging.name }}
rules:
  - apiGroups:
      - ""
    resources:
      - namespaces
      - pods
    verbs:
      - get
      - list
      - watch
---
apiVersion: rbac.authorization.k8s.io/v1
kind: ClusterRoleBinding
metadata:
  name: {{ .Values.logging.name }}
subjects:
  - kind: ServiceAccount
    name: {{ .Values.logging.name }}
    namespace: {{ .Release.Namespace }}
roleRef:
  kind: ClusterRole
  name: {{ .Values.logging.name }}
  apiGroup: rbac.authorization.k8s.io
---
apiVersion: apps/v1
kind: DaemonSet
metadata:
  name: {{ .Values.logging.name }}
  namespace: {{ .Release.Namespace }}
  labels:
    app: fluentd
spec:
  selector:
    matchLabels:
      app: fluentd
  template:
    metadata:
      annotations:
        sidecar.istio.io/inject: "true"
      labels:
        app: fluentd
    spec:
      initContainers:
        - name: cacert-init
          command: ["/init/init.sh"]
          image: {{ .Values.logging.fluentdImage }}
          imagePullPolicy: IfNotPresent
          volumeMounts:
            - mountPath: /init
              name: {{ .Values.logging.name }}-init
              readOnly: true
            - name: cacerts
              mountPath: /fluentd/cacerts
            - mountPath: /fluentd/secret
              name: secret-volume
              readOnly: true
      containers:
        - args:
            - -c
            - /etc/fluentd.conf
          env:
            - name: FLUENTD_CONF
              value: fluentd-standalone.conf
            - name: FLUENT_ELASTICSEARCH_SED_DISABLE
              value: "true"
  {{- if .Values.logging.elasticsearchURL }}
            - name: OPENSEARCH_HOST
              value: "{{ .Values.logging.elasticsearchURL }}"
  {{- else }}
            - name: OPENSEARCH_HOST
              value: "verrazzano-authproxy-elasticsearch"
  {{- end }}
            - name: OPENSEARCH_SCHEME
              value: "{{ .Values.logging.elasticsearchScheme }}"
            - name: OPENSEARCH_PORT
              value: "{{ .Values.logging.elasticsearchPort }}"
            - name: CLUSTER_NAME
              value: local
            - name: ELASTICSEARCH_USER
              valueFrom:
                secretKeyRef:
                  key: username
  {{- if .Values.logging.elasticsearchSecret }}
                  name: {{ .Values.logging.elasticsearchSecret }}
  {{- else }}
                  name: verrazzano
  {{- end }}
                  optional: true
            - name: ELASTICSEARCH_PASSWORD
              valueFrom:
                secretKeyRef:
                  key: password
  {{- if .Values.logging.elasticsearchSecret }}
                  name: {{ .Values.logging.elasticsearchSecret }}
  {{- else }}
                  name: verrazzano
  {{- end }}
                  optional: true
            - name: CA_FILE
              value: /fluentd/cacerts/all-ca-certs.pem
          image: {{ .Values.logging.fluentdImage }}
          imagePullPolicy: IfNotPresent
          name: {{ .Values.logging.name }}
          terminationMessagePath: /dev/termination-log
          terminationMessagePolicy: File
          volumeMounts:
            - name: cacerts
              mountPath: /fluentd/cacerts
            - mountPath: /fluentd/secret
              name: secret-volume
              readOnly: true
  {{- if .Values.fluentd.oci }}
  {{- if .Values.fluentd.oci.apiSecret }}
            - mountPath: /root/.oci
              name: oci-secret-volume
              readOnly: true
  {{- end }}
  {{- end }}
            - mountPath: /fluentd/etc
              name: {{ .Values.logging.name }}-config
              readOnly: true
            - mountPath: /var/log
              name: varlog
              readOnly: true
            - mountPath: /var/lib
              name: varlib
              readOnly: true
            - mountPath: /run/log/journal
              name: run-log-journal
              readOnly: true
{{- if .Values.fluentd.extraVolumeMounts }}
{{- range $i, $e := .Values.fluentd.extraVolumeMounts }}
            - mountPath: {{ $e.destination }}
              name: extra-volume-{{ $i }}
              readOnly: {{ $e.readOnly }}
{{- end }}
{{- end }}
      serviceAccount: fluentd
      serviceAccountName: fluentd
      terminationGracePeriodSeconds: 30
      volumes:
        - configMap:
            defaultMode: 0744
            name: {{ .Values.logging.name }}-init
          name: {{ .Values.logging.name }}-init
        - name: cacerts
          emptyDir: {}
        - name: secret-volume
          secret:
  {{- if .Values.logging.elasticsearchSecret }}
            secretName: {{ .Values.logging.elasticsearchSecret }}
  {{- else }}
            secretName: verrazzano
  {{- end }}
  {{- if .Values.fluentd.oci }}
  {{- if .Values.fluentd.oci.apiSecret }}
        - name: oci-secret-volume
          secret:
            secretName: {{ .Values.fluentd.oci.apiSecret }}
  {{- end }}
  {{- end }}
        - configMap:
            name: {{ .Values.logging.name }}-config
          name: {{ .Values.logging.name }}-config
        - hostPath:
            path: /var/log
            type: ""
          name: varlog
        - hostPath:
            path: /var/lib
            type: ""
          name: varlib
        - hostPath:
            path: /run/log/journal
            type: ""
          name: run-log-journal
{{- if .Values.fluentd.extraVolumeMounts }}
{{- range $i, $e := .Values.fluentd.extraVolumeMounts }}
        - hostPath:
            path: {{ $e.source }}
            type: ""
          name: extra-volume-{{ $i }}
{{- end }}
{{- end }}
  updateStrategy:
    rollingUpdate:
      maxUnavailable: 1
    type: RollingUpdate
{{- end }}<|MERGE_RESOLUTION|>--- conflicted
+++ resolved
@@ -354,13 +354,6 @@
       @id out_systemd
       @log_level info
       log_es_400_reason true
-<<<<<<< HEAD
-=======
-      logstash_format true
-      logstash_prefix verrazzano-namespace-verrazzano-system
-      target_index_key target_index
-      include_tag_key true
->>>>>>> 982ec085
 
       data_stream_name verrazzano-system
       data_stream_template_name verrazzano-data-stream
