--- conflicted
+++ resolved
@@ -428,22 +428,39 @@
       </parse>
     </filter>
     
-<<<<<<< HEAD
+    # filter to parse MySQL container log files
+    <filter kubernetes.**mysql**keycloak_mysql**>
+      @type parser
+      @id mysql
+      key_name log
+      reserve_data true
+      emit_invalid_record_to_error true
+      <parse>
+        # MySQL has two formats for log records
+        @type multi_format
+        <pattern>
+          format /^(?<logtime>\d{4}-\d{2}-\d{2}T\d{2}:\d{2}:\d{2}.\d{6}Z) \d+ \[(?<level>.*?)\] (\[.*?\] ){2}(?<message>.*?)$/
+          time_key logtime
+          time_format %Y-%m-%dT%H:%M:%S.%NZ
+        </pattern>
+        <pattern>
+          format /^(?<logtime>\d{4}-\d{2}-\d{2} \d{2}:\d{2}:\d{2})\+\d{2}:\d{2} \[(?<level>.*?)\] \[.*?\]: (?<message>.*?)$/
+          time_key logtime
+          time_format %Y-%m-%d %H:%M:%S
+        </pattern>
+        <pattern>
+          format none
+        </pattern>
+      </parse>
+    </filter>
+  
     # filter to parse Grafana container log files
     <filter kubernetes.**vmi-system-grafana**verrazzano-system_grafana**>
       @type parser
       @id grafana
-=======
-    # filter to parse MySQL container log files
-    <filter kubernetes.**mysql**keycloak_mysql**>
-      @type parser
-      @id mysql
->>>>>>> 097070cb
-      key_name log
-      reserve_data true
-      emit_invalid_record_to_error true
-      <parse>
-<<<<<<< HEAD
+      key_name log
+      reserve_data true
+      emit_invalid_record_to_error true
         # Grafana has two formats for log records
         @type multi_format
         <pattern>
@@ -455,19 +472,6 @@
           format /^{"@level":"(?<level>.*?)","@message":"(?<message>.*?)".*?"@timestamp":"(?<logtime>\d{4}-\d{2}-\d{2}T\d{2}:\d{2}:\d{2}.\d{6}Z)".*?$/
           time_key logtime
           time_format %Y-%m-%dT%H:%M:%S.%NZ
-=======
-        # MySQL has two formats for log records
-        @type multi_format
-        <pattern>
-          format /^(?<logtime>\d{4}-\d{2}-\d{2}T\d{2}:\d{2}:\d{2}.\d{6}Z) \d+ \[(?<level>.*?)\] (\[.*?\] ){2}(?<message>.*?)$/
-          time_key logtime
-          time_format %Y-%m-%dT%H:%M:%S.%NZ
-        </pattern>
-        <pattern>
-          format /^(?<logtime>\d{4}-\d{2}-\d{2} \d{2}:\d{2}:\d{2})\+\d{2}:\d{2} \[(?<level>.*?)\] \[.*?\]: (?<message>.*?)$/
-          time_key logtime
-          time_format %Y-%m-%d %H:%M:%S
->>>>>>> 097070cb
         </pattern>
         <pattern>
           format none
