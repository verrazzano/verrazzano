--- conflicted
+++ resolved
@@ -22,465 +22,6 @@
   name: {{ .Values.api.name }}
   namespace: {{ .Release.Namespace }}
 ---
-<<<<<<< HEAD
-=======
-apiVersion: v1
-kind: ConfigMap
-metadata:
-  name: api-nginx-conf
-  namespace: {{ .Release.Namespace }}
-  labels:
-    app: {{ .Values.api.name }}
-data:
-  conf.lua: |
-    vzApiHost = os.getenv("VZ_API_HOST")
-    vzApiVersion = os.getenv("VZ_API_VERSION")
-    local function logJsonMessage(logLevel, msg, err)
-      local cjson = require "cjson"
-      local logMsg = ""
-      if error then
-        logMsg = cjson.encode({message = msg, error = err})
-      else
-        logMsg = cjson.encode({message = msg})
-      end
-      ngx.log(logLevel, logMsg)
-    end
-
-    local function read_file(path)
-      local file = io.open(path)
-      if not file then return nil end
-      local content = file:read "*a"
-      file:close()
-      return content
-    end
-
-    local function write_file(path, data)
-      local file = io.open(path, "a+")
-      if not file then return nil end
-      file:write(data)
-      file:close()
-    end
-
-    local function getServiceAccountToken()
-      logJsonMessage(ngx.INFO, "Read service account token.")
-      local serviceAccountToken = read_file("/run/secrets/kubernetes.io/serviceaccount/token");
-      if not (serviceAccountToken) then
-        ngx.status = 401
-        logJsonMessage(ngx.ERR, "No service account token present in pod.")
-        ngx.exit(ngx.HTTP_UNAUTHORIZED)
-      end
-      return serviceAccountToken
-    end
-
-    local function getLocalServerURL()
-      local host = os.getenv("KUBERNETES_SERVICE_HOST")
-      local port = os.getenv("KUBERNETES_SERVICE_PORT")
-      local serverUrl = "https://" .. host .. ":" .. port
-      return serverUrl  
-    end
-
-    local function split(s, delimiter)
-      local result = {};
-      for match in (s..delimiter):gmatch("(.-)"..delimiter) do
-          table.insert(result, match);
-      end
-      return result;
-    end
-
-    local function contains(table, element)
-      for _, value in pairs(table) do
-        if value == element then
-          return true
-        end
-      end
-      return false
-    end
-
-    local function capture(cmd, raw)
-      local f = assert(io.popen(cmd, 'r'))
-      local s = assert(f:read('*a'))
-      f:close()
-      if raw then return s end
-      s = string.gsub(s, '^%s+', '')
-      s = string.gsub(s, '%s+$', '')
-      s = string.gsub(s, '[\n\r]+', ' ')
-      return s
-    end
-
-    local function getK8SResource(resourcePath)
-      local http = require "resty.http"
-      local httpc = http.new()
-      local res, err = httpc:request_uri("https://" .. vzApiHost .. "/" .. vzApiVersion .. resourcePath,{
-          headers = {
-              ["Authorization"] = ngx.req.get_headers()["authorization"],
-          },
-      })
-      if err then
-        ngx.status = 401
-        logJsonMessage(ngx.ERR, "Error accessing vz api", err)
-        ngx.exit(ngx.HTTP_UNAUTHORIZED)
-      end
-
-      if not(res) or not (res.body) then
-        ngx.status = 401
-        logJsonMessage(ngx.ERR, "Unable to get k8s resource.")
-        ngx.exit(ngx.HTTP_UNAUTHORIZED)
-      end
-      local cjson = require "cjson"
-      return cjson.decode(res.body)
-    end
-
-    local function getVMC(cluster)
-      return getK8SResource("/apis/clusters.verrazzano.io/v1alpha1/namespaces/verrazzano-mc/verrazzanomanagedclusters/" .. cluster)
-    end
-
-    local function getSecret(secret)
-      return getK8SResource("/api/v1/namespaces/verrazzano-mc/secrets/" .. secret)
-    end
-
-    if ngx.req.get_method() == "OPTIONS" then
-      ngx.status = 200
-      ngx.exit(ngx.HTTP_OK)
-    end
- 
-    logJsonMessage(ngx.INFO, "Extracting authorization header from request.")
-    local h, err = ngx.req.get_headers()["authorization"]
-    if err then
-      ngx.status = 401
-      logJsonMessage(ngx.ERR, "Error while reading authorization header from request.", err)
-      ngx.exit(ngx.HTTP_UNAUTHORIZED)
-    end
-
-    if not (h) then
-      ngx.status = 401
-      logJsonMessage(ngx.ERR, "Invalid authorization header", err)
-      ngx.exit(ngx.HTTP_UNAUTHORIZED)
-    end
-
-    logJsonMessage(ngx.INFO, "Extract jwt token from authorization header.")
-    local token = string.sub(h, 8)
-    if not (token) then
-      ngx.status = 401
-      logJsonMessage(ngx.ERR, "Invalid bearer token in authorization header")
-      ngx.exit(ngx.HTTP_UNAUTHORIZED)
-    end
-
-    local keycloakUrl = read_file("/api-config/keycloak-url");
-    if not (keycloakUrl) then
-      keycloakUrl = "http://keycloak-http.keycloak.svc.cluster.local"
-      logJsonMessage(ngx.INFO, "No keycloak-url specified in api-config.Using in-cluster keycloak url.")
-    end
-
-    logJsonMessage(ngx.INFO, "Read public key from keycloak.")
-    local http = require "resty.http"
-    local httpc = http.new()
-    local res, err = httpc:request_uri(keycloakUrl .. "/auth/realms/verrazzano-system")
-    if err then
-      ngx.status = 401
-      logJsonMessage(ngx.ERR, "Error accessing keycloak", err)
-      ngx.exit(ngx.HTTP_UNAUTHORIZED)
-    end
-
-    local cjson = require "cjson"
-    local data = cjson.decode(res.body)
-    if not (data.public_key) then
-      ngx.status = 401
-      logJsonMessage(ngx.ERR, "No public_key retreived from keycloak")
-      ngx.exit(ngx.HTTP_UNAUTHORIZED)
-    end
-
-    logJsonMessage(ngx.INFO, "Validate JWT token.")
-    local key = "-----BEGIN PUBLIC KEY-----\n" .. data.public_key .. "\n-----END PUBLIC KEY-----"
-    local jwt = require "resty.jwt"
-    local jwt_obj = jwt:load_jwt(token)
-    local verified = jwt:verify_jwt_obj(key, jwt_obj)
-    if (tostring(jwt_obj.valid) == "false" or tostring(jwt_obj.verified) == "false") then
-      ngx.status = 401
-      logJsonMessage(ngx.ERR, "Invalid JWT token", jwt_obj.reason)
-      ngx.exit(ngx.HTTP_UNAUTHORIZED)
-    end
-
-    logJsonMessage(ngx.INFO, "Set groups and users")
-    if ( jwt_obj.payload and jwt_obj.payload.groups) then
-      logJsonMessage(ngx.INFO, ("Adding groups " .. cjson.encode(jwt_obj.payload.groups)))
-      ngx.req.set_header("Impersonate-Group", jwt_obj.payload.groups)
-    end
-    if ( jwt_obj.payload and jwt_obj.payload.sub) then
-      logJsonMessage(ngx.INFO, ("Adding sub " .. jwt_obj.payload.sub))
-      ngx.req.set_header("Impersonate-User", jwt_obj.payload.sub)
-    end
-
-    local serverUrl = getLocalServerURL()
-    local args = ngx.req.get_uri_args()
-    if args.cluster then
-      logJsonMessage(ngx.INFO, "Read vmc resource for " .. args.cluster)
-      local vmc = getVMC(args.cluster)
-      if not(vmc) or not(vmc.status) or not(vmc.status.apiUrl) then
-        ngx.status = 401
-        logJsonMessage(ngx.ERR, "Unable to fetch vmc api url for vmc " .. args.cluster)
-        ngx.exit(ngx.HTTP_UNAUTHORIZED)
-      end
-
-      -- To access managed cluster api server on self signed certificates, the admin cluster api server needs ca certificates for the managed cluster.
-      -- A secret is created in admin cluster during mutli cluster setup that contains the prometheus host and this ca certificate.
-      -- Here we read the name of that secret from vmc spec and retrieve the secret from cluster and read the cacrt field.
-      -- The value of cacrt field is decoded to get the ca certificate and is appended to file being pointed to by the proxy_ssl_trusted_certificate variable.
-      serverUrl = vmc.status.apiUrl .. "/" .. vzApiVersion
-      if not(vmc.spec) or not(vmc.spec.prometheusSecret) then
-        ngx.status = 401
-        logJsonMessage(ngx.ERR, "Unable to fetch prometheus secret name for vmc to access cart for managed cluster " .. args.cluster)
-        ngx.exit(ngx.HTTP_UNAUTHORIZED)
-      end
-
-      local secret = getSecret(vmc.spec.prometheusSecret)
-      if not(secret) or not(secret.data) or not(secret.data[args.cluster .. ".yaml"]) then
-        ngx.status = 401
-        logJsonMessage(ngx.ERR, "Unable to fetch prometheus secret for vmc to access cart for managed cluster " .. args.cluster)
-        ngx.exit(ngx.HTTP_UNAUTHORIZED)
-      end
-
-      local decodedSecretYaml = ngx.decode_base64(secret.data[args.cluster .. ".yaml"])
-      if not(decodedSecretYaml) then
-        ngx.status = 401
-        logJsonMessage(ngx.ERR, "Unable to decode prometheus secret for vmc to access cart for managed cluster " .. args.cluster)
-        ngx.exit(ngx.HTTP_UNAUTHORIZED)
-      end
-
-      local startIndex, endIndex = string.find(decodedSecretYaml, "cacrt: |")
-      if startIndex >= 1 and endIndex > startIndex then
-        local sub = string.sub(decodedSecretYaml, endIndex+1)
-        local startIndex, _ = string.find(sub, "-----BEGIN CERTIFICATE-----")
-        local _, endIndex = string.find(sub, "-----END CERTIFICATE-----")
-        if startIndex >= 1 and endIndex > startIndex then
-          write_file("/etc/nginx/upstream.pem", string.sub(sub, startIndex, endIndex))
-        end
-      end
-      
-      args.cluster = nil
-      ngx.req.set_uri_args(args)
-      ngx.var.kubernetes_server_url = serverUrl .. ngx.var.uri
-    else 
-      logJsonMessage(ngx.INFO, "Read service account token and set auth header.")
-      local serviceAccountToken = getServiceAccountToken();
-      ngx.req.set_header("Authorization", "Bearer " .. serviceAccountToken)
-      ngx.var.kubernetes_server_url = serverUrl
-    end
-  nginx.conf: |
-    #user  nobody;
-    worker_processes  1;
-
-    #error_log  logs/error.log;
-    #error_log  logs/error.log  notice;
-    #error_log  logs/error.log  info;
-
-    pid        logs/nginx.pid;
-    env KUBERNETES_SERVICE_HOST;
-    env KUBERNETES_SERVICE_PORT;
-    env VZ_API_HOST;
-    env VZ_API_VERSION;
-
-
-    events {
-        worker_connections  1024;
-    }
-
-
-    http {
-        include       mime.types;
-        default_type  application/octet-stream;
-
-        #log_format  main  '$remote_addr - $remote_user [$time_local] "$request" '
-        #                  '$status $body_bytes_sent "$http_referer" '
-        #                  '"$http_user_agent" "$http_x_forwarded_for"';
-
-        error_log  logs/error.log  info;
-
-        sendfile        on;
-        #tcp_nopush     on;
-
-        #keepalive_timeout  0;
-        keepalive_timeout  65;
-
-        #gzip  on;
-        #
-        lua_package_path '/usr/local/share/lua/5.1/?.lua;;';
-        lua_package_cpath '/usr/local/lib/lua/5.1/?.so;;';
-        resolver _NAMESERVER_;
-        # cache for discovery metadata documents
-        lua_shared_dict discovery 1m;
-        #  cache for JWKs
-        lua_shared_dict jwks 1m;
-
-        server {
-            listen       8775;
-            server_name  apiserver;
-            root     /opt/nginx/html;
-
-            #charset koi8-r;
-
-            #access_log  logs/host.access.log  main;
-            expires           0;
-            add_header        Cache-Control private;
-
-            location / {
-              lua_ssl_verify_depth 2;
-              lua_ssl_trusted_certificate /etc/nginx/upstream.pem;
-              set $kubernetes_server_url "";
-              rewrite_by_lua_file /etc/nginx/conf.lua;
-              proxy_pass $kubernetes_server_url;
-              proxy_ssl_trusted_certificate /etc/nginx/upstream.pem;
-              header_filter_by_lua_block {
-                local h, _ = ngx.req.get_headers()["origin"]
-                if h and h ~= "*" and  h ~= "null" then
-                  ngx.header["Access-Control-Allow-Origin"] = h
-                end
-
-                ngx.header["Access-Control-Allow-Headers"] = "authorization"
-              }
-            }
-
-            error_page 404 /404.html;
-              location = /40x.html {
-            }
-
-            #error_page  404              /404.html;
-
-            # redirect server error pages to the static page /50x.html
-            #
-            error_page   500 502 503 504  /50x.html;
-
-            location = /50x.html {
-                root   html;
-            }
-
-            # proxy the PHP scripts to Apache listening on 127.0.0.1:80
-            #
-            #location ~ \.php$ {
-            #    proxy_pass   http://127.0.0.1;
-            #}
-
-            # pass the PHP scripts to FastCGI server listening on 127.0.0.1:9000
-            #
-            #location ~ \.php$ {
-            #    root           html;
-            #    fastcgi_pass   127.0.0.1:9000;
-            #    fastcgi_index  index.php;
-            #    fastcgi_param  SCRIPT_FILENAME  /scripts$fastcgi_script_name;
-            #    include        fastcgi_params;
-            #}
-
-            # deny access to .htaccess files, if Apache's document root
-            # concurs with nginx's one
-            #
-            #location ~ /\.ht {
-            #    deny  all;
-            #}
-        }
-
-
-    # another virtual host using mix of IP-, name-, and port-based configuration
-    #
-    #server {
-    #    listen       8000;
-    #    listen       somename:8080;
-    #    server_name  somename  alias  another.alias;
-
-    #    location / {
-    #        root   html;
-    #        index  index.html index.htm;
-    #    }
-    #}
-
-
-    # HTTPS server
-    #
-    #server {
-    #    listen       443 ssl;
-    #    server_name  localhost;
-
-    #    ssl_certificate      cert.pem;
-    #    ssl_certificate_key  cert.key;
-
-    #    ssl_session_cache    shared:SSL:1m;
-    #    ssl_session_timeout  5m;
-
-    #    ssl_ciphers  HIGH:!aNULL:!MD5;
-    #    ssl_prefer_server_ciphers  on;
-
-    #    location / {
-    #        root   html;
-    #        index  index.html index.htm;
-    #    }
-    }
-  startup.sh: |
-    #!/bin/bash
-    cd `dirname $0`
-    cp `dirname $0`/nginx.conf /etc/nginx/nginx.conf
-    cp `dirname $0`/conf.lua /etc/nginx/conf.lua
-    nameserver=$(grep -i nameserver /etc/resolv.conf | awk '{split($0,line," "); print line[2]}')
-    sed -i -e "s|_NAMESERVER_|${nameserver}|g" /etc/nginx/nginx.conf
-
-    mkdir -p /etc/nginx/logs
-    touch /etc/nginx/logs/error.log
-
-    export LD_LIBRARY_PATH=/usr/local/lib:$LD_LIBRARY_PATH
-    cat /etc/ssl/certs/ca-bundle.crt > /etc/nginx/upstream.pem
-    /usr/local/nginx/sbin/nginx -c /etc/nginx/nginx.conf -t -p /etc/nginx
-    /usr/local/nginx/sbin/nginx -c /etc/nginx/nginx.conf -p /etc/nginx
-
-    sh -c "`dirname $0`/reload.sh &"
-    tail -f /etc/nginx/logs/error.log
-  reload.sh: |
-    #!/bin/bash
-
-    function reload() {
-      nginx -t -p /etc/nginx
-      if [ $? -eq 0 ]
-      then
-        echo "Detected Nginx Configuration Change"
-        echo "Executing: nginx -s reload -p /etc/nginx"
-        nginx -s reload -p /etc/nginx
-      fi
-    }
-
-    adminCABundleMD5=""
-    defaultCABundleMD5=""
-    maxSizeTrustedCertsFileDefault=$(echo $((10*1024*1024)))
-    if [[ ! -z "${MAX_SIZE_TRUSTED_CERTS_FILE}" ]]; then
-        maxSizeTrustedCertsFileDefault=${MAX_SIZE_TRUSTED_CERTS_FILE}
-    fi
-
-    while true
-    do
-        trustedCertsFileSize=$(wc -c < /etc/nginx/upstream.pem)
-        if [ $trustedCertsFileSize -ge $maxSizeTrustedCertsFileDefault ] ; then
-            cat /etc/ssl/certs/ca-bundle.crt > /etc/nginx/upstream.pem
-            adminCABundleMD5=""
-            defaultCABundleMD5=""
-        fi
-
-        if [[ -s /api-config/admin-ca-bundle ]]; then
-            md5Hash=$(md5sum "/api-config/admin-ca-bundle")
-            if [ "$adminCABundleMD5" != "$md5Hash" ] ; then
-                cat /api-config/admin-ca-bundle >> /etc/nginx/upstream.pem
-                adminCABundleMD5="$md5Hash"
-                reload
-            fi
-        fi
-
-        if [[ -s /api-config/default-ca-bundle ]]; then
-            md5Hash=$(md5sum "/api-config/default-ca-bundle")
-            if [ "$defaultCABundleMD5" != "$md5Hash" ] ; then
-                cat /api-config/default-ca-bundle >> /etc/nginx/upstream.pem
-                defaultCABundleMD5="$md5Hash"
-                reload
-            fi
-        fi
-
-        sleep 5 
-    done 
----
->>>>>>> df3edaba
 apiVersion: apps/v1
 kind: Deployment
 metadata:
