# Copyright (c) 2021, Oracle and/or its affiliates.
# Licensed under the Universal Permissive License v 1.0 as shown at https://oss.oracle.com/licenses/upl.
name: verrazzano

# Managed cluster profile
# - ES, Kibana, and Grafana disabled

elasticSearch:
  enabled: false

grafana:
  enabled: false

kibana:
  enabled: false

<<<<<<< HEAD
rancher:
=======
console:
>>>>>>> 4604dff8
  enabled: false<|MERGE_RESOLUTION|>--- conflicted
+++ resolved
@@ -3,7 +3,7 @@
 name: verrazzano
 
 # Managed cluster profile
-# - ES, Kibana, and Grafana disabled
+# - ES, Kibana, Grafana, Rancher and Verrazzano Console disabled
 
 elasticSearch:
   enabled: false
@@ -14,9 +14,8 @@
 kibana:
   enabled: false
 
-<<<<<<< HEAD
+console:
+  enabled: false
+
 rancher:
-=======
-console:
->>>>>>> 4604dff8
   enabled: false