# Copyright (c) 2023, Oracle and/or its affiliates.
# Licensed under the Universal Permissive License v 1.0 as shown at https://oss.oracle.com/licenses/upl.
spec:
  components:
    applicationOperator:
      enabled: false
    argoCD:
      enabled: false
    authProxy:
      enabled: false
    clusterAPI:
      enabled: false
    clusterAgent:
      enabled: false
    clusterIssuer:
      enabled: false
    certManager:
      enabled: false
      certificate:
        ca:
          secretName: "verrazzano-ca-certificate-secret"
          clusterResourceNamespace: "cert-manager"
    certManagerWebhookOCI:
      enabled: false
    clusterOperator:
      enabled: false
    coherenceOperator:
      enabled: false
    console:
      enabled: false
    fluentd:
      enabled: false
    fluentOperator:
      enabled: false
    fluentbitOpensearchOutput:
      enabled: false
    grafana:
      enabled: false
    ingressNGINX:
      enabled: false
    istio:
      enabled: false
    jaegerOperator:
      enabled: false
    keycloak:
      enabled: false
    kiali:
      enabled: false
    kubeStateMetrics:
      enabled: false
    mySQLOperator:
      enabled: false
    oam:
      enabled: false
    opensearch:
      enabled: false
<<<<<<< HEAD
      nodes:
        - name: es-master
          replicas: 1
          resources:
            requests:
              memory: 1G
          roles:
            - master
            - data
=======
>>>>>>> d5a6e499
    opensearchDashboards:
      enabled: false
    opensearchOperator:
      enabled: false
      overrides:
        - values:
            opensearchCluster:
              nodePools:
                - component: es-master
                  additionalConfig:
                    cluster.initial_master_nodes: opensearch-es-master-0
                  replicas: 1
                  resources:
                    requests:
                      memory: "1Gi"
                  roles:
                    - "data"
                    - "master"
                  persistence:
                    emptyDir: { }
    prometheus:
      enabled: false
    prometheusAdapter:
      enabled: false
    prometheusNodeExporter:
      enabled: false
    prometheusOperator:
      enabled: false
    prometheusPushgateway:
      enabled: false
    rancher:
      enabled: false
    rancherBackup:
      enabled: false
    thanos:
      enabled: false
    velero:
      enabled: false
    verrazzano:
      enabled: false
    weblogicOperator:
      enabled: false<|MERGE_RESOLUTION|>--- conflicted
+++ resolved
@@ -54,18 +54,6 @@
       enabled: false
     opensearch:
       enabled: false
-<<<<<<< HEAD
-      nodes:
-        - name: es-master
-          replicas: 1
-          resources:
-            requests:
-              memory: 1G
-          roles:
-            - master
-            - data
-=======
->>>>>>> d5a6e499
     opensearchDashboards:
       enabled: false
     opensearchOperator:
