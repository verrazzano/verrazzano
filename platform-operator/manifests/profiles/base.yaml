# Copyright (c) 2021, 2022, Oracle and/or its affiliates.
# Licensed under the Universal Permissive License v 1.0 as shown at https://oss.oracle.com/licenses/upl.
spec:
  environmentName: default
  components:
    applicationOperator:
      enabled: true
    authProxy:
      enabled: true
      kubernetes:
        replicas: 1
        affinity:
          podAntiAffinity:
            preferredDuringSchedulingIgnoredDuringExecution:
              - weight: 100
                podAffinityTerm:
                  labelSelector:
                    matchExpressions:
                      - key: app
                        operator: In
                        values:
                          - verrazzano-authproxy
                  topologyKey: kubernetes.io/hostname
    certManager:
      enabled: true
      certificate:
        ca:
          secretName: "verrazzano-ca-certificate-secret"
          clusterResourceNamespace: "cert-manager"
      overrides:
        - values:
            replicaCount: 1
            affinity:
              podAntiAffinity:
                preferredDuringSchedulingIgnoredDuringExecution:
                  - podAffinityTerm:
                      labelSelector:
                        matchLabels:
                          app: cert-manager
                      topologyKey: kubernetes.io/hostname
                    weight: 100
            cainjector:
              replicaCount: 1
              affinity:
                podAntiAffinity:
                  preferredDuringSchedulingIgnoredDuringExecution:
                    - podAffinityTerm:
                        labelSelector:
                          matchLabels:
                            app: cainjector
                        topologyKey: kubernetes.io/hostname
                      weight: 100
            webhook:
              replicaCount: 1
              affinity:
                podAntiAffinity:
                  preferredDuringSchedulingIgnoredDuringExecution:
                    - podAffinityTerm:
                        labelSelector:
                          matchLabels:
                            app: webhook
                        topologyKey: kubernetes.io/hostname
                      weight: 100
    coherenceOperator:
      enabled: true
    console:
      enabled: true
      overrides:
        - values:
            replicas: 1
            affinity:
              podAntiAffinity:
                preferredDuringSchedulingIgnoredDuringExecution:
                  - podAffinityTerm:
                      labelSelector:
                        matchLabels:
                          app: verrazzano-console
                      topologyKey: kubernetes.io/hostname
                    weight: 100
    dns:
      wildcard:
        domain: "nip.io"
    elasticsearch:
      enabled: true
    fluentd:
      enabled: true
      elasticsearchURL: "http://verrazzano-authproxy-elasticsearch:8775"
      elasticsearchSecret: verrazzano-es-internal
    grafana:
      enabled: true
    ingress:
      enabled: true
      type: LoadBalancer
      overrides:
        - values:
            controller:
              autoscaling:
                enabled: false
                minReplicas: 1
              affinity:
                podAntiAffinity:
                  preferredDuringSchedulingIgnoredDuringExecution:
                    - podAffinityTerm:
                        labelSelector:
                          matchLabels:
                            app.kubernetes.io/component: controller
                            app.kubernetes.io/name: ingress-nginx
                        topologyKey: kubernetes.io/hostname
                      weight: 100
            defaultBackend:
              replicaCount: 1
              affinity:
                podAntiAffinity:
                  preferredDuringSchedulingIgnoredDuringExecution:
                    - podAffinityTerm:
                        labelSelector:
                          matchLabels:
                            app.kubernetes.io/component: default-backend
                            app.kubernetes.io/name: ingress-nginx
                        topologyKey: kubernetes.io/hostname
                      weight: 100
    istio:
      enabled: true
      overrides:
        - values:
            apiVersion: install.istio.io/v1alpha1
            kind: IstioOperator
            spec:
              components:
                pilot:
                  k8s:
                    affinity:
                      podAntiAffinity:
                        preferredDuringSchedulingIgnoredDuringExecution:
                          - podAffinityTerm:
                              labelSelector:
                                matchLabels:
                                  app: istiod
                              topologyKey: kubernetes.io/hostname
                            weight: 100
      ingress:
        kubernetes:
          replicas: 1
          affinity:
            podAntiAffinity:
              preferredDuringSchedulingIgnoredDuringExecution:
                - weight: 100
                  podAffinityTerm:
                    labelSelector:
                      matchExpressions:
                        - key: app
                          operator: In
                          values:
                            - istio-ingressgateway
                    topologyKey: kubernetes.io/hostname
      egress:
        kubernetes:
          replicas: 1
          affinity:
            podAntiAffinity:
              preferredDuringSchedulingIgnoredDuringExecution:
                - weight: 100
                  podAffinityTerm:
                    labelSelector:
                      matchExpressions:
                        - key: app
                          operator: In
                          values:
                            - istio-egressgateway
                    topologyKey: kubernetes.io/hostname
    kiali:
      enabled: true
      overrides:
        - values:
            deployment:
              replicas: 1
              affinity:
                pod_anti:
                  preferredDuringSchedulingIgnoredDuringExecution:
                    - podAffinityTerm:
                        labelSelector:
                          matchLabels:
                            app: kiali
                        topologyKey: kubernetes.io/hostname
                      weight: 100
    keycloak:
      enabled: true
      overrides:
        - values:
            affinity: |
              podAntiAffinity:
                preferredDuringSchedulingIgnoredDuringExecution:
                  - weight: 100
                    podAffinityTerm:
                      labelSelector:
                        matchLabels:
                          app.kubernetes.io/instance: keycloak
                          app.kubernetes.io/name: keycloak
                      topologyKey: kubernetes.io/hostname
<<<<<<< HEAD
      mysql:
        overrides:
          - values:
              serverInstances: 1
              routerInstances: 0
              podSpec: |
                volumeSpec:
                  emptyDir: {}
                affinity:
                  podAntiAffinity:
                    preferredDuringSchedulingIgnoredDuringExecution:
                      - weight: 100
                        podAffinityTerm:
                          labelSelector:
                            matchLabels:
                              app.kubernetes.io/instance: mysql
                              app.kubernetes.io/name: mysql
                          topologyKey: kubernetes.io/hostname
=======
    mySQLOperator:
      enabled: true
>>>>>>> 5ba2e93a
    kibana:
      enabled: true
      replicas: 1
    oam:
      enabled: true
    prometheus:
      enabled: true
    prometheusOperator:
      enabled: true
      overrides:
        - values:
            prometheus:
              prometheusSpec:
                replicas: 1
                affinity:
                  podAntiAffinity:
                    preferredDuringSchedulingIgnoredDuringExecution:
                      - podAffinityTerm:
                          labelSelector:
                            matchLabels:
                              app.kubernetes.io/name: prometheus
                          topologyKey: kubernetes.io/hostname
                        weight: 100
    rancher:
      enabled: true
    verrazzano:
      enabled: true
    weblogicOperator:
      enabled: true<|MERGE_RESOLUTION|>--- conflicted
+++ resolved
@@ -187,6 +187,7 @@
       enabled: true
       overrides:
         - values:
+            replicas: 1
             affinity: |
               podAntiAffinity:
                 preferredDuringSchedulingIgnoredDuringExecution:
@@ -197,7 +198,6 @@
                           app.kubernetes.io/instance: keycloak
                           app.kubernetes.io/name: keycloak
                       topologyKey: kubernetes.io/hostname
-<<<<<<< HEAD
       mysql:
         overrides:
           - values:
@@ -216,10 +216,8 @@
                               app.kubernetes.io/instance: mysql
                               app.kubernetes.io/name: mysql
                           topologyKey: kubernetes.io/hostname
-=======
     mySQLOperator:
       enabled: true
->>>>>>> 5ba2e93a
     kibana:
       enabled: true
       replicas: 1
