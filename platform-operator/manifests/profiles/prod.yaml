# Copyright (c) 2021, 2022, Oracle and/or its affiliates.
# Licensed under the Universal Permissive License v 1.0 as shown at https://oss.oracle.com/licenses/upl.

spec:
  components:
    elasticsearch:
      enabled: true
      installArgs:
      - name: nodes.master.replicas
        value: "3"
      - name: nodes.master.requests.memory
        value: "1.4Gi"
      - name: nodes.ingest.replicas
        value: "1"
      - name: nodes.ingest.requests.memory
        value: "2.5Gi"
      - name: nodes.data.replicas
        value: "3"
      - name: nodes.data.requests.memory
        value: "4.8Gi"
      - name: nodes.data.requests.storage
        value: "50Gi"
      - name: nodes.master.requests.storage
        value: "50Gi"
    certManager:
      enabled: true
      certificate:
        ca:
          secretName: "verrazzano-ca-certificate-secret"
          clusterResourceNamespace: "cert-manager"
    prometheusOperator:
      overrides:
        - values:
<<<<<<< HEAD
            replicaCount: 2
            cainjector:
              replicaCount: 2
            webhook:
              replicaCount: 2
    console:
      overrides:
        - values:
            replicas: 2
    grafana:
      enabled: true
      replicas: 2
      database:
        host: mysql.keycloak.svc.cluster.local:3306
        name: grafanadb
        rootSecret:
          namespace: keycloak
          name: mysql
          key: mysql-root-password
    istio:
      ingress:
        kubernetes:
          replicas: 2
      egress:
        kubernetes:
          replicas: 2
    kibana:
      replicas: 2
    kiali:
      overrides:
        - values:
            deployment:
              replicas: 2
    prometheusOperator:
      prometheusSpec:
        storageSpec:
          volumeClaimTemplate:
            spec:
              storageClassName:
=======
            prometheus:
              prometheusSpec:
>>>>>>> 6d38d1cd
                resources:
                  requests:
                    memory: "128Mi"<|MERGE_RESOLUTION|>--- conflicted
+++ resolved
@@ -31,50 +31,8 @@
     prometheusOperator:
       overrides:
         - values:
-<<<<<<< HEAD
-            replicaCount: 2
-            cainjector:
-              replicaCount: 2
-            webhook:
-              replicaCount: 2
-    console:
-      overrides:
-        - values:
-            replicas: 2
-    grafana:
-      enabled: true
-      replicas: 2
-      database:
-        host: mysql.keycloak.svc.cluster.local:3306
-        name: grafanadb
-        rootSecret:
-          namespace: keycloak
-          name: mysql
-          key: mysql-root-password
-    istio:
-      ingress:
-        kubernetes:
-          replicas: 2
-      egress:
-        kubernetes:
-          replicas: 2
-    kibana:
-      replicas: 2
-    kiali:
-      overrides:
-        - values:
-            deployment:
-              replicas: 2
-    prometheusOperator:
-      prometheusSpec:
-        storageSpec:
-          volumeClaimTemplate:
-            spec:
-              storageClassName:
-=======
             prometheus:
               prometheusSpec:
->>>>>>> 6d38d1cd
                 resources:
                   requests:
                     memory: "128Mi"