# Copyright (c) 2021, 2023, Oracle and/or its affiliates.
# Licensed under the Universal Permissive License v 1.0 as shown at https://oss.oracle.com/licenses/upl.
spec:
  defaultVolumeSource:
    emptyDir: { }
  components:
    clusterAPI:
      enabled: true
<<<<<<< HEAD
    elasticsearch:
      nodes:
        - name: es-master
          replicas: 1
          resources:
            requests:
              memory: 1G
          roles:
            - master
            - data
=======
>>>>>>> d5a6e499
    opensearchOperator:
      overrides:
        - values:
            opensearchCluster:
              nodePools:
                - component: es-master
                  additionalConfig:
                    cluster.initial_master_nodes: opensearch-es-master-0
                  replicas: 1
                  resources:
                    requests:
                      memory: "1Gi"
                  roles:
                    - "data"
<<<<<<< HEAD
                    - "master"
                  persistence:
                    emptyDir: { }
=======
                    - "master"
>>>>>>> d5a6e499
<|MERGE_RESOLUTION|>--- conflicted
+++ resolved
@@ -6,19 +6,6 @@
   components:
     clusterAPI:
       enabled: true
-<<<<<<< HEAD
-    elasticsearch:
-      nodes:
-        - name: es-master
-          replicas: 1
-          resources:
-            requests:
-              memory: 1G
-          roles:
-            - master
-            - data
-=======
->>>>>>> d5a6e499
     opensearchOperator:
       overrides:
         - values:
@@ -33,10 +20,4 @@
                       memory: "1Gi"
                   roles:
                     - "data"
-<<<<<<< HEAD
-                    - "master"
-                  persistence:
-                    emptyDir: { }
-=======
-                    - "master"
->>>>>>> d5a6e499
+                    - "master"