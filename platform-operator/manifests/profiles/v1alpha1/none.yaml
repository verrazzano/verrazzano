# Copyright (c) 2023, Oracle and/or its affiliates.
# Licensed under the Universal Permissive License v 1.0 as shown at https://oss.oracle.com/licenses/upl.
spec:
  components:
    applicationOperator:
      enabled: false
    argoCD:
      enabled: false
    authProxy:
      enabled: false
    clusterAPI:
      enabled: false
    clusterAgent:
      enabled: false
    clusterIssuer:
      enabled: false
    certManager:
      enabled: false
      certificate:
        ca:
          secretName: "verrazzano-ca-certificate-secret"
          clusterResourceNamespace: "cert-manager"
    certManagerWebhookOCI:
      enabled: false
    clusterOperator:
      enabled: false
    coherenceOperator:
      enabled: false
    console:
      enabled: false
    elasticsearch:
      enabled: false
<<<<<<< HEAD
      nodes:
        - name: es-master
          replicas: 1
          resources:
            requests:
              memory: 1G
          roles:
            - master
            - data
=======
>>>>>>> d5a6e499
    opensearchOperator:
      enabled: false
      overrides:
        - values:
            opensearchCluster:
              nodePools:
                - component: es-master
                  additionalConfig:
                    cluster.initial_master_nodes: opensearch-es-master-0
                  replicas: 1
                  resources:
                    requests:
                      memory: "1Gi"
                  roles:
                    - "data"
                    - "master"
                  persistence:
                    emptyDir: { }
    fluentd:
      enabled: false
    fluentOperator:
      enabled: false
    fluentbitOpensearchOutput:
      enabled: false
    grafana:
      enabled: false
    ingress:
      enabled: false
    istio:
      enabled: false
    jaegerOperator:
      enabled: false
    kiali:
      enabled: false
    kibana:
      enabled: false
    keycloak:
      enabled: false
    kubeStateMetrics:
      enabled: false
    mySQLOperator:
      enabled: false
    oam:
      enabled: false
    prometheus:
      enabled: false
    prometheusAdapter:
      enabled: false
    prometheusNodeExporter:
      enabled: false
    prometheusOperator:
      enabled: false
    prometheusPushgateway:
      enabled: false
    rancher:
      enabled: false
    rancherBackup:
      enabled: false
    thanos:
      enabled: false
    velero:
      enabled: false
    verrazzano:
      enabled: false
    weblogicOperator:
      enabled: false<|MERGE_RESOLUTION|>--- conflicted
+++ resolved
@@ -30,18 +30,6 @@
       enabled: false
     elasticsearch:
       enabled: false
-<<<<<<< HEAD
-      nodes:
-        - name: es-master
-          replicas: 1
-          resources:
-            requests:
-              memory: 1G
-          roles:
-            - master
-            - data
-=======
->>>>>>> d5a6e499
     opensearchOperator:
       enabled: false
       overrides:
