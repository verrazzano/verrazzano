--- conflicted
+++ resolved
@@ -77,11 +77,7 @@
   - name: opensearch-operator
     version: 2.4.0
   - name: opensearch
-<<<<<<< HEAD
     version: 2.3.0-2
-=======
-    version: 2.3.0-1
->>>>>>> 72fd91ff
   - name: opensearch-dashboards
     version: 2.3.0-1
   - name: grafana
