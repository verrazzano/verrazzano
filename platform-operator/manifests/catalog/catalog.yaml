# Copyright (c) 2023, Oracle and/or its affiliates.
# Licensed under the Universal Permissive License v 1.0 as shown at https://oss.oracle.com/licenses/upl.

modules:
  - name: ingress-controller
    version: 1.7.1
    chart: platform-operator/thirdparty/charts/ingress-nginx
    valuesFiles:
      - platform-operator/helm_config/overrides/ingress-nginx-values.yaml
  - name: cert-manager
    version: 1.9.1-1
    chart: platform-operator/thirdparty/charts/cert-manager
    valuesFiles:
      - platform-operator/helm_config/overrides/cert-manager-values.yaml
  - name: cert-manager-webhook-oci
    version: 0.1.0-1
    chart: platform-operator/thirdparty/charts/cert-manager-webhook-oci
  - name: cluster-issuer
    version: VERRAZZANO_VERSION
  - name: dex
    version: 2.37.0
    chart: platform-operator/thirdparty/charts/dex
    valuesFiles:
      - platform-operator/helm_config/overrides/dex-values.yaml
  - name: external-dns
    version: 0.12.2-1
    chart: platform-operator/thirdparty/charts/external-dns
    valuesFiles:
      - platform-operator/helm_config/overrides/external-dns-values.yaml
  - name: istio
    version: 1.19.0
  - name: rancher
<<<<<<< HEAD
    version: 2.7.5-5
=======
    version: 2.7.6-1
>>>>>>> 4de288a4
    chart: platform-operator/thirdparty/charts/rancher
    valuesFiles:
      - platform-operator/helm_config/overrides/rancher-values.yaml
  - name: cluster-api
    version: 1.5.0
  - name: verrazzano
    version: VERRAZZANO_VERSION
    chart: platform-operator/helm_config/charts/verrazzano
  - name: fluentd
    version: 1.14.5-1
    chart: platform-operator/helm_config/charts/verrazzano-fluentd
  - name: verrazzano-console
    version: VERRAZZANO_VERSION
    chart: platform-operator/helm_config/charts/verrazzano-console
  - name: verrazzano-monitoring-operator
    version: VERRAZZANO_VERSION
    chart: platform-operator/helm_config/charts/verrazzano-monitoring-operator
  - name: oam-kubernetes-runtime
    version: 0.3.3-1
    chart: platform-operator/thirdparty/charts/oam-kubernetes-runtime
    valuesFiles:
      - platform-operator/helm_config/overrides/oam-kubernetes-runtime-values.yaml
  - name: verrazzano-cluster-operator
    version: VERRAZZANO_VERSION
    chart: platform-operator/helm_config/charts/verrazzano-cluster-operator
  - name: verrazzano-cluster-agent
    version: VERRAZZANO_VERSION
    chart: platform-operator/helm_config/charts/verrazzano-cluster-agent
  - name: verrazzano-application-operator
    version: VERRAZZANO_VERSION
    chart: platform-operator/helm_config/charts/verrazzano-application-operator
  - name: weblogic-operator
    version: 4.1.2-1
    chart: platform-operator/thirdparty/charts/weblogic-operator
    valuesFiles:
      - platform-operator/helm_config/overrides/weblogic-values.yaml
  - name: coherence-operator
    version: 3.2.11
    chart: platform-operator/thirdparty/charts/coherence-operator
    valuesFiles:
      - platform-operator/helm_config/overrides/coherence-values.yaml
  - name: fluent-operator
    version: 2.2.0-1
    chart: platform-operator/thirdparty/charts/fluent-operator
    valuesFiles:
      - platform-operator/helm_config/overrides/fluent-operator-values.yaml
  - name: fluentbit-opensearch-output
    version: 2.0.11
    chart: platform-operator/helm_config/charts/fluentbit-opensearch-output
  - name: kiali-server
    version: 1.66.1-1
    chart: platform-operator/thirdparty/charts/kiali-server
    valuesFiles:
      - platform-operator/helm_config/overrides/kiali-server-values.yaml
  - name: mysql
    version: 8.0.32
    chart: platform-operator/thirdparty/charts/mysql
    valuesFiles:
      - platform-operator/helm_config/overrides/mysql-values.yaml
  - name: mysql-operator
    version: 8.0.32
    chart: platform-operator/thirdparty/charts/mysql-operator
    valuesFiles:
      - platform-operator/helm_config/overrides/mysql-operator-values.yaml
  - name: keycloak
    version: 20.0.1-1
    chart: platform-operator/thirdparty/charts/keycloak
    valuesFiles:
      - platform-operator/helm_config/overrides/keycloak-values.yaml
  - name: prometheus-operator
    version: 0.64.1-1
    chart: platform-operator/thirdparty/charts/prometheus-community/kube-prometheus-stack
    valuesFiles:
      - platform-operator/helm_config/overrides/prometheus-operator-values.yaml
  - name: prometheus-adapter
    version: 0.10.0-1
    chart: platform-operator/thirdparty/charts/prometheus-community/prometheus-adapter
    valuesFiles:
      - platform-operator/helm_config/overrides/prometheus-adapter-values.yaml
  - name: kube-state-metrics
    version: 2.10.0
    chart: platform-operator/thirdparty/charts/prometheus-community/kube-state-metrics
    valuesFiles:
      - platform-operator/helm_config/overrides/kube-state-metrics-values.yaml
  - name: prometheus-pushgateway
    version: 1.6.2
    chart: platform-operator/thirdparty/charts/prometheus-community/prometheus-pushgateway
    valuesFiles:
      - platform-operator/helm_config/overrides/prometheus-pushgateway-values.yaml
  - name: prometheus-node-exporter
    version: 1.6.1
    chart: platform-operator/thirdparty/charts/prometheus-community/prometheus-node-exporter
    valuesFiles:
      - platform-operator/helm_config/overrides/prometheus-node-exporter-values.yaml
  - name: jaeger-operator
    version: 1.42.0-1
    chart: platform-operator/thirdparty/charts/jaegertracing/jaeger-operator
    valuesFiles:
      - platform-operator/helm_config/overrides/jaeger-operator-values.yaml
      - platform-operator/helm_config/overrides/jaeger-production-strategy-values.yaml
  - name: velero
    version: 1.9.1-1
    chart: platform-operator/thirdparty/charts/velero
    valuesFiles:
      - platform-operator/helm_config/overrides/velero-override-static-values.yaml
  - name: rancher-backup
    version: 3.1.0-1
    chart: platform-operator/thirdparty/charts/rancher-backup
    valuesFiles:
      - platform-operator/helm_config/overrides/rancher-backup-override-static-values.yaml
  - name: argocd
    version: 2.8.3
    chart: platform-operator/thirdparty/charts/argo-cd
    valuesFiles:
      - platform-operator/helm_config/overrides/argocd-values.yaml
  - name: thanos
    version: 0.32.2
    chart: platform-operator/thirdparty/charts/thanos
    valuesFiles:
      - platform-operator/helm_config/overrides/thanos-values.yaml
  - name: verrazzano-network-policies
    version: VERRAZZANO_VERSION
    chart: platform-operator/helm_config/charts/verrazzano-network-policies
  - name: opensearch-operator
    version: 2.4.0
    chart: platform-operator/thirdparty/charts/opensearch-operator
    valuesFiles:
      - platform-operator/helm_config/overrides/opensearch-operator-values.yaml
  - name: opensearch
    version: 2.3.0-2
  - name: opensearch-dashboards
    version: 2.3.0-1
  - name: grafana
    version: 7.5.17-1
  - name: verrazzano-grafana-dashboards
    version: VERRAZZANO_VERSION
    chart: platform-operator/helm_config/charts/verrazzano-grafana-dashboards
  - name: verrazzano-authproxy
    version: VERRAZZANO_VERSION
    chart: platform-operator/thirdparty/charts/verrazzano-authproxy<|MERGE_RESOLUTION|>--- conflicted
+++ resolved
@@ -30,11 +30,7 @@
   - name: istio
     version: 1.19.0
   - name: rancher
-<<<<<<< HEAD
-    version: 2.7.5-5
-=======
     version: 2.7.6-1
->>>>>>> 4de288a4
     chart: platform-operator/thirdparty/charts/rancher
     valuesFiles:
       - platform-operator/helm_config/overrides/rancher-values.yaml
