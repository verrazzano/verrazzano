# Copyright (c) 2023, Oracle and/or its affiliates.
# Licensed under the Universal Permissive License v 1.0 as shown at https://oss.oracle.com/licenses/upl.

modules:
  - name: ingress-controller
    version: 1.7.1
    chart: platform-operator/thirdparty/charts/ingress-nginx
    valuesFiles:
      - platform-operator/helm_config/overrides/ingress-nginx-values.yaml
  - name: cert-manager
    version: 1.9.1-1
    chart: platform-operator/thirdparty/charts/cert-manager
    valuesFiles:
      - platform-operator/helm_config/overrides/cert-manager-values.yaml
  - name: cert-manager-webhook-oci
<<<<<<< HEAD
    version: 0.1.0
    chart: platform-operator/thirdparty/charts/cert-manager-webhook-oci
=======
    version: 0.1.0-1
>>>>>>> 1904e33a
  - name: cluster-issuer
    version: VERRAZZANO_VERSION
  - name: dex
    version: 2.37.0
    chart: platform-operator/thirdparty/charts/dex
    valuesFiles:
      - platform-operator/helm_config/overrides/dex-values.yaml
  - name: external-dns
<<<<<<< HEAD
    version: 0.12.2
    chart: platform-operator/thirdparty/charts/external-dns
    valuesFiles:
      - platform-operator/helm_config/overrides/external-dns-values.yaml
=======
    version: 0.12.2-1
>>>>>>> 1904e33a
  - name: istio
    version: 1.17.2-1
  - name: rancher
<<<<<<< HEAD
    version: 2.7.5-1
    chart: platform-operator/thirdparty/charts/rancher
    valuesFiles:
      - platform-operator/helm_config/overrides/rancher-values.yaml
=======
    version: 2.7.5-2
>>>>>>> 1904e33a
  - name: cluster-api
    version: 1.4.6
  - name: verrazzano
    version: VERRAZZANO_VERSION
    chart: platform-operator/helm_config/charts/verrazzano
  - name: fluentd
<<<<<<< HEAD
    version: 1.14.5
    chart: platform-operator/helm_config/charts/verrazzano-fluentd
=======
    version: 1.14.5-1
>>>>>>> 1904e33a
  - name: verrazzano-console
    version: VERRAZZANO_VERSION
    chart: platform-operator/helm_config/charts/verrazzano-console
  - name: verrazzano-monitoring-operator
    version: VERRAZZANO_VERSION
    chart: platform-operator/helm_config/charts/verrazzano-monitoring-operator
  - name: oam-kubernetes-runtime
<<<<<<< HEAD
    version: 0.3.3
    chart: platform-operator/thirdparty/charts/oam-kubernetes-runtime
    valuesFiles:
      - platform-operator/helm_config/overrides/oam-kubernetes-runtime-values.yaml
=======
    version: 0.3.3-1
>>>>>>> 1904e33a
  - name: verrazzano-cluster-operator
    version: VERRAZZANO_VERSION
    chart: platform-operator/helm_config/charts/verrazzano-cluster-operator
  - name: verrazzano-cluster-agent
    version: VERRAZZANO_VERSION
    chart: platform-operator/helm_config/charts/verrazzano-cluster-agent
  - name: verrazzano-application-operator
    version: VERRAZZANO_VERSION
    chart: platform-operator/helm_config/charts/verrazzano-application-operator
  - name: weblogic-operator
    version: 4.1.2
    chart: platform-operator/thirdparty/charts/weblogic-operator
    valuesFiles:
      - platform-operator/helm_config/overrides/weblogic-values.yaml
  - name: coherence-operator
    version: 3.2.11
    chart: platform-operator/thirdparty/charts/coherence-operator
    valuesFiles:
      - platform-operator/helm_config/overrides/coherence-values.yaml
  - name: fluent-operator
<<<<<<< HEAD
    version: 2.2.0
    chart: platform-operator/thirdparty/charts/fluent-operator
    valuesFiles:
      - platform-operator/helm_config/overrides/fluent-operator-values.yaml
=======
    version: 2.2.0-1
>>>>>>> 1904e33a
  - name: fluentbit-opensearch-output
    version: 2.0.11
    chart: platform-operator/helm_config/charts/fluentbit-opensearch-output
  - name: kiali-server
<<<<<<< HEAD
    version: 1.66.1
    chart: platform-operator/thirdparty/charts/kiali-server
    valuesFiles:
      - platform-operator/helm_config/overrides/kiali-server-values.yaml
=======
    version: 1.66.1-1
>>>>>>> 1904e33a
  - name: mysql
    version: 8.0.32
    chart: platform-operator/thirdparty/charts/mysql
    valuesFiles:
      - platform-operator/helm_config/overrides/mysql-values.yaml
  - name: mysql-operator
    version: 8.0.32
    chart: platform-operator/thirdparty/charts/mysql-operator
    valuesFiles:
      - platform-operator/helm_config/overrides/mysql-operator-values.yaml
  - name: keycloak
<<<<<<< HEAD
    version: 20.0.1
    chart: platform-operator/thirdparty/charts/keycloak
    valuesFiles:
      - platform-operator/helm_config/overrides/keycloak-values.yaml
=======
    version: 20.0.1-1
>>>>>>> 1904e33a
  - name: prometheus-operator
    version: 0.64.1-1
    chart: platform-operator/thirdparty/charts/prometheus-community/kube-prometheus-stack
    valuesFiles:
      - platform-operator/helm_config/overrides/prometheus-operator-values.yaml
  - name: prometheus-adapter
<<<<<<< HEAD
    version: 0.10.0
    chart: platform-operator/thirdparty/charts/prometheus-community/prometheus-adapter
    valuesFiles:
      - platform-operator/helm_config/overrides/prometheus-adapter-values.yaml
=======
    version: 0.10.0-1
>>>>>>> 1904e33a
  - name: kube-state-metrics
    version: 2.10.0
    chart: platform-operator/thirdparty/charts/prometheus-community/kube-state-metrics
    valuesFiles:
      - platform-operator/helm_config/overrides/kube-state-metrics-values.yaml
  - name: prometheus-pushgateway
    version: 1.6.2
    chart: platform-operator/thirdparty/charts/prometheus-community/prometheus-pushgateway
    valuesFiles:
      - platform-operator/helm_config/overrides/prometheus-pushgateway-values.yaml
  - name: prometheus-node-exporter
    version: 1.6.1
    chart: platform-operator/thirdparty/charts/prometheus-community/prometheus-node-exporter
    valuesFiles:
      - platform-operator/helm_config/overrides/prometheus-node-exporter-values.yaml
  - name: jaeger-operator
<<<<<<< HEAD
    version: 1.42.0
    chart: platform-operator/thirdparty/charts/jaegertracing/jaeger-operator
    valuesFiles:
      - platform-operator/helm_config/overrides/jaeger-operator-values.yaml
      - platform-operator/helm_config/overrides/jaeger-production-strategy-values.yaml
  - name: velero
    version: 1.9.1
    chart: platform-operator/thirdparty/charts/velero
    valuesFiles:
      - platform-operator/helm_config/overrides/velero-override-static-values.yaml
  - name: rancher-backup
    version: 3.1.0
    chart: platform-operator/thirdparty/charts/rancher-backup
    valuesFiles:
      - platform-operator/helm_config/overrides/rancher-backup-override-static-values.yaml
=======
    version: 1.42.0-1
  - name: velero
    version: 1.9.1-1
  - name: rancher-backup
    version: 3.1.0-1
>>>>>>> 1904e33a
  - name: argocd
    version: 2.8.3
    chart: platform-operator/thirdparty/charts/argo-cd
    valuesFiles:
      - platform-operator/helm_config/overrides/argocd-values.yaml
  - name: thanos
    version: 0.32.2
    chart: platform-operator/thirdparty/charts/thanos
    valuesFiles:
      - platform-operator/helm_config/overrides/thanos-values.yaml
  - name: verrazzano-network-policies
    version: VERRAZZANO_VERSION
    chart: platform-operator/helm_config/charts/verrazzano-network-policies
  - name: opensearch
    version: 2.3.0-1
  - name: opensearch-dashboards
    version: 2.3.0-1
  - name: grafana
    version: 7.5.17-1
  - name: verrazzano-grafana-dashboards
    version: VERRAZZANO_VERSION
    chart: platform-operator/helm_config/charts/verrazzano-grafana-dashboards
  - name: verrazzano-authproxy
    version: VERRAZZANO_VERSION
    chart: platform-operator/thirdparty/charts/verrazzano-authproxy<|MERGE_RESOLUTION|>--- conflicted
+++ resolved
@@ -13,12 +13,8 @@
     valuesFiles:
       - platform-operator/helm_config/overrides/cert-manager-values.yaml
   - name: cert-manager-webhook-oci
-<<<<<<< HEAD
-    version: 0.1.0
+    version: 0.1.0-1
     chart: platform-operator/thirdparty/charts/cert-manager-webhook-oci
-=======
-    version: 0.1.0-1
->>>>>>> 1904e33a
   - name: cluster-issuer
     version: VERRAZZANO_VERSION
   - name: dex
@@ -27,37 +23,25 @@
     valuesFiles:
       - platform-operator/helm_config/overrides/dex-values.yaml
   - name: external-dns
-<<<<<<< HEAD
-    version: 0.12.2
+    version: 0.12.2-1
     chart: platform-operator/thirdparty/charts/external-dns
     valuesFiles:
       - platform-operator/helm_config/overrides/external-dns-values.yaml
-=======
-    version: 0.12.2-1
->>>>>>> 1904e33a
   - name: istio
     version: 1.17.2-1
   - name: rancher
-<<<<<<< HEAD
-    version: 2.7.5-1
+    version: 2.7.5-2
     chart: platform-operator/thirdparty/charts/rancher
     valuesFiles:
       - platform-operator/helm_config/overrides/rancher-values.yaml
-=======
-    version: 2.7.5-2
->>>>>>> 1904e33a
   - name: cluster-api
     version: 1.4.6
   - name: verrazzano
     version: VERRAZZANO_VERSION
     chart: platform-operator/helm_config/charts/verrazzano
   - name: fluentd
-<<<<<<< HEAD
-    version: 1.14.5
+    version: 1.14.5-1
     chart: platform-operator/helm_config/charts/verrazzano-fluentd
-=======
-    version: 1.14.5-1
->>>>>>> 1904e33a
   - name: verrazzano-console
     version: VERRAZZANO_VERSION
     chart: platform-operator/helm_config/charts/verrazzano-console
@@ -65,14 +49,10 @@
     version: VERRAZZANO_VERSION
     chart: platform-operator/helm_config/charts/verrazzano-monitoring-operator
   - name: oam-kubernetes-runtime
-<<<<<<< HEAD
-    version: 0.3.3
+    version: 0.3.3-1
     chart: platform-operator/thirdparty/charts/oam-kubernetes-runtime
     valuesFiles:
       - platform-operator/helm_config/overrides/oam-kubernetes-runtime-values.yaml
-=======
-    version: 0.3.3-1
->>>>>>> 1904e33a
   - name: verrazzano-cluster-operator
     version: VERRAZZANO_VERSION
     chart: platform-operator/helm_config/charts/verrazzano-cluster-operator
@@ -93,26 +73,18 @@
     valuesFiles:
       - platform-operator/helm_config/overrides/coherence-values.yaml
   - name: fluent-operator
-<<<<<<< HEAD
-    version: 2.2.0
+    version: 2.2.0-1
     chart: platform-operator/thirdparty/charts/fluent-operator
     valuesFiles:
       - platform-operator/helm_config/overrides/fluent-operator-values.yaml
-=======
-    version: 2.2.0-1
->>>>>>> 1904e33a
   - name: fluentbit-opensearch-output
     version: 2.0.11
     chart: platform-operator/helm_config/charts/fluentbit-opensearch-output
   - name: kiali-server
-<<<<<<< HEAD
-    version: 1.66.1
+    version: 1.66.1-1
     chart: platform-operator/thirdparty/charts/kiali-server
     valuesFiles:
       - platform-operator/helm_config/overrides/kiali-server-values.yaml
-=======
-    version: 1.66.1-1
->>>>>>> 1904e33a
   - name: mysql
     version: 8.0.32
     chart: platform-operator/thirdparty/charts/mysql
@@ -124,28 +96,20 @@
     valuesFiles:
       - platform-operator/helm_config/overrides/mysql-operator-values.yaml
   - name: keycloak
-<<<<<<< HEAD
-    version: 20.0.1
+    version: 20.0.1-1
     chart: platform-operator/thirdparty/charts/keycloak
     valuesFiles:
       - platform-operator/helm_config/overrides/keycloak-values.yaml
-=======
-    version: 20.0.1-1
->>>>>>> 1904e33a
   - name: prometheus-operator
     version: 0.64.1-1
     chart: platform-operator/thirdparty/charts/prometheus-community/kube-prometheus-stack
     valuesFiles:
       - platform-operator/helm_config/overrides/prometheus-operator-values.yaml
   - name: prometheus-adapter
-<<<<<<< HEAD
-    version: 0.10.0
+    version: 0.10.0-1
     chart: platform-operator/thirdparty/charts/prometheus-community/prometheus-adapter
     valuesFiles:
       - platform-operator/helm_config/overrides/prometheus-adapter-values.yaml
-=======
-    version: 0.10.0-1
->>>>>>> 1904e33a
   - name: kube-state-metrics
     version: 2.10.0
     chart: platform-operator/thirdparty/charts/prometheus-community/kube-state-metrics
@@ -162,29 +126,21 @@
     valuesFiles:
       - platform-operator/helm_config/overrides/prometheus-node-exporter-values.yaml
   - name: jaeger-operator
-<<<<<<< HEAD
-    version: 1.42.0
+    version: 1.42.0-1
     chart: platform-operator/thirdparty/charts/jaegertracing/jaeger-operator
     valuesFiles:
       - platform-operator/helm_config/overrides/jaeger-operator-values.yaml
       - platform-operator/helm_config/overrides/jaeger-production-strategy-values.yaml
   - name: velero
-    version: 1.9.1
+    version: 1.9.1-1
     chart: platform-operator/thirdparty/charts/velero
     valuesFiles:
       - platform-operator/helm_config/overrides/velero-override-static-values.yaml
   - name: rancher-backup
-    version: 3.1.0
+    version: 3.1.0-1
     chart: platform-operator/thirdparty/charts/rancher-backup
     valuesFiles:
       - platform-operator/helm_config/overrides/rancher-backup-override-static-values.yaml
-=======
-    version: 1.42.0-1
-  - name: velero
-    version: 1.9.1-1
-  - name: rancher-backup
-    version: 3.1.0-1
->>>>>>> 1904e33a
   - name: argocd
     version: 2.8.3
     chart: platform-operator/thirdparty/charts/argo-cd
