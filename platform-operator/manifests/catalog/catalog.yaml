# Copyright (c) 2023, Oracle and/or its affiliates.
# Licensed under the Universal Permissive License v 1.0 as shown at https://oss.oracle.com/licenses/upl.

modules:
  - name: ingress-controller
    version: 1.7.1
    chart: platform-operator/thirdparty/charts/ingress-nginx
    valuesFiles:
      - platform-operator/helm_config/overrides/ingress-nginx-values.yaml
  - name: cert-manager
    version: 1.9.1-1
    chart: platform-operator/thirdparty/charts/cert-manager
    valuesFiles:
      - platform-operator/helm_config/overrides/cert-manager-values.yaml
  - name: cert-manager-webhook-oci
    version: 0.1.0-1
    chart: platform-operator/thirdparty/charts/cert-manager-webhook-oci
  - name: cluster-issuer
    version: VERRAZZANO_VERSION
  - name: dex
    version: 2.37.0
    chart: platform-operator/thirdparty/charts/dex
    valuesFiles:
      - platform-operator/helm_config/overrides/dex-values.yaml
  - name: external-dns
    version: 0.12.2-1
    chart: platform-operator/thirdparty/charts/external-dns
    valuesFiles:
      - platform-operator/helm_config/overrides/external-dns-values.yaml
  - name: istio
<<<<<<< HEAD
    version: 1.19.0
=======
    version: 1.17.2-1
>>>>>>> dcf6ffdb
  - name: rancher
    version: 2.7.5-3
    chart: platform-operator/thirdparty/charts/rancher
    valuesFiles:
      - platform-operator/helm_config/overrides/rancher-values.yaml
  - name: cluster-api
    version: 1.5.0
  - name: verrazzano
    version: VERRAZZANO_VERSION
    chart: platform-operator/helm_config/charts/verrazzano
  - name: fluentd
    version: 1.14.5-1
    chart: platform-operator/helm_config/charts/verrazzano-fluentd
  - name: verrazzano-console
    version: VERRAZZANO_VERSION
    chart: platform-operator/helm_config/charts/verrazzano-console
  - name: verrazzano-monitoring-operator
    version: VERRAZZANO_VERSION
    chart: platform-operator/helm_config/charts/verrazzano-monitoring-operator
  - name: oam-kubernetes-runtime
    version: 0.3.3-1
    chart: platform-operator/thirdparty/charts/oam-kubernetes-runtime
    valuesFiles:
      - platform-operator/helm_config/overrides/oam-kubernetes-runtime-values.yaml
  - name: verrazzano-cluster-operator
    version: VERRAZZANO_VERSION
    chart: platform-operator/helm_config/charts/verrazzano-cluster-operator
  - name: verrazzano-cluster-agent
    version: VERRAZZANO_VERSION
    chart: platform-operator/helm_config/charts/verrazzano-cluster-agent
  - name: verrazzano-application-operator
    version: VERRAZZANO_VERSION
    chart: platform-operator/helm_config/charts/verrazzano-application-operator
  - name: weblogic-operator
    version: 4.1.2-1
    chart: platform-operator/thirdparty/charts/weblogic-operator
    valuesFiles:
      - platform-operator/helm_config/overrides/weblogic-values.yaml
  - name: coherence-operator
    version: 3.2.11
    chart: platform-operator/thirdparty/charts/coherence-operator
    valuesFiles:
      - platform-operator/helm_config/overrides/coherence-values.yaml
  - name: fluent-operator
    version: 2.2.0-1
    chart: platform-operator/thirdparty/charts/fluent-operator
    valuesFiles:
      - platform-operator/helm_config/overrides/fluent-operator-values.yaml
  - name: fluentbit-opensearch-output
    version: 2.0.11
    chart: platform-operator/helm_config/charts/fluentbit-opensearch-output
  - name: kiali-server
    version: 1.66.1-1
    chart: platform-operator/thirdparty/charts/kiali-server
    valuesFiles:
      - platform-operator/helm_config/overrides/kiali-server-values.yaml
  - name: mysql
    version: 8.0.32
    chart: platform-operator/thirdparty/charts/mysql
    valuesFiles:
      - platform-operator/helm_config/overrides/mysql-values.yaml
  - name: mysql-operator
    version: 8.0.32
    chart: platform-operator/thirdparty/charts/mysql-operator
    valuesFiles:
      - platform-operator/helm_config/overrides/mysql-operator-values.yaml
  - name: keycloak
    version: 20.0.1-1
    chart: platform-operator/thirdparty/charts/keycloak
    valuesFiles:
      - platform-operator/helm_config/overrides/keycloak-values.yaml
  - name: prometheus-operator
    version: 0.64.1-1
    chart: platform-operator/thirdparty/charts/prometheus-community/kube-prometheus-stack
    valuesFiles:
      - platform-operator/helm_config/overrides/prometheus-operator-values.yaml
  - name: prometheus-adapter
    version: 0.10.0-1
    chart: platform-operator/thirdparty/charts/prometheus-community/prometheus-adapter
    valuesFiles:
      - platform-operator/helm_config/overrides/prometheus-adapter-values.yaml
  - name: kube-state-metrics
    version: 2.10.0
    chart: platform-operator/thirdparty/charts/prometheus-community/kube-state-metrics
    valuesFiles:
      - platform-operator/helm_config/overrides/kube-state-metrics-values.yaml
  - name: prometheus-pushgateway
    version: 1.6.2
    chart: platform-operator/thirdparty/charts/prometheus-community/prometheus-pushgateway
    valuesFiles:
      - platform-operator/helm_config/overrides/prometheus-pushgateway-values.yaml
  - name: prometheus-node-exporter
    version: 1.6.1
    chart: platform-operator/thirdparty/charts/prometheus-community/prometheus-node-exporter
    valuesFiles:
      - platform-operator/helm_config/overrides/prometheus-node-exporter-values.yaml
  - name: jaeger-operator
    version: 1.42.0-1
    chart: platform-operator/thirdparty/charts/jaegertracing/jaeger-operator
    valuesFiles:
      - platform-operator/helm_config/overrides/jaeger-operator-values.yaml
      - platform-operator/helm_config/overrides/jaeger-production-strategy-values.yaml
  - name: velero
    version: 1.9.1-1
    chart: platform-operator/thirdparty/charts/velero
    valuesFiles:
      - platform-operator/helm_config/overrides/velero-override-static-values.yaml
  - name: rancher-backup
    version: 3.1.0-1
    chart: platform-operator/thirdparty/charts/rancher-backup
    valuesFiles:
      - platform-operator/helm_config/overrides/rancher-backup-override-static-values.yaml
  - name: argocd
    version: 2.8.3
    chart: platform-operator/thirdparty/charts/argo-cd
    valuesFiles:
      - platform-operator/helm_config/overrides/argocd-values.yaml
  - name: thanos
    version: 0.32.2
    chart: platform-operator/thirdparty/charts/thanos
    valuesFiles:
      - platform-operator/helm_config/overrides/thanos-values.yaml
  - name: verrazzano-network-policies
    version: VERRAZZANO_VERSION
    chart: platform-operator/helm_config/charts/verrazzano-network-policies
  - name: opensearch-operator
    version: 2.4.0
    chart: platform-operator/thirdparty/charts/opensearch-operator
    valuesFiles:
      - platform-operator/helm_config/overrides/opensearch-operator-values.yaml
  - name: opensearch
    version: 2.3.0-2
  - name: opensearch-dashboards
    version: 2.3.0-1
  - name: grafana
    version: 7.5.17-1
  - name: verrazzano-grafana-dashboards
    version: VERRAZZANO_VERSION
    chart: platform-operator/helm_config/charts/verrazzano-grafana-dashboards
  - name: verrazzano-authproxy
    version: VERRAZZANO_VERSION
    chart: platform-operator/thirdparty/charts/verrazzano-authproxy<|MERGE_RESOLUTION|>--- conflicted
+++ resolved
@@ -28,11 +28,7 @@
     valuesFiles:
       - platform-operator/helm_config/overrides/external-dns-values.yaml
   - name: istio
-<<<<<<< HEAD
-    version: 1.19.0
-=======
-    version: 1.17.2-1
->>>>>>> dcf6ffdb
+    version: 1.19.0-1
   - name: rancher
     version: 2.7.5-3
     chart: platform-operator/thirdparty/charts/rancher
