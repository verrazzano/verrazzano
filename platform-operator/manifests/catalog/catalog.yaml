# Copyright (c) 2023, Oracle and/or its affiliates.
# Licensed under the Universal Permissive License v 1.0 as shown at https://oss.oracle.com/licenses/upl.

modules:
  - name: ingress-controller
    version: 1.7.1
    chart: platform-operator/thirdparty/charts/ingress-nginx
    valuesFiles:
      - platform-operator/helm_config/overrides/ingress-nginx-values.yaml
  - name: cert-manager
    version: 1.9.1-1
    chart: platform-operator/thirdparty/charts/cert-manager
    valuesFiles:
      - platform-operator/helm_config/overrides/cert-manager-values.yaml
  - name: cert-manager-webhook-oci
    version: 0.1.0-1
    chart: platform-operator/thirdparty/charts/cert-manager-webhook-oci
  - name: cluster-issuer
    version: VERRAZZANO_VERSION
  - name: dex
    version: 2.37.0
    chart: platform-operator/thirdparty/charts/dex
    valuesFiles:
      - platform-operator/helm_config/overrides/dex-values.yaml
  - name: external-dns
    version: 0.12.2-1
    chart: platform-operator/thirdparty/charts/external-dns
    valuesFiles:
      - platform-operator/helm_config/overrides/external-dns-values.yaml
  - name: istio
    version: 1.17.2-1
  - name: rancher
    version: 2.7.5-2
    chart: platform-operator/thirdparty/charts/rancher
    valuesFiles:
      - platform-operator/helm_config/overrides/rancher-values.yaml
  - name: cluster-api
    version: 1.5.0
  - name: verrazzano
    version: VERRAZZANO_VERSION
    chart: platform-operator/helm_config/charts/verrazzano
  - name: fluentd
    version: 1.14.5-1
    chart: platform-operator/helm_config/charts/verrazzano-fluentd
  - name: verrazzano-console
    version: VERRAZZANO_VERSION
    chart: platform-operator/helm_config/charts/verrazzano-console
  - name: verrazzano-monitoring-operator
    version: VERRAZZANO_VERSION
    chart: platform-operator/helm_config/charts/verrazzano-monitoring-operator
  - name: oam-kubernetes-runtime
    version: 0.3.3-1
    chart: platform-operator/thirdparty/charts/oam-kubernetes-runtime
    valuesFiles:
      - platform-operator/helm_config/overrides/oam-kubernetes-runtime-values.yaml
  - name: verrazzano-cluster-operator
    version: VERRAZZANO_VERSION
    chart: platform-operator/helm_config/charts/verrazzano-cluster-operator
  - name: verrazzano-cluster-agent
    version: VERRAZZANO_VERSION
    chart: platform-operator/helm_config/charts/verrazzano-cluster-agent
  - name: verrazzano-application-operator
    version: VERRAZZANO_VERSION
    chart: platform-operator/helm_config/charts/verrazzano-application-operator
  - name: weblogic-operator
    version: 4.1.2-1
    chart: platform-operator/thirdparty/charts/weblogic-operator
    valuesFiles:
      - platform-operator/helm_config/overrides/weblogic-values.yaml
  - name: coherence-operator
    version: 3.2.11
    chart: platform-operator/thirdparty/charts/coherence-operator
    valuesFiles:
      - platform-operator/helm_config/overrides/coherence-values.yaml
  - name: fluent-operator
    version: 2.2.0-1
    chart: platform-operator/thirdparty/charts/fluent-operator
    valuesFiles:
      - platform-operator/helm_config/overrides/fluent-operator-values.yaml
  - name: fluentbit-opensearch-output
    version: 2.0.11
    chart: platform-operator/helm_config/charts/fluentbit-opensearch-output
  - name: kiali-server
    version: 1.66.1-1
    chart: platform-operator/thirdparty/charts/kiali-server
    valuesFiles:
      - platform-operator/helm_config/overrides/kiali-server-values.yaml
  - name: mysql
    version: 8.0.32
    chart: platform-operator/thirdparty/charts/mysql
    valuesFiles:
      - platform-operator/helm_config/overrides/mysql-values.yaml
  - name: mysql-operator
    version: 8.0.32
    chart: platform-operator/thirdparty/charts/mysql-operator
    valuesFiles:
      - platform-operator/helm_config/overrides/mysql-operator-values.yaml
  - name: keycloak
    version: 20.0.1-1
    chart: platform-operator/thirdparty/charts/keycloak
    valuesFiles:
      - platform-operator/helm_config/overrides/keycloak-values.yaml
  - name: prometheus-operator
    version: 0.64.1-1
    chart: platform-operator/thirdparty/charts/prometheus-community/kube-prometheus-stack
    valuesFiles:
      - platform-operator/helm_config/overrides/prometheus-operator-values.yaml
  - name: prometheus-adapter
    version: 0.10.0-1
    chart: platform-operator/thirdparty/charts/prometheus-community/prometheus-adapter
    valuesFiles:
      - platform-operator/helm_config/overrides/prometheus-adapter-values.yaml
  - name: kube-state-metrics
    version: 2.10.0
    chart: platform-operator/thirdparty/charts/prometheus-community/kube-state-metrics
    valuesFiles:
      - platform-operator/helm_config/overrides/kube-state-metrics-values.yaml
  - name: prometheus-pushgateway
    version: 1.6.2
    chart: platform-operator/thirdparty/charts/prometheus-community/prometheus-pushgateway
    valuesFiles:
      - platform-operator/helm_config/overrides/prometheus-pushgateway-values.yaml
  - name: prometheus-node-exporter
    version: 1.6.1
    chart: platform-operator/thirdparty/charts/prometheus-community/prometheus-node-exporter
    valuesFiles:
      - platform-operator/helm_config/overrides/prometheus-node-exporter-values.yaml
  - name: jaeger-operator
    version: 1.42.0-1
    chart: platform-operator/thirdparty/charts/jaegertracing/jaeger-operator
    valuesFiles:
      - platform-operator/helm_config/overrides/jaeger-operator-values.yaml
      - platform-operator/helm_config/overrides/jaeger-production-strategy-values.yaml
  - name: velero
    version: 1.9.1-1
    chart: platform-operator/thirdparty/charts/velero
    valuesFiles:
      - platform-operator/helm_config/overrides/velero-override-static-values.yaml
  - name: rancher-backup
    version: 3.1.0-1
    chart: platform-operator/thirdparty/charts/rancher-backup
    valuesFiles:
      - platform-operator/helm_config/overrides/rancher-backup-override-static-values.yaml
  - name: argocd
    version: 2.8.3
    chart: platform-operator/thirdparty/charts/argo-cd
    valuesFiles:
      - platform-operator/helm_config/overrides/argocd-values.yaml
  - name: thanos
    version: 0.32.2
    chart: platform-operator/thirdparty/charts/thanos
    valuesFiles:
      - platform-operator/helm_config/overrides/thanos-values.yaml
  - name: verrazzano-network-policies
    version: VERRAZZANO_VERSION
<<<<<<< HEAD
    chart: platform-operator/helm_config/charts/verrazzano-network-policies
=======
  - name: opensearch-operator
    version: 2.4.0
>>>>>>> 4a38e0e2
  - name: opensearch
    version: 2.3.0-2
  - name: opensearch-dashboards
    version: 2.3.0-1
  - name: grafana
    version: 7.5.17-1
  - name: verrazzano-grafana-dashboards
    version: VERRAZZANO_VERSION
    chart: platform-operator/helm_config/charts/verrazzano-grafana-dashboards
  - name: verrazzano-authproxy
    version: VERRAZZANO_VERSION
    chart: platform-operator/thirdparty/charts/verrazzano-authproxy<|MERGE_RESOLUTION|>--- conflicted
+++ resolved
@@ -153,12 +153,9 @@
       - platform-operator/helm_config/overrides/thanos-values.yaml
   - name: verrazzano-network-policies
     version: VERRAZZANO_VERSION
-<<<<<<< HEAD
     chart: platform-operator/helm_config/charts/verrazzano-network-policies
-=======
   - name: opensearch-operator
     version: 2.4.0
->>>>>>> 4a38e0e2
   - name: opensearch
     version: 2.3.0-2
   - name: opensearch-dashboards
