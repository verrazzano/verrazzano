#
# Copyright (c) 2020, 2021, Oracle and/or its affiliates.
# Licensed under the Universal Permissive License v 1.0 as shown at https://oss.oracle.com/licenses/upl.
#

# The directory that contains this script.
SOURCE_DIR=$(cd $(dirname $BASH_SOURCE); pwd -P)
# The directory that contains the calling script.
SCRIPT_DIR=${SCRIPT_DIR:-$(cd $(dirname ${BASH_SOURCE[${#BASH_SOURCE[@]} - 1]}); pwd -P)}
# The directory where any generated artifacts should be stored.
BUILD_DIR="${SCRIPT_DIR}/build"
CHARTS_DIR=$(cd $SOURCE_DIR/../../thirdparty/charts; pwd -P)
VZ_CHARTS_DIR=$(cd $SOURCE_DIR/../../helm_config/charts; pwd -P)
VZ_OVERRIDES_DIR=$(cd $SOURCE_DIR/../../helm_config/overrides; pwd -P)

MANIFESTS_DIR=$(cd $SOURCE_DIR/../../thirdparty/manifests; pwd -P)

. ${SOURCE_DIR}/logging.sh

BOM_FILE=${BOM_FILE:-/verrazzano/verrazzano-bom.json}

# DEPRECATED: This function is deprecated and is replaced by the status function in logging.sh
function consoleout() {
  status "$@"
}

# DEPRECATED: This function is deprecated and is replaced by the error function in logging.sh
function consoleerr() {
  error "$@"
}

function wait_for_ingress_ip() {
  local retries=0
  local ingress_name=$1
  local namespace=$2
  local ingress_ip

  log "Waiting for ingress $ingress_name in namespace $namespace to have an IP"
  until [ "$retries" -ge 10 ]
  do
      ingress_ip=$(kubectl get ingress $ingress_name -n $namespace -o json | jq -r '.status.loadBalancer.ingress[].ip')
      if [ -n "$ingress_ip" ] ; then
          break;
      fi
      retries=$(($retries+1))
      sleep 5
  done
  if [ "$retries" -ge 10 ] ; then
    log "An error occurred - ingress $ingress_name in namespace $namespace did not have an IP address"
    return 1
  fi
}

function get_rancher_access_token {
  local rancher_hostname=$1
  local rancher_password=$2
  local rancher_admin_token=""
  local retries=0
  log "Retrieving the rancher admin token from Rancher at $rancher_hostname"

  # Use external retries instead of curl retries, since curl does not retry for all
  # the scenarios we want (e.g. connection errors)
  until [ $retries -ge 10 ]
  do
    ARGS=(-k --connect-timeout 30 $(get_rancher_resolve ${rancher_hostname}) \
    -d '{"Username":"admin", "Password":"'$rancher_password'"}' \
    -H "Content-Type: application/json" \
    -X POST https://$rancher_hostname:$(get_nginx_nodeport)/v3-public/localProviders/local?action=login)
    call_curl 201 response http_code ARGS
    if [ $? -eq 0 ]; then
      rancher_admin_token=$(echo $response | jq -r '.token')

      if [ ! -z "$rancher_admin_token" ] ; then
        break
      fi
    fi
    log "Retrying get rancher_admin_token"
    retries=$(($retries+1))
    sleep 30
  done

  if [ -z "$rancher_admin_token" ] ; then
      echo "rancher_admin_token is empty! Did you run the scripts to install Istio and system components?"
      return 1
  fi

  log "Retrieving the access token from Rancher at $rancher_hostname"

  local rancher_access_token=""
  # Use external retries instead of curl retries, since curl does not retry for all
  # the scenarios we want (e.g. connection errors)
  local retries=0
  until [ "$retries" -ge 10 ]
  do
    ARGS=(-k --connect-timeout 30 $(get_rancher_resolve ${rancher_hostname}) \
    -d '{"type":"token", "description":"automation"}' \
    -H "Content-Type: application/json"
    -H "Authorization: Bearer ${rancher_admin_token}" \
    -X POST https://$rancher_hostname:$(get_nginx_nodeport)/v3/token )
    call_curl 201 response http_code ARGS
    if [ $? -eq 0 ]; then
      rancher_access_token=$(echo $response | jq -r '.token')

      if [ ! -z "$rancher_access_token" ] ; then
        break
      fi
    fi
    log "Retrying get rancher_access_token"
    retries=$(($retries+1))
    sleep 30
  done

  if [ -z "$rancher_access_token" ] ; then
      log "rancher_access_token is empty!\n"
      echo
      echo "Dumping additional detail below"
      dump_rancher_ingress
      return 1
  fi

  RANCHER_ACCESS_TOKEN=$rancher_access_token
}

function dump_rancher_ingress {
  echo
  echo "########  rancher ingress details ##########"
  kubectl get ingress rancher -n cattle-system -o yaml
  echo "########  end rancher ingress details ##########"
}

# Check if the optional global registry secret exists
function check_registry_secret_exists() {
  local result
  kubectl get secret ${GLOBAL_IMAGE_PULL_SECRET} -n default > /dev/null 2>&1
  if [ $? -eq 0 ]; then
    result="TRUE"
  else
    result="FALSE"
  fi
  echo ${result}
}

# Copy global registry secret to the namespace passed in the first argument
function copy_registry_secret()
{
  DEST_NS=$1
  kubectl get secret ${GLOBAL_IMAGE_PULL_SECRET} -n default -o yaml \
      | sed "s|namespace: default|namespace: ${DEST_NS}|" \
      | kubectl apply -n ${DEST_NS} -f -
}

# Call curl with the given arguments and set the given variables for response body and http code.
# $1 the expected http response code; pass 0 to indicate that the http code shouldn't be checked
# $2 the variable to set with the response body
# $3 the variable to set with the http response code
# $4 array of arguments to pass to the curl call
# Exit code: success (0); error code (1) if the curl call fails or if the expected http code is not returned
function call_curl {
  local resp
  local exitcode
  local expected_code=$1
  local resp_body=$2
  local http_code=$3
  local arg_name=$4[@]
  local curl_args=("${!arg_name}")
  local regex="(.*)-- http_code:(.*)"

  # make the curl call
  resp=$(curl -s -w '-- http_code:%{http_code}\n' "${curl_args[@]}"); exitcode=$?

  # if the curl command succeeded
  if [ $exitcode -eq 0 ]; then
    # use regex to capture the response body and http code
    if [[ $resp  =~ $regex ]];  then
      local body='"${BASH_REMATCH[1]}"'
      eval $resp_body=$body
      local code=${BASH_REMATCH[2]}
      eval $http_code=$code
      # check for the expected http code response
      if [ $expected_code -gt 0 ] && [ $code -ne $expected_code ]; then
        echo "ERROR: Expected http response code" $expected_code "but got" $code"!  Response: " $resp
        return 1
      fi
      return 0
    fi
    echo "ERROR: Can't parse curl response: " $resp
  else
    echo "ERROR: curl call failed with exit code: " $exitcode
  fi
  return 1
}

# Common function to create/update a generic secret from a literal string if it doesn't already exist
# $1 the secret name
# $2 the namespace for the secret
# $3 the password secret
function update_secret_from_literal() {
  local secret_name=$1
  local ns=$2
  local password_secret=$3

  kubectl apply -f <(echo "
apiVersion: v1
kind: Secret
type: Opaque
metadata:
  name: ${secret_name}
  namespace: ${ns}
data:
  password: $(echo -n "${password_secret}"|base64)
")
}

# Get the current state of a helm chart
# $1 chart name
# $2 namespace
# $3 chart location
function get_deployment_status() {
  echo -n $(helm status $1 -n $2 -o json 2>/dev/null | jq -r .info.status || true)
}

# Uninstalls a chart if it is stuck in "failed" or "unknown" state
# $1 chart name
# $2 namespace
# $3 chart location
function reset_chart(){
  local ns=$2
  local chartName=$1
  local chartLocation=${3:-""}
  # status values: unknown, deployed, uninstalled, superseded, failed, uninstalling, pending-install, pending-upgrade or pending-rollback
  local deployment_status=$(get_deployment_status ${chartName} ${ns})
  log "Deployment status for ${ns}/${chartName}: ${deployment_status}"
  if [ "${deployment_status}" != "deployed" ]; then
      log "Resetting chart state for ${ns}/${chartName} at ${chartLocation} if necessary"
      helm template ${chartName} -n ${ns} ${chartLocation} 2>/dev/null |  kubectl delete -f - 2>/dev/null || true
      helm uninstall -n ${ns} ${chartName} 2>/dev/null
      return $?
  fi
  log "Chart ${ns}/${chartName} at ${chartLocation} status: ${deployment_status}"
  return 0
}

# Returns "true" if the requested chart/ns is deployed, "false" otherwise
# $1 chart name
# $2 namespace
function is_chart_deployed(){
  local ns=$2
  local chartName=$1
  local chartLocation=${3:-""}

  # Reset the chart state in case it's in a stuck/failed state
  reset_chart ${chartName} ${ns} ${chartLocation} || return $?

  # status values: unknown, deployed, uninstalled, superseded, failed, uninstalling, pending-install, pending-upgrade or pending-rollback
  local deployment_status=$(get_deployment_status ${chartName} ${ns})
  if [ "${deployment_status}" == "deployed" ]; then
    log "Chart ${ns}/${chartName} in ${chartLocation} is already deployed"
    return 0
  fi
  return 1
}

<<<<<<< HEAD
# Get the repo for Docker images at the component/chart level from the BOM
=======
# Get the repo for Docker imageNames at the component/chart level from the BOM
>>>>>>> 221ed3b4
# $1 the component (e.g. "istio")
# $2 the chart name (e.g. "istiocoredns")
function get_component_repo_from_bom() {
  local component=$1
  local chartName=$2
<<<<<<< HEAD
  cat ${BOM_FILE} | jq -r -c --arg C "${component}" --arg CH "${chartName}" '.components[] | select(.name == $C) | .subcomponents[] | select(.name == $CH) | .repository'
}

# Get the full-repositoryrepo for Docker images based on BOM and env var settings
=======
  cat ${BOM_FILE} | jq -r -c --arg C "${component}" --arg CH "${chartName}" \
    '.components[] | select(.name == $C) | .subcomponents[] | select(.name == $CH) | .repository'
}

# Get the full-repositoryrepo for Docker imageNames based on BOM and env var settings
>>>>>>> 221ed3b4
# $1 the component (e.g. "istio")
# $2 the chart name (e.g. "istiocoredns")
function build_component_repo_name() {
  local component=$1
  local chartName=$2
  # Get the component-level repository from the BOM
  local repository=$(get_component_repo_from_bom $component $chartName)
  if [ -n "${IMAGE_REPO}" ]; then
    # If there's a user-supplied repo in the env, prepend it to the repo component-level repo we got from the BOM
    repository=${IMAGE_REPO}/${repository}
  fi
  echo ${repository}
}

<<<<<<< HEAD
# This function builds "--set" helm args to override images using a bill of materials. The resulting
# HELM_SET_ARGS variable can be passed to helm to override one or more images in a helm chart.
=======
# Dump the set of image elements from the BOM for a component and chart
# $1 the component (e.g. "istio")
# $2 the chart name (e.g. "istiocoredns")
function get_images_for_chart() {
  local component=$1
  local chartName=$2
  cat ${BOM_FILE} | jq -r -c --arg C "${component}" --arg CH "${chartName}" \
    '.components[] | select(.name == $C) | .subcomponents[] | select(.name == $CH) | .images[]'
}

# This function builds "--set" helm args to override imageNames using a bill of materials. The resulting
# HELM_SET_ARGS variable can be passed to helm to override one or more imageNames in a helm chart.
>>>>>>> 221ed3b4
# $1 the component (e.g. "istio")
# $2 the chart name (e.g. "istiocoredns")
function build_image_overrides(){
  local component=$1
  local chartName=$2
  local registry=${REGISTRY}
  local bomFile=${BOM_FILE}

  # if registry is not overridden in environment, pull it from the BOM
  if [ -z "${registry}" ]; then
    registry=$(cat ${bomFile} | jq -r '.registry')
  fi

  # Build the full component-level repository from the BOM and the env
  local repository=$(build_component_repo_name $component $chartName)

  HELM_IMAGE_ARGS=""

<<<<<<< HEAD
  local images=$(cat ${bomFile} | jq -r -c --arg C "${component}" --arg CH "${chartName}" '.components[] | select(.name == $C) | .subcomponents[] | select(.name == $CH) | .images[]')

  # build --set arg for each image in the chart
  for row in ${images}; do
=======
  local images=($(get_images_for_chart $component $chartName))

  # build --set arg for each image in the chart
  for row in "${images[@]}"; do

>>>>>>> 221ed3b4
    local image=$(echo $row | jq -r '.image')
    local tag=$(echo $row | jq -r '.tag')

    local helmRegPath=$(echo $row | jq -r '.helmRegPath')
    local helmRepoPath=$(echo $row | jq -r '.helmRepoPath')
    local helmImagePath=$(echo $row | jq -r '.helmImagePath')
    local helmTagPath=$(echo $row | jq -r '.helmTagPath')
    local helmPath=$(echo $row | jq -r '.helmPath')

    local fullPath=""

    if [ "${helmRegPath}" != "null" ]; then
      HELM_IMAGE_ARGS="${HELM_IMAGE_ARGS} --set ${helmRegPath}=${registry} "
    else
      fullPath="${registry}/"
    fi

    if [ "${helmRepoPath}" != "null" ]; then
      HELM_IMAGE_ARGS="${HELM_IMAGE_ARGS} --set ${helmRepoPath}=${repository} "
    else
      fullPath="${fullPath}${repository}/"
    fi

    if [ "${helmImagePath}" != "null" ]; then
      HELM_IMAGE_ARGS="${HELM_IMAGE_ARGS} --set ${helmImagePath}=${image} "
    else
      fullPath="${fullPath}${image}"
    fi

    if [ "${helmTagPath}" != "null" ]; then
      HELM_IMAGE_ARGS="${HELM_IMAGE_ARGS} --set ${helmTagPath}=${tag} "
    else
      fullPath="${fullPath}:${tag}"
    fi

    if [ "${helmPath}" != "null" ]; then
      HELM_IMAGE_ARGS="${HELM_IMAGE_ARGS} --set ${helmPath}=${fullPath} "
    fi

    HELM_RAW_IMAGE="${fullPath}"
  done
}

function generate_password() {
  local -i _default_size=16
  local -i _minsize=12
  local -i _maxsize=256
  local -i _pwsize=${1:-${_default_size}}
  [[ ${_pwsize} -lt ${_minsize} ]] && _pwsize=${_minsize}
  [[ ${_pwsize} -gt ${_maxsize} ]] && _pwsize=${_maxsize}
  dd if=/dev/urandom bs=${_pwsize} count=3 2>/dev/null | base64 | tr -d '+/=' | cut -c1-${_pwsize}
}

VERRAZZANO_DIR=${SCRIPT_DIR}/.verrazzano

VERRAZZANO_KUBECONFIG="${VERRAZZANO_KUBECONFIG:-}"
if [ -z "${VERRAZZANO_KUBECONFIG}" ] ; then
  fail "Environment variable VERRAZZANO_KUBECONFIG must be set and point to a valid kubernetes configuration file"
fi
if [ ! -f "${VERRAZZANO_KUBECONFIG}" ] ; then
  fail "Environment variable VERRAZZANO_KUBECONFIG points to file ${VERRAZZANO_KUBECONFIG} which does not exist"
fi
export KUBECONFIG="${VERRAZZANO_KUBECONFIG}"


command -v helm >/dev/null 2>&1 || {
  fail "helm is required but cannot be found on the path. Aborting."
}
command -v kubectl >/dev/null 2>&1 || {
  fail "kubectl is required but cannot be found on the path. Aborting."
}
command -v openssl >/dev/null 2>&1 || {
  fail "openssl is required but cannot be found on the path. Aborting."
}
command -v jq >/dev/null 2>&1 || {
  fail "jq is required but cannot be found on the path. Aborting."
}
command -v curl >/dev/null 2>&1 || {
  fail "curl is required but cannot be found on the path. Aborting."
}

##################################################
####Constants for Docker imageNames, versions, tags
##################################################
GLOBAL_IMAGE_PULL_SECRET=verrazzano-container-registry<|MERGE_RESOLUTION|>--- conflicted
+++ resolved
@@ -260,28 +260,17 @@
   return 1
 }
 
-<<<<<<< HEAD
-# Get the repo for Docker images at the component/chart level from the BOM
-=======
 # Get the repo for Docker imageNames at the component/chart level from the BOM
->>>>>>> 221ed3b4
 # $1 the component (e.g. "istio")
 # $2 the chart name (e.g. "istiocoredns")
 function get_component_repo_from_bom() {
   local component=$1
   local chartName=$2
-<<<<<<< HEAD
-  cat ${BOM_FILE} | jq -r -c --arg C "${component}" --arg CH "${chartName}" '.components[] | select(.name == $C) | .subcomponents[] | select(.name == $CH) | .repository'
-}
-
-# Get the full-repositoryrepo for Docker images based on BOM and env var settings
-=======
   cat ${BOM_FILE} | jq -r -c --arg C "${component}" --arg CH "${chartName}" \
     '.components[] | select(.name == $C) | .subcomponents[] | select(.name == $CH) | .repository'
 }
 
 # Get the full-repositoryrepo for Docker imageNames based on BOM and env var settings
->>>>>>> 221ed3b4
 # $1 the component (e.g. "istio")
 # $2 the chart name (e.g. "istiocoredns")
 function build_component_repo_name() {
@@ -296,10 +285,6 @@
   echo ${repository}
 }
 
-<<<<<<< HEAD
-# This function builds "--set" helm args to override images using a bill of materials. The resulting
-# HELM_SET_ARGS variable can be passed to helm to override one or more images in a helm chart.
-=======
 # Dump the set of image elements from the BOM for a component and chart
 # $1 the component (e.g. "istio")
 # $2 the chart name (e.g. "istiocoredns")
@@ -312,7 +297,6 @@
 
 # This function builds "--set" helm args to override imageNames using a bill of materials. The resulting
 # HELM_SET_ARGS variable can be passed to helm to override one or more imageNames in a helm chart.
->>>>>>> 221ed3b4
 # $1 the component (e.g. "istio")
 # $2 the chart name (e.g. "istiocoredns")
 function build_image_overrides(){
@@ -331,18 +315,11 @@
 
   HELM_IMAGE_ARGS=""
 
-<<<<<<< HEAD
-  local images=$(cat ${bomFile} | jq -r -c --arg C "${component}" --arg CH "${chartName}" '.components[] | select(.name == $C) | .subcomponents[] | select(.name == $CH) | .images[]')
-
-  # build --set arg for each image in the chart
-  for row in ${images}; do
-=======
   local images=($(get_images_for_chart $component $chartName))
 
   # build --set arg for each image in the chart
   for row in "${images[@]}"; do
 
->>>>>>> 221ed3b4
     local image=$(echo $row | jq -r '.image')
     local tag=$(echo $row | jq -r '.tag')
 
