--- conflicted
+++ resolved
@@ -258,7 +258,6 @@
   return 1
 }
 
-<<<<<<< HEAD
 # This function builds "--set" helm args to override images using a bill of materials. The resulting
 # HELM_SET_ARGS variable can be passed to helm to override one or more images in a helm chart.
 # $1 the component (e.g. "istio")
@@ -325,7 +324,8 @@
       HELM_IMAGE_ARGS="${HELM_IMAGE_ARGS} --set ${helmPath}=${fullPath} "
     fi
   done
-=======
+}
+
 function generate_password() {
   local -i _default_size=16
   local -i _minsize=12
@@ -334,7 +334,6 @@
   [[ ${_pwsize} -lt ${_minsize} ]] && _pwsize=${_minsize}
   [[ ${_pwsize} -gt ${_maxsize} ]] && _pwsize=${_maxsize}
   dd if=/dev/urandom bs=${_pwsize} count=3 2>/dev/null | base64 | tr -d '+/=' | cut -c1-${_pwsize}
->>>>>>> fb45db83
 }
 
 VERRAZZANO_DIR=${SCRIPT_DIR}/.verrazzano
