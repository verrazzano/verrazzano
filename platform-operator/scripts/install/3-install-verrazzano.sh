#!/usr/bin/env bash
#
# Copyright (c) 2020, 2021, Oracle and/or its affiliates.
# Licensed under the Universal Permissive License v 1.0 as shown at https://oss.oracle.com/licenses/upl.
#
SCRIPT_DIR=$(cd $(dirname "$0"); pwd -P)
. $SCRIPT_DIR/common.sh
. $SCRIPT_DIR/config.sh

CONFIG_DIR=$SCRIPT_DIR/config

VERRAZZANO_NS=verrazzano-system
VERRAZZANO_MC=verrazzano-mc
MONITORING_NS=monitoring

ENV_NAME=$(get_config_value ".environmentName")

INGRESS_TYPE=$(get_config_value ".ingress.type")
INGRESS_IP=$(get_verrazzano_ingress_ip)
if [ -n "${INGRESS_IP:-}" ]; then
  log "Found ingress address ${INGRESS_IP}"
else
  fail "Failed to find ingress address."
fi

DNS_TYPE=$(get_config_value ".dns.type")
DNS_SUFFIX=$(get_dns_suffix ${INGRESS_IP})

# Check if the nginx ingress ports are accessible
function check_ingress_ports() {
  exitvalue=0
  if [ ${INGRESS_TYPE} == "LoadBalancer" ] && [ $DNS_TYPE != "external" ]; then
    # Get the ports from the ingress
    PORTS=$(kubectl get services -n ingress-nginx ingress-controller-ingress-nginx-controller -o=custom-columns=PORT:.spec.ports[*].name --no-headers)
    IFS=',' read -r -a port_array <<< "$PORTS"

    index=0
    for element in "${port_array[@]}"
    do
      # For each get the port, nodePort and targetPort
      RESP=$(kubectl get services -n ingress-nginx ingress-controller-ingress-nginx-controller -o=custom-columns=PORT:.spec.ports[$index].port,NODEPORT:.spec.ports[$index].nodePort,TARGETPORT:.spec.ports[$index].targetPort --no-headers)
      ((index++))

      IFS=' ' read -r -a vals <<< "$RESP"
      PORT="${vals[0]}"
      NODEPORT="${vals[1]}"
      TARGETPORT="${vals[2]}"

      # Attempt to access the port on the $INGRESS_IP
      if [ $TARGETPORT == "https" ]; then
        ARGS=(-k https://$INGRESS_IP:$PORT)
        call_curl 0 response http_code ARGS
      else
        ARGS=(http://$INGRESS_IP:$PORT)
        call_curl 0 response http_code ARGS
      fi

      # Check the result of the curl call
      if [ $? -eq 0 ]; then
        log "Port $PORT is accessible on ingress address $INGRESS_IP.  Note that '404 page not found' is an expected response."
      else
        log "ERROR: Port $PORT is NOT accessible on ingress address $INGRESS_IP!  Check that security lists include an ingress rule for the node port $NODEPORT."
        log "See install README for details(https://github.com/verrazzano/verrazzano/operator/blob/master/install/README.md#1-oke-missing-security-list-ingress-rules)."
        exitvalue=1
      fi
    done
  fi
  return $exitvalue
}

action "Checking ingress ports" check_ingress_ports || fail "ERROR: Failed ingress port check."

set -eu

function install_verrazzano()
{
  if [ $(is_rancher_enabled) == "true" ]; then
    local RANCHER_HOSTNAME=rancher.${ENV_NAME}.${DNS_SUFFIX}

    local rancher_admin_password=`kubectl get secret --namespace cattle-system rancher-admin-secret -o jsonpath={.data.password} | base64 --decode`

    if [ -z "$rancher_admin_password" ] ; then
      error "ERROR: Failed to retrieve rancher-admin-secret - did you run the scripts to install Istio and system components?"
      return 1
    fi

    # Wait until rancher TLS cert is ready
    log "Waiting for Rancher TLS cert to reach ready state"
    kubectl wait --for=condition=ready cert tls-rancher-ingress -n cattle-system

    # Make sure rancher ingress has an IP
    wait_for_ingress_ip rancher cattle-system || exit 1

    get_rancher_access_token "${RANCHER_HOSTNAME}" "${rancher_admin_password}"
    if [ $? -ne 0 ] ; then
      error "ERROR: Failed to get rancher access token"
      exit 1
    fi
    local token_array=(${RANCHER_ACCESS_TOKEN//:/ })
  fi

  EXTRA_V8O_ARGUMENTS=$(get_verrazzano_helm_args_from_config)
  if [ ${REGISTRY_SECRET_EXISTS} == "TRUE" ]; then
    EXTRA_V8O_ARGUMENTS="${EXTRA_V8O_ARGUMENTS} --set global.imagePullSecrets[0]=${GLOBAL_IMAGE_PULL_SECRET}"
  fi

  local profile=$(get_install_profile)
  if [ ! -f "${VZ_CHARTS_DIR}/verrazzano/values.${profile}.yaml" ]; then
    error "The file ${VZ_CHARTS_DIR}/verrazzano/values.${profile}.yaml does not exist"
    exit 1
  fi
  local PROFILE_VALUES_OVERRIDE=" -f ${VZ_CHARTS_DIR}/verrazzano/values.${profile}.yaml"

  # Get the endpoint for the Kubernetes API server.  The endpoint returned has the format of IP:PORT
  local ENDPOINT=$(kubectl get endpoints --namespace default kubernetes --no-headers | awk '{ print $2}')
  local ENDPOINT_ARRAY=(${ENDPOINT//:/ })

  local DNS_TYPE=$(get_config_value ".dns.type")
  local EXTERNAL_DNS_ENABLED=false
  if [ "$DNS_TYPE" == "oci" ]; then
    EXTERNAL_DNS_ENABLED=true
  fi

  helm \
      upgrade --install verrazzano \
      ${VZ_CHARTS_DIR}/verrazzano \
      --namespace ${VERRAZZANO_NS} \
      --set image.pullPolicy=IfNotPresent \
      --set config.envName=${ENV_NAME} \
      --set config.dnsSuffix=${DNS_SUFFIX} \
      --set config.enableMonitoringStorage=true \
      --set kubernetes.service.endpoint.ip=${ENDPOINT_ARRAY[0]} \
      --set kubernetes.service.endpoint.port=${ENDPOINT_ARRAY[1]} \
      --set externaldns.enabled=${EXTERNAL_DNS_ENABLED} \
      --set keycloak.enabled=$(is_keycloak_enabled) \
      ${PROFILE_VALUES_OVERRIDE} \
      ${EXTRA_V8O_ARGUMENTS} || return $?

  log "Waiting for the verrazzano-operator pod in ${VERRAZZANO_NS} to reach Ready state"
  kubectl  wait -l app=verrazzano-operator --for=condition=Ready pod -n verrazzano-system

  log "Verifying that needed secrets are created"
  retries=0
  until [ "$retries" -ge 60 ]
  do
      kubectl get secret -n ${VERRAZZANO_NS} verrazzano | grep verrazzano && break
      retries=$(($retries+1))
      sleep 5
  done
  if ! kubectl get secret --namespace ${VERRAZZANO_NS} verrazzano ; then
      error "ERROR: failed creating verrazzano secret"
      exit 1
  fi
  log "Verrazzano install completed"
}

function install_oam_operator {

  log "Install OAM Kubernetes operator"
  helm upgrade --install --wait oam-kubernetes-runtime \
    ${CHARTS_DIR}/oam-kubernetes-runtime \
    --namespace "${VERRAZZANO_NS}" \
    -f $VZ_OVERRIDES_DIR/oam-kubernetes-runtime-values.yaml \
    || return $?
  if [ $? -ne 0 ]; then
    error "Failed to install OAM Kubernetes operator."
    return 1
  fi
}

function install_application_operator {

  log "Install Verrazzano Kubernetes application operator"
  helm upgrade --install --wait verrazzano-application-operator \
    $VZ_CHARTS_DIR/verrazzano-application-operator \
    --namespace "${VERRAZZANO_NS}" \
    -f $VZ_OVERRIDES_DIR/verrazzano-application-operator-values.yaml \
    ${EXTRA_V8O_ARGUMENTS} || return $?
  if [ $? -ne 0 ]; then
    error "Failed to install Verrazzano Kubernetes application operator."
    return 1
  fi
}

function install_weblogic_operator {

  log "Create WebLogic Kubernetes operator service account"
  kubectl create serviceaccount -n "${VERRAZZANO_NS}" weblogic-operator-sa
  if [ $? -ne 0 ]; then
    error "Failed to create WebLogic Kubernetes operator service account."
    return 1
  fi

  log "Install WebLogic Kubernetes operator"
  helm upgrade --install --wait weblogic-operator \
    ${CHARTS_DIR}/weblogic-operator \
    --namespace "${VERRAZZANO_NS}" \
    -f $VZ_OVERRIDES_DIR/weblogic-values.yaml \
    --set serviceAccount=weblogic-operator-sa \
    --set domainNamespaceSelectionStrategy=LabelSelector \
    --set domainNamespaceLabelSelector=verrazzano-managed \
    --set enableClusterRoleBinding=true \
    || return $?
  if [ $? -ne 0 ]; then
    error "Failed to install WebLogic Kubernetes operator."
    return 1
  fi
}

function install_coherence_operator {

  log "Install the Coherence Kubernetes operator"
  helm upgrade --install --wait coherence-operator \
    ${CHARTS_DIR}/coherence-operator \
    --namespace "${VERRAZZANO_NS}" \
    -f $VZ_OVERRIDES_DIR/coherence-values.yaml \
    || return $?
  if [ $? -ne 0 ]; then
    error "Failed to install the Coherence Kubernetes operator."
    return 1
  fi
}

# Set environment variable for checking if optional imagePullSecret was provided
REGISTRY_SECRET_EXISTS=$(check_registry_secret_exists)

if ! kubectl get namespace ${VERRAZZANO_NS} ; then
  action "Creating ${VERRAZZANO_NS} namespace" kubectl create namespace ${VERRAZZANO_NS} || exit 1
fi

log "Adding label needed by network policies to ${VERRAZZANO_NS} namespace"
kubectl label namespace ${VERRAZZANO_NS} "verrazzano.io/namespace=${VERRAZZANO_NS}" --overwrite

<<<<<<< HEAD
log "Adding label for disabling istio sidecar injection by default to ${VERRAZZANO_NS} namespace"
kubectl label namespace ${VERRAZZANO_NS} "istio-injection=enabled" --overwrite

# TEMP
kubectl create secret docker-registry verrazzano-container-registry --docker-server=ghcr.io --docker-username=jmaron99 --docker-password=f1676438bfbe56d6a1752d7bb6b720a5630199b6 -n verrazzano-system
kubectl create secret docker-registry verrazzano-container-registry --docker-server=ghcr.io --docker-username=jmaron99 --docker-password=f1676438bfbe56d6a1752d7bb6b720a5630199b6
# END TEMP

=======
>>>>>>> 6bd1a50c
if ! kubectl get namespace ${VERRAZZANO_MC} ; then
  action "Creating ${VERRAZZANO_MC} namespace" kubectl create namespace ${VERRAZZANO_MC} || exit 1
fi

if ! kubectl get namespace ${MONITORING_NS} ; then
  action "Creating ${MONITORING_NS} namespace" kubectl create namespace ${MONITORING_NS} || exit 1
fi

log "Adding label needed by network policies to ${MONITORING_NS} namespace"
kubectl label namespace ${MONITORING_NS} "verrazzano.io/namespace=${MONITORING_NS}" --overwrite

# If Keycloak is being installed, create the Keycloak namespace if it doesn't exist so we can apply network policies
if [ $(is_keycloak_enabled) == "true" ] && ! kubectl get namespace keycloak ; then
  action "Creating keycloak namespace" kubectl create namespace keycloak || exit 1
fi

if [ "${REGISTRY_SECRET_EXISTS}" == "TRUE" ]; then
  if ! kubectl get secret ${GLOBAL_IMAGE_PULL_SECRET} -n ${VERRAZZANO_NS} > /dev/null 2>&1 ; then
    action "Copying ${GLOBAL_IMAGE_PULL_SECRET} secret to ${VERRAZZANO_NS} namespace" \
        copy_registry_secret "${VERRAZZANO_NS}"
  fi
fi

action "Installing Verrazzano system components" install_verrazzano || exit 1
action "Installing Coherence Kubernetes operator" install_coherence_operator || exit 1
action "Installing WebLogic Kubernetes operator" install_weblogic_operator || exit 1
action "Installing OAM Kubernetes operator" install_oam_operator || exit 1
action "Installing Verrazzano Application Kubernetes operator" install_application_operator || exit 1<|MERGE_RESOLUTION|>--- conflicted
+++ resolved
@@ -231,7 +231,6 @@
 log "Adding label needed by network policies to ${VERRAZZANO_NS} namespace"
 kubectl label namespace ${VERRAZZANO_NS} "verrazzano.io/namespace=${VERRAZZANO_NS}" --overwrite
 
-<<<<<<< HEAD
 log "Adding label for disabling istio sidecar injection by default to ${VERRAZZANO_NS} namespace"
 kubectl label namespace ${VERRAZZANO_NS} "istio-injection=enabled" --overwrite
 
@@ -240,8 +239,6 @@
 kubectl create secret docker-registry verrazzano-container-registry --docker-server=ghcr.io --docker-username=jmaron99 --docker-password=f1676438bfbe56d6a1752d7bb6b720a5630199b6
 # END TEMP
 
-=======
->>>>>>> 6bd1a50c
 if ! kubectl get namespace ${VERRAZZANO_MC} ; then
   action "Creating ${VERRAZZANO_MC} namespace" kubectl create namespace ${VERRAZZANO_MC} || exit 1
 fi
