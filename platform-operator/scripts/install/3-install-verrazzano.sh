--- conflicted
+++ resolved
@@ -184,10 +184,6 @@
   helm upgrade --install --wait ${chart_name} \
     ${CHARTS_DIR}/oam-kubernetes-runtime \
     --namespace "${VERRAZZANO_NS}" \
-<<<<<<< HEAD
-    -f $VZ_OVERRIDES_DIR/oam-kubernetes-runtime-values.yaml \
-=======
->>>>>>> 20062641
     ${HELM_IMAGE_ARGS} \
     ${IMAGE_PULL_SECRETS_ARGUMENT} \
     || return $?
@@ -220,10 +216,6 @@
   helm upgrade --install --wait ${chart_name} \
     $VZ_CHARTS_DIR/verrazzano-application-operator \
     --namespace "${VERRAZZANO_NS}" \
-<<<<<<< HEAD
-    -f $VZ_OVERRIDES_DIR/verrazzano-application-operator-values.yaml \
-=======
->>>>>>> 20062641
     ${HELM_IMAGE_ARGS} \
     ${IMAGE_PULL_SECRETS_ARGUMENT} \
     ${APP_OPERATOR_IMAGE_ARG} \
