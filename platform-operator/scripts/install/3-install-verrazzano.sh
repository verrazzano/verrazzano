#!/usr/bin/env bash
#
# Copyright (c) 2020, 2021, Oracle and/or its affiliates.
# Licensed under the Universal Permissive License v 1.0 as shown at https://oss.oracle.com/licenses/upl.
#
SCRIPT_DIR=$(cd $(dirname "$0"); pwd -P)
. $SCRIPT_DIR/common.sh
. $SCRIPT_DIR/config.sh

CONFIG_DIR=$SCRIPT_DIR/config

VERRAZZANO_NS=verrazzano-system
VERRAZZANO_MC=verrazzano-mc

ENV_NAME=$(get_config_value ".environmentName")

INGRESS_TYPE=$(get_config_value ".ingress.type")
INGRESS_IP=$(get_verrazzano_ingress_ip)
if [ -n "${INGRESS_IP:-}" ]; then
  log "Found ingress address ${INGRESS_IP}"
else
  fail "Failed to find ingress address."
fi

DNS_TYPE=$(get_config_value ".dns.type")
DNS_SUFFIX=$(get_dns_suffix ${INGRESS_IP})

# Check if the nginx ingress ports are accessible
function check_ingress_ports() {
  exitvalue=0
  if [ ${INGRESS_TYPE} == "LoadBalancer" ] && [ $DNS_TYPE != "external" ]; then
    # Get the ports from the ingress
    PORTS=$(kubectl get services -n ingress-nginx ingress-controller-ingress-nginx-controller -o=custom-columns=PORT:.spec.ports[*].name --no-headers)
    IFS=',' read -r -a port_array <<< "$PORTS"

    index=0
    for element in "${port_array[@]}"
    do
      # For each get the port, nodePort and targetPort
      RESP=$(kubectl get services -n ingress-nginx ingress-controller-ingress-nginx-controller -o=custom-columns=PORT:.spec.ports[$index].port,NODEPORT:.spec.ports[$index].nodePort,TARGETPORT:.spec.ports[$index].targetPort --no-headers)
      ((index++))

      IFS=' ' read -r -a vals <<< "$RESP"
      PORT="${vals[0]}"
      NODEPORT="${vals[1]}"
      TARGETPORT="${vals[2]}"

      # Attempt to access the port on the $INGRESS_IP
      if [ $TARGETPORT == "https" ]; then
        ARGS=(-k https://$INGRESS_IP:$PORT)
        call_curl 0 response http_code ARGS
      else
        ARGS=(http://$INGRESS_IP:$PORT)
        call_curl 0 response http_code ARGS
      fi

      # Check the result of the curl call
      if [ $? -eq 0 ]; then
        log "Port $PORT is accessible on ingress address $INGRESS_IP.  Note that '404 page not found' is an expected response."
      else
        log "ERROR: Port $PORT is NOT accessible on ingress address $INGRESS_IP!  Check that security lists include an ingress rule for the node port $NODEPORT."
        log "See install README for details(https://github.com/verrazzano/verrazzano/operator/blob/master/install/README.md#1-oke-missing-security-list-ingress-rules)."
        exitvalue=1
      fi
    done
  fi
  return $exitvalue
}

action "Checking ingress ports" check_ingress_ports || fail "ERROR: Failed ingress port check."

set -eu

function install_verrazzano()
{
  if [ $(is_rancher_enabled) == "true" ]; then
    local RANCHER_HOSTNAME=rancher.${ENV_NAME}.${DNS_SUFFIX}

    local rancher_admin_password=`kubectl get secret --namespace cattle-system rancher-admin-secret -o jsonpath={.data.password} | base64 --decode`

    if [ -z "$rancher_admin_password" ] ; then
      error "ERROR: Failed to retrieve rancher-admin-secret - did you run the scripts to install Istio and system components?"
      return 1
    fi

    # Wait until rancher TLS cert is ready
    log "Waiting for Rancher TLS cert to reach ready state"
    kubectl wait --for=condition=ready cert tls-rancher-ingress -n cattle-system

    # Make sure rancher ingress has an IP
    wait_for_ingress_ip rancher cattle-system || exit 1

    get_rancher_access_token "${RANCHER_HOSTNAME}" "${rancher_admin_password}"
    if [ $? -ne 0 ] ; then
      error "ERROR: Failed to get rancher access token"
      exit 1
    fi
    local token_array=(${RANCHER_ACCESS_TOKEN//:/ })
  fi

  EXTRA_V8O_ARGUMENTS=$(get_verrazzano_helm_args_from_config)
  if [ ${REGISTRY_SECRET_EXISTS} == "TRUE" ]; then
    EXTRA_V8O_ARGUMENTS="${EXTRA_V8O_ARGUMENTS} --set global.imagePullSecrets[0]=${GLOBAL_IMAGE_PULL_SECRET}"
  fi

<<<<<<< HEAD
  local profile=$(get_config_value '.profile')
=======
  local profile=$(get_install_profile)
  if [ ! -f "${VZ_CHARTS_DIR}/verrazzano/values.${profile}.yaml" ]; then
    error "The file ${VZ_CHARTS_DIR}/verrazzano/values.${profile}.yaml does not exist"
    exit 1
  fi
>>>>>>> 4604dff8
  local PROFILE_VALUES_OVERRIDE=" -f ${VZ_CHARTS_DIR}/verrazzano/values.${profile}.yaml"

  # Get the endpoint for the Kubernetes API server.  The endpoint returned has the format of IP:PORT
  local ENDPOINT=$(kubectl get endpoints --namespace default kubernetes --no-headers | awk '{ print $2}')
  local ENDPOINT_ARRAY=(${ENDPOINT//:/ })

  helm \
      upgrade --install verrazzano \
      ${VZ_CHARTS_DIR}/verrazzano \
      --namespace ${VERRAZZANO_NS} \
      --set image.pullPolicy=IfNotPresent \
      --set config.envName=${ENV_NAME} \
      --set config.dnsSuffix=${DNS_SUFFIX} \
      --set config.enableMonitoringStorage=true \
      --set kubernetes.service.endpoint.ip=${ENDPOINT_ARRAY[0]} \
      --set kubernetes.service.endpoint.port=${ENDPOINT_ARRAY[1]} \
      ${PROFILE_VALUES_OVERRIDE} \
      ${EXTRA_V8O_ARGUMENTS} || return $?

  log "Waiting for the verrazzano-operator pod in ${VERRAZZANO_NS} to reach Ready state"
  kubectl  wait -l app=verrazzano-operator --for=condition=Ready pod -n verrazzano-system

  log "Verifying that needed secrets are created"
  retries=0
  until [ "$retries" -ge 60 ]
  do
      kubectl get secret -n ${VERRAZZANO_NS} verrazzano | grep verrazzano && break
      retries=$(($retries+1))
      sleep 5
  done
  if ! kubectl get secret --namespace ${VERRAZZANO_NS} verrazzano ; then
      error "ERROR: failed creating verrazzano secret"
      exit 1
  fi
  log "Verrazzano install completed"
}

function install_oam_operator {

  log "Setup OAM Kubernetes operator roles"
  kubectl delete clusterrolebinding cluster-admin-binding-oam || true
  kubectl create clusterrolebinding cluster-admin-binding-oam --clusterrole cluster-admin --user "system:serviceaccount:${VERRAZZANO_NS}:oam-kubernetes-runtime" || return $?
  if [ $? -ne 0 ]; then
    error "Failed to create OAM Kubernetes operator roles."
    return 1
  fi

  log "Install OAM Kubernetes operator"
  helm upgrade --install --wait oam-kubernetes-runtime \
    ${CHARTS_DIR}/oam-kubernetes-runtime \
    --namespace "${VERRAZZANO_NS}" \
    -f $VZ_OVERRIDES_DIR/oam-kubernetes-runtime-values.yaml \
    || return $?
  if [ $? -ne 0 ]; then
    error "Failed to install OAM Kubernetes operator."
    return 1
  fi
}

function install_application_operator {

  log "Install Verrazzano Kubernetes application operator"
  helm upgrade --install --wait verrazzano-application-operator \
    $VZ_CHARTS_DIR/verrazzano-application-operator \
    --namespace "${VERRAZZANO_NS}" \
    -f $VZ_OVERRIDES_DIR/verrazzano-application-operator-values.yaml \
    ${EXTRA_V8O_ARGUMENTS} || return $?
  if [ $? -ne 0 ]; then
    error "Failed to install Verrazzano Kubernetes application operator."
    return 1
  fi
}

function install_weblogic_operator {

  log "Create WebLogic Kubernetes operator service account"
  kubectl create serviceaccount -n "${VERRAZZANO_NS}" weblogic-operator-sa
  if [ $? -ne 0 ]; then
    error "Failed to create WebLogic Kubernetes operator service account."
    return 1
  fi

  log "Install WebLogic Kubernetes operator"
  helm upgrade --install --wait weblogic-operator \
    ${CHARTS_DIR}/weblogic-operator \
    --namespace "${VERRAZZANO_NS}" \
    -f $VZ_OVERRIDES_DIR/weblogic-values.yaml \
    --set serviceAccount=weblogic-operator-sa \
    --set domainNamespaceSelectionStrategy=LabelSelector \
    --set domainNamespaceLabelSelector=verrazzano-managed \
    --set enableClusterRoleBinding=true \
    || return $?
  if [ $? -ne 0 ]; then
    error "Failed to install WebLogic Kubernetes operator."
    return 1
  fi
}

function install_coherence_operator {

  log "Install the Coherence Kubernetes operator"
  helm upgrade --install --wait coherence-operator \
    ${CHARTS_DIR}/coherence-operator \
    --namespace "${VERRAZZANO_NS}" \
    -f $VZ_OVERRIDES_DIR/coherence-values.yaml \
    || return $?
  if [ $? -ne 0 ]; then
    error "Failed to install the Coherence Kubernetes operator."
    return 1
  fi
}

# Set environment variable for checking if optional imagePullSecret was provided
REGISTRY_SECRET_EXISTS=$(check_registry_secret_exists)

if ! kubectl get namespace ${VERRAZZANO_NS} ; then
  action "Creating ${VERRAZZANO_NS} namespace" kubectl create namespace ${VERRAZZANO_NS} || exit 1
fi

if ! kubectl get namespace ${VERRAZZANO_MC} ; then
  action "Creating ${VERRAZZANO_MC} namespace" kubectl create namespace ${VERRAZZANO_MC} || exit 1
fi

if [ "${REGISTRY_SECRET_EXISTS}" == "TRUE" ]; then
  if ! kubectl get secret ${GLOBAL_IMAGE_PULL_SECRET} -n ${VERRAZZANO_NS} > /dev/null 2>&1 ; then
    action "Copying ${GLOBAL_IMAGE_PULL_SECRET} secret to ${VERRAZZANO_NS} namespace" \
        copy_registry_secret "${VERRAZZANO_NS}"
  fi
fi

action "Installing Verrazzano system components" install_verrazzano || exit 1
action "Installing Coherence Kubernetes operator" install_coherence_operator || exit 1
action "Installing WebLogic Kubernetes operator" install_weblogic_operator || exit 1
action "Installing OAM Kubernetes operator" install_oam_operator || exit 1
action "Installing Verrazzano Application Kubernetes operator" install_application_operator || exit 1<|MERGE_RESOLUTION|>--- conflicted
+++ resolved
@@ -103,15 +103,7 @@
     EXTRA_V8O_ARGUMENTS="${EXTRA_V8O_ARGUMENTS} --set global.imagePullSecrets[0]=${GLOBAL_IMAGE_PULL_SECRET}"
   fi
 
-<<<<<<< HEAD
-  local profile=$(get_config_value '.profile')
-=======
   local profile=$(get_install_profile)
-  if [ ! -f "${VZ_CHARTS_DIR}/verrazzano/values.${profile}.yaml" ]; then
-    error "The file ${VZ_CHARTS_DIR}/verrazzano/values.${profile}.yaml does not exist"
-    exit 1
-  fi
->>>>>>> 4604dff8
   local PROFILE_VALUES_OVERRIDE=" -f ${VZ_CHARTS_DIR}/verrazzano/values.${profile}.yaml"
 
   # Get the endpoint for the Kubernetes API server.  The endpoint returned has the format of IP:PORT
