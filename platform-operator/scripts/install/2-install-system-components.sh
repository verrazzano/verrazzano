--- conflicted
+++ resolved
@@ -22,23 +22,12 @@
       # Create the namespace for nginx
       if ! kubectl get namespace ingress-nginx ; then
           kubectl create namespace ingress-nginx
-      fi
-
-<<<<<<< HEAD
-    # Create the namespace for nginx
-    if ! kubectl get namespace ingress-nginx ; then
-        kubectl create namespace ingress-nginx
-        kubectl label namespace ingress-nginx istio-injection=enabled
-    fi
-
-    # Handle any additional NGINX install args - since NGINX is for Verrazzano system Ingress,
-    # these should be in .ingress.verrazzano.nginxInstallArgs[]
-    local EXTRA_NGINX_ARGUMENTS=$(get_nginx_helm_args_from_config)
-=======
+          kubectl label namespace ingress-nginx istio-injection=enabled
+    fi
+
       # Handle any additional NGINX install args - since NGINX is for Verrazzano system Ingress,
       # these should be in .ingress.verrazzano.nginxInstallArgs[]
       local EXTRA_NGINX_ARGUMENTS=$(get_nginx_helm_args_from_config)
->>>>>>> f4cd0116
 
       if [ "$DNS_TYPE" == "oci" ]; then
         EXTRA_NGINX_ARGUMENTS="$EXTRA_NGINX_ARGUMENTS --set-string controller.service.annotations.external-dns\.alpha\.kubernetes\.io/ttl=60"
