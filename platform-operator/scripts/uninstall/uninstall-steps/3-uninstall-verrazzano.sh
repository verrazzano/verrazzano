#!/bin/bash
#
# Copyright (c) 2020, 2022, Oracle and/or its affiliates.
# Licensed under the Universal Permissive License v 1.0 as shown at https://oss.oracle.com/licenses/upl.
#
SCRIPT_DIR=$(cd $(dirname "$0"); pwd -P)
INSTALL_DIR=$SCRIPT_DIR/../../install
UNINSTALL_DIR=$SCRIPT_DIR/..
MANIFESTS_DIR=$SCRIPT_DIR/../../../thirdparty/manifests

. $INSTALL_DIR/common.sh
. $INSTALL_DIR/config.sh
. $UNINSTALL_DIR/uninstall-utils.sh

set -o pipefail

VERRAZZANO_NS=verrazzano-system
VERRAZZANO_MONITORING_NS=verrazzano-monitoring

function delete_verrazzano() {
  # delete helm installation of Verrazzano
  # - specifically delete the verrazzano-system/verrazzano chart, since it's possible the
  #   verrazzano-platform-operator might get installed via helm separately
  log "Deleting Verrazzano"
  helm ls -n verrazzano-system \
    | awk '/verrazzano/ {print $1}' \
    | xargsr helm uninstall -n verrazzano-system \
    || err_return $? "Could not delete Verrazzano from helm" || return $? # return on pipefail

  # delete verrazzano-managed-cluster-local secret
  log "Deleting Verrazzano secrets"
  kubectl delete secret verrazzano-managed-cluster-local --ignore-not-found=true || err_return $? "Could not delete secrets from Verrazzano" || return $?

  log "Deleting ClusterRoleBindings"
  # deleting clusterrolebindings
  delete_k8s_resources clusterrolebinding ":metadata.name,:metadata.labels" "Could not delete ClusterRoleBindings from Verrazzano" '/verrazzano/ && ! /verrazzano-platform-operator/ && ! /verrazzano-install/ && ! /verrazzano-managed-cluster/ {print $1}' \
    || return $? # return on pipefail

  # deleting clusterroles
  log "Deleting ClusterRoles"
  delete_k8s_resources clusterrole ":metadata.name,:metadata.labels" "Could not delete ClusterRoles from Verrazzano" '/verrazzano/ && ! /verrazzano-managed-cluster/ {print $1}' \
    || return $? # return on pipefail

  # deleting namespaces
  log "Deleting Verrazzano namespace finalizers"
  # delete namespace finalizers
  patch_k8s_resources namespace ":metadata.name,:metadata.labels" "Could not remove finalizers from Verrazzano namespaces" '/k8s-app:verrazzano.io|verrazzano.io\/namespace:monitoring|verrazzano-system|verrazzano-mc/ {print $1}' '{"metadata":{"finalizers":null}}' \
    || return $? # return on pipefail

  log "Deleting Verrazzano namespaces"
  delete_k8s_resources namespace ":metadata.name,:metadata.labels" "Could not delete Verrazzano namespaces" '/k8s-app:verrazzano.io|verrazzano.io\/namespace:monitoring|verrazzano-system/ {print $1}' \
    || return $? # return on pipefail

  # Delete CR'S from all Verrazzano managed namespaces
  delete_managed_k8s_resources healthscopes.core.oam.dev
  delete_managed_k8s_resources manualscalertraits.core.oam.dev
  delete_managed_k8s_resources traitdefinitions.core.oam.dev
  delete_managed_k8s_resources workloaddefinitions.core.oam.dev
  delete_managed_k8s_resources scopedefinitions.core.oam.dev
}

function delete_vmo {
  log "Uninstall the Verrazzano Monitoring Operator"
  if helm status verrazzano-monitoring-operator --namespace "${VERRAZZANO_NS}" > /dev/null 2>&1 ; then
    if ! helm uninstall verrazzano-monitoring-operator --namespace "${VERRAZZANO_NS}" ; then
      error "Failed to uninstall the Verrazzano Monitoring Operator."
    fi
  fi
}

function delete_weblogic_operator {
  log "Uninstall the WebLogic Kubernetes operator"
  if helm status uninstall weblogic-operator --namespace "${VERRAZZANO_NS}" > /dev/null 2>&1 ; then
    if ! helm uninstall weblogic-operator --namespace "${VERRAZZANO_NS}" ; then
      error "Failed to uninstall the WebLogic Kubernetes operator."
    fi
  fi

  log "Delete the WebLogic Kubernetes operator service account"
  if kubectl get serviceaccount -n "${VERRAZZANO_NS}" weblogic-operator-sa > /dev/null 2>&1 ; then
    if ! kubectl delete serviceaccount -n "${VERRAZZANO_NS}" weblogic-operator-sa ; then
      error "Failed to delete the WebLogic Kubernetes operator service account."
    fi
  fi
}

function delete_coherence_operator {
  log "Uninstall the Coherence Kubernetes operator"
  if helm status uninstall coherence-operator --namespace "${VERRAZZANO_NS}" > /dev/null 2>&1 ; then
    if ! helm uninstall coherence-operator --namespace "${VERRAZZANO_NS}" ; then
      error "Failed to uninstall the Coherence Kubernetes operator."
    fi
  fi
  kubectl delete validatingwebhookconfigurations.admissionregistration.k8s.io coherence-operator-validating-webhook-configuration --ignore-not-found
  kubectl delete mutatingwebhookconfigurations.admissionregistration.k8s.io coherence-operator-mutating-webhook-configuration --ignore-not-found
}

function delete_kiali {
  KIALI_CHART_DIR=${CHARTS_DIR}/kiali-server
  log "Uninstall Kiali"
  if helm status kiali-server  --namespace "${VERRAZZANO_NS}" > /dev/null 2>&1 ; then
    if ! helm uninstall kiali-server  --namespace "${VERRAZZANO_NS}" ; then
      error "Failed to uninstall Kiali."
    fi
  fi
  log "Deleting Kiali Custom Resource Definitions"
  kubectl delete -f ${KIALI_CHART_DIR}/crds || true
}

function delete_prometheus_adapter {
  log "Uninstall the Prometheus adapter"
  if helm status prometheus-adapter --namespace "${VERRAZZANO_MONITORING_NS}" > /dev/null 2>&1 ; then
    if ! helm uninstall prometheus-adapter --namespace "${VERRAZZANO_MONITORING_NS}" ; then
      error "Failed to uninstall the Prometheus adapter."
    fi
  fi
}

function delete_kube_state_metrics {
  log "Uninstall kube-state-metrics"
  if helm status kube-state-metrics --namespace "${VERRAZZANO_MONITORING_NS}" > /dev/null 2>&1 ; then
    if ! helm uninstall kube-state-metrics --namespace "${VERRAZZANO_MONITORING_NS}" ; then
      error "Failed to uninstall kube-state-metrics."
    fi
  fi
}

function delete_prometheus_node_exporter {
  log "Uninstall the Prometheus node-exporter"
  if helm status prometheus-node-exporter --namespace "${VERRAZZANO_MONITORING_NS}" > /dev/null 2>&1 ; then
    if ! helm uninstall prometheus-node-exporter --namespace "${VERRAZZANO_MONITORING_NS}" ; then
      error "Failed to uninstall the Prometheus node-exporter."
    fi
  fi
}

function delete_prometheus_operator {
  log "Uninstall the Prometheus operator"
  if helm status prometheus-operator --namespace "${VERRAZZANO_MONITORING_NS}" > /dev/null 2>&1 ; then
    if ! helm uninstall prometheus-operator --namespace "${VERRAZZANO_MONITORING_NS}" ; then
      error "Failed to uninstall the Prometheus operator."
    fi
  fi

  log "Deleting ${VERRAZZANO_MONITORING_NS} namespace finalizers"
  patch_k8s_resources namespace ":metadata.name" "Could not remove finalizers from namespace ${VERRAZZANO_MONITORING_NS}" "/${VERRAZZANO_MONITORING_NS}/ {print \$1}" '{"metadata":{"finalizers":null}}' \
    || return $? # return on pipefail

  log "Deleting the ${VERRAZZANO_MONITORING_NS} namespace"
  kubectl delete namespace "${VERRAZZANO_MONITORING_NS}" --ignore-not-found=true || err_return $? "Could not delete the ${VERRAZZANO_MONITORING_NS} namespace"
}

function delete_prometheus_pushgateway {
  log "Uninstall the Prometheus Pushgateway"
  if helm status prometheus-pushgateway --namespace "${VERRAZZANO_MONITORING_NS}" > /dev/null 2>&1 ; then
    if ! helm uninstall prometheus-pushgateway --namespace "${VERRAZZANO_MONITORING_NS}" ; then
      error "Failed to uninstall the Prometheus Pushgateway."
    fi
  fi
}

<<<<<<< HEAD
=======
function delete_jaeger_operator {
  log "Uninstall the Jaeger operator"
  if helm status jaeger-operator --namespace "${VERRAZZANO_MONITORING_NS}" > /dev/null 2>&1 ; then
    if ! helm uninstall jaeger-operator --namespace "${VERRAZZANO_MONITORING_NS}" ; then
      error "Failed to uninstall the Jaeger Operator."
    fi
  fi
}

function delete_fluentd {
  log "Uninstall the Fluentd"
  if helm status fluentd --namespace "${VERRAZZANO_NS}" > /dev/null 2>&1 ; then
    if ! helm uninstall fluentd --namespace "${VERRAZZANO_NS}" ; then
      error "Failed to uninstall the fluentd."
    fi
  fi
}

>>>>>>> 905c64e9
function delete_velero {
    log "Uninstall Velero"
    if helm status velero --namespace velero > /dev/null 2>&1 ; then
      if ! helm uninstall velero --namespace velero ; then
        error "Failed to uninstall the Velero."
      fi
    fi

    log "Deleting velero namespace finalizers"
    patch_k8s_resources namespace ":metadata.name" "Could not remove finalizers from namespace velero" "/velero/ {print \$1}" '{"metadata":{"finalizers":null}}' \
        || return $? # return on pipefail

    log "Deleting the velero namespace"
    kubectl delete namespace velero --ignore-not-found=true || err_return $? "Could not delete the velero namespace"
}

\action "Deleting Prometheus Pushgateway " delete_prometheus_pushgateway || exit 1
\action "Deleting Prometheus adapter " delete_prometheus_adapter || exit 1
action "Deleting kube-state-metrics " delete_kube_state_metrics || exit 1
action "Deleting Prometheus node-exporter " delete_prometheus_node_exporter || exit 1
action "Deleting Prometheus operator " delete_prometheus_operator || exit 1
action "Deleting Coherence Kubernetes operator" delete_coherence_operator || exit 1
action "Deleting WebLogic Kubernetes operator" delete_weblogic_operator || exit 1
action "Deleting Verrazzano Monitoring Operator" delete_vmo || exit 1
action "Deleting Verrazzano Components" delete_verrazzano || exit 1
action "Deleting Kiali " delete_kiali || exit 1
action "Deleting Velero " delete_velero || exit 1<|MERGE_RESOLUTION|>--- conflicted
+++ resolved
@@ -159,27 +159,6 @@
   fi
 }
 
-<<<<<<< HEAD
-=======
-function delete_jaeger_operator {
-  log "Uninstall the Jaeger operator"
-  if helm status jaeger-operator --namespace "${VERRAZZANO_MONITORING_NS}" > /dev/null 2>&1 ; then
-    if ! helm uninstall jaeger-operator --namespace "${VERRAZZANO_MONITORING_NS}" ; then
-      error "Failed to uninstall the Jaeger Operator."
-    fi
-  fi
-}
-
-function delete_fluentd {
-  log "Uninstall the Fluentd"
-  if helm status fluentd --namespace "${VERRAZZANO_NS}" > /dev/null 2>&1 ; then
-    if ! helm uninstall fluentd --namespace "${VERRAZZANO_NS}" ; then
-      error "Failed to uninstall the fluentd."
-    fi
-  fi
-}
-
->>>>>>> 905c64e9
 function delete_velero {
     log "Uninstall Velero"
     if helm status velero --namespace velero > /dev/null 2>&1 ; then
@@ -196,8 +175,8 @@
     kubectl delete namespace velero --ignore-not-found=true || err_return $? "Could not delete the velero namespace"
 }
 
-\action "Deleting Prometheus Pushgateway " delete_prometheus_pushgateway || exit 1
-\action "Deleting Prometheus adapter " delete_prometheus_adapter || exit 1
+action "Deleting Prometheus Pushgateway " delete_prometheus_pushgateway || exit 1
+action "Deleting Prometheus adapter " delete_prometheus_adapter || exit 1
 action "Deleting kube-state-metrics " delete_kube_state_metrics || exit 1
 action "Deleting Prometheus node-exporter " delete_prometheus_node_exporter || exit 1
 action "Deleting Prometheus operator " delete_prometheus_operator || exit 1
