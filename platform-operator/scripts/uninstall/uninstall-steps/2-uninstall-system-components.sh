#!/bin/bash
#
# Copyright (c) 2020, 2021, Oracle and/or its affiliates.
# Licensed under the Universal Permissive License v 1.0 as shown at https://oss.oracle.com/licenses/upl.
#
SCRIPT_DIR=$(cd $(dirname "$0"); pwd -P)
INSTALL_DIR=$SCRIPT_DIR/../../install
UNINSTALL_DIR=$SCRIPT_DIR/..

. $INSTALL_DIR/common.sh
. $INSTALL_DIR/config.sh
. $UNINSTALL_DIR/uninstall-utils.sh

set -o pipefail

function delete_external_dns() {
  log "Deleting external-dns"
  helm ls -A \
    | awk '/external-dns/ {print $1}' \
    | xargsr helm uninstall -n cert-manager \
    || err_return $? "Could not delete external-dns from helm" || return $? # return on pipefail

  # delete clusterrole and clusterrolebinding
  log "Deleting ClusterRoles and ClusterRoleBindings for external-dns"
  kubectl delete clusterrole external-dns --ignore-not-found=true || err_return $? "Could not delete ClusterRole external-dns" || return $?
  kubectl delete clusterrolebinding external-dns --ignore-not-found=true || err_return $? "Could not delete ClusterRoleBinding external-dns" || return $?
}

function delete_nginx() {
  # uninstall ingress-nginx
  log "Deleting ingress-nginx"
  helm ls -A \
    | awk '/ingress-controller/ {print $1}' \
    | xargsr helm uninstall -n ingress-nginx \
    || err_return $? "Could not delete ingress-controller from helm" || return $? # return on pipefail

  # delete the nginx clusterrole and clusterrolebinding
  log "Deleting ClusterRoles and ClusterRoleBindings for ingress-nginx"
  kubectl delete clusterrole ingress-controller-ingress-nginx --ignore-not-found=true || err_return $? "Could not delete ClusterRole ingress-controller-ingress-nginx" || return $?
  kubectl delete clusterrolebinding ingress-controller-ingress-nginx --ignore-not-found=true || err_return $? "Could not delete ClusterRoleBinding ingress-controller-ingress-nginx" || return $?

  # delete ingress-nginx namespace
  log "Deleting ingress-nginx namespace finalizers"
  patch_k8s_resources namespaces ":metadata.name" "Could not remove finalizer from namespace ingress-nginx" '/ingress-nginx/ {print $1}' '{"metadata":{"finalizers":null}}' \
    || return $? # return on pipefail

  log "Deleting ingress-nginx namespace"
  kubectl delete namespace ingress-nginx --ignore-not-found=true || err_return $? "Could not delete namespace ingress-nginx" || return $?
}

function delete_cert_manager() {
  # uninstall cert manager deployment
  log "Deleting cert-manager"
  helm ls -A \
    | awk '/cert-manager/ {print $1}' \
    | xargsr helm uninstall -n cert-manager \
    || err_return $? "Could not delete cert-manager from helm" || return $? # return on pipefail

  # delete the custom resource definition for cert manager
  log "deleting the custom resource definition for cert manager"
  kubectl delete -f "${MANIFESTS_DIR}/cert-manager/00-crds.yaml" --ignore-not-found=true \
    || err_return $? "Could not delete CustomResourceDefinition from cert-manager" || return $?

  # delete cert manager config map
  log "Deleting config map for cert manager"
  kubectl delete configmap cert-manager-controller -n kube-system --ignore-not-found=true || err_return $? "Could not delete ConfigMap from cert-manager-controller" || return $?

  log "Deleting cert-manager namespace finalizers"
  # delete namespace finalizers
  patch_k8s_resources namespaces ":metadata.name" "Could not remove finalizers from namespace cert-manager" '/cert-manager/ {print $1}' '{"metadata":{"finalizers":null}}' \
    || return $? # return on pipefail

  # delete namespace
  log "Deleting cert-manager namespace"
  kubectl delete namespace cert-manager --ignore-not-found=true || err_return $? "Could not delete namespace cert-manager" || return $?
}

function delete_rancher() {
<<<<<<< HEAD
  if [ $(is_rancher_enabled) != "true" ]; then
    log "Rancher is not enabled, skip deleting rancher."
    return 0
  fi
=======
  # Occasionally the 'local' Rancher cluster object is stuck with a dangling finalizer, remove it so
  # we don't orphan the cluster info between installs
  log "Remove any dangling finalizers from the 'local' Rancher cluster object"
  kubectl patch cluster local -n kube-system -p '{"metadata":{"finalizers":null}}' --type=merge || true
  kubectl wait --for=delete -n kube-system cluster/local --timeout=2m || true

>>>>>>> 4604dff8
  # Deleting rancher components
  log "Deleting rancher"
  helm ls -A \
    | awk '/rancher/ {print $1}' \
    | xargsr helm uninstall -n cattle-system \
    || err_return $? "Could not delete rancher from helm" || return $? # return on pipefail

  log "Deleting CRDs from rancher"

  local crd_content=$(kubectl get crds --no-headers -o custom-columns=":metadata.name,:spec.group" | awk '/coreos.com|cattle.io/')

  while [ "$crd_content" ]
  do
    # remove finalizers from crds
    # Ignore patch failures and attempt to delete the resources anyway.
    patch_k8s_resources crds ":metadata.name,:spec.group" "Could not remove finalizers from CustomResourceDefinitions in Rancher" '/coreos.com|cattle.io/ {print $1}' '{"metadata":{"finalizers":null}}' \
      || true

    # delete crds
    # This process is backgrounded in order to timeout due to finalizers hanging
    delete_k8s_resources crds ":metadata.name,:spec.group" "Could not delete CustomResourceDefinitions from Rancher" '/coreos.com|cattle.io/ {print $1}' \
      || return $? &# return on pipefail
    sleep 30
    kill $! || true
    crd_content=$(kubectl get crds --no-headers -o custom-columns=":metadata.name,:spec.group" | awk '/coreos.com|cattle.io/')
  done

  # delete clusterrolebindings deployed by rancher
  log "Deleting ClusterRoleBindings"
  delete_k8s_resources clusterrolebinding ":metadata.name,:metadata.labels" "Could not delete ClusterRoleBindings from Rancher" '/cattle.io|app:rancher/ {print $1}' \
    || return $? # return on pipefail

  # delete clusterroles
  log "Deleting ClusterRoles"
  delete_k8s_resources clusterrole ":metadata.name,:metadata.labels" "Could not delete ClusterRoles from Rancher" '/cattle.io/ {print $1}' \
    || return $? # return on pipefail

  # delete rolebinding
  log "Deleting RoleBindings"
  local default_names=("default" "kube-node-lease" "kube-public" "kube-system")
  for namespace in "${default_names[@]}"
  do
    delete_k8s_resources rolebinding ":metadata.name" "Could not delete RoleBindings from Rancher in namespace ${namespace}" '/clusterrolebinding-/' "${namespace}" \
      || return $? # return on pipefail
  done

  # delete configmap in kube-system
  log "Deleting ConfigMap"
  kubectl delete configmap cattle-controllers -n kube-system  --ignore-not-found=true || err_return $? "Could not delete ConfigMap from Rancher in namespace kube-system" || return $?

  log "Deleting cattle namespaces"
  # delete namespace finalizers
  patch_k8s_resources namespaces ":metadata.name" "Could not remove finalizers from namespaces in Rancher" '/cattle-|local|p-|user-/ {print $1}' '{"metadata":{"finalizers":null}}' \
    || return $? # return on pipefail

  # delete cattle namespaces
  log "Delete rancher namespace"
  delete_k8s_resources namespaces ":metadata.name" "Could not delete namespaces from Rancher" '/cattle-|local|p-|user-/ {print $1}' \
    || return $? # return on pipefail

  # delete annotations left in kube-system secrets
  log "Delete Rancher Secret Annotations"
  for namespace in "${default_names[@]}"
  do
    kubectl get secret -n "${namespace}" --no-headers -o custom-columns=":metadata.name,:metadata.annotations" \
      | awk '/field.cattle.io\/projectId:/ {print $1}' \
      | xargsr -I resource kubectl annotate secret resource -n "${namespace}" field.cattle.io/projectId- \
      || err_return $? "Could not delete Annotations from Rancher" || return $? # return on pipefail
  done
}

action "Deleting Rancher Components" delete_rancher || exit 1
action "Deleting External DNS Components" delete_external_dns || exit 1
action "Deleting NGINX Components" delete_nginx || exit 1
action "Deleting Cert Manager Components" delete_cert_manager || exit 1<|MERGE_RESOLUTION|>--- conflicted
+++ resolved
@@ -76,19 +76,17 @@
 }
 
 function delete_rancher() {
-<<<<<<< HEAD
   if [ $(is_rancher_enabled) != "true" ]; then
     log "Rancher is not enabled, skip deleting rancher."
     return 0
   fi
-=======
+
   # Occasionally the 'local' Rancher cluster object is stuck with a dangling finalizer, remove it so
   # we don't orphan the cluster info between installs
   log "Remove any dangling finalizers from the 'local' Rancher cluster object"
   kubectl patch cluster local -n kube-system -p '{"metadata":{"finalizers":null}}' --type=merge || true
   kubectl wait --for=delete -n kube-system cluster/local --timeout=2m || true
 
->>>>>>> 4604dff8
   # Deleting rancher components
   log "Deleting rancher"
   helm ls -A \
