--- conflicted
+++ resolved
@@ -11,177 +11,4 @@
 . $INSTALL_DIR/config.sh
 . $UNINSTALL_DIR/uninstall-utils.sh
 
-set -o pipefail
-
-<<<<<<< HEAD
-function delete_nginx() {
-  # uninstall ingress-nginx
-  log "Deleting ingress-nginx"
-  helm ls -n ingress-nginx \
-    | awk '/ingress-controller/ {print $1}' \
-    | xargsr helm uninstall -n ingress-nginx \
-    || err_return $? "Could not delete ingress-controller from helm" || return $? # return on pipefail
-
-  # delete the nginx clusterrole and clusterrolebinding
-  log "Deleting ClusterRoles and ClusterRoleBindings for ingress-nginx"
-  kubectl delete clusterrole ingress-controller-ingress-nginx --ignore-not-found=true || err_return $? "Could not delete ClusterRole ingress-controller-ingress-nginx" || return $?
-  kubectl delete clusterrolebinding ingress-controller-ingress-nginx --ignore-not-found=true || err_return $? "Could not delete ClusterRoleBinding ingress-controller-ingress-nginx" || return $?
-
-  # delete ingress-nginx namespace
-  log "Deleting ingress-nginx namespace finalizers"
-  patch_k8s_resources namespaces ":metadata.name" "Could not remove finalizer from namespace ingress-nginx" '/ingress-nginx/ {print $1}' '{"metadata":{"finalizers":null}}' \
-    || return $? # return on pipefail
-
-  log "Deleting ingress-nginx namespace"
-  kubectl delete namespace ingress-nginx --ignore-not-found=true || err_return $? "Could not delete namespace ingress-nginx" || return $?
-}
-
-action "Deleting NGINX Components" delete_nginx || exit 1
-=======
-function delete_rancher() {
-  local rancher_exists=$(kubectl get namespace cattle-system --ignore-not-found)
-  if [ -z "$rancher_exists" ] ; then
-    log "Rancher not found"
-    return 0
-  fi
-
-  log "Running Rancher system-tools remove"
-  /usr/local/bin/system-tools remove -c /home/verrazzano/kubeconfig --force || err_return $? "Failed to run Rancher system-tools remove"
-
-  # wait for the cleanup to be complete (enough) for us to proceed
-  log "Waiting for namespace cattle-system to be deleted"
-  kubectl wait --for=delete ns/cattle-system --timeout=120s
-
-  log "Delete the Rancher webhooks"
-  # delete mutatingwebhookconfigurations
-  delete_k8s_resources mutatingwebhookconfigurations ":metadata.name,:metadata.labels" "Could not delete MutatingWebhookConfigurations from Rancher" '/cattle.io|app:rancher/ {print $1}' \
-    || return $? # return on pipefail
-  # delete validatingwebhookconfigurations
-  delete_k8s_resources validatingwebhookconfigurations ":metadata.name,:metadata.labels" "Could not delete ValidatingWebhookConfigurations from Rancher" '/cattle.io|app:rancher/ {print $1}' \
-    || return $? # return on pipefail
-
-  log "Removing Rancher MutatingWebhookConfiguration"
-  kubectl delete mutatingwebhookconfigurations.admissionregistration.k8s.io rancher.cattle.io --ignore-not-found \
-    || err_return $? "Failed to delete MutatingWebhookConfiguration rancher.cattle.io"
-
-  # Deleting rancher components
-  log "Deleting rancher helm charts (if any left over)"
-  helm ls -n fleet-system | awk '/fleet/ {print $1}' | xargsr helm uninstall -n fleet-system \
-    || err_return $? "Could not delete fleet-system charts from helm" || return $? # return on pipefail
-  helm ls -n cattle-fleet-system | awk '/fleet/ {print $1}' | xargsr helm uninstall -n cattle-fleet-system \
-    || err_return $? "Could not delete cattle-fleet-system charts from helm" || return $? # return on pipefail
-  helm ls -n cattle-fleet-local-system | awk '/fleet/ {print $1}' | xargsr helm uninstall -n cattle-fleet-local-system \
-    || err_return $? "Could not delete cattle-fleet-local-system charts from helm" || return $? # return on pipefail
-  helm ls -n fleet-system | awk '/fleet/ {print $1}' | xargsr helm -n fleet-system uninstall \
-    || err_return $? "Could not delete fleet-system charts from helm" || return $? # return on pipefail
-  helm ls -n cattle-system | awk '/rancher/ {print $1}' | xargsr helm uninstall -n cattle-system \
-    || err_return $? "Could not delete cattle-system from helm" || return $? # return on pipefail
-
-  log "Deleting CRs from Rancher"
-  kubectl api-resources --api-group=management.cattle.io --verbs=delete -o name \
-    | xargsr -n 1 kubectl get --all-namespaces --ignore-not-found -o custom-columns=":kind,:metadata.name,:metadata.namespace" \
-    | awk '{res="";if ($1 != "") res=tolower($1)".management.cattle.io "tolower($2); if ($3 != "<none>" && res != "") res=res" -n "$3; if (res != "") cmd="kubectl patch "res" -p \x027{\"metadata\":{\"finalizers\":null}}\x027 --type=merge;kubectl delete --ignore-not-found "res; print cmd}' \
-    | sh \
-    || err_return $? "There were errors deleting rancher CRs"  # Continue if failures
-
-  log "Deleting CRDs from Rancher"
-
-  local crd_content=$(kubectl get crds --no-headers -o custom-columns=":metadata.name,:spec.group" | awk '/coreos.com|cattle.io/')
-
-  while [ "$crd_content" ]
-  do
-    # remove finalizers from crds
-    # Ignore patch failures and attempt to delete the resources anyway.
-    patch_k8s_resources crds ":metadata.name,:spec.group" "Could not remove finalizers from CustomResourceDefinitions in Rancher" '/coreos.com|cattle.io/ {print $1}' '{"metadata":{"finalizers":null}}' \
-      || true
-
-    # delete crds
-    # This process is backgrounded in order to timeout due to finalizers hanging
-    delete_k8s_resources crds ":metadata.name,:spec.group" "Could not delete CustomResourceDefinitions from Rancher" '/coreos.com|management.cattle.io|cattle.io|fleet/ {print $1}' \
-      || return $? &# return on pipefail
-    sleep 30
-    kill $! || true
-    crd_content=$(kubectl get crds --no-headers -o custom-columns=":metadata.name,:spec.group" | awk '/coreos.com|cattle.io/')
-  done
-
-  # delete ClusterRoleBindings deployed by rancher
-  log "Deleting ClusterRoleBindings"
-  delete_k8s_resources clusterrolebinding ":metadata.name,:metadata.labels" "Could not delete ClusterRoleBindings from Rancher" '/cattle.io|app:rancher|rancher-webhook|fleetworkspace-|fleet-|gitjob/ {print $1}' \
-    || return $? # return on pipefail
-
-  # delete ClusterRoleBindings
-  log "Deleting ClusterRoleBindings"
-  delete_k8s_resources clusterrole ":metadata.name,:metadata.labels" "Could not delete ClusterRoles from Rancher" '/cattle.io|app:rancher|fleetworkspace-|fleet-|gitjob/ {print $1}' \
-    || return $? # return on pipefail
-
-  # delete ClusterRoleBindings
-  log "Deleting ClusterRoleBindings"
-  local default_names=("default" "kube-node-lease" "kube-public" "kube-system")
-  for namespace in "${default_names[@]}"
-  do
-    delete_k8s_resources rolebinding ":metadata.name" "Could not delete RoleBindings from Rancher in namespace ${namespace}" '/clusterrolebinding-/' "${namespace}" \
-      || return $? # return on pipefail
-    delete_k8s_resources rolebinding ":metadata.name" "Could not delete RoleBindings from Rancher in namespace ${namespace}" '/^rb-/' "${namespace}" \
-      || return $? # return on pipefail
-  done
-
-  # delete configmap in kube-system
-  log "Deleting ConfigMap"
-  kubectl delete configmap cattle-controllers -n kube-system  --ignore-not-found=true || err_return $? "Could not delete ConfigMap from Rancher in namespace kube-system" || return $?
-  kubectl delete configmap rancher-controller-lock -n kube-system --ignore-not-found=true || err_return $? "Could not delete ConfigMap rancher-controller-lock in namespace kube-system" || return $?
-
-  log "Removing Rancher namespace finalizers"
-  # delete namespace finalizers
-  patch_k8s_resources namespaces ":metadata.name" "Could not remove finalizers from namespaces in Rancher" '/^cattle-|^local|^p-|^user-|^fleet|^rancher/ {print $1}' '{"metadata":{"finalizers":null}}' \
-    || return $? # return on pipefail
-
-  log "Delete the Rancher service accounts"
-  if kubectl get serviceaccount -n cattle-system rancher > /dev/null 2>&1 ; then
-    if ! kubectl delete serviceaccount -n cattle-system rancher ; then
-      error "Failed to delete the service account rancher in namespace cattle-system."
-    fi
-  fi
-
-  if kubectl get serviceaccount -n cattle-system rancher-webhook > /dev/null 2>&1 ; then
-    if ! kubectl delete serviceaccount -n cattle-system rancher-webhook ; then
-      error "Failed to delete the service account rancher-webhook in namespace cattle-system."
-    fi
-  fi
-
-  if kubectl get serviceaccount -n cattle-system default > /dev/null 2>&1 ; then
-    if ! kubectl delete serviceaccount -n cattle-system default ; then
-      error "Failed to delete the service account default in namespace cattle-system."
-    fi
-  fi
-
-  log "Delete Rancher namespaces"
-  local rancher_namespaces=("cattle-fleet-clusters-system" "cattle-fleet-local-system" "cattle-fleet-system" "cattle-global-data" "cattle-global-nt" "cattle-impersonation-system" "fleet-default" "fleet-local")
-  for namespace in "${rancher_namespaces[@]}"
-  do
-    if ! kubectl delete namespace ${namespace} --ignore-not-found=true ; then
-      error "Failed to delete the namespace ${namespace}"
-    fi
-  done
-
-  # delete annotations left in kube-system secrets
-  log "Delete Rancher Secret Annotations"
-  for namespace in "${default_names[@]}"
-  do
-    kubectl get secret -n "${namespace}" --no-headers -o custom-columns=":metadata.name,:metadata.annotations" \
-      | awk '/field.cattle.io\/projectId:/ {print $1}' \
-      | xargsr -I resource kubectl annotate secret resource -n "${namespace}" field.cattle.io/projectId- \
-      || err_return $? "Could not delete Annotations from Rancher" || return $? # return on pipefail
-  done
-
-  # Remove the Rancher namespace finalizers; do it here since Rancher is not guaranteed to have been installed by VZ
-  # (it can now be opted-out by the user)
-  log "Removing Rancher Namespace Finalizers"
-  kubectl get namespaces --no-headers -o custom-columns=":metadata.name,:metadata.finalizers" \
-    | awk '/controller.cattle.io/ {print $1}' \
-    | xargsr kubectl patch namespace -p '{"metadata":{"finalizers":null}}' --type=merge \
-    || err_return $? "Could not remove Rancher finalizers from all namespaces" || return $? # return on pipefail
-
-}
-
-action "Deleting Rancher Components" delete_rancher || exit 1
->>>>>>> 43f639de
+set -o pipefail