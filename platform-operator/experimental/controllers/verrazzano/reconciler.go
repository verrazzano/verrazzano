// Copyright (c) 2023, Oracle and/or its affiliates.
// Licensed under the Universal Permissive License v 1.0 as shown at https://oss.oracle.com/licenses/upl.

package verrazzano

import (
	"context"
	"fmt"
	"github.com/verrazzano/verrazzano-modules/pkg/controller/result"
	"github.com/verrazzano/verrazzano-modules/pkg/controller/spi/controllerspi"
	"github.com/verrazzano/verrazzano/pkg/log/vzlog"
	"github.com/verrazzano/verrazzano/pkg/semver"
	vzstring "github.com/verrazzano/verrazzano/pkg/string"
	"github.com/verrazzano/verrazzano/pkg/vzcr"
	vzv1alpha1 "github.com/verrazzano/verrazzano/platform-operator/apis/verrazzano/v1alpha1"
	"github.com/verrazzano/verrazzano/platform-operator/apis/verrazzano/validators"
	"github.com/verrazzano/verrazzano/platform-operator/controllers/verrazzano/component/argocd"
	"github.com/verrazzano/verrazzano/platform-operator/controllers/verrazzano/component/mysql"
	"github.com/verrazzano/verrazzano/platform-operator/controllers/verrazzano/component/rancher"
	componentspi "github.com/verrazzano/verrazzano/platform-operator/controllers/verrazzano/component/spi"
	"github.com/verrazzano/verrazzano/platform-operator/controllers/verrazzano/reconcile/restart"
	"github.com/verrazzano/verrazzano/platform-operator/controllers/verrazzano/transform"
	"github.com/verrazzano/verrazzano/platform-operator/experimental/controllers/verrazzano/custom"
	"github.com/verrazzano/verrazzano/platform-operator/internal/config"
	"go.uber.org/zap"
	"k8s.io/apimachinery/pkg/apis/meta/v1/unstructured"
	"k8s.io/apimachinery/pkg/runtime"
)

// Reconcile reconciles the Verrazzano CR.  This includes new installations, updates, upgrades, and partial uninstalls.
func (r Reconciler) Reconcile(controllerCtx controllerspi.ReconcileContext, u *unstructured.Unstructured) result.Result {
	// Convert the unstructured to a Verrazzano CR
	actualCR := &vzv1alpha1.Verrazzano{}
	if err := runtime.DefaultUnstructuredConverter.FromUnstructured(u.Object, actualCR); err != nil {
		controllerCtx.Log.ErrorfThrottled(err.Error())
		// This is a fatal error which should never happen, don't requeue
		return result.NewResult()
	}

	// Get the resource logger needed to log message using 'progress' and 'once' methods
	log, err := vzlog.EnsureResourceLogger(&vzlog.ResourceConfig{
		Name:           actualCR.Name,
		Namespace:      actualCR.Namespace,
		ID:             string(actualCR.UID),
		Generation:     actualCR.Generation,
		ControllerName: "verrazzano",
	})
	if err != nil {
		zap.S().Errorf("Failed to create controller logger for Verrazzano controller: %v", err)
	}

	// Do CR initialization
	if res := r.initVzResource(log, actualCR); res.ShouldRequeue() {
		return res
	}

	// If an upgrade is pending, do not reconcile; an upgrade is pending if the VPO has been upgraded, but the user
	// has not modified the version in the Verrazzano CR to match the BOM.
	if upgradePending, err := r.isUpgradeRequired(actualCR); upgradePending || err != nil {
		controllerCtx.Log.Oncef("Upgrade required before reconciling modules")
		return result.NewResultShortRequeueDelayIfError(err)
	}

	// Get effective CR.  Both actualCR and effectiveCR are needed for reconciling
	// Always use actualCR when updating status
	effectiveCR, err := transform.GetEffectiveCR(actualCR)
	if err != nil {
		return result.NewResultShortRequeueDelayWithError(err)
	}
	effectiveCR.Status = actualCR.Status

	// Note: updating the VZ state to reconciling is done by the module shim to
	// avoid a long delay before the user sees any CR action.
	// See vzcomponent_status.go, UpdateVerrazzanoComponentStatus
	if r.isUpgrading(actualCR) {
		if err := r.updateStatusUpgrading(log, actualCR); err != nil {
			return result.NewResultShortRequeueDelayWithError(err)
		}
	}

	// Do global pre-work
	if res := r.preWork(log, actualCR, effectiveCR); res.ShouldRequeue() {
		return res
	}

	// Do the actual install, update, and or upgrade.
	if res := r.doWork(log, actualCR, effectiveCR); res.ShouldRequeue() {
		if res := r.updateStatusIfNeeded(log, actualCR); res.ShouldRequeue() {
			return res
		}
		return res
	}

	// Do global post-work
	if res := r.postWork(log, actualCR, effectiveCR); res.ShouldRequeue() {
		return res
	}

	// All done reconciling.  Add the completed condition to the status and set the state back to Ready.
	r.updateStatusInstallUpgradeComplete(actualCR)
	return result.NewResult()
}

// preWork does all the global pre-work for install and upgrade
func (r Reconciler) preWork(log vzlog.VerrazzanoLogger, actualCR *vzv1alpha1.Verrazzano, effectiveCR *vzv1alpha1.Verrazzano) result.Result {
	// Pre-create the Verrazzano System namespace if it doesn't already exist, before kicking off the install job,
	// since it is needed for the subsequent step to syncLocalRegistration secret.
	if err := custom.CreateVerrazzanoSystemNamespace(r.Client, effectiveCR, log); err != nil {
		return result.NewResultShortRequeueDelayWithError(err)
	}

	// Delete leftover MySQL backup job if we find one.
	if err := custom.CleanupMysqlBackupJob(log, r.Client); err != nil {
		return result.NewResultShortRequeueDelayWithError(err)
	}

	// if an OCI DNS installation, make sure the secret required exists before proceeding
	if actualCR.Spec.Components.DNS != nil && actualCR.Spec.Components.DNS.OCI != nil {
		err := custom.DoesOCIDNSConfigSecretExist(r.Client, actualCR)
		if err != nil {
			return result.NewResultShortRequeueDelayWithError(err)
		}
	}

	// Sync the local cluster registration secret that allows the use of MC xyz resources on the
	// admin cluster without needing a VMC.
	if err := custom.SyncLocalRegistrationSecret(r.Client); err != nil {
		log.Errorf("Failed to sync the local registration secret: %v", err)
		return result.NewResultShortRequeueDelayWithError(err)
	}

	// create Rancher certs, etc.
	componentCtx, err := componentspi.NewContext(log, r.Client, actualCR, nil, r.DryRun)
	if err != nil {
		return result.NewResultShortRequeueDelayWithError(err)
	}
	custom.CreateRancherIngressAndCertCopies(componentCtx)

	return result.NewResult()
}

// doWork performs the verrazzano install, update, upgrade by creating, updating, or deleting modules
// Any combination of modules install, update, upgrade, and uninstall (delete) can be done at the same time.
// Return a requeue true until all modules are done doing work
func (r Reconciler) doWork(log vzlog.VerrazzanoLogger, actualCR *vzv1alpha1.Verrazzano, effectiveCR *vzv1alpha1.Verrazzano) result.Result {
	// VZ components can be installed, updated, upgraded, or uninstalled independently
	// Process all the components and only requeue are the end, so that operations
	// (like uninstall) are not blocked by a different component's failure
	res1 := r.createOrUpdateModules(log, actualCR, effectiveCR)
	res2 := r.deleteModules(log, effectiveCR)

	// Requeue if any of the previous operations indicate a requeue is needed
	if res1.ShouldRequeue() || res2.ShouldRequeue() {
		return result.NewResultShortRequeueDelay()
	}

	// Return if modules are not done reconciling
	if !r.areModulesDoneReconciling(log, actualCR) {
		return result.NewResultShortRequeueDelay()
	}

	return result.NewResult()
}

<<<<<<< HEAD
// postWork does all the global post-work for install and upgrade
func (r Reconciler) postWork(log vzlog.VerrazzanoLogger, actualCR *vzv1alpha1.Verrazzano, effectiveCR *vzv1alpha1.Verrazzano) result.Result {
	if r.isUpgrading(actualCR) {
		return r.postUpgrade(log, actualCR)
	}
	return r.postInstall(log, actualCR)
}

// postInstallUpdate does all the global post-work for install and update
func (r Reconciler) postInstall(log vzlog.VerrazzanoLogger, actualCR *vzv1alpha1.Verrazzano) result.Result {
	componentCtx, err := componentspi.NewContext(log, r.Client, actualCR, nil, r.DryRun)
=======
// createOrUpdateModules creates or updates all the modules
func (r Reconciler) createOrUpdateModules(log vzlog.VerrazzanoLogger, actualCR *vzapi.Verrazzano, effectiveCR *vzapi.Verrazzano) result.Result {
	catalog, err := moduleCatalog.NewCatalog(config.GetCatalogPath())
>>>>>>> a2c9a944
	if err != nil {
		return result.NewResultShortRequeueDelayWithError(err)
	}

	if err := rancher.ConfigureAuthProviders(componentCtx); err != nil {
		log.ErrorfThrottled("Failed Verrazzano post-upgrade Rancher configure auth providers: %v", err)
		return result.NewResultShortRequeueDelayWithError(err)
	}

	if err := argocd.ConfigureKeycloakOIDC(componentCtx); err != nil {
		log.ErrorfThrottled("Failed Verrazzano post-upgrade ArgoCD configure OIDC: %v", err)
		return result.NewResultShortRequeueDelayWithError(err)
	}

<<<<<<< HEAD
	return result.NewResult()
}

// postUpgrade does all the global post-work for upgrade
func (r Reconciler) postUpgrade(log vzlog.VerrazzanoLogger, actualCR *vzv1alpha1.Verrazzano) result.Result {
	componentCtx, err := componentspi.NewContext(log, r.Client, actualCR, nil, r.DryRun)
	if err != nil {
		return result.NewResultShortRequeueDelayWithError(err)
	}

	if err := rancher.ConfigureAuthProviders(componentCtx); err != nil {
		log.ErrorfThrottled("Failed Verrazzano post-upgrade Rancher configure auth providers: %v", err)
		return result.NewResultShortRequeueDelayWithError(err)
	}

	if err := argocd.ConfigureKeycloakOIDC(componentCtx); err != nil {
		log.ErrorfThrottled("Failed Verrazzano post-upgrade ArgoCD configure OIDC: %v", err)
		return result.NewResultShortRequeueDelayWithError(err)
	}

	if err := restart.RestartComponents(log, config.GetInjectedSystemNamespaces(), componentCtx.ActualCR().Generation, &restart.OutdatedSidecarPodMatcher{}); err != nil {
		log.ErrorfThrottled("Failed Verrazzano post-upgrade restart components: %v", err)
		return result.NewResultShortRequeueDelayWithError(err)
	}

	if err := mysql.PostUpgradeCleanup(log, componentCtx.Client()); err != nil {
		log.ErrorfThrottled("Failed Verrazzano post-upgrade MySQL cleanup: %v", err)
		return result.NewResultShortRequeueDelayWithError(err)
	}

	if !r.areModulesDoneReconciling(log, actualCR) {
		log.Progress("Waiting for modules to be done in Verrazzano post-upgrade processing")
		return result.NewResultShortRequeueDelay()
	}

	if vzcr.IsApplicationOperatorEnabled(componentCtx.EffectiveCR()) && vzcr.IsIstioEnabled(componentCtx.EffectiveCR()) {
		err := restart.RestartApps(log, r.Client, actualCR.Generation)
=======
		module := moduleapi.Module{
			ObjectMeta: metav1.ObjectMeta{
				Name:      comp.Name(),
				Namespace: vzconst.VerrazzanoInstallNamespace,
			},
		}
		opResult, err := controllerutil.CreateOrUpdate(context.TODO(), r.Client, &module, func() error {
			return r.mutateModule(log, actualCR, effectiveCR, &module, comp, version.ToString())
		})
		log.Debugf("Module %s update result: %v", module.Name, opResult)
>>>>>>> a2c9a944
		if err != nil {
			log.ErrorfThrottled("Failed Verrazzano post-upgrade application restarts: %v", err)
			return result.NewResultShortRequeueDelayWithError(err)
		}
	}

	return result.NewResult()
}

<<<<<<< HEAD
// initVzResource initializes CR fields as needed.  This happens once when the CR is created
func (r Reconciler) initVzResource(log vzlog.VerrazzanoLogger, actualCR *vzv1alpha1.Verrazzano) result.Result {
	// Add our finalizer if not already added
	if !vzstring.SliceContainsString(actualCR.ObjectMeta.Finalizers, finalizerName) {
		log.Debugf("Adding finalizer %s", finalizerName)
		actualCR.ObjectMeta.Finalizers = append(actualCR.ObjectMeta.Finalizers, finalizerName)
		if err := r.Client.Update(context.TODO(), actualCR); err != nil {
			return result.NewResultShortRequeueDelayWithError(err)
		}
=======
// mutateModule mutates the module for the create or update callback
func (r Reconciler) mutateModule(log vzlog.VerrazzanoLogger, actualCR *vzapi.Verrazzano, effectiveCR *vzapi.Verrazzano, module *moduleapi.Module, comp componentspi.Component, moduleVersion string) error {
	if module.Annotations == nil {
		module.Annotations = make(map[string]string)
	}
	module.Annotations[vzconst.VerrazzanoCRNameAnnotation] = effectiveCR.Name
	module.Annotations[vzconst.VerrazzanoCRNamespaceAnnotation] = effectiveCR.Namespace

	if module.Labels == nil {
		module.Labels = make(map[string]string)
>>>>>>> a2c9a944
	}

<<<<<<< HEAD
	// Pre-populate the component status fields
	return r.initializeComponentStatus(log, actualCR)
=======
	return r.setModuleValues(log, actualCR, effectiveCR, module, comp)
>>>>>>> a2c9a944
}

// isUpgradeRequired Returns true if we detect that an upgrade is required but not (at least) in progress:
//   - if the Spec version IS NOT empty is less than the BOM version, an upgrade is required
//   - if the Spec version IS empty the Status version is less than the BOM, then an upgrade is required (upgrade of initial install scenario)
//
// If we return true here, it means we should stop reconciling until an upgrade has been requested
func (r Reconciler) isUpgradeRequired(actualCR *vzv1alpha1.Verrazzano) (bool, error) {
	if actualCR == nil {
		return false, fmt.Errorf("no Verrazzano CR provided")
	}
	bomVersion, err := validators.GetCurrentBomVersion()
	if err != nil {
		return false, err
	}

	if len(actualCR.Spec.Version) > 0 {
		specVersion, err := semver.NewSemVersion(actualCR.Spec.Version)
		if err != nil {
			return false, err
		}
		return specVersion.IsLessThan(bomVersion), nil
	}
	if len(actualCR.Status.Version) > 0 {
		statusVersion, err := semver.NewSemVersion(actualCR.Status.Version)
		if err != nil {
			return false, err
		}
		return statusVersion.IsLessThan(bomVersion), nil
	}
	return false, nil
}<|MERGE_RESOLUTION|>--- conflicted
+++ resolved
@@ -162,7 +162,6 @@
 	return result.NewResult()
 }
 
-<<<<<<< HEAD
 // postWork does all the global post-work for install and upgrade
 func (r Reconciler) postWork(log vzlog.VerrazzanoLogger, actualCR *vzv1alpha1.Verrazzano, effectiveCR *vzv1alpha1.Verrazzano) result.Result {
 	if r.isUpgrading(actualCR) {
@@ -174,11 +173,6 @@
 // postInstallUpdate does all the global post-work for install and update
 func (r Reconciler) postInstall(log vzlog.VerrazzanoLogger, actualCR *vzv1alpha1.Verrazzano) result.Result {
 	componentCtx, err := componentspi.NewContext(log, r.Client, actualCR, nil, r.DryRun)
-=======
-// createOrUpdateModules creates or updates all the modules
-func (r Reconciler) createOrUpdateModules(log vzlog.VerrazzanoLogger, actualCR *vzapi.Verrazzano, effectiveCR *vzapi.Verrazzano) result.Result {
-	catalog, err := moduleCatalog.NewCatalog(config.GetCatalogPath())
->>>>>>> a2c9a944
 	if err != nil {
 		return result.NewResultShortRequeueDelayWithError(err)
 	}
@@ -193,7 +187,6 @@
 		return result.NewResultShortRequeueDelayWithError(err)
 	}
 
-<<<<<<< HEAD
 	return result.NewResult()
 }
 
@@ -231,18 +224,6 @@
 
 	if vzcr.IsApplicationOperatorEnabled(componentCtx.EffectiveCR()) && vzcr.IsIstioEnabled(componentCtx.EffectiveCR()) {
 		err := restart.RestartApps(log, r.Client, actualCR.Generation)
-=======
-		module := moduleapi.Module{
-			ObjectMeta: metav1.ObjectMeta{
-				Name:      comp.Name(),
-				Namespace: vzconst.VerrazzanoInstallNamespace,
-			},
-		}
-		opResult, err := controllerutil.CreateOrUpdate(context.TODO(), r.Client, &module, func() error {
-			return r.mutateModule(log, actualCR, effectiveCR, &module, comp, version.ToString())
-		})
-		log.Debugf("Module %s update result: %v", module.Name, opResult)
->>>>>>> a2c9a944
 		if err != nil {
 			log.ErrorfThrottled("Failed Verrazzano post-upgrade application restarts: %v", err)
 			return result.NewResultShortRequeueDelayWithError(err)
@@ -252,7 +233,6 @@
 	return result.NewResult()
 }
 
-<<<<<<< HEAD
 // initVzResource initializes CR fields as needed.  This happens once when the CR is created
 func (r Reconciler) initVzResource(log vzlog.VerrazzanoLogger, actualCR *vzv1alpha1.Verrazzano) result.Result {
 	// Add our finalizer if not already added
@@ -262,26 +242,10 @@
 		if err := r.Client.Update(context.TODO(), actualCR); err != nil {
 			return result.NewResultShortRequeueDelayWithError(err)
 		}
-=======
-// mutateModule mutates the module for the create or update callback
-func (r Reconciler) mutateModule(log vzlog.VerrazzanoLogger, actualCR *vzapi.Verrazzano, effectiveCR *vzapi.Verrazzano, module *moduleapi.Module, comp componentspi.Component, moduleVersion string) error {
-	if module.Annotations == nil {
-		module.Annotations = make(map[string]string)
-	}
-	module.Annotations[vzconst.VerrazzanoCRNameAnnotation] = effectiveCR.Name
-	module.Annotations[vzconst.VerrazzanoCRNamespaceAnnotation] = effectiveCR.Namespace
-
-	if module.Labels == nil {
-		module.Labels = make(map[string]string)
->>>>>>> a2c9a944
-	}
-
-<<<<<<< HEAD
+	}
+
 	// Pre-populate the component status fields
 	return r.initializeComponentStatus(log, actualCR)
-=======
-	return r.setModuleValues(log, actualCR, effectiveCR, module, comp)
->>>>>>> a2c9a944
 }
 
 // isUpgradeRequired Returns true if we detect that an upgrade is required but not (at least) in progress:
