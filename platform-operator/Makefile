--- conflicted
+++ resolved
@@ -203,7 +203,6 @@
 		echo "VZ_DEV_IMAGE not defined, please set it to a valid image name/tag"; \
 	fi
 
-<<<<<<< HEAD
 .PHONY: generate-api-proxy-configmap
 generate-api-proxy-configmap:
 	hack/generate-api-proxy-configmap.sh \
@@ -213,11 +212,10 @@
         ../pkg/proxy/startup_sh_template.go \
         ../pkg/proxy/reload_sh_template.go \
         > helm_config/charts/verrazzano/templates/06-verrazzano-api-configmap.yaml
-=======
+
 .PHONY: generate-bom
 generate-bom:
 	@echo Generating BOM verrazzano-platform-operator image ${DOCKER_IMAGE_NAME}:${DOCKER_IMAGE_TAG}
 	@echo                verrazzano-application-operator image ${VERRAZZANO_APPLICATION_OPERATOR_IMAGE}
 	mkdir out || true
 	../tools/scripts/generate_bom.sh verrazzano-bom.json ${VERRAZZANO_APPLICATION_OPERATOR_IMAGE} ${DOCKER_IMAGE_NAME} ${DOCKER_IMAGE_TAG} out/generated-verrazzano-bom.json
->>>>>>> f673e336
