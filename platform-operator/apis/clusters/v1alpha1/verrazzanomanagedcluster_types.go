// Copyright (c) 2021, Oracle and/or its affiliates.
// Licensed under the Universal Permissive License v 1.0 as shown at https://oss.oracle.com/licenses/upl.

package v1alpha1

import (
	corev1 "k8s.io/api/core/v1"
	metav1 "k8s.io/apimachinery/pkg/apis/meta/v1"
)

// The VerrazzanoManagedCluster custom resource contains information about a
// kubernetes cluster where Verrazzano managed applications are deployed.

// VerrazzanoManagedClusterSpec defines the desired state of VerrazzanoManagedCluster
type VerrazzanoManagedClusterSpec struct {
	// The description of the managed cluster.
	Description string `json:"description,omitempty"`

	// The name of a secret that contains the credentials for scraping from
	// the prometheus endpoint on the managed cluster.  The secret contains
	// the endpoint, username and password.
	PrometheusSecret string `json:"prometheusSecret"`

	// The name of the ServiceAccount that was generated for the managed cluster.
	// This field is managed by a Verrazzano Kubernetes operator.
	ServiceAccount string `json:"serviceAccount,omitempty"`

	// The name of the secret containing generated YAML manifest to be applied by the user to the managed cluster.
	// This field is managed by a Verrazzano Kubernetes operator.
	ManagedClusterManifestSecret string `json:"managedClusterManifestSecret,omitempty"`
}

// ConditionType identifies the condition of the VMC which can be checked with kubectl wait
type ConditionType string

const (
	// Ready = true means the VMC is ready to be used and all resources needed have been generated
	ConditionReady ConditionType = "Ready"
)

// Condition describes a condition that occurred on the VerrazzanoManagedCluster resource
type Condition struct {
	// Type of condition.
	Type ConditionType `json:"type"`
	// Status of the condition, one of True, False, Unknown.
	Status corev1.ConditionStatus `json:"status"`
	// Last time the condition transitioned from one status to another.
	// +optional
	LastTransitionTime *metav1.Time `json:"lastTransitionTime,omitempty"`
	// Human readable message indicating details about last transition.
	// +optional
	Message string `json:"message,omitempty"`
}

// VerrazzanoManagedClusterStatus defines the observed state of VerrazzanoManagedCluster
type VerrazzanoManagedClusterStatus struct {
<<<<<<< HEAD
	// Verrazzano API Server URL for the managed cluster.
	APIUrl string `json:"apiUrl,omitempty"`
=======
	// The latest available observations of an object's current state.
	Conditions []Condition `json:"conditions,omitempty"`
>>>>>>> 4fdf9023
	// Last time the agent from this managed cluster connected to the admin cluster.
	// +optional
	LastAgentConnectTime *metav1.Time `json:"lastAgentConnectTime,omitempty"`
}

// VerrazzanoManagedCluster is the Schema for the Verrazzanomanagedclusters API
// +kubebuilder:object:root=true
// +kubebuilder:subresource:status
// +kubebuilder:resource:shortName=vmc;vmcs
// +genclient
type VerrazzanoManagedCluster struct {
	metav1.TypeMeta   `json:",inline"`
	metav1.ObjectMeta `json:"metadata,omitempty"`

	Spec   VerrazzanoManagedClusterSpec   `json:"spec,omitempty"`
	Status VerrazzanoManagedClusterStatus `json:"status,omitempty"`
}

// +kubebuilder:object:root=true

// VerrazzanoManagedClusterList contains a list of VerrazzanoManagedCluster
type VerrazzanoManagedClusterList struct {
	metav1.TypeMeta `json:",inline"`
	metav1.ListMeta `json:"metadata,omitempty"`
	Items           []VerrazzanoManagedCluster `json:"items"`
}

func init() {
	SchemeBuilder.Register(&VerrazzanoManagedCluster{}, &VerrazzanoManagedClusterList{})
}<|MERGE_RESOLUTION|>--- conflicted
+++ resolved
@@ -54,16 +54,13 @@
 
 // VerrazzanoManagedClusterStatus defines the observed state of VerrazzanoManagedCluster
 type VerrazzanoManagedClusterStatus struct {
-<<<<<<< HEAD
-	// Verrazzano API Server URL for the managed cluster.
-	APIUrl string `json:"apiUrl,omitempty"`
-=======
 	// The latest available observations of an object's current state.
 	Conditions []Condition `json:"conditions,omitempty"`
->>>>>>> 4fdf9023
 	// Last time the agent from this managed cluster connected to the admin cluster.
 	// +optional
 	LastAgentConnectTime *metav1.Time `json:"lastAgentConnectTime,omitempty"`
+	// Verrazzano API Server URL for the managed cluster.
+	APIUrl string `json:"apiUrl,omitempty"`
 }
 
 // VerrazzanoManagedCluster is the Schema for the Verrazzanomanagedclusters API
