--- conflicted
+++ resolved
@@ -538,19 +538,21 @@
 	}
 }
 
-<<<<<<< HEAD
 func convertArgoCDFromV1Beta1(in *v1beta1.ArgoCDComponent) *ArgoCDComponent {
 	if in == nil {
 		return nil
 	}
 	return &ArgoCDComponent{
-=======
+		Enabled:          in.Enabled,
+		InstallOverrides: convertInstallOverridesFromV1Beta1(in.InstallOverrides),
+	}
+}
+
 func convertClusterOperatorFromV1Beta1(in *v1beta1.ClusterOperatorComponent) *ClusterOperatorComponent {
 	if in == nil {
 		return nil
 	}
 	return &ClusterOperatorComponent{
->>>>>>> c8de3fdc
 		Enabled:          in.Enabled,
 		InstallOverrides: convertInstallOverridesFromV1Beta1(in.InstallOverrides),
 	}
