// Copyright (c) 2022, Oracle and/or its affiliates.
// Licensed under the Universal Permissive License v 1.0 as shown at https://oss.oracle.com/licenses/upl.

// Adapts code from istio_cr.go to convert the Istio component into a YAML document.

package v1alpha1

import (
	"bytes"
	"fmt"
<<<<<<< HEAD
=======
	vzyaml "github.com/verrazzano/verrazzano/pkg/yaml"
	"github.com/verrazzano/verrazzano/platform-operator/apis/verrazzano/v1beta1"
	"sigs.k8s.io/yaml"
>>>>>>> 0d0e1714
	"strings"
	"text/template"

	vzyaml "github.com/verrazzano/verrazzano/pkg/yaml"
	"sigs.k8s.io/yaml"
)

// Define the IstioOperator template which is used to insert the generated YAML values.
//
// NOTE: The go template rendering doesn't properly indent the multi-line YAML value
// For example, the template fragment only indents the fist line of values
//    global:
//      {{.Values}}
// so the result is
//    global:
//      line1:
// line2:
//   line3:
// etc...
//
// A solution is to pre-indent each line of the values then insert it at column 0 as follows:
//    global:
// {{.Values}}
// See the leftMargin usage in the code
//
const istioGatewayTemplate = `
apiVersion: install.istio.io/v1alpha1
kind: IstioOperator
spec:
  components:
    egressGateways:
      - name: istio-egressgateway
        enabled: true
{{- if .EgressKubernetes }}
        k8s:
          replicaCount: {{.EgressReplicaCount}}
{{- if .EgressAffinity }}
          affinity:
{{ multiLineIndent 12 .EgressAffinity }}
{{- end }}
{{- end }}
    ingressGateways:
      - name: istio-ingressgateway
        enabled: true
        k8s:
{{- if .IngressKubernetes }}
          replicaCount: {{.IngressReplicaCount}}
{{- end }}
          service:
            type: {{.IngressServiceType}}
{{- if .IngressServicePorts }}
            ports:
{{ multiLineIndent 12 .IngressServicePorts }}
            {{- end}}
{{- if .ExternalIps }}
            externalIPs:
{{.ExternalIps}}
{{- end}}
{{- if .IngressAffinity }}
          affinity:
{{ multiLineIndent 12 .IngressAffinity }}
{{- end }}
`

const (
	externalIPArg       = "gateways.istio-ingressgateway.externalIPs"
	shortArgExternalIPs = "externalIPs"
	leftMargin          = 0
	leftMarginExtIP     = 12
)

type istioTemplateData struct {
	IngressKubernetes   bool
	EgressKubernetes    bool
	IngressReplicaCount uint32
	EgressReplicaCount  uint32
	IngressAffinity     string
	EgressAffinity      string
	IngressServiceType  string
	IngressServicePorts string
	ExternalIps         string
}

func convertIstioComponentToYaml(comp *IstioComponent) (*v1beta1.Overrides, error) {
	// no v1alpha1 istio definition was supplied, can skip conversion
	if len(comp.IstioInstallArgs) == 0 && comp.Ingress == nil && comp.Egress == nil {
		return &v1beta1.Overrides{}, nil
	}
	var externalIPYAMLTemplateValue = ""
	// Build a list of YAML strings from the istioComponent initargs, one for each arg.
	expandedYamls := []string{}
	for _, arg := range comp.IstioInstallArgs {
		values := arg.ValueList
		if len(values) == 0 {
			values = []string{arg.Value}
		}

		if arg.Name == externalIPArg {
			// We want the YAML in the following format, so pass a short arg name
			// because it is going to be rendered in the go template externalIPTemplate
			//   externalIPs:
			//   - 1.2.3.4
			yamlString, err := vzyaml.Expand(leftMarginExtIP, true, shortArgExternalIPs, values...)
			if err != nil {
				return nil, err
			}
			// This is handled separately
			externalIPYAMLTemplateValue = yamlString
			continue
		} else {
			var err error
			expandedYamls, err = addYAML(arg.Name, values, expandedYamls)
			if err != nil {
				return nil, err
			}
		}
	}
	gatewayYaml, err := configureGateways(comp, fixExternalIPYaml(externalIPYAMLTemplateValue))
	if err != nil {
		return nil, err
	}
	expandedYamls = append(expandedYamls, gatewayYaml)
	// Merge all the expanded YAMLs into a single YAML,
	// second has precedence over first, third over second, and so forth.
	merged, err := vzyaml.ReplacementMerge(expandedYamls...)
	if err != nil {
		return nil, err
	}

	override, err := createValueOverride([]byte(merged))
	return &override, err
}

func addYAML(name string, values, expandedYamls []string) ([]string, error) {
	valueName := fmt.Sprintf("spec.values.%s", name)
	yamlString, err := vzyaml.Expand(leftMargin, false, valueName, values...)
	if err != nil {
		return expandedYamls, err
	}
	return append(expandedYamls, yamlString), nil
}

// Change the YAML from
//       externalIPs
//       - 1.2.3.4
//       - 1.3.4.6
//
//  to
//       - 1.2.3.4
//       - 1.3.4.6
//
func fixExternalIPYaml(yaml string) string {
	segs := strings.SplitN(yaml, "\n", 2)
	if len(segs) == 2 {
		return segs[1]
	}
	return ""
}

// value replicas and create Istio gateway yaml
func configureGateways(istioComponent *IstioComponent, externalIP string) (string, error) {
	var data = istioTemplateData{}
	data.IngressServiceType = string(LoadBalancer)
	if err := configureIngressGateway(istioComponent, &data); err != nil {
		return "", err
	}
	if err := configureEgressGateway(istioComponent, &data); err != nil {
		return "", err
	}

	data.ExternalIps = ""
	if externalIP != "" {
		data.ExternalIps = externalIP
	}

	// use template to get populate template with data
	var b bytes.Buffer
	t, err := template.New("istioGateways").Funcs(template.FuncMap{
		"multiLineIndent": func(indentNum int, aff string) string {
			var b = make([]byte, indentNum)
			for i := 0; i < indentNum; i++ {
				b[i] = 32
			}
			lines := strings.SplitAfter(aff, "\n")
			for i, line := range lines {
				lines[i] = string(b) + line
			}
			return strings.Join(lines[:], "")
		},
	}).Parse(istioGatewayTemplate)
	if err != nil {
		return "", err
	}

	err = t.Execute(&b, &data)
	if err != nil {
		return "", err
	}

	return b.String(), nil
}

func configureIngressGateway(istioComponent *IstioComponent, data *istioTemplateData) error {
	if istioComponent.Ingress == nil {
		return nil
	}
	ingress := istioComponent.Ingress
	if ingress.Kubernetes != nil {
		data.IngressKubernetes = true
		data.IngressReplicaCount = ingress.Kubernetes.Replicas
		if ingress.Kubernetes.Affinity != nil {
			yml, err := yaml.Marshal(istioComponent.Ingress.Kubernetes.Affinity)
			if err != nil {
				return err
			}
			data.IngressAffinity = string(yml)
		}
	}

	if ingress.Type == NodePort {
		data.IngressServiceType = string(NodePort)
	}

	if len(ingress.Ports) > 0 {
		y, err := yaml.Marshal(ingress.Ports)
		if err != nil {
			if err != nil {
				return err
			}
		}
		data.IngressServicePorts = string(y)
	}
	return nil
}

func configureEgressGateway(istioComponent *IstioComponent, data *istioTemplateData) error {
	if istioComponent.Egress == nil {
		return nil
	}
	egress := istioComponent.Egress
	if egress.Kubernetes != nil {
		data.EgressKubernetes = true
		data.EgressReplicaCount = egress.Kubernetes.Replicas
		if egress.Kubernetes.Affinity != nil {
			yml, err := yaml.Marshal(egress.Kubernetes.Affinity)
			if err != nil {
				return err
			}
			data.EgressAffinity = string(yml)
		}
	}
	return nil
}<|MERGE_RESOLUTION|>--- conflicted
+++ resolved
@@ -8,17 +8,13 @@
 import (
 	"bytes"
 	"fmt"
-<<<<<<< HEAD
-=======
+
 	vzyaml "github.com/verrazzano/verrazzano/pkg/yaml"
 	"github.com/verrazzano/verrazzano/platform-operator/apis/verrazzano/v1beta1"
 	"sigs.k8s.io/yaml"
->>>>>>> 0d0e1714
+
 	"strings"
 	"text/template"
-
-	vzyaml "github.com/verrazzano/verrazzano/pkg/yaml"
-	"sigs.k8s.io/yaml"
 )
 
 // Define the IstioOperator template which is used to insert the generated YAML values.
