--- conflicted
+++ resolved
@@ -88,6 +88,16 @@
 	return templates
 }
 
+func convertFluentbitOpensearchOutputToV1Beta1(src *FluentbitOpensearchOutputComponent) *v1beta1.FluentbitOpensearchOutputComponent {
+	if src == nil {
+		return nil
+	}
+	return &v1beta1.FluentbitOpensearchOutputComponent{
+		Enabled:          src.Enabled,
+		InstallOverrides: convertInstallOverridesToV1Beta1(src.InstallOverrides),
+	}
+}
+
 func convertComponentsTo(src ComponentSpec) (v1beta1.ComponentSpec, error) {
 	authProxyComponent, err := convertAuthProxyToV1Beta1(src.AuthProxy)
 	if err != nil {
@@ -114,9 +124,9 @@
 		return v1beta1.ComponentSpec{}, err
 	}
 	return v1beta1.ComponentSpec{
-<<<<<<< HEAD
 		CertManager:               ConvertCertManagerToV1Beta1(src.CertManager),
-		ExternalCertManager:       ConvertExternalCertManagerToV1Beta1(src.ExternalCertManager),
+		ClusterIssuer:             ConvertClusterIssuerToV1Beta1(src.ClusterIssuer),
+		CertManagerWebhookOCI:     ConvertCertManagerWebhookOCIToV1Beta1(src.CertManagerWebhookOCI),
 		CoherenceOperator:         convertCoherenceOperatorToV1Beta1(src.CoherenceOperator),
 		ApplicationOperator:       convertApplicationOperatorToV1Beta1(src.ApplicationOperator),
 		ArgoCD:                    convertArgoCDToV1Beta1(src.ArgoCD),
@@ -153,57 +163,7 @@
 	}, nil
 }
 
-func convertFluentbitOpensearchOutputToV1Beta1(src *FluentbitOpensearchOutputComponent) *v1beta1.FluentbitOpensearchOutputComponent {
-	if src == nil {
-		return nil
-	}
-	return &v1beta1.FluentbitOpensearchOutputComponent{
-		Enabled:          src.Enabled,
-		InstallOverrides: convertInstallOverridesToV1Beta1(src.InstallOverrides),
-	}
-}
-
-func ConvertExternalCertManagerToV1Beta1(src *ExternalCertManagerComponent) *v1beta1.ExternalCertManagerComponent {
-=======
-		CertManager:            ConvertCertManagerToV1Beta1(src.CertManager),
-		ClusterIssuer:          ConvertClusterIssuerToV1Beta1(src.ClusterIssuer),
-		CertManagerWebhookOCI:  ConvertCertManagerWebhookOCIToV1Beta1(src.CertManagerWebhookOCI),
-		CoherenceOperator:      convertCoherenceOperatorToV1Beta1(src.CoherenceOperator),
-		ApplicationOperator:    convertApplicationOperatorToV1Beta1(src.ApplicationOperator),
-		ArgoCD:                 convertArgoCDToV1Beta1(src.ArgoCD),
-		AuthProxy:              authProxyComponent,
-		OAM:                    convertOAMToV1Beta1(src.OAM),
-		Console:                convertConsoleToV1Beta1(src.Console),
-		ClusterOperator:        convertClusterOperatorToV1Beta1(src.ClusterOperator),
-		DNS:                    convertDNSToV1Beta1(src.DNS),
-		OpenSearch:             opensearchComponent,
-		Fluentd:                convertFluentdToV1Beta1(src.Fluentd),
-		Grafana:                convertGrafanaToV1Beta1(src.Grafana),
-		IngressNGINX:           ingressComponent,
-		Istio:                  istioComponent,
-		JaegerOperator:         convertJaegerOperatorToV1Beta1(src.JaegerOperator),
-		Kiali:                  convertKialiToV1Beta1(src.Kiali),
-		Keycloak:               keycloakComponent,
-		MySQLOperator:          convertMySQLOperatorToV1Beta1(src.MySQLOperator),
-		OpenSearchDashboards:   convertOSDToV1Beta1(src.Kibana),
-		KubeStateMetrics:       convertKubeStateMetricsToV1Beta1(src.KubeStateMetrics),
-		Prometheus:             convertPrometheusToV1Beta1(src.Prometheus),
-		PrometheusAdapter:      convertPrometheusAdapterToV1Beta1(src.PrometheusAdapter),
-		PrometheusNodeExporter: convertPrometheusNodeExporterToV1Beta1(src.PrometheusNodeExporter),
-		PrometheusOperator:     convertPrometheusOperatorToV1Beta1(src.PrometheusOperator),
-		PrometheusPushgateway:  convertPrometheusPushGatewayToV1Beta1(src.PrometheusPushgateway),
-		Rancher:                convertRancherToV1Beta1(src.Rancher),
-		RancherBackup:          convertRancherBackupToV1Beta1(src.RancherBackup),
-		Thanos:                 convertThanosToV1Beta1(src.Thanos),
-		WebLogicOperator:       convertWeblogicOperatorToV1Beta1(src.WebLogicOperator),
-		Velero:                 convertVeleroToV1Beta1(src.Velero),
-		Verrazzano:             verrazzanoComponent,
-		CAPI:                   convertCAPIToV1Beta1(src.CAPI),
-	}, nil
-}
-
 func ConvertClusterIssuerToV1Beta1(src *ClusterIssuerComponent) *v1beta1.ClusterIssuerComponent {
->>>>>>> 00f763fd
 	if src == nil {
 		return nil
 	}
