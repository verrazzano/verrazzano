// Copyright (c) 2020, 2021, Oracle and/or its affiliates.
// Licensed under the Universal Permissive License v 1.0 as shown at https://oss.oracle.com/licenses/upl.

package v1alpha1

import (
	"context"
	"errors"
	"fmt"
	"github.com/verrazzano/verrazzano/pkg/bom"
	"github.com/verrazzano/verrazzano/platform-operator/internal/config"
	"reflect"

	"github.com/verrazzano/verrazzano/platform-operator/constants"
	"github.com/verrazzano/verrazzano/platform-operator/internal/semver"

	"go.uber.org/zap"
	corev1 "k8s.io/api/core/v1"
	k8serrors "k8s.io/apimachinery/pkg/api/errors"
	"k8s.io/apimachinery/pkg/types"
	"sigs.k8s.io/controller-runtime/pkg/client"
)

// GetCurrentBomVersion Get the version string from the bom and return it as a semver object
func GetCurrentBomVersion() (*semver.SemVersion, error) {
	bom, err := bom.NewBom(config.GetDefaultBOMFilePath())
	if err != nil {
		return nil, err
	}
	v := bom.GetVersion()
	if v == constants.BomVerrazzanoVersion {
		// This will only happen during development testing, the value doesn't matter
		v = "1.0.1"
	}
	return semver.NewSemVersion(fmt.Sprintf("v%s", v))
}

// ValidateVersion check that requestedVersion matches BOM requestedVersion
func ValidateVersion(requestedVersion string) error {
	if !config.Get().VersionCheckEnabled {
		zap.S().Infof("Version validation disabled")
		return nil
	}
	if len(requestedVersion) == 0 {
		return nil
	}
	requestedSemVer, err := semver.NewSemVersion(requestedVersion)
	if err != nil {
		return err
	}
	bomSemVer, err := GetCurrentBomVersion()
	if err != nil {
		return err
	}
	if !requestedSemVer.IsEqualTo(bomSemVer) {
		return fmt.Errorf("Requested version %s does not match BOM version %s", requestedSemVer.ToString(), bomSemVer.ToString())
	}
	return nil
}

// ValidateUpgradeRequest Ensures that for the upgrade case only the version field has changed
func ValidateUpgradeRequest(currentSpec *VerrazzanoSpec, newSpec *VerrazzanoSpec) error {
	if !config.Get().VersionCheckEnabled {
		zap.S().Infof("Version validation disabled")
		return nil
	}
	// Short-circuit if the version strings are the same
	if currentSpec.Version == newSpec.Version {
		return nil
	}
	if len(newSpec.Version) == 0 {
		// if we get here, the current version is not empty, but the new version is
		return fmt.Errorf("Requested version is not specified")
	}
	if err := ValidateVersion(newSpec.Version); err != nil {
		// new version is not nil, but we couldn't parse it
		return err
	}

	requestedSemVer, err := semver.NewSemVersion(newSpec.Version)
	if err != nil {
		// parse error on new version string
		return err
	}

	// Verify that the new version request is > than the currently version
	if len(currentSpec.Version) > 0 {
		currentSemVer, err := semver.NewSemVersion(currentSpec.Version)
		if err != nil {
			// Unable to parse the current spec version; this should never happen
			return err
		}
		if requestedSemVer.IsLessThan(currentSemVer) {
			return fmt.Errorf("Requested version %s is not newer than current version %s", requestedSemVer.ToString(), currentSemVer.ToString())
		}
	}

	// If any other field has changed from the stored spec return false
	if newSpec.Profile != currentSpec.Profile ||
		newSpec.EnvironmentName != currentSpec.EnvironmentName ||
		!reflect.DeepEqual(newSpec.Components, currentSpec.Components) {
		return errors.New("Configuration updates not allowed during upgrade between Verrazzano versions")
	}
	return nil
}

// ValidateActiveInstall enforces that only one install of Verrazzano is allowed.
func ValidateActiveInstall(client client.Client) error {
	vzList := &VerrazzanoList{}

	err := client.List(context.Background(), vzList)
	if err != nil {
		return err
	}

	if len(vzList.Items) != 0 {
		return fmt.Errorf("Only one install of Verrazzano is allowed")
	}

	return nil
}

// ValidateInProgress makes sure there is not an install, uninstall or upgrade in progress
<<<<<<< HEAD
func ValidateInProgress(old *Verrazzano, new *Verrazzano) error {
	if old.Status.State == "" || old.Status.State == Ready || old.Status.State == Failed {
		return nil
	}
	// Allow enable component during install
	if old.Status.State == Installing {
		if isCoherenceEnabled(new.Spec.Components.Coherence) && !isCoherenceEnabled(old.Spec.Components.Coherence) {
			return nil
		}
		if isWebLogicEnabled(new.Spec.Components.WebLogic) && !isWebLogicEnabled(old.Spec.Components.WebLogic) {
			return nil
		}
=======
func ValidateInProgress(state StateType) error {
	if state == Installing || state == Uninstalling || state == Upgrading {
		return fmt.Errorf("Updates to resource not allowed while install, uninstall or upgrade is in progress")
>>>>>>> 9c7fc9ba
	}

	return nil
}

// ValidateOciDNSSecret makes sure that the OCI DNS secret required by install exists
func ValidateOciDNSSecret(client client.Client, spec *VerrazzanoSpec) error {
	if spec.Components.DNS != nil && spec.Components.DNS.OCI != nil {
		secret := &corev1.Secret{}
		err := client.Get(context.TODO(), types.NamespacedName{Name: spec.Components.DNS.OCI.OCIConfigSecret, Namespace: constants.VerrazzanoInstallNamespace}, secret)
		if err != nil {
			if k8serrors.IsNotFound(err) {
				return fmt.Errorf("The secret \"%s\" must be created in the %s namespace before installing Verrrazzano for OCI DNS", spec.Components.DNS.OCI.OCIConfigSecret, constants.VerrazzanoInstallNamespace)
			}
			return err
		}
	}

	return nil
}<|MERGE_RESOLUTION|>--- conflicted
+++ resolved
@@ -121,24 +121,9 @@
 }
 
 // ValidateInProgress makes sure there is not an install, uninstall or upgrade in progress
-<<<<<<< HEAD
-func ValidateInProgress(old *Verrazzano, new *Verrazzano) error {
-	if old.Status.State == "" || old.Status.State == Ready || old.Status.State == Failed {
-		return nil
-	}
-	// Allow enable component during install
-	if old.Status.State == Installing {
-		if isCoherenceEnabled(new.Spec.Components.Coherence) && !isCoherenceEnabled(old.Spec.Components.Coherence) {
-			return nil
-		}
-		if isWebLogicEnabled(new.Spec.Components.WebLogic) && !isWebLogicEnabled(old.Spec.Components.WebLogic) {
-			return nil
-		}
-=======
 func ValidateInProgress(state StateType) error {
 	if state == Installing || state == Uninstalling || state == Upgrading {
 		return fmt.Errorf("Updates to resource not allowed while install, uninstall or upgrade is in progress")
->>>>>>> 9c7fc9ba
 	}
 
 	return nil
