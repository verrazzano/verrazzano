--- conflicted
+++ resolved
@@ -6,14 +6,8 @@
 import (
 	"context"
 	"fmt"
-<<<<<<< HEAD
-	"github.com/verrazzano/verrazzano/pkg/semver"
-	"github.com/verrazzano/verrazzano/platform-operator/apis/verrazzano/validators"
-	"go.uber.org/zap"
-=======
 	"github.com/verrazzano/verrazzano/platform-operator/apis/verrazzano/v1beta1"
 	"github.com/verrazzano/verrazzano/platform-operator/apis/verrazzano/validators"
->>>>>>> c6b8b991
 	corev1 "k8s.io/api/core/v1"
 	apiextensionsv1 "k8s.io/apiextensions-apiserver/pkg/apis/apiextensions/v1"
 	"sigs.k8s.io/controller-runtime/pkg/client"
@@ -121,42 +115,6 @@
 			}
 		}
 	}
-<<<<<<< HEAD
-
-	//spec does not have ocidns secret nor fluentd oci auth secret
-	return nil
-}
-
-
-//ValidateVersionHigherOrEqual checks that currentVersion matches requestedVersion or is a higher version
-func ValidateVersionHigherOrEqual(currentVersion string, requestedVersion string) bool {
-	log := zap.S().With("validate", "version")
-	log.Info("Validate version")
-	if len(requestedVersion) == 0 {
-		log.Error("Invalid requestedVersion of length 0.")
-		return false
-	}
-
-	if len(currentVersion) == 0 {
-		log.Error("Invalid currentVersion of length 0.")
-		return false
-	}
-
-	requestedSemVer, err := semver.NewSemVersion(requestedVersion)
-	if err != nil {
-		log.Error(fmt.Sprintf("Invalid requestedVersion : %s, error: %v.", requestedVersion, err))
-		return false
-	}
-
-	currentSemVer, err := semver.NewSemVersion(currentVersion)
-	if err != nil {
-		log.Error(fmt.Sprintf("Invalid currentVersion : %s, error: %v.", currentVersion, err))
-		return false
-	}
-	return currentSemVer.IsEqualTo(requestedSemVer) || currentSemVer.IsGreatherThan(requestedSemVer)
-}
-s 
-=======
 	return nil
 }
 
@@ -170,7 +128,6 @@
 	return nil
 }
 
->>>>>>> c6b8b991
 // ValidateInstallOverrides checks that the overrides slice has only one override type per slice item
 func ValidateInstallOverrides(overrides []Overrides) error {
 	for _, override := range overrides {
