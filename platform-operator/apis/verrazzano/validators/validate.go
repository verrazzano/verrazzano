// Copyright (c) 2022, 2023, Oracle and/or its affiliates.
// Licensed under the Universal Permissive License v 1.0 as shown at https://oss.oracle.com/licenses/upl.

package validators

import (
	"context"
	"encoding/pem"
	goerrors "errors"
	"fmt"
	"io/fs"
	"os"
	"strings"

	"github.com/onsi/gomega/gstruct/errors"
	"github.com/oracle/oci-go-sdk/v53/common"
	"github.com/verrazzano/verrazzano/pkg/bom"
	"github.com/verrazzano/verrazzano/pkg/k8sutil"
	vzos "github.com/verrazzano/verrazzano/pkg/os"
	"github.com/verrazzano/verrazzano/pkg/semver"
	"github.com/verrazzano/verrazzano/platform-operator/constants"
	"github.com/verrazzano/verrazzano/platform-operator/internal/config"
	"go.uber.org/zap"
	corev1 "k8s.io/api/core/v1"
	k8serrors "k8s.io/apimachinery/pkg/api/errors"
	"k8s.io/apimachinery/pkg/runtime"
	"k8s.io/apimachinery/pkg/types"
	"k8s.io/client-go/kubernetes"
	"sigs.k8s.io/controller-runtime/pkg/client"
	"sigs.k8s.io/yaml"
)

const (
	validateTempFilePattern     = "validate-"
	FluentdOCISecretConfigEntry = "config"
	fluentdOCIKeyFileEntry      = "key_file=/root/.oci/key"
	fluentdExpectedKeyPath      = "/root/.oci/key"
	// UserPrincipal is default auth type
	UserPrincipal AuthenticationType = "user_principal"
	// InstancePrincipal is used for instance principle auth type
	InstancePrincipal       AuthenticationType = "instance_principal"
	ValidateInProgressError                    = "Updates to resource not allowed while uninstall or upgrade is in progress"

	FluentdOCISecretPrivateKeyEntry = "key"
	OciDNSSecretFileName            = "oci.yaml"
	// InstancePrincipalDelegationToken is used for instance principle delegation token auth type
	InstancePrincipalDelegationToken AuthenticationType = "instance_principle_delegation_token"
	// UnknownAuthenticationType is used for none meaningful auth type
	UnknownAuthenticationType AuthenticationType = "unknown_auth_type"
)

type AuthenticationType string

// OCI DNS Secret Auth
type AuthData struct {
	Region      string             `json:"region"`
	Tenancy     string             `json:"tenancy"`
	User        string             `json:"user"`
	Key         string             `json:"key"`
	Fingerprint string             `json:"fingerprint"`
	AuthType    AuthenticationType `json:"authtype"`
}

// OCI DNS Secret Auth Wrapper
type OciAuth struct {
	Auth AuthData `json:"auth"`
}

var getKubernetesClusterVersion = getKubernetesVersion
var getSupportedVersions = getSupportedKubernetesVersions

var ValidateKubernetesVersionSupported = validateKubernetesVersionSupportedInCluster

func CleanTempFiles(log *zap.SugaredLogger) error {
	if err := vzos.RemoveTempFiles(log, validateTempFilePattern); err != nil {
		return fmt.Errorf("Error cleaning temp files: %s", err.Error())
	}
	return nil
}

// combineErrors combines multiple errors into one error, nil if no error
func CombineErrors(errs []error) error {
	if len(errs) > 0 {
		return goerrors.New(errors.AggregateError(errs).Error())
	}
	return nil
}

// ValidateVersion check that requestedVersion matches BOM requestedVersion
func ValidateVersion(requestedVersion string) error {
	if !config.Get().VersionCheckEnabled {
		zap.S().Infof("Version validation disabled")
		return nil
	}
	if len(requestedVersion) == 0 {
		return nil
	}
	requestedSemVer, err := semver.NewSemVersion(requestedVersion)
	if err != nil {
		return err
	}
	bomSemVer, err := GetCurrentBomVersion()
	if err != nil {
		return err
	}
	if !requestedSemVer.IsEqualTo(bomSemVer) {
		return fmt.Errorf("invalid version %s: Please use Verrazzano version %s", requestedSemVer.ToString(), bomSemVer.ToString())
	}
	return nil
}

// GetCurrentBomVersion Get the version string from the bom and return it as a semver object
func GetCurrentBomVersion() (*semver.SemVersion, error) {
	bom, err := bom.NewBom(config.GetDefaultBOMFilePath())
	if err != nil {
		return nil, err
	}
	v := bom.GetVersion()
	if v == constants.BomVerrazzanoVersion {
		// This branch is only hit when using a development BOM
		if len(os.Getenv("VZ_INSTALL_VERSION")) > 0 {
			v = os.Getenv("VZ_INSTALL_VERSION")
		} else {
			v = "1.0.1"
		}
	}
	return semver.NewSemVersion(fmt.Sprintf("v%s", v))
}

func ValidateNewVersion(currStatusVerString string, currSpecVerString string, newVerString string, bomVersion *semver.SemVersion) error {
	// Make sure the requested version matches what's in the BOM; we only have one version bundled at present
	newSpecVer, err := semver.NewSemVersion(newVerString)
	if err != nil {
		return err
	}
	if !newSpecVer.IsEqualTo(bomVersion) {
		// A newer version is available, the user must opt-in to an upgrade before we allow any edits
		return fmt.Errorf("invalid version %s: Please upgrade the Verrazzano version to v%s",
			newSpecVer.ToString(), bomVersion.ToString())
	}

	// Make sure this isn't a rollback attempt from the currently installed version, which is currently unsupported
	// - use case is, user rolls back to an earlier version of the platform operator and requests the older BOM version
	currentStatusVersion, err := semver.NewSemVersion(strings.TrimSpace(currStatusVerString))
	if err != nil {
		// for this path we should always have a status version
		return err
	}
	if newSpecVer.IsLessThan(currentStatusVersion) {
		return fmt.Errorf("Requested version %s less than installed version %s, rollback is not supported",
			newSpecVer.ToString(), currentStatusVersion.ToString())
	}

	// Sanity check, verify that the new version request is > than the current spec version
	// - in reality, this should probably never happen unless we've introduced an error into the controller
	currentVerString := strings.TrimSpace(currSpecVerString)
	if len(currentVerString) > 0 {
		currentSpecVer, err := semver.NewSemVersion(currentVerString)
		if err != nil {
			return err
		}
		if newSpecVer != nil && newSpecVer.IsLessThan(currentSpecVer) {
			return fmt.Errorf("Requested version %s is not newer than current version %s",
				newSpecVer.ToString(), currentSpecVer.ToString())
		}
	}
	// Simple update (spec edit at the same installed version)
	return nil
}

// checkUpgradeRequired Returns an error if the current installed version is < the BOM version; if we're validating an
// update, this is an error condition, as we don't want to allow any updates without an upgrade
func CheckUpgradeRequired(statusVersion string, bomVersion *semver.SemVersion) error {
	installedVerString := strings.TrimSpace(statusVersion)
	if len(installedVerString) == 0 {
		// Boundary condition -- likely just created and install hasn't started yet
		// - seems we get an immediate update/validation on initial CR creation
		return nil
	}
	installedVersion, err := semver.NewSemVersion(installedVerString)
	if err != nil {
		return err
	}
	if bomVersion.IsGreatherThan(installedVersion) {
		// Attempted an update before an upgrade has been done, reject the edit
		return fmt.Errorf("Upgrade required for update, set version field to v%v to upgrade", bomVersion.ToString())
	}
	return nil
}

func GetInstallSecret(client client.Client, secretName string, secret *corev1.Secret) error {
	err := client.Get(context.TODO(), types.NamespacedName{Name: secretName, Namespace: constants.VerrazzanoInstallNamespace}, secret)
	if err != nil {
		if k8serrors.IsNotFound(err) {
			return fmt.Errorf("Secret \"%s\" must be created in the \"%s\" namespace before installing Verrrazzano", secretName, constants.VerrazzanoInstallNamespace)
		}
		return err
	}
	return nil
}

func ValidateSecretContents(secretName string, bytes []byte, target interface{}) error {
	if len(bytes) == 0 {
		return fmt.Errorf("Secret \"%s\" data is empty", secretName)
	}
	if err := yaml.Unmarshal(bytes, &target); err != nil {
		return err
	}
	return nil
}

func ValidatePrivateKey(secretName string, pemData []byte) error {
	block, _ := pem.Decode(pemData)
	if block == nil {
		return fmt.Errorf("Private key in secret \"%s\" is either empty or not a valid key in PEM format", secretName)
	}
	return nil
}

// validateFluentdConfigData - Validate the OCI config contents in the Fluentd secret
func ValidateFluentdConfigData(secret *corev1.Secret) error {
	secretName := secret.Name
	configData, ok := secret.Data[FluentdOCISecretConfigEntry]
	if !ok {
		return fmt.Errorf("Did not find OCI configuration in secret \"%s\"", secretName)
	}
	// Write the OCI config in the secret to a temp file and use the OCI SDK
	// ConfigurationProvider API to validate its contents
	configTemp, err := os.CreateTemp(os.TempDir(), validateTempFilePattern)
	if err != nil {
		return err
	}
	defer func() {
		os.Remove(configTemp.Name())
	}()
	const ociConfigErrorFormatString = "%s not specified in Fluentd OCI config secret \"%s\""
	if err := os.WriteFile(configTemp.Name(), configData, fs.ModeAppend); err != nil {
		return err
	}
	provider, err := common.ConfigurationProviderFromFile(configTemp.Name(), "")
	if err != nil {
		return err
	}
	userOCID, err := provider.UserOCID()
	if err != nil {
		return err
	}
	if len(userOCID) == 0 {
		return fmt.Errorf(ociConfigErrorFormatString, "User OCID", secretName)
	}
	tenancyOCID, err := provider.TenancyOCID()
	if err != nil {
		return err
	}
	if len(tenancyOCID) == 0 {
		return fmt.Errorf(ociConfigErrorFormatString, "Tenancy OCID", secretName)
	}
	fingerprint, err := provider.KeyFingerprint()
	if err != nil {
		return err
	}
	if len(fingerprint) == 0 {
		return fmt.Errorf(ociConfigErrorFormatString, "Fingerprint", secretName)
	}
	region, err := provider.Region()
	if err != nil {
		return err
	}
	if len(region) == 0 {
		return fmt.Errorf(ociConfigErrorFormatString, "Region", secretName)
	}
	if !strings.Contains(string(configData), fluentdOCIKeyFileEntry) {
		return fmt.Errorf("Unexpected or missing value for the Fluentd OCI key file location in secret \"%s\", should be \"%s\"",
			secretName, fluentdExpectedKeyPath)
	}
	return nil
}

func ValidateSecretKey(secret *corev1.Secret, dataKey string, target interface{}) ([]byte, error) {
	var secretBytes []byte
	var ok bool
	if secretBytes, ok = secret.Data[dataKey]; !ok {
		return nil, fmt.Errorf("Expected entry \"%s\" not found in secret \"%s\"", dataKey, secret.Name)
	}
	if target == nil {
		return secretBytes, nil
	}
	if err := ValidateSecretContents(secret.Name, secretBytes, target); err != nil {
		return secretBytes, nil
	}
	return secretBytes, nil
}

// ValidateUpgradeRequest Ensures hat an upgrade is requested as part of an update if necessary,
// and that the version of an upgrade request is valid.
func ValidateUpgradeRequest(newSpecVerString string, currStatusVerString string, currSpecVerString string) error {
	if !config.Get().VersionCheckEnabled {
		zap.S().Infof("Version validation disabled")
		return nil
	}

	// Get the current BOM version
	bomVersion, err := GetCurrentBomVersion()
	if err != nil {
		return err
	}

	// // Make sure the requested version matches what's in the BOM and is not < the current spec version
	if len(newSpecVerString) > 0 {
		return ValidateNewVersion(currStatusVerString, currSpecVerString, newSpecVerString, bomVersion)
	}

	// No new version set, we haven't done any upgrade before but may need to do one before allowing any edits;
	// this forces the user to opt-in to an upgrade before/with any other update
	if err := CheckUpgradeRequired(strings.TrimSpace(currStatusVerString), bomVersion); err != nil {
		return err
	}
	return nil
}

// ValidateVersionHigherOrEqual checks that currentVersion matches requestedVersion or is a higher version
func ValidateVersionHigherOrEqual(currentVersion string, requestedVersion string) bool {
	log := zap.S().With("validate", "version")
	log.Info("Validate version")
	if len(requestedVersion) == 0 {
		log.Error("Invalid requestedVersion of length 0.")
		return false
	}

	if len(currentVersion) == 0 {
		log.Error("Invalid currentVersion of length 0.")
		return false
	}

	requestedSemVer, err := semver.NewSemVersion(requestedVersion)
	if err != nil {
		log.Error(fmt.Sprintf("Invalid requestedVersion : %s, error: %v.", requestedVersion, err))
		return false
	}

	currentSemVer, err := semver.NewSemVersion(currentVersion)
	if err != nil {
		log.Error(fmt.Sprintf("Invalid currentVersion : %s, error: %v.", currentVersion, err))
		return false
	}

	return currentSemVer.IsEqualTo(requestedSemVer) || currentSemVer.IsGreatherThan(requestedSemVer)

}

// getClient returns a controller runtime client for the Verrazzano resource
func GetClient(scheme *runtime.Scheme) (client.Client, error) {

	config, err := k8sutil.GetConfigFromController()
	if err != nil {
		return nil, err
	}

	return client.New(config, client.Options{Scheme: scheme})
}

// validateKubernetesVersionSupportedInCluster verifies if Kubernetes version of cluster is supported
func validateKubernetesVersionSupportedInCluster() error {
	log := zap.S().With("validate", "kubernetes.version")
	supportedKubernetesVersions, err := getSupportedVersions()
	if err != nil {
		log.Error(err)
		return err
	}

	if len(supportedKubernetesVersions) == 0 {
		log.Info("supported kubernetes versions not specified in the bom, assuming supports all versions")
		return nil
	}

	version, err := getKubernetesClusterVersion()
	if err != nil {
		log.Error(err)
		return err
	}

	kubernetesVersion, err := semver.NewSemVersion(version)
	if err != nil {
		return fmt.Errorf("invalid kubernetes version %s, error %v", version, err.Error())
	}

	for _, supportedVersion := range supportedKubernetesVersions {
		version, err := semver.NewSemVersion(supportedVersion)
		if err != nil {
			log.Errorf("invalid supported kubernetes version %s, error %v", supportedVersion, err.Error())
			continue
		}

		if kubernetesVersion.IsEqualToOrPatchVersionOf(version) {
			return nil
		}
	}

	return fmt.Errorf("kubernetes version %s not supported, supported versions are %v", kubernetesVersion.ToString(), supportedKubernetesVersions)
}

// getKubernetesVersion returns the version of Kubernetes cluster in which operator is deployed
func getKubernetesVersion() (string, error) {
	config, err := k8sutil.GetConfigFromController()
	if err != nil {
		return "", fmt.Errorf("error while getting kubernetes client config %v", err.Error())
	}

	client, err := kubernetes.NewForConfig(config)
	if err != nil {
		return "", fmt.Errorf("error while getting kubernetes client %v", err.Error())
	}

	versionInfo, err := client.ServerVersion()
	if err != nil {
		return "", fmt.Errorf("error while getting kubernetes version %v", err.Error())
	}

	return versionInfo.String(), nil
}

// getSupportedKubernetesVersions returns the Kubernetes versions supported by operator
func getSupportedKubernetesVersions() ([]string, error) {
	bom, err := bom.NewBom(config.GetDefaultBOMFilePath())
	if err != nil {
		return nil, fmt.Errorf("error while reading the bom %v", err.Error())
	}

	return bom.GetSupportedKubernetesVersion(), nil
<<<<<<< HEAD
}

// VerifyPlatformOperatorSingleton Verifies that only one instance of the VPO is running; when upgrading operators,
// if the terminationGracePeriod for the pod is > 0 there's a chance that an old version may try to handle resource
// updates before terminating.  In the longer term we may want some kind of leader-election strategy to support
// multiple instances, if that makes sense.
func VerifyPlatformOperatorSingleton(runtimeClient client.Client) error {
	var podList corev1.PodList
	err := runtimeClient.List(context.TODO(), &podList,
		client.InNamespace(constants.VerrazzanoInstallNamespace),
		client.MatchingLabels{"app": "verrazzano-platform-operator"})
	if err != nil {
		return err
	}
	if len(podList.Items) > 1 {
		healthyPod := 0
		for _, pod := range podList.Items {
			if pod.Status.Phase != "Failed" {
				healthyPod++
			}
		}
		if healthyPod > 1 {
			return fmt.Errorf("Found more than one running instance of the platform operator, only one instance allowed")
		}
	}
	return nil
=======
>>>>>>> 3d65bd63
}<|MERGE_RESOLUTION|>--- conflicted
+++ resolved
@@ -427,33 +427,4 @@
 	}
 
 	return bom.GetSupportedKubernetesVersion(), nil
-<<<<<<< HEAD
-}
-
-// VerifyPlatformOperatorSingleton Verifies that only one instance of the VPO is running; when upgrading operators,
-// if the terminationGracePeriod for the pod is > 0 there's a chance that an old version may try to handle resource
-// updates before terminating.  In the longer term we may want some kind of leader-election strategy to support
-// multiple instances, if that makes sense.
-func VerifyPlatformOperatorSingleton(runtimeClient client.Client) error {
-	var podList corev1.PodList
-	err := runtimeClient.List(context.TODO(), &podList,
-		client.InNamespace(constants.VerrazzanoInstallNamespace),
-		client.MatchingLabels{"app": "verrazzano-platform-operator"})
-	if err != nil {
-		return err
-	}
-	if len(podList.Items) > 1 {
-		healthyPod := 0
-		for _, pod := range podList.Items {
-			if pod.Status.Phase != "Failed" {
-				healthyPod++
-			}
-		}
-		if healthyPod > 1 {
-			return fmt.Errorf("Found more than one running instance of the platform operator, only one instance allowed")
-		}
-	}
-	return nil
-=======
->>>>>>> 3d65bd63
 }