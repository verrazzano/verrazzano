--- conflicted
+++ resolved
@@ -3,11 +3,7 @@
 metadata:
   labels:
     control-plane: controller-manager
-<<<<<<< HEAD
-  name: opensearchoperator-controller-manager
-=======
   name: {{ include "opensearch-operator.fullname" . }}-controller-manager
->>>>>>> 0482e5d6
 spec:
   replicas: 1
   selector:
@@ -73,10 +69,6 @@
       tolerations:
 {{- toYaml .Values.tolerations | nindent 8 }}
       securityContext:
-<<<<<<< HEAD
-        runAsNonRoot: true
-      serviceAccountName: opensearchoperator-controller-manager
-=======
 {{- toYaml .Values.securityContext | nindent 8}}
       {{- if and .Values.manager.imagePullSecrets (not .Values.serviceAccount.create ) }}
       imagePullSecrets:
@@ -85,5 +77,4 @@
       {{- end }}
       {{- end }}
       serviceAccountName: {{ include "opensearch-operator.serviceAccountName" . }}
->>>>>>> 0482e5d6
       terminationGracePeriodSeconds: 10