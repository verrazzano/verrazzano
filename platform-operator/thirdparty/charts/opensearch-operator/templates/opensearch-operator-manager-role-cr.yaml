apiVersion: rbac.authorization.k8s.io/v1
kind: ClusterRole
metadata:
  creationTimestamp: null
<<<<<<< HEAD
  name: opensearchoperator-manager-role
=======
  name: {{ include "opensearch-operator.fullname" . }}-{{ .Release.Namespace }}-manager-role
>>>>>>> 0482e5d6
rules:
# Pod exec and velero rules are required for Velero Backup and Restore
- apiGroups:
  - ""
  resources:
  - pods/exec
  verbs:
  - create
- apiGroups:
  - velero.io
  resources:
  - '*'
  verbs:
  - get
  - list
  - watch
- apiGroups:
  - apps
  resources:
  - deployments
  verbs:
  - create
  - delete
  - get
  - list
  - patch
  - update
  - watch
- apiGroups:
  - apps
  resources:
  - statefulsets
  - statefulsets/scale
  verbs:
  - create
  - delete
  - get
  - list
  - patch
  - update
  - watch
- apiGroups:
  - batch
  resources:
  - jobs
  verbs:
  - create
  - delete
  - get
  - list
  - patch
  - update
  - watch
- apiGroups:
  - ""
  resources:
  - configmaps
  verbs:
  - create
  - delete
  - get
  - list
  - patch
  - update
  - watch
- apiGroups:
  - ""
  resources:
  - events
  verbs:
  - create
  - patch
  - update
- apiGroups:
  - ""
  resources:
  - namespaces
  verbs:
  - create
  - delete
  - get
  - list
  - patch
  - update
  - watch
- apiGroups:
  - ""
  resources:
  - pods
  verbs:
  - create
  - delete
  - get
  - list
  - patch
  - update
  - watch
- apiGroups:
  - ""
  resources:
  - secrets
  verbs:
  - create
  - delete
  - get
  - list
  - patch
  - update
  - watch
- apiGroups:
  - ""
  resources:
  - services
  verbs:
  - create
  - delete
  - get
  - list
  - patch
  - update
  - watch
- apiGroups:
  - "policy"
  resources:
  - poddisruptionbudgets
  verbs:
  - create
  - delete
  - get
  - list
  - patch
  - update
  - watch
- apiGroups:
  - opensearch.opster.io
  resources:
  - events
  verbs:
  - create
  - patch
- apiGroups:
  - opensearch.opster.io
  resources:
  - opensearchactiongroups
  verbs:
  - create
  - delete
  - get
  - list
  - patch
  - update
  - watch
- apiGroups:
  - opensearch.opster.io
  resources:
  - opensearchactiongroups/finalizers
  verbs:
  - update
- apiGroups:
  - opensearch.opster.io
  resources:
  - opensearchactiongroups/status
  verbs:
  - get
  - patch
  - update
- apiGroups:
  - opensearch.opster.io
  resources:
  - opensearchclusters
  verbs:
  - create
  - delete
  - get
  - list
  - patch
  - update
  - watch
- apiGroups:
  - opensearch.opster.io
  resources:
  - opensearchclusters/finalizers
  verbs:
  - update
- apiGroups:
  - opensearch.opster.io
  resources:
  - opensearchclusters/status
  verbs:
  - get
  - patch
  - update
- apiGroups:
  - opensearch.opster.io
  resources:
  - opensearchroles
  verbs:
  - create
  - delete
  - get
  - list
  - patch
  - update
  - watch
- apiGroups:
  - opensearch.opster.io
  resources:
  - opensearchroles/finalizers
  verbs:
  - update
- apiGroups:
  - opensearch.opster.io
  resources:
  - opensearchroles/status
  verbs:
  - get
  - patch
  - update
- apiGroups:
  - opensearch.opster.io
  resources:
  - opensearchtenants
  verbs:
  - create
  - delete
  - get
  - list
  - patch
  - update
  - watch
- apiGroups:
  - opensearch.opster.io
  resources:
  - opensearchtenants/finalizers
  verbs:
  - update
- apiGroups:
  - opensearch.opster.io
  resources:
  - opensearchtenants/status
  verbs:
  - get
  - patch
  - update
- apiGroups:
  - opensearch.opster.io
  resources:
  - opensearchuserrolebindings
  verbs:
  - create
  - delete
  - get
  - list
  - patch
  - update
  - watch
- apiGroups:
  - opensearch.opster.io
  resources:
  - opensearchuserrolebindings/finalizers
  verbs:
  - update
- apiGroups:
  - opensearch.opster.io
  resources:
  - opensearchuserrolebindings/status
  verbs:
  - get
  - patch
  - update
- apiGroups:
  - opensearch.opster.io
  resources:
  - opensearchusers
  verbs:
  - create
  - delete
  - get
  - list
  - patch
  - update
  - watch
- apiGroups:
  - opensearch.opster.io
  resources:
  - opensearchusers/finalizers
  verbs:
  - update
- apiGroups:
  - opensearch.opster.io
  resources:
  - opensearchusers/status
  verbs:
  - get
  - patch
  - update
- apiGroups:
  - ""
  resources:
  - persistentvolumeclaims
  verbs:
  - create
  - delete
  - get
  - list
  - patch
  - update
  - watch
- apiGroups:
  - monitoring.coreos.com
  resources:
  - servicemonitors
  verbs:
  - create
  - delete
  - get
  - list
  - patch
  - update
  - watch<|MERGE_RESOLUTION|>--- conflicted
+++ resolved
@@ -2,11 +2,7 @@
 kind: ClusterRole
 metadata:
   creationTimestamp: null
-<<<<<<< HEAD
-  name: opensearchoperator-manager-role
-=======
   name: {{ include "opensearch-operator.fullname" . }}-{{ .Release.Namespace }}-manager-role
->>>>>>> 0482e5d6
 rules:
 # Pod exec and velero rules are required for Velero Backup and Restore
 - apiGroups:
