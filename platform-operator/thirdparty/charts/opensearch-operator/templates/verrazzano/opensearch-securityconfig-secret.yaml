# Verrazzano Specific
# Create the securityconfig secret and admin-credential secret for OpenSearch
# Required for Verrazzano Keycloak and cert authentication as well as the operator to connect to OpenSearch


# Create the admin-credential secret
# Use existing password if it exists, otherwise generate a new password
{{- $secretObj := (lookup "v1" "Secret" .Release.Namespace "admin-credentials-secret") | default dict }}
{{- $secretData := (get $secretObj "data") | default dict }}
{{- $password := (get $secretData "password" | b64dec) | default (randAlphaNum 15) }}

apiVersion: v1
kind: Secret
metadata:
  name: admin-credentials-secret
  namespace: {{ .Release.Namespace }}
type: Opaque
data:
  password: {{ $password | b64enc }}
  username: {{ "admin" | b64enc }}
---
{{- $securityConfigSecret := (lookup "v1" "Secret" .Release.Namespace "securityconfig-secret") }}
{{- $securityConfigSecretData := (get $securityConfigSecret "data") }}

apiVersion: v1
kind: Secret
metadata:
  name: securityconfig-secret
  namespace: {{ .Release.Namespace }}
type: Opaque
{{- if $securityConfigSecretData }}
data:
  {{- range $k, $v := $securityConfigSecretData }}
  {{ $k }}: {{ $v }}
  {{- end }}
{{- else }}
stringData:
  action_groups.yml: |-
    _meta:
      type: "actiongroups"
      config_version: 2
  internal_users.yml: |-
    _meta:
      type: "internalusers"
      config_version: 2
    admin:
      hash: {{ (splitList ":" (htpasswd "" $password)) | last | quote }}
      reserved: true
      backend_roles:
      - "admin"
      description: "Admin user"
  nodes_dn.yml: |-
    _meta:
      type: "nodesdn"
      config_version: 2
  whitelist.yml: |-
    _meta:
      type: "whitelist"
      config_version: 2
  tenants.yml: |-
    _meta:
      type: "tenants"
      config_version: 2
  roles_mapping.yml: |-
    _meta:
      type: "rolesmapping"
      config_version: 2
    all_access:
      reserved: false
      backend_roles:
      - "admin"
      description: "Maps admin to all_access"
    vz_log_pusher:
      reserved: false
      backend_roles:
      - "vz_log_pusher"
      description: "Role for fluentd to push logs"
    own_index:
      reserved: false
      users:
      - "*"
      description: "Allow full access to an index named like the username"
    readall:
      reserved: false
      backend_roles:
      - "readall"
    manage_snapshots:
      reserved: false
      backend_roles:
      - "snapshotrestore"
    dashboard_server:
      reserved: true
      users:
      - "dashboarduser"
  roles.yml: |-
    _meta:
      type: "roles"
      config_version: 2
    vz_log_pusher:
      reserved: false
      hidden: false
      cluster_permissions:
        - "cluster:monitor/main"
        - "cluster:monitor/state"
        - "cluster:monitor/health"
        - "cluster_manage_index_templates"
        - "indices:admin/index_template/get"
        - "indices:admin/index_template/put"
        - "indices:admin/mapping/put"
        - "indices:admin/mapping/get"
        - "indices:admin/create"
      index_permissions:
        - index_patterns:
            - "*verrazzano*"
          allowed_actions:
            - indices_all
<<<<<<< HEAD
  audit.yml: |-
    _meta:
      type: "audit"
      config_version: "2"
    config:
      enabled: false
=======
>>>>>>> d5a6e499
  config.yml: |-
    _meta:
      type: "config"
      config_version: "2"
    config:
      dynamic:
        kibana:
          multitenancy_enabled: false
        http:
          anonymous_auth_enabled: false
          xff:
            enabled: true
            internalProxies: '.*'
            remoteIpHeader: 'x-forwarded-for'
        authc:
          vz_proxy_auth_domain:
            description: "Authenticate via Verrazzano proxy"
            http_enabled: true
            transport_enabled: true
            order: 0
            http_authenticator:
              type: proxy
              challenge: false
              config:
                user_header: "X-WEBAUTH-USER"
                roles_header: "x-proxy-roles"
            authentication_backend:
              type: noop
          vz_basic_internal_auth_domain:
            description: "Authenticate via HTTP Basic against internal users database"
            http_enabled: true
            transport_enabled: true
            order: 1
            http_authenticator:
              type: basic
              challenge: false
            authentication_backend:
              type: intern
          vz_clientcert_auth_domain:
             description: "Authenticate via SSL client certificates"
             http_enabled: true
             transport_enabled: true
             order: 2
             http_authenticator:
               type: clientcert
               config:
                 enforce_hostname_verification: false
                 username_attribute: cn
               challenge: false
             authentication_backend:
                 type: noop
{{- end }}<|MERGE_RESOLUTION|>--- conflicted
+++ resolved
@@ -114,15 +114,6 @@
             - "*verrazzano*"
           allowed_actions:
             - indices_all
-<<<<<<< HEAD
-  audit.yml: |-
-    _meta:
-      type: "audit"
-      config_version: "2"
-    config:
-      enabled: false
-=======
->>>>>>> d5a6e499
   config.yml: |-
     _meta:
       type: "config"
