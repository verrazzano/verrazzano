apiVersion: rbac.authorization.k8s.io/v1
kind: ClusterRoleBinding
metadata:
<<<<<<< HEAD
  name: opensearchoperator-manager-rolebinding
roleRef:
  apiGroup: rbac.authorization.k8s.io
  kind: ClusterRole
  name: opensearchoperator-manager-role
subjects:
- kind: ServiceAccount
  name: opensearchoperator-controller-manager
=======
  name: {{ include "opensearch-operator.fullname" . }}-{{ .Release.Namespace }}-manager-rolebinding
roleRef:
  apiGroup: rbac.authorization.k8s.io
  kind: ClusterRole
  name: {{ include "opensearch-operator.fullname" . }}-{{ .Release.Namespace }}-manager-role
subjects:
- kind: ServiceAccount
  name: {{ include "opensearch-operator.serviceAccountName" . }}
>>>>>>> 0482e5d6
  namespace: {{ .Release.Namespace }}<|MERGE_RESOLUTION|>--- conflicted
+++ resolved
@@ -1,16 +1,6 @@
 apiVersion: rbac.authorization.k8s.io/v1
 kind: ClusterRoleBinding
 metadata:
-<<<<<<< HEAD
-  name: opensearchoperator-manager-rolebinding
-roleRef:
-  apiGroup: rbac.authorization.k8s.io
-  kind: ClusterRole
-  name: opensearchoperator-manager-role
-subjects:
-- kind: ServiceAccount
-  name: opensearchoperator-controller-manager
-=======
   name: {{ include "opensearch-operator.fullname" . }}-{{ .Release.Namespace }}-manager-rolebinding
 roleRef:
   apiGroup: rbac.authorization.k8s.io
@@ -19,5 +9,4 @@
 subjects:
 - kind: ServiceAccount
   name: {{ include "opensearch-operator.serviceAccountName" . }}
->>>>>>> 0482e5d6
   namespace: {{ .Release.Namespace }}