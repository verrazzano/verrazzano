--- conflicted
+++ resolved
@@ -1,11 +1,7 @@
 apiVersion: rbac.authorization.k8s.io/v1
 kind: ClusterRole
 metadata:
-<<<<<<< HEAD
-  name: opensearchoperator-metrics-reader
-=======
   name: {{ include "opensearch-operator.fullname" . }}-{{ .Release.Namespace }}-metrics-reader
->>>>>>> 0482e5d6
 rules:
 - nonResourceURLs:
   - /metrics
