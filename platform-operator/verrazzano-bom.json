--- conflicted
+++ resolved
@@ -27,21 +27,13 @@
           "images": [
             {
               "image": "nginx-ingress-controller",
-<<<<<<< HEAD
-              "tag": "20221027125153-68c3ea6a0",
-=======
-              "tag": "v1.1.1-20221011113333-32d9515b3",
->>>>>>> d3381c81
+              "tag": "v1.1.1-20221108082245-a57d726fb",
               "helmFullImageKey": "controller.image.repository",
               "helmTagKey": "controller.image.tag"
             },
             {
               "image": "nginx-ingress-default-backend",
-<<<<<<< HEAD
-              "tag": "20221027125153-68c3ea6a0",
-=======
-              "tag": "v1.1.1-20221011113333-32d9515b3",
->>>>>>> d3381c81
+              "tag": "v1.1.1-20221108082245-a57d726fb",
               "helmFullImageKey": "defaultBackend.image.repository",
               "helmTagKey": "defaultBackend.image.tag"
             }
@@ -211,11 +203,7 @@
             },
             {
               "image": "nginx-ingress-controller",
-<<<<<<< HEAD
-              "tag": "20221027125153-68c3ea6a0",
-=======
-              "tag": "v1.1.1-20221011113333-32d9515b3",
->>>>>>> d3381c81
+              "tag": "v1.1.1-20221108082245-a57d726fb",
               "helmFullImageKey": "api.imageName",
               "helmTagKey": "api.imageVersion"
             }
@@ -268,11 +256,7 @@
             },
             {
               "image": "nginx-ingress-controller",
-<<<<<<< HEAD
-              "tag": "20221027125153-68c3ea6a0",
-=======
-              "tag": "v1.1.1-20221011113333-32d9515b3",
->>>>>>> d3381c81
+              "tag": "v1.1.1-20221108082245-a57d726fb",
               "helmFullImageKey": "monitoringOperator.oidcProxyImage"
             }
           ]
@@ -460,7 +444,7 @@
             },
             {
               "image": "kube-webhook-certgen",
-              "tag": "20221027125153-68c3ea6a0",
+              "tag": "v1.1.1-20221108082245-a57d726fb",
               "helmFullImageKey": "prometheusOperator.admissionWebhooks.patch.image.repository",
               "helmTagKey": "prometheusOperator.admissionWebhooks.patch.image.tag"
             }
