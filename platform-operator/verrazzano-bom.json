{
  "registry": "ghcr.io",
  "version": "VERRAZZANO_VERSION",
  "components": [
    {
      "name": "verrazzano-platform-operator",
      "subcomponents": [
        {
          "repository": "verrazzano",
          "name": "verrazzano-platform-operator",
          "images": [
            {
              "image": "VERRAZZANO_PLATFORM_OPERATOR_IMAGE",
              "tag": "VERRAZZANO_PLATFORM_OPERATOR_TAG",
              "helmFullImageKey": "image"
            }
          ]
        }
      ]
    },
    {
      "name": "ingress-nginx",
      "version":"v1.1.1",
      "subcomponents": [
        {
          "repository": "verrazzano",
          "name": "ingress-controller",
          "images": [
            {
              "image": "nginx-ingress-controller",
              "tag": "v1.1.1-20220809190136-943f98fb0",
              "helmFullImageKey": "controller.image.repository",
              "helmTagKey": "controller.image.tag"
            },
            {
              "image": "nginx-ingress-default-backend",
              "tag": "v1.1.1-20220809190136-943f98fb0",
              "helmFullImageKey": "defaultBackend.image.repository",
              "helmTagKey": "defaultBackend.image.tag"
            }
          ]
        }
      ]
    },
    {
      "name": "cert-manager",
      "version": "v1.7.1",
      "subcomponents": [
        {
          "repository": "verrazzano",
          "name": "cert-manager",
          "images": [
            {
              "image": "cert-manager-controller",
              "tag": "v1.7.1-1-20220808163033-a55857d4",
              "helmFullImageKey": "image.repository",
              "helmTagKey": "image.tag"
            },
            {
              "image": "cert-manager-acmesolver",
              "tag": "v1.7.1-1-20220808163033-a55857d4",
              "helmFullImageKey": "extraArgs[0]"
            },
            {
              "image": "cert-manager-cainjector",
              "tag": "v1.7.1-1-20220808163033-a55857d4",
              "helmFullImageKey": "cainjector.image.repository",
              "helmTagKey": "cainjector.image.tag"
            },
            {
              "image": "cert-manager-webhook",
              "tag": "v1.7.1-1-20220808163033-a55857d4",
              "helmFullImageKey": "webhook.image.repository",
              "helmTagKey": "webhook.image.tag"
            }
          ]
        }
      ]
    },
    {
      "name": "external-dns",
      "version":"v0.10.2",
      "subcomponents": [
        {
          "repository": "verrazzano",
          "name": "external-dns",
          "images": [
            {
              "image": "external-dns",
              "tag": "v0.10.2-20220802001856-7bae1b96",
              "helmFullImageKey": "image.repository",
              "helmRegKey": "image.registry",
              "helmTagKey": "image.tag"
            }
          ]
        }
      ]
    },
    {
      "name": "istio",
      "version":"1.14.3",
      "subcomponents": [
        {
          "repository": "verrazzano",
          "name": "istiod",
          "images": [
            {
              "image": "pilot",
              "tag": "1.14.3-20220830175311-bc31775b",
              "helmFullImageKey": "values.pilot.image"
            },
            {
              "image": "proxyv2",
              "tag": "1.14.3-20220830175311-bc31775b",
              "helmImageKey": "values.global.proxy.image",
              "helmTagKey": "values.global.tag",
              "helmRegistryAndRepoKey": "values.global.hub"
            }
          ]
        }
      ]
    },
    {
      "name": "rancher",
      "version": "v2.6.8",
      "subcomponents": [
        {
          "repository": "verrazzano",
          "name": "rancher",
          "images": [
            {
              "image": "rancher",
              "tag": "v2.6.8-20220915024629-46df1b595",
              "dashboard": "v2.6.7-20220915023507-27ac2fda",
              "helmFullImageKey": "rancherImage",
              "helmTagKey": "rancherImageTag"
            },
            {
              "image": "rancher-agent",
              "tag": "v2.6.8-20220915024629-46df1b595"
            }
          ]
        },
        {
          "registry": "docker.io",
          "repository": "rancher",
          "name": "additional-rancher",
          "images": [
            {
              "image": "shell",
              "tag": "v0.1.18"
            },
            {
              "image": "kubectl",
              "tag": "v1.20.2"
            },
            {
              "image": "rancher-webhook",
              "tag": "v0.2.6"
            },
            {
              "image": "fleet-agent",
              "tag": "v0.3.11"
            },
            {
              "image": "fleet",
              "tag": "v0.3.11"
            },
            {
              "image": "gitjob",
              "tag": "v0.1.30"
            },
            {
              "image": "local-path-provisioner",
              "tag": "v0.0.14"
            }
          ]
        }
      ]
    },
    {
      "name": "verrazzano",
      "version": "1.4.0",
      "subcomponents": [
        {
          "repository": "verrazzano",
          "name": "verrazzano",
          "images": [
            {
              "image": "proxyv2",
              "tag": "1.14.3-20220830175311-bc31775b",
              "helmFullImageKey": "monitoringOperator.istioProxyImage"
            },
            {
              "image": "fluentd-kubernetes-daemonset",
              "tag": "v1.14.5-20220801165146-12c063f",
              "helmFullImageKey": "logging.fluentdImage"
            },
            {
              "image": "console",
              "tag": "v1.4.0-20220919140006-e467f9e",
              "helmFullImageKey": "console.imageName",
              "helmTagKey": "console.imageVersion"
            },
            {
              "image": "nginx-ingress-controller",
              "tag": "v1.1.1-20220809190136-943f98fb0",
              "helmFullImageKey": "api.imageName",
              "helmTagKey": "api.imageVersion"
            },
            {
              "image": "nginx-prometheus-exporter",
              "tag": "0.10.0",
              "helmFullImageKey": "api.metricsImageName",
              "helmTagKey": "api.metricsImageVersion"
            }
          ]
        }
      ]
    },
    {
      "name": "verrazzano-monitoring-operator",
      "version": "1.4.0",
      "subcomponents": [
        {
          "repository": "verrazzano",
          "name": "verrazzano-monitoring-operator",
          "images": [
            {
              "image": "verrazzano-monitoring-operator",
<<<<<<< HEAD
              "tag": "v1.4.0-20220919132427-9043384",
=======
              "tag": "v1.4.0-20220916071156-9043384",
>>>>>>> 6d888ecf
              "helmFullImageKey": "monitoringOperator.imageName",
              "helmTagKey": "monitoringOperator.imageVersion"
            },
            {
              "image": "proxyv2",
              "tag": "1.14.3-20220830175311-bc31775b",
              "helmFullImageKey": "monitoringOperator.istioProxyImage"
            },
            {
              "image": "grafana",
              "tag": "v7.5.15-20220809163103-24d2f584",
              "helmFullImageKey": "monitoringOperator.grafanaImage"
            },
            {
              "image": "prometheus",
              "tag": "v2.34.0-1",
              "helmFullImageKey": "monitoringOperator.prometheusImage"
            },
            {
              "image": "opensearch",
              "tag": "1.2.3-20220810140719-c1dbc115d8a",
              "helmFullImageKey": "monitoringOperator.esImage"
            },
            {
              "image": "opensearch-dashboards",
              "tag": "1.2.0-20220810140901-c206c8b25f",
              "helmFullImageKey": "monitoringOperator.kibanaImage"
            },
            {
              "image": "nginx-ingress-controller",
              "tag": "v1.1.1-20220809190136-943f98fb0",
              "helmFullImageKey": "monitoringOperator.oidcProxyImage"
            }
          ]
        }
      ]
    },
    {
      "name": "monitoring-init-images",
      "subcomponents": [
        {
          "repository": "oracle",
          "name": "monitoring-init-images",
          "images": [
            {
              "image": "oraclelinux",
              "tag": "7-slim",
              "helmFullImageKey": "monitoringOperator.prometheusInitImage"
            },
            {
              "image": "oraclelinux",
              "tag": "7.9",
              "helmFullImageKey": "monitoringOperator.esInitImage"
            }
          ]
        }
      ]
    },
    {
      "name": "oam-kubernetes-runtime",
      "version": "0.3.0",
      "subcomponents": [
        {
          "repository": "verrazzano",
          "name": "oam-kubernetes-runtime",
          "images": [
            {
              "image": "oam-kubernetes-runtime",
              "tag": "v0.3.0-20220801214414-046d772",
              "helmFullImageKey": "image.repository",
              "helmTagKey": "image.tag"
            }
          ]
        }
      ]
    },
    {
      "name": "verrazzano-application-operator",
      "version": "1.4.0",
      "subcomponents": [
        {
          "repository": "verrazzano",
          "name": "verrazzano-application-operator",
          "images": [
            {
              "image": "VERRAZZANO_APPLICATION_OPERATOR_IMAGE",
              "tag": "VERRAZZANO_APPLICATION_OPERATOR_TAG",
              "helmFullImageKey": "image"
            }
          ]
        }
      ]
    },
    {
      "name": "weblogic-operator",
      "version": "3.4.3",
      "subcomponents": [
        {
          "repository": "oracle",
          "name": "weblogic-operator",
          "images": [
            {
              "image": "weblogic-kubernetes-operator",
              "tag": "3.4.3",
              "helmFullImageKey": "image"
            },
            {
              "image": "weblogic-monitoring-exporter",
              "tag": "2.0.7",
              "helmFullImageKey": "weblogicMonitoringExporterImage"
            }
          ]
        }
      ]
    },
    {
      "name": "coherence-operator",
      "version": "3.2.6",
      "subcomponents": [
        {
          "repository": "oracle",
          "name": "coherence-operator",
          "images": [
            {
              "image": "coherence-operator",
              "tag": "3.2.6",
              "helmFullImageKey": "image"
            }
          ]
        }
      ]
    },
    {
      "name": "kiali-server",
      "version": "0.0.1",
      "subcomponents": [
        {
          "repository": "verrazzano",
          "name": "kiali-server",
          "images": [
            {
              "image": "kiali",
              "tag": "v1.42.0-20220809183027-16c3e409",
              "helmFullImageKey": "deployment.image_name",
              "helmTagKey": "deployment.image_version"
            }
          ]
        }
      ]
    },
    {
      "name": "mysql",
<<<<<<< HEAD
      "version": "8.0.30",
=======
      "version":"v8.0.29",
>>>>>>> 6d888ecf
      "subcomponents": [
        {
          "repository": "verrazzano",
          "name": "mysql-upgrade",
          "images": [
            {
              "image": "mysql-server",
              "tag": "8.0.30",
              "helmFullImageKey": "legacyUpgrade.container.image"
            },
            {
              "repository": "oracle",
              "image": "oraclelinux",
              "tag": "7-slim",
              "helmFullImageKey": "legacyUpgrade.initContainer.image"
            }
          ]
        },
        {
          "registry": "ghcr.io",
          "repository": "verrazzano",
          "name": "additional-mysql",
          "images": [
            {
              "image": "mysql-router",
              "tag": "8.0.30"
            }
          ]
        }
      ]
    },
    {
      "name": "mysql-operator",
      "subcomponents": [
        {
          "repository": "verrazzano",
          "name": "mysql-operator",
          "images": [
            {
              "image": "mysql-operator",
              "tag": "8.0.30-2.0.6",
              "helmRegKey": "image.registry",
              "helmRepoKey": "image.repository",
              "helmTagKey": "image.tag"
            }
          ]
        }
      ]
    },
    {
      "name": "keycloak",
      "version": "15.0.2",
      "subcomponents": [
        {
          "repository": "verrazzano",
          "name": "keycloak",
          "images": [
            {
              "image": "keycloak",
              "tag": "v15.0.2-20220808193821-3c526fbe0f",
              "helmFullImageKey": "image.repository",
              "helmTagKey": "image.tag"
            }
          ]
        },
        {
          "repository": "verrazzano",
          "name": "keycloak-oracle-theme",
          "images": [
            {
              "image": "keycloak-oracle-theme",
              "tag": "v1.4.0-20220803133014-7b829cf"
            }
          ]
        }
      ]
    },
    {
      "name": "prometheus-operator",
      "version": "0.55.0",
      "subcomponents": [
        {
          "repository": "verrazzano",
          "name": "prometheus-operator",
          "images": [
            {
              "image": "prometheus-operator",
              "tag": "v0.55.1-20220809181134-615042e9",
              "helmFullImageKey": "prometheusOperator.image.repository",
              "helmTagKey": "prometheusOperator.image.tag"
            },
            {
              "image": "kube-webhook-certgen",
              "tag": "v1.1.1-20220809190136-943f98fb0",
              "helmFullImageKey": "prometheusOperator.admissionWebhooks.patch.image.repository",
              "helmTagKey": "prometheusOperator.admissionWebhooks.patch.image.tag"
            }
          ]
        },
        {
          "repository": "verrazzano",
          "name": "prometheus-config-reloader",
          "images": [
            {
              "image": "prometheus-config-reloader",
              "tag": "v0.55.1-20220809181134-615042e9",
              "helmFullImageKey": "prometheusOperator.prometheusConfigReloader.image.repository",
              "helmTagKey": "prometheusOperator.prometheusConfigReloader.image.tag"
            }
          ]
        },
        {
          "repository": "verrazzano",
          "name": "alertmanager",
          "images": [
            {
              "image": "alertmanager",
              "tag": "v0.24.0-20220805222028-0a54aa20",
              "helmFullImageKey": "alertmanager.alertmanagerSpec.image.repository",
              "helmTagKey": "alertmanager.alertmanagerSpec.image.tag"
            }
          ]
        },
        {
          "repository": "verrazzano",
          "name": "prometheus",
          "images": [
            {
              "image": "prometheus",
              "tag": "v2.34.0-20220809191930-6df068d2",
              "helmFullImageKey": "prometheus.prometheusSpec.image.repository",
              "helmTagKey": "prometheus.prometheusSpec.image.tag"
            }
          ]
        }
      ]
    },
    {
      "name": "prometheus-adapter",
      "subcomponents": [
        {
          "repository": "verrazzano",
          "name": "prometheus-adapter",
          "images": [
            {
              "image": "prometheus-adapter",
              "tag": "v0.9.1-20220810134842-f097a569",
              "helmFullImageKey": "image.repository",
              "helmTagKey": "image.tag"
            }
          ]
        }
      ]
    },
    {
      "name": "kube-state-metrics",
      "subcomponents": [
        {
          "repository": "verrazzano",
          "name": "kube-state-metrics",
          "images": [
            {
              "image": "kube-state-metrics",
              "tag": "v2.4.2-20220809152654-43d75718",
              "helmFullImageKey": "image.repository",
              "helmTagKey": "image.tag"
            }
          ]
        }
      ]
    },
    {
      "name": "prometheus-pushgateway",
      "subcomponents": [
        {
          "repository": "verrazzano",
          "name": "prometheus-pushgateway",
          "images": [
            {
              "image": "prometheus-pushgateway",
              "tag": "v1.4.2-20220810135136-71204144",
              "helmFullImageKey": "image.repository",
              "helmTagKey": "image.tag"
            }
          ]
        }
      ]
    },
    {
      "name": "node-exporter",
      "subcomponents": [
        {
          "repository": "verrazzano",
          "name": "prometheus-node-exporter",
          "images": [
            {
              "image": "node-exporter",
              "tag": "v1.3.1-20220809160001-ed1baa61",
              "helmFullImageKey": "image.repository",
              "helmTagKey": "image.tag"
            }
          ]
        }
      ]
    },
    {
      "name": "jaeger",
      "version":"1.34,1",
      "subcomponents": [
        {
          "repository": "verrazzano",
          "name": "jaeger-operator",
          "images": [
            {
              "image": "jaeger-operator",
              "tag": "1.34.1-20220808210031-cfb06635",
              "helmFullImageKey": "image.repository",
              "helmTagKey": "image.tag"
            }
          ]
        },
        {
          "repository": "verrazzano",
          "name": "jaeger-agent",
          "images": [
            {
              "image": "jaeger-agent",
              "tag": "1.34.1-20220809161126-ae4bd702",
              "helmFullImageKey": "jaegerAgentImage"
            }
          ]
        },
        {
          "repository": "verrazzano",
          "name": "jaeger-collector",
          "images": [
            {
              "image": "jaeger-collector",
              "tag": "1.34.1-20220809161126-ae4bd702",
              "helmFullImageKey": "jaegerCollectorImage"
            }
          ]
        },
        {
          "repository": "verrazzano",
          "name": "jaeger-query",
          "images": [
            {
              "image": "jaeger-query",
              "tag": "1.34.1-20220809161126-ae4bd702",
              "helmFullImageKey": "jaegerQueryImage"
            }
          ]
        },
        {
          "repository": "verrazzano",
          "name": "jaeger-ingester",
          "images": [
            {
              "image": "jaeger-ingester",
              "tag": "1.34.1-20220809161126-ae4bd702",
              "helmFullImageKey": "jaegerIngesterImage"
            }
          ]
        },
        {
          "repository": "verrazzano",
          "name": "jaeger-es-index-cleaner",
          "images": [
            {
              "image": "jaeger-es-index-cleaner",
              "tag": "1.34.1-20220809161126-ae4bd702",
              "helmFullImageKey": "jaegerESIndexCleanerImage"
            }
          ]
        },
        {
          "repository": "verrazzano",
          "name": "jaeger-es-rollover",
          "images": [
            {
              "image": "jaeger-es-rollover",
              "tag": "1.34.1-20220809161126-ae4bd702",
              "helmFullImageKey": "jaegerESRolloverImage"
            }
          ]
        },
        {
          "repository": "verrazzano",
          "name": "jaeger-all-in-one",
          "images": [
            {
              "image": "jaeger-all-in-one",
              "tag": "1.34.1-20220809161126-ae4bd702",
              "helmFullImageKey": "jaegerAllInOneImage"
            }
          ]
        }
      ]
    },
    {
      "name": "velero",
      "version":"1.8.1",
      "subcomponents": [
        {
          "repository": "verrazzano",
          "name": "velero",
          "images": [
            {
              "image": "velero",
              "tag": "v1.8.1-20220816040906-c3e3b0c6",
              "helmFullImageKey": "image.repository",
              "helmTagKey": "image.tag"
            },
            {
              "image": "velero-plugin-for-aws",
              "tag": "v1.4.1-20220816055024-94cac710",
              "helmFullImageKey": "initContainers[0].image"
            },
            {
              "image": "velero-restic-restore-helper",
              "tag": "v1.8.1-20220816040906-c3e3b0c6",
              "helmFullImageKey": "configMaps.restic-restore-action-config.data.image"
            }
          ]
        }
      ]
    },
    {
      "name": "rancher-backup",
      "version":"2.1.3",
      "subcomponents": [
        {
          "repository": "verrazzano/rancher",
          "name": "rancher-backup",
          "images": [
            {
              "image": "backup-restore-operator",
              "tag": "v2.1.3-20220827005326-bc2c3c4",
              "helmFullImageKey": "image.repository",
              "helmTagKey": "image.tag"
            }
          ]
        },
        {
          "registry": "docker.io",
          "repository": "rancher",
          "name": "rancher-backup-kubectl",
          "images": [
            {
              "image": "kubectl",
              "tag": "v1.20.2",
              "helmFullImageKey": "global.kubectl.repository",
              "helmTagKey": "global.kubectl.tag"
            }
          ]
        }
      ]
    }
  ]
}<|MERGE_RESOLUTION|>--- conflicted
+++ resolved
@@ -198,7 +198,7 @@
             },
             {
               "image": "console",
-              "tag": "v1.4.0-20220919140006-e467f9e",
+              "tag": "v1.4.0-20220829112713-57113bf",
               "helmFullImageKey": "console.imageName",
               "helmTagKey": "console.imageVersion"
             },
@@ -220,7 +220,7 @@
     },
     {
       "name": "verrazzano-monitoring-operator",
-      "version": "1.4.0",
+      "version": "1.3.0",
       "subcomponents": [
         {
           "repository": "verrazzano",
@@ -228,11 +228,7 @@
           "images": [
             {
               "image": "verrazzano-monitoring-operator",
-<<<<<<< HEAD
-              "tag": "v1.4.0-20220919132427-9043384",
-=======
               "tag": "v1.4.0-20220916071156-9043384",
->>>>>>> 6d888ecf
               "helmFullImageKey": "monitoringOperator.imageName",
               "helmTagKey": "monitoringOperator.imageVersion"
             },
@@ -385,11 +381,7 @@
     },
     {
       "name": "mysql",
-<<<<<<< HEAD
       "version": "8.0.30",
-=======
-      "version":"v8.0.29",
->>>>>>> 6d888ecf
       "subcomponents": [
         {
           "repository": "verrazzano",
