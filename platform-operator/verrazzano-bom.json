--- conflicted
+++ resolved
@@ -393,11 +393,7 @@
           "images": [
             {
               "image": "keycloak",
-<<<<<<< HEAD
               "tag": "15.0.2-20211213172016-b1b380919c",
-=======
-              "tag": "15.0.2-20211210200419-6fb2551992",
->>>>>>> 2f8e14c7
               "helmFullImageKey": "image.repository",
               "helmTagKey": "image.tag"
             }
