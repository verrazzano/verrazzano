{
  "registry": "ghcr.io",
  "version": "VERRAZZANO_VERSION",
  "components": [
    {
      "name": "verrazzano-platform-operator",
      "subcomponents": [
        {
          "repository": "verrazzano",
          "name": "verrazzano-platform-operator",
          "images": [
            {
              "image": "VERRAZZANO_PLATFORM_OPERATOR_IMAGE",
              "tag": "VERRAZZANO_PLATFORM_OPERATOR_TAG",
              "helmFullImageKey": "image"
            }
          ]
        }
      ]
    },
    {
      "name": "ingress-nginx",
      "version": "v1.7.1",
      "subcomponents": [
        {
          "repository": "verrazzano",
          "name": "ingress-controller",
          "images": [
            {
              "image": "nginx-ingress-controller",
              "tag": "v1.7.1-20230712031907-3ae8a8da4",
              "helmFullImageKey": "controller.image.repository",
              "helmTagKey": "controller.image.tag"
            },
            {
              "image": "nginx-ingress-default-backend",
              "tag": "v1.7.1-20230712031907-3ae8a8da4",
              "helmFullImageKey": "defaultBackend.image.repository",
              "helmTagKey": "defaultBackend.image.tag"
            }
          ]
        }
      ]
    },
    {
      "name": "cert-manager",
      "version": "v1.9.1",
      "subcomponents": [
        {
          "repository": "verrazzano",
          "name": "cert-manager",
          "images": [
            {
              "image": "cert-manager-controller",
              "tag": "v1.9.1-20230720073051-ec3b7033",
              "helmFullImageKey": "image.repository",
              "helmTagKey": "image.tag"
            },
            {
              "image": "cert-manager-acmesolver",
              "tag": "v1.9.1-20230720073051-ec3b7033",
              "helmFullImageKey": "extraArgs[0]"
            },
            {
              "image": "cert-manager-cainjector",
              "tag": "v1.9.1-20230720073051-ec3b7033",
              "helmFullImageKey": "cainjector.image.repository",
              "helmTagKey": "cainjector.image.tag"
            },
            {
              "image": "cert-manager-webhook",
              "tag": "v1.9.1-20230720073051-ec3b7033",
              "helmFullImageKey": "webhook.image.repository",
              "helmTagKey": "webhook.image.tag"
            },
            {
              "image": "cert-manager-ctl",
              "tag": "v1.9.1-20230720073051-ec3b7033",
              "helmFullImageKey": "startupapicheck.image.repository",
              "helmTagKey": "startupapicheck.image.tag"
            }
          ]
        }
      ]
    },
    {
      "name": "cert-manager-webhook-oci",
      "subcomponents": [
        {
          "repository": "verrazzano",
          "name": "cert-manager-webhook-oci",
          "images": [
            {
              "image": "cert-manager-webhook-oci",
              "tag": "v0.1.0-20230526160243-7a73e30",
              "helmFullImageKey": "image.repository",
              "helmTagKey": "image.tag"
            }
          ]
        }
      ]
    },
    {
      "name": "external-dns",
      "version": "v0.12.2",
      "subcomponents": [
        {
          "repository": "verrazzano",
          "name": "external-dns",
          "images": [
            {
              "image": "external-dns",
              "tag": "v0.12.2-20230511162352-49b4f66e",
              "helmFullImageKey": "image.repository",
              "helmRegKey": "image.registry",
              "helmTagKey": "image.tag"
            }
          ]
        }
      ]
    },
    {
      "name": "istio",
      "version": "1.15.3",
      "subcomponents": [
        {
          "repository": "verrazzano",
          "name": "istiod",
          "images": [
            {
              "image": "pilot",
              "tag": "1.15.3-20230209181608-900a5c7b",
              "helmFullImageKey": "values.pilot.image"
            },
            {
              "image": "proxyv2",
              "tag": "1.15.3-20230209181608-900a5c7b",
              "helmImageKey": "values.global.proxy.image",
              "helmTagKey": "values.global.tag",
              "helmRegistryAndRepoKey": "values.global.hub"
            }
          ]
        }
      ]
    },
    {
      "name": "rancher",
      "version": "v2.7.3",
      "subcomponents": [
        {
          "repository": "verrazzano",
          "name": "rancher",
          "images": [
            {
              "image": "rancher",
              "dashboard": "v2.7.2-20230731205738-a19122312",
              "rancherUI": "v2.7.2-11/release-2.7.2",
              "ocneDriverVersion": "v0.23.0",
              "ocneDriverChecksum": "e410fd9b7ac5533b656277e82f1a321a995a5cd5e0329c2e79091e26e2516313",
              "tag": "v2.7.3-20230731220304-92ef766dd",
              "helmFullImageKey": "rancherImage",
              "helmTagKey": "rancherImageTag"
            },
            {
              "image": "rancher-agent",
              "tag": "v2.7.3-20230731220304-92ef766dd"
            }
          ]
        },
        {
          "repository": "verrazzano",
          "name": "additional-rancher",
          "images": [
            {
              "image": "rancher-shell",
              "tag": "v0.1.18-20230403204343-4124528"
            },
            {
              "image": "rancher-webhook",
              "tag": "v0.3.3-20230511200909-abfe60f"
            },
            {
              "image": "rancher-fleet-agent",
              "tag": "v0.6.0-20230503174321-22d5a53"
            },
            {
              "image": "rancher-fleet",
              "tag": "v0.6.0-20230503174321-22d5a53"
            },
            {
              "image": "rancher-gitjob",
              "tag": "v0.1.30-20230505115129-1dd0ea0"
            },
            {
              "image": "rancher-cleanup",
              "tag": "v1.0.0-20230626123339-15c72a6"
            }
          ]
        }
      ]
    },
    {
      "name": "capi-cluster-api",
      "version": "v1.4.2",
      "subcomponents": [
        {
          "repository": "verrazzano",
          "name": "capi-cluster-api",
          "images": [
            {
              "image": "cluster-api-controller",
              "tag": "v1.4.2-20230601170413-d75d4df4d"
            }
          ]
        }
      ]
    },
    {
      "name": "capi-oci",
      "version": "v0.12.0",
      "subcomponents": [
        {
          "repository": "oracle",
          "name": "capi-oci",
          "images": [
            {
              "image": "cluster-api-oci-controller",
              "tag": "v0.12.0"
            }
          ]
        }
      ]
    },
    {
      "name": "capi-ocne",
      "version": "v1.7.0",
      "subcomponents": [
        {
          "repository": "verrazzano",
          "name": "capi-ocne",
          "images": [
            {
              "image": "cluster-api-ocne-bootstrap-controller",
              "tag": "v1.7.0-20230728161919-ffd7110"
            },
            {
              "image": "cluster-api-ocne-control-plane-controller",
              "tag": "v1.7.0-20230728161919-ffd7110"
            }
          ]
        }
      ]
    },
    {
      "name": "verrazzano",
      "version": "2.0.0",
      "subcomponents": [
        {
          "repository": "verrazzano",
          "name": "verrazzano",
          "images": [
            {
              "image": "proxyv2",
              "tag": "1.15.3-20230209181608-900a5c7b",
              "helmFullImageKey": "monitoringOperator.istioProxyImage"
            },
            {
              "image": "fluentd-kubernetes-daemonset",
              "tag": "v1.14.5-20230606042435-f4b532f",
              "helmFullImageKey": "logging.fluentdImage"
            },
            {
              "image": "console",
              "tag": "v2.0.0-20230724214803-d6adc4e",
              "helmFullImageKey": "console.imageName",
              "helmTagKey": "console.imageVersion"
            },
            {
              "image": "nginx-ingress-controller",
              "tag": "v1.7.1-20230712031907-3ae8a8da4",
              "helmFullImageKey": "api.imageName",
              "helmTagKey": "api.imageVersion"
            },
            {
              "image": "nginx-prometheus-exporter",
              "tag": "v0.10.0-20230601092935-7cf62c11",
              "helmFullImageKey": "api.metricsImageName",
              "helmTagKey": "api.metricsImageVersion"
            }
          ]
        }
      ]
    },
    {
      "name": "verrazzano-monitoring-operator",
      "version": "2.0.0",
      "subcomponents": [
        {
          "repository": "verrazzano",
          "name": "verrazzano-monitoring-operator",
          "images": [
            {
              "image": "verrazzano-monitoring-operator",
              "tag": "v2.0.0-20230713135924-c39455f",
              "helmFullImageKey": "monitoringOperator.imageName",
              "helmTagKey": "monitoringOperator.imageVersion"
            },
            {
              "image": "proxyv2",
              "tag": "1.15.3-20230209181608-900a5c7b",
              "helmFullImageKey": "monitoringOperator.istioProxyImage"
            },
            {
              "image": "grafana",
              "tag": "v7.5.17-20230602044851-7afbf50a",
              "helmFullImageKey": "monitoringOperator.grafanaImage"
            },
            {
              "image": "k8s-sidecar",
              "tag": "v1.15.0-20230601093349-7adaf012",
              "helmFullImageKey": "monitoringOperator.k8sSidecarImage"
            },
            {
              "image": "opensearch",
              "tag": "2.3.0-20230529152058-071cbb2e727",
              "helmFullImageKey": "monitoringOperator.osImage"
            },
            {
              "image": "opensearch-dashboards",
              "tag": "2.3.0-20230529153250-cc04b43c2b",
              "helmFullImageKey": "monitoringOperator.osdImage"
            },
            {
              "image": "nginx-ingress-controller",
              "tag": "v1.7.1-20230712031907-3ae8a8da4",
              "helmFullImageKey": "monitoringOperator.oidcProxyImage"
            }
          ]
        }
      ]
    },
    {
      "name": "monitoring-init-images",
      "subcomponents": [
        {
          "repository": "oracle",
          "name": "monitoring-init-images",
          "images": [
            {
              "image": "oraclelinux",
              "tag": "8",
              "helmFullImageKey": "monitoringOperator.osInitImage"
            }
          ]
        }
      ]
    },
    {
      "name": "oam-kubernetes-runtime",
      "version": "0.3.3",
      "subcomponents": [
        {
          "repository": "verrazzano",
          "name": "oam-kubernetes-runtime",
          "images": [
            {
              "image": "oam-kubernetes-runtime",
              "tag": "v0.3.3-20230524141408-c8b5d4a",
              "helmFullImageKey": "image.repository",
              "helmTagKey": "image.tag"
            }
          ]
        }
      ]
    },
    {
      "name": "verrazzano-cluster-operator",
      "version": "1.5.0",
      "subcomponents": [
        {
          "repository": "verrazzano",
          "name": "verrazzano-cluster-operator",
          "images": [
            {
              "image": "VERRAZZANO_CLUSTER_OPERATOR_IMAGE",
              "tag": "VERRAZZANO_CLUSTER_OPERATOR_TAG",
              "helmFullImageKey": "image"
            }
          ]
        }
      ]
    },
    {
      "name": "verrazzano-cluster-agent",
      "version": "2.0.0",
      "subcomponents": [
        {
          "repository": "verrazzano",
          "name": "verrazzano-cluster-agent",
          "images": [
            {
              "image": "VERRAZZANO_APPLICATION_OPERATOR_IMAGE",
              "tag": "VERRAZZANO_APPLICATION_OPERATOR_TAG",
              "helmFullImageKey": "image"
            }
          ]
        }
      ]
    },
    {
      "name": "verrazzano-application-operator",
      "version": "1.5.0",
      "subcomponents": [
        {
          "repository": "verrazzano",
          "name": "verrazzano-application-operator",
          "images": [
            {
              "image": "VERRAZZANO_APPLICATION_OPERATOR_IMAGE",
              "tag": "VERRAZZANO_APPLICATION_OPERATOR_TAG",
              "helmFullImageKey": "image"
            }
          ]
        }
      ]
    },
    {
      "name": "weblogic-operator",
      "version": "4.1.0",
      "subcomponents": [
        {
          "repository": "oracle",
          "name": "weblogic-operator",
          "images": [
            {
              "image": "weblogic-kubernetes-operator",
              "tag": "4.1.0",
              "helmFullImageKey": "image"
            },
            {
              "image": "weblogic-monitoring-exporter",
              "tag": "2.1.4",
              "helmFullImageKey": "weblogicMonitoringExporterImage"
            }
          ]
        }
      ]
    },
    {
      "name": "coherence-operator",
      "version": "3.2.11",
      "subcomponents": [
        {
          "repository": "oracle",
          "name": "coherence-operator",
          "images": [
            {
              "image": "coherence-operator",
              "tag": "3.2.11",
              "helmFullImageKey": "image"
            }
          ]
        }
      ]
    },
    {
      "name": "fluent-operator",
      "version": "2.2.0",
      "subcomponents": [
        {
          "repository": "verrazzano",
          "name": "fluent-operator",
          "images": [
            {
<<<<<<< HEAD
              "image": "fluent-operator-jenkins",
              "tag": "20230731113347-1e6e340",
=======
              "image": "fluent-operator",
              "tag": "v2.2.0-20230728114120-794513a",
>>>>>>> 43f03eb6
              "helmFullImageKey": "operator.container.repository",
              "helmTagKey": "operator.container.tag"
            },
            {
              "image": "fluent-bit",
              "tag": "v2.0.11-20230628072810-c499f26ce",
              "helmFullImageKey": "fluentbit.image.repository",
              "helmTagKey": "fluentbit.image.tag"
            },
            {
              "repository": "oracle",
              "image": "oraclelinux",
              "tag": "8",
              "helmFullImageKey": "operator.initcontainer.repository",
              "helmTagKey": "operator.initcontainer.tag"
            }
          ]
        }
      ]
    },
    {
      "name": "kiali-server",
      "version": "1.57.1",
      "subcomponents": [
        {
          "repository": "verrazzano",
          "name": "kiali-server",
          "images": [
            {
              "image": "kiali",
              "tag": "v1.57.1-20230601094106-d94b80c9",
              "helmFullImageKey": "deployment.image_name",
              "helmTagKey": "deployment.image_version"
            }
          ]
        }
      ]
    },
    {
      "name": "mysql",
      "version": "8.0.32",
      "subcomponents": [
        {
          "repository": "verrazzano",
          "name": "mysql-upgrade",
          "images": [
            {
              "image": "mysql-server",
              "tag": "8.0.32",
              "helmFullImageKey": "legacyUpgrade.container.image"
            },
            {
              "repository": "oracle",
              "image": "oraclelinux",
              "tag": "8-slim",
              "helmFullImageKey": "legacyUpgrade.initContainer.image"
            }
          ]
        },
        {
          "registry": "ghcr.io",
          "repository": "verrazzano",
          "name": "additional-mysql",
          "images": [
            {
              "image": "mysql-router",
              "tag": "8.0.32"
            }
          ]
        }
      ]
    },
    {
      "name": "mysql-operator",
      "version": "8.0.32",
      "subcomponents": [
        {
          "repository": "verrazzano",
          "name": "mysql-operator",
          "images": [
            {
              "image": "mysql-operator",
              "tag": "8.0.32-2.0.8",
              "helmRegKey": "image.registry",
              "helmRepoKey": "image.repository",
              "helmTagKey": "image.tag"
            }
          ]
        }
      ]
    },
    {
      "name": "keycloak",
      "version": "20.0.1",
      "subcomponents": [
        {
          "repository": "verrazzano",
          "name": "keycloak",
          "images": [
            {
              "image": "keycloak",
              "tag": "v20.0.1-20230529051244-228d40b314",
              "helmFullImageKey": "image.repository",
              "helmTagKey": "image.tag"
            }
          ]
        },
        {
          "repository": "verrazzano",
          "name": "keycloak-oracle-theme",
          "images": [
            {
              "image": "keycloak-oracle-theme",
              "tag": "v2.0.0-20230628190510-b8bc75a"
            }
          ]
        }
      ]
    },
    {
      "name": "prometheus-operator",
      "version": "0.64.1",
      "subcomponents": [
        {
          "repository": "verrazzano",
          "name": "prometheus-operator",
          "images": [
            {
              "image": "prometheus-operator",
              "tag": "v0.64.1-20230601093544-0d565bbd",
              "helmRegKey": "prometheusOperator.image.registry",
              "helmFullImageKey": "prometheusOperator.image.repository",
              "helmTagKey": "prometheusOperator.image.tag"
            },
            {
              "image": "kube-webhook-certgen",
              "tag": "v1.7.1-20230712031907-3ae8a8da4",
              "helmRegKey": "prometheusOperator.admissionWebhooks.patch.image.registry",
              "helmFullImageKey": "prometheusOperator.admissionWebhooks.patch.image.repository",
              "helmTagKey": "prometheusOperator.admissionWebhooks.patch.image.tag"
            }
          ]
        },
        {
          "repository": "verrazzano",
          "name": "prometheus-config-reloader",
          "images": [
            {
              "image": "prometheus-config-reloader",
              "tag": "v0.64.1-20230601093544-0d565bbd",
              "helmRegKey": "prometheusOperator.prometheusConfigReloader.image.registry",
              "helmFullImageKey": "prometheusOperator.prometheusConfigReloader.image.repository",
              "helmTagKey": "prometheusOperator.prometheusConfigReloader.image.tag"
            }
          ]
        },
        {
          "repository": "verrazzano",
          "name": "alertmanager",
          "images": [
            {
              "image": "alertmanager",
              "tag": "v0.25.0-20230706085154-660afb41",
              "helmRegKey": "alertmanager.alertmanagerSpec.image.registry",
              "helmFullImageKey": "alertmanager.alertmanagerSpec.image.repository",
              "helmTagKey": "alertmanager.alertmanagerSpec.image.tag"
            }
          ]
        },
        {
          "repository": "verrazzano",
          "name": "prometheus",
          "images": [
            {
              "image": "prometheus",
              "tag": "v2.44.0-20230531160222-74087370",
              "helmRegKey": "prometheus.prometheusSpec.image.registry",
              "helmFullImageKey": "prometheus.prometheusSpec.image.repository",
              "helmTagKey": "prometheus.prometheusSpec.image.tag"
            }
          ]
        }
      ]
    },
    {
      "name": "prometheus-adapter",
      "subcomponents": [
        {
          "repository": "verrazzano",
          "name": "prometheus-adapter",
          "images": [
            {
              "image": "prometheus-adapter",
              "tag": "v0.10.0-20230524142355-9313ff7b",
              "helmFullImageKey": "image.repository",
              "helmTagKey": "image.tag"
            }
          ]
        }
      ]
    },
    {
      "name": "kube-state-metrics",
      "subcomponents": [
        {
          "repository": "verrazzano",
          "name": "kube-state-metrics",
          "images": [
            {
              "image": "kube-state-metrics",
              "tag": "v2.8.2-20230531155057-c4a3ac95",
              "helmRegKey": "image.registry",
              "helmFullImageKey": "image.repository",
              "helmTagKey": "image.tag"
            }
          ]
        }
      ]
    },
    {
      "name": "prometheus-pushgateway",
      "subcomponents": [
        {
          "repository": "verrazzano",
          "name": "prometheus-pushgateway",
          "images": [
            {
              "image": "prometheus-pushgateway",
              "tag": "v1.4.2-20230601093156-3af6d83b",
              "helmFullImageKey": "image.repository",
              "helmTagKey": "image.tag"
            }
          ]
        }
      ]
    },
    {
      "name": "node-exporter",
      "subcomponents": [
        {
          "repository": "verrazzano",
          "name": "prometheus-node-exporter",
          "images": [
            {
              "image": "node-exporter",
              "tag": "v1.3.1-20230605074155-b7f69924",
              "helmFullImageKey": "image.repository",
              "helmTagKey": "image.tag"
            }
          ]
        }
      ]
    },
    {
      "name": "jaeger",
      "version": "1.42.0",
      "subcomponents": [
        {
          "repository": "verrazzano",
          "name": "jaeger-operator",
          "images": [
            {
              "image": "jaeger-operator",
              "tag": "1.42.0-20230524130308-9970d003",
              "helmFullImageKey": "image.repository",
              "helmTagKey": "image.tag"
            }
          ]
        },
        {
          "repository": "verrazzano",
          "name": "jaeger-agent",
          "images": [
            {
              "image": "jaeger-agent",
              "tag": "1.42.0-20230524133808-cd357656",
              "helmFullImageKey": "jaegerAgentImage"
            }
          ]
        },
        {
          "repository": "verrazzano",
          "name": "jaeger-collector",
          "images": [
            {
              "image": "jaeger-collector",
              "tag": "1.42.0-20230524133808-cd357656",
              "helmFullImageKey": "jaegerCollectorImage"
            }
          ]
        },
        {
          "repository": "verrazzano",
          "name": "jaeger-query",
          "images": [
            {
              "image": "jaeger-query",
              "tag": "1.42.0-20230524133808-cd357656",
              "helmFullImageKey": "jaegerQueryImage"
            }
          ]
        },
        {
          "repository": "verrazzano",
          "name": "jaeger-ingester",
          "images": [
            {
              "image": "jaeger-ingester",
              "tag": "1.42.0-20230524133808-cd357656",
              "helmFullImageKey": "jaegerIngesterImage"
            }
          ]
        },
        {
          "repository": "verrazzano",
          "name": "jaeger-es-index-cleaner",
          "images": [
            {
              "image": "jaeger-es-index-cleaner",
              "tag": "1.42.0-20230524133808-cd357656",
              "helmFullImageKey": "jaegerESIndexCleanerImage"
            }
          ]
        },
        {
          "repository": "verrazzano",
          "name": "jaeger-es-rollover",
          "images": [
            {
              "image": "jaeger-es-rollover",
              "tag": "1.42.0-20230524133808-cd357656",
              "helmFullImageKey": "jaegerESRolloverImage"
            }
          ]
        },
        {
          "repository": "verrazzano",
          "name": "jaeger-all-in-one",
          "images": [
            {
              "image": "jaeger-all-in-one",
              "tag": "1.42.0-20230524133808-cd357656",
              "helmFullImageKey": "jaegerAllInOneImage"
            }
          ]
        }
      ]
    },
    {
      "name": "velero",
      "version": "1.9.1",
      "subcomponents": [
        {
          "repository": "verrazzano",
          "name": "velero",
          "images": [
            {
              "image": "velero",
              "tag": "v1.9.1-20230524144448-edba946d",
              "helmFullImageKey": "image.repository",
              "helmTagKey": "image.tag"
            },
            {
              "image": "velero-plugin-for-aws",
              "tag": "v1.5.0-20230524144106-9b26984f",
              "helmFullImageKey": "initContainers[0].image"
            },
            {
              "image": "velero-restic-restore-helper",
              "tag": "v1.9.1-20230524144448-edba946d",
              "helmFullImageKey": "configMaps.restic-restore-action-config.data.image"
            }
          ]
        }
      ]
    },
    {
      "name": "rancher-backup",
      "version": "3.1.0",
      "subcomponents": [
        {
          "repository": "verrazzano",
          "name": "rancher-backup",
          "images": [
            {
              "image": "rancher-backup-restore-operator",
              "tag": "v3.1.0-20230420145739-385811a",
              "helmFullImageKey": "image.repository",
              "helmTagKey": "image.tag"
            }
          ]
        },
        {
          "repository": "verrazzano",
          "name": "rancher-backup-kubectl",
          "images": [
            {
              "image": "rancher-kubectl",
              "tag": "v1.20.2-20230208201835-2f0ea54",
              "helmFullImageKey": "global.kubectl.repository",
              "helmTagKey": "global.kubectl.tag"
            }
          ]
        }
      ]
    },
    {
      "name": "argocd",
      "version": "2.7.2",
      "subcomponents": [
        {
          "repository": "verrazzano",
          "name": "argocd",
          "images": [
            {
              "image": "argocd",
              "tag": "v2.7.2-20230601094358-fc41216e",
              "helmFullImageKey": "image.repository",
              "helmTagKey": "image.tag"
            }
          ]
        },
        {
          "repository": "verrazzano",
          "name": "redis",
          "images": [
            {
              "image": "redis",
              "tag": "v6.2.7-20230601100836-26c8b963",
              "helmFullImageKey": "image.repository",
              "helmTagKey": "image.tag"
            }
          ]
        }
      ]
    },
    {
      "name": "thanos",
      "version": "v0.30.2",
      "subcomponents": [
        {
          "repository": "verrazzano",
          "name": "thanos",
          "images": [
            {
              "image": "thanos",
              "tag": "v0.30.2-20230525123422-4b7a94ea",
              "helmRegKey": "image.registry",
              "helmFullImageKey": "image.repository",
              "helmTagKey": "image.tag"
            }
          ]
        }
      ]
    }
  ],
  "supportedKubernetesVersions": [
    "v1.24.0",
    "v1.25.0",
    "v1.26.0"
  ]
}<|MERGE_RESOLUTION|>--- conflicted
+++ resolved
@@ -472,13 +472,8 @@
           "name": "fluent-operator",
           "images": [
             {
-<<<<<<< HEAD
               "image": "fluent-operator-jenkins",
               "tag": "20230731113347-1e6e340",
-=======
-              "image": "fluent-operator",
-              "tag": "v2.2.0-20230728114120-794513a",
->>>>>>> 43f03eb6
               "helmFullImageKey": "operator.container.repository",
               "helmTagKey": "operator.container.tag"
             },
