--- conflicted
+++ resolved
@@ -363,19 +363,15 @@
     },
     {
       "name": "kiali-server",
-<<<<<<< HEAD
       "version": "1.57.1",
-=======
-      "version": "1.42.0",
->>>>>>> 5aaf0cc3
       "subcomponents": [
         {
           "repository": "verrazzano",
           "name": "kiali-server",
           "images": [
             {
-              "image": "kiali-jenkins",
-              "tag": "v1.57.1-20221012092700-34d2445b",
+              "image": "kiali",
+              "tag": "v1.57.1-20221014183853-0d2969aa",
               "helmFullImageKey": "deployment.image_name",
               "helmTagKey": "deployment.image_version"
             }
