{
  "registry": "ghcr.io",
  "version": "VERRAZZANO_VERSION",
  "components": [
    {
      "name": "verrazzano-platform-operator",
      "subcomponents": [
        {
          "repository": "verrazzano",
          "name": "verrazzano-platform-operator",
          "images": [
            {
              "image": "VERRAZZANO_PLATFORM_OPERATOR_IMAGE",
              "tag": "VERRAZZANO_PLATFORM_OPERATOR_TAG",
              "helmFullImageKey": "image"
            }
          ]
        }
      ]
    },
    {
      "name": "ingress-nginx",
      "subcomponents": [
        {
          "repository": "verrazzano",
          "name": "ingress-controller",
          "images": [
            {
              "image": "nginx-ingress-controller",
              "tag": "0.46.0-20220316222923-c2764d860",
              "helmFullImageKey": "controller.image.repository",
              "helmTagKey": "controller.image.tag"
            },
            {
              "image": "nginx-ingress-default-backend",
              "tag": "0.46.0-20220316222923-c2764d860",
              "helmFullImageKey": "defaultBackend.image.repository",
              "helmTagKey": "defaultBackend.image.tag"
            }
          ]
        }
      ]
    },
    {
      "name": "cert-manager",
      "subcomponents": [
        {
          "repository": "verrazzano",
          "name": "cert-manager",
          "images": [
            {
              "image": "cert-manager-controller",
              "tag": "1.2.0-20220225033848-4f1415cb5",
              "helmFullImageKey": "image.repository",
              "helmTagKey": "image.tag"
            },
            {
              "image": "cert-manager-acmesolver",
              "tag": "1.2.0-20220225033913-4f1415cb5",
              "helmFullImageKey": "extraArgs[0]=--acme-http01-solver-image"
            },
            {
              "image": "cert-manager-cainjector",
              "tag": "1.2.0-20220225033848-4f1415cb5",
              "helmFullImageKey": "cainjector.image.repository",
              "helmTagKey": "cainjector.image.tag"
            },
            {
              "image": "cert-manager-webhook",
              "tag": "1.2.0-20220225033848-4f1415cb5",
              "helmFullImageKey": "webhook.image.repository",
              "helmTagKey": "webhook.image.tag"
            }
          ]
        }
      ]
    },
    {
      "name": "external-dns",
      "subcomponents": [
        {
          "repository": "verrazzano",
          "name": "external-dns",
          "images": [
            {
              "image": "external-dns",
              "tag": "v0.10.2-20220225144626-7bae1b96",
              "helmFullImageKey": "image.repository",
              "helmRegKey": "image.registry",
              "helmTagKey": "image.tag"
            }
          ]
        }
      ]
    },
    {
      "name": "istio",
      "subcomponents": [
        {
          "repository": "verrazzano",
          "name": "istiod",
          "images": [
            {
              "image": "pilot",
              "tag": "1.11.4",
              "helmFullImageKey": "values.pilot.image"
            },
            {
              "image": "proxyv2",
              "tag": "1.11.4",
              "helmImageKey": "values.global.proxy.image",
              "helmTagKey": "values.global.tag",
              "helmRegistryAndRepoKey": "values.global.hub"
            }
          ]
        }
      ]
    },
    {
      "name": "rancher",
      "subcomponents": [
        {
          "repository": "verrazzano",
          "name": "rancher",
          "images": [
            {
              "image": "rancher",
              "tag": "v2.5.9-20220228142012-806336795",
              "helmFullImageKey": "rancherImage",
              "helmTagKey": "rancherImageTag"
            },
            {
              "image": "rancher-agent",
              "tag": "v2.5.9-20220228142012-806336795"
            }
          ]
        },
        {
          "registry": "docker.io",
          "repository": "rancher",
          "name": "additional-rancher",
          "images": [
            {
              "image": "shell",
              "tag": "v0.1.6"
            },
            {
              "image": "kubectl",
              "tag": "v1.20.2"
            },
            {
              "image": "rancher-webhook",
              "tag": "v0.1.3"
            },
            {
              "image": "fleet-agent",
              "tag": "v0.3.5"
            },
            {
              "image": "fleet",
              "tag": "v0.3.5"
            },
            {
              "image": "gitjob",
              "tag": "v0.1.15"
            },
            {
              "image": "rancher-operator",
              "tag": "v0.1.4"
            },
            {
              "image": "local-path-provisioner",
              "tag": "v0.0.14"
            }
          ]
        }
      ]
    },
    {
      "name": "verrazzano",
      "subcomponents": [
        {
          "repository": "verrazzano",
          "name": "verrazzano",
          "images": [
            {
              "image": "verrazzano-operator",
              "tag": "1.3.0-20220225034830-4714c1c",
              "helmFullImageKey": "verrazzanoOperator.imageName",
              "helmTagKey": "verrazzanoOperator.imageVersion"
            },
            {
              "image": "node-exporter",
              "tag": "1.0.0-20220225034938-e25ae11",
              "helmFullImageKey": "nodeExporter.imageName",
              "helmTagKey": "nodeExporter.imageVersion"
            },
            {
<<<<<<< HEAD
              "image": "verrazzano-monitoring-operator-jenkins",
              "tag": "1.3.0-20220406121433-58a5360",
=======
              "image": "verrazzano-monitoring-operator",
              "tag": "1.3.0-20220406210419-47c491d",
>>>>>>> 6f892b56
              "helmFullImageKey": "monitoringOperator.imageName",
              "helmTagKey": "monitoringOperator.imageVersion"
            },
            {
              "image": "proxyv2",
              "tag": "1.11.4",
              "helmFullImageKey": "monitoringOperator.istioProxyImage"
            },
            {
              "image": "grafana",
              "tag": "v7.5.11",
              "helmFullImageKey": "monitoringOperator.grafanaImage"
            },
            {
              "image": "prometheus",
              "tag": "v2.31.1",
              "helmFullImageKey": "monitoringOperator.prometheusImage"
            },
            {
              "image": "opensearch",
              "tag": "1.2.3-20220321223518-c480e8ed25d",
              "helmFullImageKey": "monitoringOperator.esImage"
            },
            {
              "image": "opensearch-dashboards",
              "tag": "1.2.0-20220301201035-be0efd47ab",
              "helmFullImageKey": "monitoringOperator.kibanaImage"
            },
            {
              "image": "configmap-reload",
              "tag": "0.7.1-20220302211236-774d907",
              "helmFullImageKey": "monitoringOperator.configReloaderImage"
            },
            {
              "image": "nginx-ingress-controller",
              "tag": "0.46.0-20220301064424-ee602c1aa",
              "helmFullImageKey": "monitoringOperator.oidcProxyImage"
            },
            {
              "image": "fluentd-kubernetes-daemonset",
              "tag": "v1.12.3-20220225061210-0302423",
              "helmFullImageKey": "logging.fluentdImage"
            },
            {
              "image": "console",
              "tag": "1.3.0-20220330134752-bb0b72b",
              "helmFullImageKey": "console.imageName",
              "helmTagKey": "console.imageVersion"
            },
            {
              "image": "nginx-ingress-controller",
              "tag": "0.46.0-20220301064424-ee602c1aa",
              "helmFullImageKey": "api.imageName",
              "helmTagKey": "api.imageVersion"
            }
          ]
        }
      ]
    },
    {
      "name": "monitoring-init-images",
      "subcomponents": [
        {
          "repository": "oracle",
          "name": "monitoring-init-images",
          "images": [
            {
              "image": "oraclelinux",
              "tag": "7-slim",
              "helmFullImageKey": "monitoringOperator.prometheusInitImage"
            },
            {
              "image": "oraclelinux",
              "tag": "7.9",
              "helmFullImageKey": "monitoringOperator.esInitImage"
            }
          ]
        }
      ]
    },
    {
      "name": "oam-kubernetes-runtime",
      "subcomponents": [
        {
          "repository": "verrazzano",
          "name": "oam-kubernetes-runtime",
          "images": [
            {
              "image": "oam-kubernetes-runtime",
              "tag": "v0.3.0-20220225035616-3a38226",
              "helmFullImageKey": "image.repository",
              "helmTagKey": "image.tag"
            }
          ]
        }
      ]
    },
    {
      "name": "verrazzano-application-operator",
      "subcomponents": [
        {
          "repository": "verrazzano",
          "name": "verrazzano-application-operator",
          "images": [
            {
              "image": "VERRAZZANO_APPLICATION_OPERATOR_IMAGE",
              "tag": "VERRAZZANO_APPLICATION_OPERATOR_TAG",
              "helmFullImageKey": "image"
            }
          ]
        }
      ]
    },
    {
      "name": "weblogic-operator",
      "subcomponents": [
        {
          "repository": "oracle",
          "name": "weblogic-operator",
          "images": [
            {
              "image": "weblogic-kubernetes-operator",
              "tag": "3.3.8",
              "helmFullImageKey": "image"
            },
            {
              "image": "weblogic-monitoring-exporter",
              "tag": "2.0.4",
              "helmFullImageKey": "weblogicMonitoringExporterImage"
            }
          ]
        }
      ]
    },
    {
      "name": "coherence-operator",
      "subcomponents": [
        {
          "repository": "oracle",
          "name": "coherence-operator",
          "images": [
            {
              "image": "coherence-operator",
              "tag": "3.2.5",
              "helmFullImageKey": "image"
            }
          ]
        }
      ]
    },
    {
      "name": "kiali-server",
      "subcomponents": [
        {
          "repository": "verrazzano",
          "name": "kiali-server",
          "images": [
            {
              "image": "kiali",
              "tag": "v1.42.0",
              "helmFullImageKey": "deployment.image_name",
              "helmTagKey": "deployment.image_version"
            }
          ]
        }
      ]
    },
    {
      "name": "mysql",
      "subcomponents": [
        {
          "repository": "verrazzano",
          "name": "mysql",
          "images": [
            {
              "image": "mysql",
              "tag": "8.0.28",
              "helmFullImageKey": "image",
              "helmTagKey": "imageTag"
            }
          ]
        },
        {
          "repository": "oracle",
          "name": "oraclelinux",
          "images": [
            {
              "image": "oraclelinux",
              "tag": "7-slim",
              "helmFullImageKey": "busybox.image",
              "helmTagKey": "busybox.tag"
            }
          ]
        }
      ]
    },
    {
      "name": "keycloak",
      "subcomponents": [
        {
          "repository": "verrazzano",
          "name": "keycloak",
          "images": [
            {
              "image": "keycloak",
              "tag": "15.0.2-20220225013936-a7c16adfc3",
              "helmFullImageKey": "image.repository",
              "helmTagKey": "image.tag"
            }
          ]
        },
        {
          "repository": "verrazzano",
          "name": "keycloak-oracle-theme",
          "images": [
            {
              "image": "keycloak-oracle-theme",
              "tag": "1.3.0-20220226065029-dc513a7"
            }
          ]
        }
      ]
    },
    {
      "name": "prometheus-operator",
      "subcomponents": [
        {
          "repository": "verrazzano",
          "name": "prometheus-operator",
          "images": [
            {
              "image": "prometheus-operator",
              "tag": "v0.49.0-1",
              "helmFullImageKey": "prometheusOperator.image.repository",
              "helmTagKey": "prometheusOperator.image.tag"
            }
          ]
        }
      ]
    }
  ]
}<|MERGE_RESOLUTION|>--- conflicted
+++ resolved
@@ -196,13 +196,8 @@
               "helmTagKey": "nodeExporter.imageVersion"
             },
             {
-<<<<<<< HEAD
               "image": "verrazzano-monitoring-operator-jenkins",
               "tag": "1.3.0-20220406121433-58a5360",
-=======
-              "image": "verrazzano-monitoring-operator",
-              "tag": "1.3.0-20220406210419-47c491d",
->>>>>>> 6f892b56
               "helmFullImageKey": "monitoringOperator.imageName",
               "helmTagKey": "monitoringOperator.imageVersion"
             },
