--- conflicted
+++ resolved
@@ -155,25 +155,15 @@
               "image": "rancher",
               "dashboard": "v2.7.2-20230731205738-a19122312",
               "rancherUI": "v2.7.2-11/release-2.7.2",
-<<<<<<< HEAD
-              "ocneDriverVersion": "v0.22.0",
-              "ocneDriverChecksum": "f219cbae68b73d41c41b078a12a2de02bbe26b46dbf66f942028af72823fa216",
-              "tag": "20230731202915-3774bfee1",
-=======
               "ocneDriverVersion": "v0.23.0",
               "ocneDriverChecksum": "e410fd9b7ac5533b656277e82f1a321a995a5cd5e0329c2e79091e26e2516313",
-              "tag": "v2.7.3-20230731220304-92ef766dd",
->>>>>>> 2e621496
+              "tag": "20230731202915-3774bfee1",
               "helmFullImageKey": "rancherImage",
               "helmTagKey": "rancherImageTag"
             },
             {
               "image": "rancher-agent",
-<<<<<<< HEAD
               "tag": "20230731202915-3774bfee1"
-=======
-              "tag": "v2.7.3-20230731220304-92ef766dd"
->>>>>>> 2e621496
             }
           ]
         },
