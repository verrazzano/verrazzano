--- conflicted
+++ resolved
@@ -545,13 +545,8 @@
           "name": "kiali-server",
           "images": [
             {
-<<<<<<< HEAD
               "image": "kiali-jenkins",
               "tag": "v1.73.0-20230918102543-b6268c9d",
-=======
-              "image": "kiali",
-              "tag": "v1.66.1-20230922084106-c7e9a3fe",
->>>>>>> 8152d72c
               "helmFullImageKey": "deployment.image_name",
               "helmTagKey": "deployment.image_version"
             }
