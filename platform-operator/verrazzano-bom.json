--- conflicted
+++ resolved
@@ -187,11 +187,7 @@
             },
             {
               "image": "verrazzano-monitoring-operator",
-<<<<<<< HEAD
-              "tag": "1.3.0-20220419211652-b300378",
-=======
               "tag": "1.3.0-20220420045537-4b7610e",
->>>>>>> 7f9400c2
               "helmFullImageKey": "monitoringOperator.imageName",
               "helmTagKey": "monitoringOperator.imageVersion"
             },
