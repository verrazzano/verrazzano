{
  "registry": "ghcr.io",
  "version": "VERRAZZANO_VERSION",
  "components": [
    {
      "name": "verrazzano-platform-operator",
      "subcomponents": [
        {
          "repository": "verrazzano",
          "name": "verrazzano-platform-operator",
          "images": [
            {
              "image": "VERRAZZANO_PLATFORM_OPERATOR_IMAGE",
              "tag": "VERRAZZANO_PLATFORM_OPERATOR_TAG",
              "helmFullImageKey": "image"
            }
          ]
        }
      ]
    },
    {
      "name": "ingress-nginx",
      "subcomponents": [
        {
          "repository": "verrazzano",
          "name": "ingress-controller",
          "images": [
            {
              "image": "nginx-ingress-controller",
              "tag": "0.46.0-20220316222923-c2764d860",
              "helmFullImageKey": "controller.image.repository",
              "helmTagKey": "controller.image.tag"
            },
            {
              "image": "nginx-ingress-default-backend",
              "tag": "0.46.0-20220316222923-c2764d860",
              "helmFullImageKey": "defaultBackend.image.repository",
              "helmTagKey": "defaultBackend.image.tag"
            }
          ]
        }
      ]
    },
    {
      "name": "cert-manager",
      "subcomponents": [
        {
          "repository": "verrazzano",
          "name": "cert-manager",
          "images": [
            {
              "image": "cert-manager-controller",
              "tag": "1.2.0-20220225033848-4f1415cb5",
              "helmFullImageKey": "image.repository",
              "helmTagKey": "image.tag"
            },
            {
              "image": "cert-manager-acmesolver",
              "tag": "1.2.0-20220225033913-4f1415cb5",
              "helmFullImageKey": "extraArgs[0]=--acme-http01-solver-image"
            },
            {
              "image": "cert-manager-cainjector",
              "tag": "1.2.0-20220225033848-4f1415cb5",
              "helmFullImageKey": "cainjector.image.repository",
              "helmTagKey": "cainjector.image.tag"
            },
            {
              "image": "cert-manager-webhook",
              "tag": "1.2.0-20220225033848-4f1415cb5",
              "helmFullImageKey": "webhook.image.repository",
              "helmTagKey": "webhook.image.tag"
            }
          ]
        }
      ]
    },
    {
      "name": "external-dns",
      "subcomponents": [
        {
          "repository": "verrazzano",
          "name": "external-dns",
          "images": [
            {
              "image": "external-dns",
              "tag": "v0.10.2-20220225144626-7bae1b96",
              "helmFullImageKey": "image.repository",
              "helmRegKey": "image.registry",
              "helmTagKey": "image.tag"
            }
          ]
        }
      ]
    },
    {
      "name": "istio",
      "subcomponents": [
        {
          "repository": "verrazzano",
          "name": "istiod",
          "images": [
            {
              "image": "pilot",
              "tag": "1.11.4",
              "helmFullImageKey": "values.pilot.image"
            },
            {
              "image": "proxyv2",
              "tag": "1.11.4",
              "helmImageKey": "values.global.proxy.image",
              "helmTagKey": "values.global.tag",
              "helmRegistryAndRepoKey": "values.global.hub"
            }
          ]
        }
      ]
    },
    {
      "name": "rancher",
      "subcomponents": [
        {
          "repository": "verrazzano",
          "name": "rancher",
          "images": [
            {
              "image": "rancher",
              "tag": "v2.5.9-20220228142012-806336795",
              "helmFullImageKey": "rancherImage",
              "helmTagKey": "rancherImageTag"
            },
            {
              "image": "rancher-agent",
              "tag": "v2.5.9-20220228142012-806336795"
            }
          ]
        },
        {
          "registry": "docker.io",
          "repository": "rancher",
          "name": "additional-rancher",
          "images": [
            {
              "image": "shell",
              "tag": "v0.1.6"
            },
            {
              "image": "kubectl",
              "tag": "v1.20.2"
            },
            {
              "image": "rancher-webhook",
              "tag": "v0.1.3"
            },
            {
              "image": "fleet-agent",
              "tag": "v0.3.5"
            },
            {
              "image": "fleet",
              "tag": "v0.3.5"
            },
            {
              "image": "gitjob",
              "tag": "v0.1.15"
            },
            {
              "image": "rancher-operator",
              "tag": "v0.1.4"
            },
            {
              "image": "local-path-provisioner",
              "tag": "v0.0.14"
            }
          ]
        }
      ]
    },
    {
      "name": "verrazzano",
      "subcomponents": [
        {
          "repository": "verrazzano",
          "name": "verrazzano",
          "images": [
            {
              "image": "verrazzano-operator",
              "tag": "1.3.0-20220225034830-4714c1c",
              "helmFullImageKey": "verrazzanoOperator.imageName",
              "helmTagKey": "verrazzanoOperator.imageVersion"
            },
            {
              "image": "node-exporter",
              "tag": "1.0.0-20220225034938-e25ae11",
              "helmFullImageKey": "nodeExporter.imageName",
              "helmTagKey": "nodeExporter.imageVersion"
            },
            {
              "image": "verrazzano-monitoring-operator",
<<<<<<< HEAD
              "tag": "1.3.0-20220405201853-318e510",
=======
              "tag": "1.3.0-20220404220825-8a4de01",
>>>>>>> 6ea2a8d6
              "helmFullImageKey": "monitoringOperator.imageName",
              "helmTagKey": "monitoringOperator.imageVersion"
            },
            {
              "image": "proxyv2",
              "tag": "1.11.4",
              "helmFullImageKey": "monitoringOperator.istioProxyImage"
            },
            {
              "image": "grafana",
              "tag": "v7.5.11",
              "helmFullImageKey": "monitoringOperator.grafanaImage"
            },
            {
              "image": "prometheus",
              "tag": "v2.31.1",
              "helmFullImageKey": "monitoringOperator.prometheusImage"
            },
            {
              "image": "opensearch",
              "tag": "1.2.3-20220321223518-c480e8ed25d",
              "helmFullImageKey": "monitoringOperator.esImage"
            },
            {
              "image": "opensearch-dashboards",
              "tag": "1.2.0-20220301201035-be0efd47ab",
              "helmFullImageKey": "monitoringOperator.kibanaImage"
            },
            {
              "image": "configmap-reload",
              "tag": "0.7.1-20220302211236-774d907",
              "helmFullImageKey": "monitoringOperator.configReloaderImage"
            },
            {
              "image": "nginx-ingress-controller",
              "tag": "0.46.0-20220301064424-ee602c1aa",
              "helmFullImageKey": "monitoringOperator.oidcProxyImage"
            },
            {
              "image": "fluentd-kubernetes-daemonset",
              "tag": "v1.12.3-20220225061210-0302423",
              "helmFullImageKey": "logging.fluentdImage"
            },
            {
              "image": "console",
              "tag": "1.3.0-20220330134752-bb0b72b",
              "helmFullImageKey": "console.imageName",
              "helmTagKey": "console.imageVersion"
            },
            {
              "image": "nginx-ingress-controller",
              "tag": "0.46.0-20220301064424-ee602c1aa",
              "helmFullImageKey": "api.imageName",
              "helmTagKey": "api.imageVersion"
            }
          ]
        }
      ]
    },
    {
      "name": "monitoring-init-images",
      "subcomponents": [
        {
          "repository": "oracle",
          "name": "monitoring-init-images",
          "images": [
            {
              "image": "oraclelinux",
              "tag": "7-slim",
              "helmFullImageKey": "monitoringOperator.prometheusInitImage"
            },
            {
              "image": "oraclelinux",
              "tag": "7.9",
              "helmFullImageKey": "monitoringOperator.esInitImage"
            }
          ]
        }
      ]
    },
    {
      "name": "oam-kubernetes-runtime",
      "subcomponents": [
        {
          "repository": "verrazzano",
          "name": "oam-kubernetes-runtime",
          "images": [
            {
              "image": "oam-kubernetes-runtime",
              "tag": "v0.3.0-20220225035616-3a38226",
              "helmFullImageKey": "image.repository",
              "helmTagKey": "image.tag"
            }
          ]
        }
      ]
    },
    {
      "name": "verrazzano-application-operator",
      "subcomponents": [
        {
          "repository": "verrazzano",
          "name": "verrazzano-application-operator",
          "images": [
            {
              "image": "VERRAZZANO_APPLICATION_OPERATOR_IMAGE",
              "tag": "VERRAZZANO_APPLICATION_OPERATOR_TAG",
              "helmFullImageKey": "image"
            }
          ]
        }
      ]
    },
    {
      "name": "weblogic-operator",
      "subcomponents": [
        {
          "repository": "oracle",
          "name": "weblogic-operator",
          "images": [
            {
              "image": "weblogic-kubernetes-operator",
              "tag": "3.3.8",
              "helmFullImageKey": "image"
            },
            {
              "image": "weblogic-monitoring-exporter",
              "tag": "2.0.4",
              "helmFullImageKey": "weblogicMonitoringExporterImage"
            }
          ]
        }
      ]
    },
    {
      "name": "coherence-operator",
      "subcomponents": [
        {
          "repository": "oracle",
          "name": "coherence-operator",
          "images": [
            {
              "image": "coherence-operator",
              "tag": "3.2.5",
              "helmFullImageKey": "image"
            }
          ]
        }
      ]
    },
    {
      "name": "kiali-server",
      "subcomponents": [
        {
          "repository": "verrazzano",
          "name": "kiali-server",
          "images": [
            {
              "image": "kiali",
              "tag": "v1.34.1-1",
              "helmFullImageKey": "deployment.image_name",
              "helmTagKey": "deployment.image_version"
            }
          ]
        }
      ]
    },
    {
      "name": "mysql",
      "subcomponents": [
        {
          "repository": "verrazzano",
          "name": "mysql",
          "images": [
            {
              "image": "mysql",
              "tag": "8.0.28",
              "helmFullImageKey": "image",
              "helmTagKey": "imageTag"
            }
          ]
        },
        {
          "repository": "oracle",
          "name": "oraclelinux",
          "images": [
            {
              "image": "oraclelinux",
              "tag": "7-slim",
              "helmFullImageKey": "busybox.image",
              "helmTagKey": "busybox.tag"
            }
          ]
        }
      ]
    },
    {
      "name": "keycloak",
      "subcomponents": [
        {
          "repository": "verrazzano",
          "name": "keycloak",
          "images": [
            {
              "image": "keycloak",
              "tag": "15.0.2-20220225013936-a7c16adfc3",
              "helmFullImageKey": "image.repository",
              "helmTagKey": "image.tag"
            }
          ]
        },
        {
          "repository": "verrazzano",
          "name": "keycloak-oracle-theme",
          "images": [
            {
              "image": "keycloak-oracle-theme",
              "tag": "1.3.0-20220226065029-dc513a7"
            }
          ]
        }
      ]
    },
    {
      "name": "prometheus-operator",
      "subcomponents": [
        {
          "repository": "verrazzano",
          "name": "prometheus-operator",
          "images": [
            {
              "image": "prometheus-operator",
              "tag": "v0.49.0-1",
              "helmFullImageKey": "prometheusOperator.image.repository",
              "helmTagKey": "prometheusOperator.image.tag"
            }
          ]
        }
      ]
    }
  ]
}<|MERGE_RESOLUTION|>--- conflicted
+++ resolved
@@ -197,11 +197,7 @@
             },
             {
               "image": "verrazzano-monitoring-operator",
-<<<<<<< HEAD
               "tag": "1.3.0-20220405201853-318e510",
-=======
-              "tag": "1.3.0-20220404220825-8a4de01",
->>>>>>> 6ea2a8d6
               "helmFullImageKey": "monitoringOperator.imageName",
               "helmTagKey": "monitoringOperator.imageVersion"
             },
