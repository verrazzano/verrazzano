--- conflicted
+++ resolved
@@ -463,8 +463,6 @@
           ]
         }
       ]
-<<<<<<< HEAD
-=======
     },
     {
       "name": "prometheus-adapter",
@@ -516,7 +514,6 @@
           ]
         }
       ]
->>>>>>> 1976e82e
     }
   ]
 }