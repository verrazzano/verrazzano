--- conflicted
+++ resolved
@@ -220,11 +220,7 @@
           "images": [
             {
               "image": "verrazzano-monitoring-operator",
-<<<<<<< HEAD
-              "tag": "1.4.0-20220728151926-64c3abc",
-=======
               "tag": "1.4.0-20220721155737-5b016df",
->>>>>>> c9abb102
               "helmFullImageKey": "monitoringOperator.imageName",
               "helmTagKey": "monitoringOperator.imageVersion"
             },
