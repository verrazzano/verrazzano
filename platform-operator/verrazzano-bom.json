--- conflicted
+++ resolved
@@ -181,11 +181,7 @@
           "images": [
             {
               "image": "verrazzano-operator",
-<<<<<<< HEAD
-              "tag": "1.1.0-20211215040101-8b3d2c8",
-=======
               "tag": "1.2.0-20211216225938-bc0bc83",
->>>>>>> 8a8b27f5
               "helmFullImageKey": "verrazzanoOperator.imageName",
               "helmTagKey": "verrazzanoOperator.imageVersion"
             },
@@ -196,11 +192,7 @@
             },
             {
               "image": "verrazzano-monitoring-operator",
-<<<<<<< HEAD
-              "tag": "1.1.0-20211213080834-4558ab0",
-=======
               "tag": "1.2.0-20211216213535-ce59978",
->>>>>>> 8a8b27f5
               "helmFullImageKey": "monitoringOperator.imageName",
               "helmTagKey": "monitoringOperator.imageVersion"
             },
@@ -413,11 +405,7 @@
           "images": [
             {
               "image": "keycloak-oracle-theme",
-<<<<<<< HEAD
-              "tag": "1.1.0-20211213082115-a6ff0b8"
-=======
               "tag": "1.2.0-20211216213531-c95fa79"
->>>>>>> 8a8b27f5
             }
           ]
         }
