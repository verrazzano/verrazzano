--- conflicted
+++ resolved
@@ -240,11 +240,7 @@
           "images": [
             {
               "image": "verrazzano-monitoring-operator",
-<<<<<<< HEAD
               "tag": "v1.5.4-20230510184510-a92272f",
-=======
-              "tag": "v1.5.4-20230509184302-df45579",
->>>>>>> 96ddb1ec
               "helmFullImageKey": "monitoringOperator.imageName",
               "helmTagKey": "monitoringOperator.imageVersion"
             },
