--- conflicted
+++ resolved
@@ -258,26 +258,6 @@
               "image": "nginx-ingress-controller",
               "tag": "1.1.1-20220413170248-b60724ed1",
               "helmFullImageKey": "monitoringOperator.oidcProxyImage"
-<<<<<<< HEAD
-            },
-            {
-              "image": "fluentd-kubernetes-daemonset",
-              "tag": "v1.12.3-20220412185629-44962a3",
-              "helmFullImageKey": "logging.fluentdImage"
-            },
-            {
-              "image": "console",
-              "tag": "1.3.0-20220413232225-9d9bb79",
-              "helmFullImageKey": "console.imageName",
-              "helmTagKey": "console.imageVersion"
-            },
-            {
-              "image": "nginx-ingress-controller",
-              "tag": "1.1.1-20220413170248-b60724ed1",
-              "helmFullImageKey": "api.imageName",
-              "helmTagKey": "api.imageVersion"
-=======
->>>>>>> 2c5a5ddf
             }
           ]
         }
