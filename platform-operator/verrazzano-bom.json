{
  "registry": "ghcr.io",
  "version": "VERRAZZANO_VERSION",
  "components": [
    {
      "name": "verrazzano-platform-operator",
      "subcomponents": [
        {
          "repository": "verrazzano",
          "name": "verrazzano-platform-operator",
          "images": [
            {
              "image": "VERRAZZANO_PLATFORM_OPERATOR_IMAGE",
              "tag": "VERRAZZANO_PLATFORM_OPERATOR_TAG",
              "helmFullImageKey": "image"
            }
          ]
        }
      ]
    },
    {
      "name": "ingress-controller",
      "version": "1.7.1",
      "subcomponents": [
        {
          "repository": "verrazzano",
          "name": "ingress-controller",
          "images": [
            {
              "image": "nginx-ingress-controller",
              "tag": "v1.7.1-20230817215350-c8315d559",
              "helmFullImageKey": "controller.image.repository",
              "helmTagKey": "controller.image.tag"
            },
            {
              "image": "nginx-ingress-default-backend",
              "tag": "v1.7.1-20230817215350-c8315d559",
              "helmFullImageKey": "defaultBackend.image.repository",
              "helmTagKey": "defaultBackend.image.tag"
            }
          ]
        }
      ]
    },
    {
      "name": "cert-manager",
      "version": "1.9.1-1",
      "subcomponents": [
        {
          "repository": "verrazzano",
          "name": "cert-manager",
          "images": [
            {
              "image": "cert-manager-controller",
              "tag": "v1.9.1-20230922085719-ec3b7033",
              "helmFullImageKey": "image.repository",
              "helmTagKey": "image.tag"
            },
            {
              "image": "cert-manager-acmesolver",
              "tag": "v1.9.1-20230922085719-ec3b7033",
              "helmFullImageKey": "extraArgs[0]"
            },
            {
              "image": "cert-manager-cainjector",
              "tag": "v1.9.1-20230922085719-ec3b7033",
              "helmFullImageKey": "cainjector.image.repository",
              "helmTagKey": "cainjector.image.tag"
            },
            {
              "image": "cert-manager-webhook",
              "tag": "v1.9.1-20230922085719-ec3b7033",
              "helmFullImageKey": "webhook.image.repository",
              "helmTagKey": "webhook.image.tag"
            },
            {
              "image": "cert-manager-ctl",
              "tag": "v1.9.1-20230922085719-ec3b7033",
              "helmFullImageKey": "startupapicheck.image.repository",
              "helmTagKey": "startupapicheck.image.tag"
            }
          ]
        }
      ]
    },
    {
      "name": "cert-manager-webhook-oci",
      "version": "0.1.0-1",
      "subcomponents": [
        {
          "repository": "verrazzano",
          "name": "cert-manager-webhook-oci",
          "images": [
            {
              "image": "cert-manager-webhook-oci",
              "tag": "v0.1.0-20230925072151-7a73e30",
              "helmFullImageKey": "image.repository",
              "helmTagKey": "image.tag"
            }
          ]
        }
      ]
    },
    {
      "name": "external-dns",
      "version": "0.12.2-1",
      "subcomponents": [
        {
          "repository": "verrazzano",
          "name": "external-dns",
          "images": [
            {
              "image": "external-dns",
              "tag": "v0.12.2-20230922083811-49b4f66e",
              "helmFullImageKey": "image.repository",
              "helmRegKey": "image.registry",
              "helmTagKey": "image.tag"
            }
          ]
        }
      ]
    },
    {
      "name": "istio",
<<<<<<< HEAD
      "version": "1.19.0",
=======
      "version": "1.17.2-1",
>>>>>>> dcf6ffdb
      "subcomponents": [
        {
          "repository": "verrazzano",
          "name": "istiod",
          "images": [
            {
<<<<<<< HEAD
              "image": "pilot-jenkins",
              "tag": "1.19.0-20230922184000-1da49eb0",
              "helmFullImageKey": "values.pilot.image"
            },
            {
              "image": "proxyv2-jenkins",
              "tag": "1.19.0-20230922184000-1da49eb0",
=======
              "image": "pilot",
              "tag": "1.17.2-20230927050615-82dac91e",
              "helmFullImageKey": "values.pilot.image"
            },
            {
              "image": "proxyv2",
              "tag": "1.17.2-20230927050615-82dac91e",
>>>>>>> dcf6ffdb
              "helmImageKey": "values.global.proxy.image",
              "helmTagKey": "values.global.tag",
              "helmRegistryAndRepoKey": "values.global.hub"
            }
          ]
        }
      ]
    },
    {
      "name": "rancher",
      "version": "2.7.5-3",
      "subcomponents": [
        {
          "repository": "verrazzano",
          "name": "rancher",
          "images": [
            {
              "image": "rancher",
              "dashboard": "v2.7.5-20230926234922-a9bd183c2",
              "rancherUI": "v2.7.2-13/release-2.7.2",
              "ocneDriverVersion": "v0.25.0",
              "ocneDriverChecksum": "efccb537e6d47faecd9ce408c061d335435d99c37507f7cdffca72e577967504",
              "tag": "v2.7.6-20230929153808-1c2dc8780",
              "helmFullImageKey": "rancherImage",
              "helmTagKey": "rancherImageTag"
            },
            {
              "image": "rancher-agent",
              "tag": "v2.7.6-20230929153808-1c2dc8780"
            }
          ]
        },
        {
          "repository": "verrazzano",
          "name": "additional-rancher",
          "images": [
            {
              "image": "rancher-shell",
              "tag": "v0.1.20-20230908151457-b1ce5ae"
            },
            {
              "image": "rancher-webhook",
              "tag": "v0.3.5-20230922100255-1a77563"
            },
            {
              "image": "rancher-fleet-agent",
              "tag": "v0.7.1-20230913140901-c69add6c"
            },
            {
              "image": "rancher-fleet",
              "tag": "v0.7.1-20230913140901-c69add6c"
            },
            {
              "image": "rancher-gitjob",
              "tag": "v0.1.32-20230925114322-53ac350"
            },
            {
              "image": "rancher-cleanup",
              "tag": "v1.0.0-20230922083921-15c72a6"
            }
          ]
        }
      ]
    },
    {
      "name": "capi-cluster-api",
      "version": "v1.5.0",
      "subcomponents": [
        {
          "repository": "verrazzano",
          "name": "capi-cluster-api",
          "images": [
            {
              "image": "cluster-api-controller",
              "tag": "v1.5.0-20230928052211-8b35f229e"
            }
          ]
        }
      ]
    },
    {
      "name": "capi-oci",
      "version": "v0.12.1",
      "subcomponents": [
        {
          "repository": "oracle",
          "name": "capi-oci",
          "images": [
            {
              "image": "cluster-api-oci-controller",
              "tag": "v0.12.1"
            }
          ]
        }
      ]
    },
    {
      "name": "capi-ocne",
      "version": "v1.7.0",
      "subcomponents": [
        {
          "repository": "verrazzano",
          "name": "capi-ocne",
          "images": [
            {
              "image": "cluster-api-ocne-bootstrap-controller",
              "tag": "v1.7.0-20230815141941-9a36ded"
            },
            {
              "image": "cluster-api-ocne-control-plane-controller",
              "tag": "v1.7.0-20230815141941-9a36ded"
            }
          ]
        }
      ]
    },
    {
      "name": "verrazzano",
      "version": "VERRAZZANO_VERSION",
      "subcomponents": [
        {
          "repository": "verrazzano",
          "name": "verrazzano",
          "images": [
            {
<<<<<<< HEAD
              "image": "proxyv2-jenkins",
              "tag": "1.19.0-20230922184000-1da49eb0",
=======
              "image": "proxyv2",
              "tag": "1.17.2-20230927050615-82dac91e",
>>>>>>> dcf6ffdb
              "helmFullImageKey": "monitoringOperator.istioProxyImage"
            },
            {
              "image": "nginx-ingress-controller",
              "tag": "v1.7.1-20230817215350-c8315d559",
              "helmFullImageKey": "api.imageName",
              "helmTagKey": "api.imageVersion"
            },
            {
              "image": "nginx-prometheus-exporter",
              "tag": "v0.11.0-20230925134800-53d30b7f",
              "helmFullImageKey": "api.metricsImageName",
              "helmTagKey": "api.metricsImageVersion"
            }
          ]
        }
      ]
    },
    {
      "name": "fluentd",
      "version": "1.14.5-1",
      "subcomponents": [
        {
          "repository": "verrazzano",
          "name": "fluentd",
          "images": [
            {
              "image": "fluentd-kubernetes-daemonset",
              "tag": "v1.14.5-20230922100900-8777b84",
              "helmFullImageKey": "logging.fluentdImage"
            }
          ]
        }
      ]
    },
    {
      "name": "verrazzano-console",
      "version": "VERRAZZANO_VERSION",
      "subcomponents": [
        {
          "repository": "verrazzano",
          "name": "verrazzano-console",
          "images": [
            {
              "image": "console",
              "tag": "v2.0.0-20230929040930-98a77e5",
              "helmFullImageKey": "imageName",
              "helmTagKey": "imageTag"
            }
          ]
        }
      ]
    },
    {
      "name": "verrazzano-monitoring-operator",
      "version": "VERRAZZANO_VERSION",
      "subcomponents": [
        {
          "repository": "verrazzano",
          "name": "verrazzano-monitoring-operator",
          "images": [
            {
              "image": "verrazzano-monitoring-operator",
              "tag": "v2.0.0-20230913103358-6033fa2",
              "helmFullImageKey": "monitoringOperator.imageName",
              "helmTagKey": "monitoringOperator.imageVersion"
            },
            {
<<<<<<< HEAD
              "image": "proxyv2-jenkins",
              "tag": "1.19.0-20230922184000-1da49eb0",
=======
              "image": "proxyv2",
              "tag": "1.17.2-20230927050615-82dac91e",
>>>>>>> dcf6ffdb
              "helmFullImageKey": "monitoringOperator.istioProxyImage"
            },
            {
              "image": "grafana",
              "tag": "v7.5.17-20230922085309-7afbf50a",
              "helmFullImageKey": "monitoringOperator.grafanaImage"
            },
            {
              "image": "k8s-sidecar",
              "tag": "v1.15.0-20230922083013-7adaf012",
              "helmFullImageKey": "monitoringOperator.k8sSidecarImage"
            },
            {
              "image": "opensearch",
              "tag": "2.3.0-20230928071551-b6247ad8ac8",
              "helmFullImageKey": "monitoringOperator.osImage"
            },
            {
              "image": "opensearch-dashboards",
              "tag": "2.3.0-20230918052256-cc04b43c2b",
              "helmFullImageKey": "monitoringOperator.osdImage"
            },
            {
              "image": "nginx-ingress-controller",
              "tag": "v1.7.1-20230817215350-c8315d559",
              "helmFullImageKey": "monitoringOperator.oidcProxyImage"
            }
          ]
        }
      ]
    },
    {
      "name": "monitoring-init-images",
      "subcomponents": [
        {
          "repository": "oracle",
          "name": "monitoring-init-images",
          "images": [
            {
              "image": "oraclelinux",
              "tag": "8",
              "helmFullImageKey": "monitoringOperator.osInitImage"
            }
          ]
        }
      ]
    },
    {
      "name": "oam-kubernetes-runtime",
      "version": "0.3.3-1",
      "subcomponents": [
        {
          "repository": "verrazzano",
          "name": "oam-kubernetes-runtime",
          "images": [
            {
              "image": "oam-kubernetes-runtime",
              "tag": "v0.3.3-20230922080726-c8b5d4a",
              "helmFullImageKey": "image.repository",
              "helmTagKey": "image.tag"
            }
          ]
        }
      ]
    },
    {
      "name": "verrazzano-cluster-operator",
      "version": "VERRAZZANO_VERSION",
      "subcomponents": [
        {
          "repository": "verrazzano",
          "name": "verrazzano-cluster-operator",
          "images": [
            {
              "image": "VERRAZZANO_CLUSTER_OPERATOR_IMAGE",
              "tag": "VERRAZZANO_CLUSTER_OPERATOR_TAG",
              "helmFullImageKey": "image"
            }
          ]
        }
      ]
    },
    {
      "name": "verrazzano-cluster-agent",
      "version": "VERRAZZANO_VERSION",
      "subcomponents": [
        {
          "repository": "verrazzano",
          "name": "verrazzano-cluster-agent",
          "images": [
            {
              "image": "VERRAZZANO_APPLICATION_OPERATOR_IMAGE",
              "tag": "VERRAZZANO_APPLICATION_OPERATOR_TAG",
              "helmFullImageKey": "image"
            }
          ]
        }
      ]
    },
    {
      "name": "verrazzano-application-operator",
      "version": "VERRAZZANO_VERSION",
      "subcomponents": [
        {
          "repository": "verrazzano",
          "name": "verrazzano-application-operator",
          "images": [
            {
              "image": "VERRAZZANO_APPLICATION_OPERATOR_IMAGE",
              "tag": "VERRAZZANO_APPLICATION_OPERATOR_TAG",
              "helmFullImageKey": "image"
            }
          ]
        }
      ]
    },
    {
      "name": "verrazzano-authproxy",
      "version": "VERRAZZANO_VERSION",
      "subcomponents": [
        {
          "repository": "verrazzano",
          "name": "verrazzano-authproxy",
          "images": [
            {
              "image": "VERRAZZANO_AUTHPROXY_IMAGE",
              "tag": "VERRAZZANO_AUTHPROXY_TAG",
              "helmFullImageKey": "v2.image"
            }
          ]
        }
      ]
    },
    {
      "name": "weblogic-operator",
      "version": "4.1.2-1",
      "subcomponents": [
        {
          "repository": "oracle",
          "name": "weblogic-operator",
          "images": [
            {
              "image": "weblogic-kubernetes-operator",
              "tag": "4.1.2",
              "helmFullImageKey": "image"
            },
            {
              "image": "weblogic-monitoring-exporter",
              "tag": "2.1.5",
              "helmFullImageKey": "weblogicMonitoringExporterImage"
            }
          ]
        }
      ]
    },
    {
      "name": "coherence-operator",
      "version": "3.2.11",
      "subcomponents": [
        {
          "repository": "oracle",
          "name": "coherence-operator",
          "images": [
            {
              "image": "coherence-operator",
              "tag": "3.2.11",
              "helmFullImageKey": "image"
            }
          ]
        }
      ]
    },
    {
      "name": "fluent-operator",
      "version": "2.2.0-1",
      "subcomponents": [
        {
          "repository": "verrazzano",
          "name": "fluent-operator",
          "images": [
            {
              "image": "fluent-operator",
              "tag": "v2.2.0-20230922080640-052953d",
              "helmFullImageKey": "operator.container.repository",
              "helmTagKey": "operator.container.tag"
            },
            {
              "image": "fluent-bit",
              "tag": "v2.0.11-20230922080458-cc5f50963",
              "helmFullImageKey": "fluentbit.image.repository",
              "helmTagKey": "fluentbit.image.tag"
            },
            {
              "repository": "oracle",
              "image": "oraclelinux",
              "tag": "8",
              "helmFullImageKey": "operator.initcontainer.repository",
              "helmTagKey": "operator.initcontainer.tag"
            }
          ]
        }
      ]
    },
    {
      "name": "kiali-server",
      "version": "1.66.1-1",
      "subcomponents": [
        {
          "repository": "verrazzano",
          "name": "kiali-server",
          "images": [
            {
              "image": "kiali",
              "tag": "v1.66.1-20230922084106-c7e9a3fe",
              "helmFullImageKey": "deployment.image_name",
              "helmTagKey": "deployment.image_version"
            }
          ]
        }
      ]
    },
    {
      "name": "mysql",
      "version": "8.0.32",
      "subcomponents": [
        {
          "repository": "verrazzano",
          "name": "mysql-upgrade",
          "images": [
            {
              "image": "mysql-server",
              "tag": "8.0.32",
              "helmFullImageKey": "legacyUpgrade.container.image"
            },
            {
              "repository": "oracle",
              "image": "oraclelinux",
              "tag": "8-slim",
              "helmFullImageKey": "legacyUpgrade.initContainer.image"
            }
          ]
        },
        {
          "registry": "ghcr.io",
          "repository": "verrazzano",
          "name": "additional-mysql",
          "images": [
            {
              "image": "mysql-router",
              "tag": "8.0.32"
            }
          ]
        }
      ]
    },
    {
      "name": "mysql-operator",
      "version": "8.0.32",
      "subcomponents": [
        {
          "repository": "verrazzano",
          "name": "mysql-operator",
          "images": [
            {
              "image": "mysql-operator",
              "tag": "8.0.32-2.0.8",
              "helmRegKey": "image.registry",
              "helmRepoKey": "image.repository",
              "helmTagKey": "image.tag"
            }
          ]
        }
      ]
    },
    {
      "name": "keycloak",
      "version": "20.0.1-1",
      "subcomponents": [
        {
          "repository": "verrazzano",
          "name": "keycloak",
          "images": [
            {
              "image": "keycloak",
              "tag": "v20.0.1-20230928072224-3874ea5092",
              "helmFullImageKey": "image.repository",
              "helmTagKey": "image.tag"
            }
          ]
        },
        {
          "repository": "verrazzano",
          "name": "keycloak-oracle-theme",
          "images": [
            {
              "image": "keycloak-oracle-theme",
              "tag": "v2.0.0-20230925105859-b8bc75a"
            }
          ]
        }
      ]
    },
    {
      "name": "prometheus-operator",
      "version": "0.64.1-1",
      "subcomponents": [
        {
          "repository": "verrazzano",
          "name": "prometheus-operator",
          "images": [
            {
              "image": "prometheus-operator",
              "tag": "v0.64.1-20230922083452-0d565bbd",
              "helmRegKey": "prometheusOperator.image.registry",
              "helmFullImageKey": "prometheusOperator.image.repository",
              "helmTagKey": "prometheusOperator.image.tag"
            },
            {
              "image": "kube-webhook-certgen",
              "tag": "v1.7.1-20230817215350-c8315d559",
              "helmRegKey": "prometheusOperator.admissionWebhooks.patch.image.registry",
              "helmFullImageKey": "prometheusOperator.admissionWebhooks.patch.image.repository",
              "helmTagKey": "prometheusOperator.admissionWebhooks.patch.image.tag"
            }
          ]
        },
        {
          "repository": "verrazzano",
          "name": "prometheus-config-reloader",
          "images": [
            {
              "image": "prometheus-config-reloader",
              "tag": "v0.64.1-20230922083452-0d565bbd",
              "helmRegKey": "prometheusOperator.prometheusConfigReloader.image.registry",
              "helmFullImageKey": "prometheusOperator.prometheusConfigReloader.image.repository",
              "helmTagKey": "prometheusOperator.prometheusConfigReloader.image.tag"
            }
          ]
        },
        {
          "repository": "verrazzano",
          "name": "alertmanager",
          "images": [
            {
              "image": "alertmanager",
              "tag": "v0.26.0-20230926210945-375556bb",
              "helmRegKey": "alertmanager.alertmanagerSpec.image.registry",
              "helmFullImageKey": "alertmanager.alertmanagerSpec.image.repository",
              "helmTagKey": "alertmanager.alertmanagerSpec.image.tag"
            }
          ]
        },
        {
          "repository": "verrazzano",
          "name": "prometheus",
          "images": [
            {
              "image": "prometheus",
              "tag": "v2.44.0-20230922084259-74087370",
              "helmRegKey": "prometheus.prometheusSpec.image.registry",
              "helmFullImageKey": "prometheus.prometheusSpec.image.repository",
              "helmTagKey": "prometheus.prometheusSpec.image.tag"
            }
          ]
        }
      ]
    },
    {
      "name": "prometheus-adapter",
      "version": "0.10.0-1",
      "subcomponents": [
        {
          "repository": "verrazzano",
          "name": "prometheus-adapter",
          "images": [
            {
              "image": "prometheus-adapter",
              "tag": "v0.10.0-20230922082621-9313ff7b",
              "helmFullImageKey": "image.repository",
              "helmTagKey": "image.tag"
            }
          ]
        }
      ]
    },
    {
      "name": "kube-state-metrics",
      "version": "2.10.0",
      "subcomponents": [
        {
          "repository": "verrazzano",
          "name": "kube-state-metrics",
          "images": [
            {
              "image": "kube-state-metrics",
              "tag": "v2.10.0-20230925145429-85dfe41a",
              "helmRegKey": "image.registry",
              "helmFullImageKey": "image.repository",
              "helmTagKey": "image.tag"
            }
          ]
        }
      ]
    },
    {
      "name": "prometheus-pushgateway",
      "version": "1.6.2",
      "subcomponents": [
        {
          "repository": "verrazzano",
          "name": "prometheus-pushgateway",
          "images": [
            {
              "image": "prometheus-pushgateway",
              "tag": "v1.6.2-20230925134721-9944fc39",
              "helmFullImageKey": "image.repository",
              "helmTagKey": "image.tag"
            }
          ]
        }
      ]
    },
    {
      "name": "prometheus-node-exporter",
      "version": "1.6.1",
      "subcomponents": [
        {
          "repository": "verrazzano",
          "name": "prometheus-node-exporter",
          "images": [
            {
              "image": "node-exporter",
              "tag": "v1.6.1-20230925193620-d2d52786",
              "helmRegKey": "image.registry",
              "helmFullImageKey": "image.repository",
              "helmTagKey": "image.tag"
            }
          ]
        }
      ]
    },
    {
      "name": "jaeger-operator",
      "version": "1.42.0-1",
      "subcomponents": [
        {
          "repository": "verrazzano",
          "name": "jaeger-operator",
          "images": [
            {
              "image": "jaeger-operator",
              "tag": "1.42.0-20230922084214-9970d003",
              "helmFullImageKey": "image.repository",
              "helmTagKey": "image.tag"
            }
          ]
        },
        {
          "repository": "verrazzano",
          "name": "jaeger-agent",
          "images": [
            {
              "image": "jaeger-agent",
              "tag": "1.42.0-20230925061552-cd357656",
              "helmFullImageKey": "jaegerAgentImage"
            }
          ]
        },
        {
          "repository": "verrazzano",
          "name": "jaeger-collector",
          "images": [
            {
              "image": "jaeger-collector",
              "tag": "1.42.0-20230925061552-cd357656",
              "helmFullImageKey": "jaegerCollectorImage"
            }
          ]
        },
        {
          "repository": "verrazzano",
          "name": "jaeger-query",
          "images": [
            {
              "image": "jaeger-query",
              "tag": "1.42.0-20230925061552-cd357656",
              "helmFullImageKey": "jaegerQueryImage"
            }
          ]
        },
        {
          "repository": "verrazzano",
          "name": "jaeger-ingester",
          "images": [
            {
              "image": "jaeger-ingester",
              "tag": "1.42.0-20230925061552-cd357656",
              "helmFullImageKey": "jaegerIngesterImage"
            }
          ]
        },
        {
          "repository": "verrazzano",
          "name": "jaeger-es-index-cleaner",
          "images": [
            {
              "image": "jaeger-es-index-cleaner",
              "tag": "1.42.0-20230925061552-cd357656",
              "helmFullImageKey": "jaegerESIndexCleanerImage"
            }
          ]
        },
        {
          "repository": "verrazzano",
          "name": "jaeger-es-rollover",
          "images": [
            {
              "image": "jaeger-es-rollover",
              "tag": "1.42.0-20230925061552-cd357656",
              "helmFullImageKey": "jaegerESRolloverImage"
            }
          ]
        },
        {
          "repository": "verrazzano",
          "name": "jaeger-all-in-one",
          "images": [
            {
              "image": "jaeger-all-in-one",
              "tag": "1.42.0-20230925061552-cd357656",
              "helmFullImageKey": "jaegerAllInOneImage"
            }
          ]
        }
      ]
    },
    {
      "name": "velero",
      "version": "1.9.1-1",
      "subcomponents": [
        {
          "repository": "verrazzano",
          "name": "velero",
          "images": [
            {
              "image": "velero",
              "tag": "v1.9.1-20230922085006-edba946d",
              "helmFullImageKey": "image.repository",
              "helmTagKey": "image.tag"
            },
            {
              "image": "velero-plugin-for-aws",
              "tag": "v1.5.0-20230922084241-9b26984f",
              "helmFullImageKey": "initContainers[0].image"
            },
            {
              "image": "velero-restic-restore-helper",
              "tag": "v1.9.1-20230922085006-edba946d",
              "helmFullImageKey": "configMaps.restic-restore-action-config.data.image"
            }
          ]
        }
      ]
    },
    {
      "name": "rancher-backup",
      "version": "3.1.0-1",
      "subcomponents": [
        {
          "repository": "verrazzano",
          "name": "rancher-backup",
          "images": [
            {
              "image": "rancher-backup-restore-operator",
              "tag": "v3.1.0-20230922084053-385811a",
              "helmFullImageKey": "image.repository",
              "helmTagKey": "image.tag"
            }
          ]
        },
        {
          "repository": "verrazzano",
          "name": "rancher-backup-kubectl",
          "images": [
            {
              "image": "rancher-kubectl",
              "tag": "v1.20.2-20230922084020-2f0ea54",
              "helmFullImageKey": "global.kubectl.repository",
              "helmTagKey": "global.kubectl.tag"
            }
          ]
        }
      ]
    },
    {
      "name": "argocd",
      "version": "2.8.3",
      "subcomponents": [
        {
          "repository": "verrazzano",
          "name": "argocd",
          "images": [
            {
              "image": "argocd",
              "tag": "v2.8.3-20230925214414-d5a19b1d",
              "helmFullImageKey": "image.repository",
              "helmTagKey": "image.tag"
            }
          ]
        },
        {
          "repository": "verrazzano",
          "name": "redis",
          "images": [
            {
              "image": "redis",
              "tag": "v7.0.12-20230921093854-848a7e94",
              "helmFullImageKey": "image.repository",
              "helmTagKey": "image.tag"
            }
          ]
        }
      ]
    },
    {
      "name": "thanos",
      "version": "0.32.2",
      "subcomponents": [
        {
          "repository": "verrazzano",
          "name": "thanos",
          "images": [
            {
              "image": "thanos",
              "tag": "v0.32.2-20230911193410-1e27f1f9",
              "helmRegKey": "image.registry",
              "helmFullImageKey": "image.repository",
              "helmTagKey": "image.tag"
            }
          ]
        }
      ]
    },
    {
      "name": "dex",
      "version": "2.37.0",
      "subcomponents": [
        {
          "repository": "verrazzano",
          "name": "dex",
          "images": [
            {
              "image": "dex",
              "tag": "v2.37.0-20230911122845-caabc629",
              "helmFullImageKey": "image.repository",
              "helmTagKey": "image.tag"
            }
          ]
        }
      ]
    },
    {
      "name": "opensearch-operator",
      "version": "2.4.0",
      "subcomponents": [
        {
          "repository": "verrazzano",
          "name": "opensearch-operator",
          "images": [
            {
              "image": "opensearch-operator",
              "tag": "v2.4.0-20230929044732-8b4eb23",
              "helmFullImageKey": "manager.image.repository",
              "helmTagKey": "manager.image.tag"
            }
          ]
        }
      ]
    }
  ],
  "supportedKubernetesVersions": [
    "v1.24.0",
    "v1.25.0",
    "v1.26.0",
    "v1.27.0"
  ]
}<|MERGE_RESOLUTION|>--- conflicted
+++ resolved
@@ -122,18 +122,13 @@
     },
     {
       "name": "istio",
-<<<<<<< HEAD
-      "version": "1.19.0",
-=======
-      "version": "1.17.2-1",
->>>>>>> dcf6ffdb
+      "version": "1.19.0-1",
       "subcomponents": [
         {
           "repository": "verrazzano",
           "name": "istiod",
           "images": [
             {
-<<<<<<< HEAD
               "image": "pilot-jenkins",
               "tag": "1.19.0-20230922184000-1da49eb0",
               "helmFullImageKey": "values.pilot.image"
@@ -141,15 +136,6 @@
             {
               "image": "proxyv2-jenkins",
               "tag": "1.19.0-20230922184000-1da49eb0",
-=======
-              "image": "pilot",
-              "tag": "1.17.2-20230927050615-82dac91e",
-              "helmFullImageKey": "values.pilot.image"
-            },
-            {
-              "image": "proxyv2",
-              "tag": "1.17.2-20230927050615-82dac91e",
->>>>>>> dcf6ffdb
               "helmImageKey": "values.global.proxy.image",
               "helmTagKey": "values.global.tag",
               "helmRegistryAndRepoKey": "values.global.hub"
@@ -275,13 +261,8 @@
           "name": "verrazzano",
           "images": [
             {
-<<<<<<< HEAD
               "image": "proxyv2-jenkins",
               "tag": "1.19.0-20230922184000-1da49eb0",
-=======
-              "image": "proxyv2",
-              "tag": "1.17.2-20230927050615-82dac91e",
->>>>>>> dcf6ffdb
               "helmFullImageKey": "monitoringOperator.istioProxyImage"
             },
             {
@@ -350,13 +331,8 @@
               "helmTagKey": "monitoringOperator.imageVersion"
             },
             {
-<<<<<<< HEAD
               "image": "proxyv2-jenkins",
               "tag": "1.19.0-20230922184000-1da49eb0",
-=======
-              "image": "proxyv2",
-              "tag": "1.17.2-20230927050615-82dac91e",
->>>>>>> dcf6ffdb
               "helmFullImageKey": "monitoringOperator.istioProxyImage"
             },
             {
