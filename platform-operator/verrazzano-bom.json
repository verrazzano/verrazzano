{
  "registry": "ghcr.io",
  "version": "VERRAZZANO_VERSION",
  "components": [
    {
      "name": "verrazzano-platform-operator",
      "subcomponents": [
        {
          "repository": "verrazzano",
          "name": "verrazzano-platform-operator",
          "images": [
            {
              "image": "VERRAZZANO_PLATFORM_OPERATOR_IMAGE",
              "tag": "VERRAZZANO_PLATFORM_OPERATOR_TAG",
              "helmFullImageKey": "image"
            }
          ]
        }
      ]
    },
    {
      "name": "ingress-nginx",
      "version": "v1.3.1",
      "subcomponents": [
        {
          "repository": "verrazzano",
          "name": "ingress-controller",
          "images": [
            {
              "image": "nginx-ingress-controller",
              "tag": "v1.3.1-20230302040354-bf21e9603",
              "helmFullImageKey": "controller.image.repository",
              "helmTagKey": "controller.image.tag"
            },
            {
              "image": "nginx-ingress-default-backend",
              "tag": "v1.3.1-20230302040354-bf21e9603",
              "helmFullImageKey": "defaultBackend.image.repository",
              "helmTagKey": "defaultBackend.image.tag"
            }
          ]
        }
      ]
    },
    {
      "name": "cert-manager",
      "version": "v1.9.1",
      "subcomponents": [
        {
          "repository": "verrazzano",
          "name": "cert-manager",
          "images": [
            {
              "image": "cert-manager-controller",
              "tag": "v1.9.1-20230209063813-3a732e40",
              "helmFullImageKey": "image.repository",
              "helmTagKey": "image.tag"
            },
            {
              "image": "cert-manager-acmesolver",
              "tag": "v1.9.1-20230209063813-3a732e40",
              "helmFullImageKey": "extraArgs[0]"
            },
            {
              "image": "cert-manager-cainjector",
              "tag": "v1.9.1-20230209063813-3a732e40",
              "helmFullImageKey": "cainjector.image.repository",
              "helmTagKey": "cainjector.image.tag"
            },
            {
              "image": "cert-manager-webhook",
              "tag": "v1.9.1-20230209063813-3a732e40",
              "helmFullImageKey": "webhook.image.repository",
              "helmTagKey": "webhook.image.tag"
            }
          ]
        }
      ]
    },
    {
      "name": "external-dns",
      "version": "v0.12.2",
      "subcomponents": [
        {
          "repository": "verrazzano",
          "name": "external-dns",
          "images": [
            {
              "image": "external-dns",
              "tag": "v0.12.2-20230302040401-49b4f66e",
              "helmFullImageKey": "image.repository",
              "helmRegKey": "image.registry",
              "helmTagKey": "image.tag"
            }
          ]
        }
      ]
    },
    {
      "name": "istio",
      "version": "1.15.3",
      "subcomponents": [
        {
          "repository": "verrazzano",
          "name": "istiod",
          "images": [
            {
              "image": "pilot",
              "tag": "1.15.3-20230209181608-900a5c7b",
              "helmFullImageKey": "values.pilot.image"
            },
            {
              "image": "proxyv2",
              "tag": "1.15.3-20230209181608-900a5c7b",
              "helmImageKey": "values.global.proxy.image",
              "helmTagKey": "values.global.tag",
              "helmRegistryAndRepoKey": "values.global.hub"
            }
          ]
        }
      ]
    },
    {
      "name": "rancher",
      "version": "v2.6.8",
      "subcomponents": [
        {
          "repository": "verrazzano",
          "name": "rancher",
          "images": [
            {
              "image": "rancher",
              "tag": "v2.6.8-20230221221104-40baa52fa",
              "dashboard": "v2.6.8-20230213174539-1e3c4622",
              "helmFullImageKey": "rancherImage",
              "helmTagKey": "rancherImageTag"
            },
            {
              "image": "rancher-agent",
              "tag": "v2.6.8-20230221221104-40baa52fa"
            }
          ]
        },
        {
          "repository": "verrazzano",
          "name": "additional-rancher",
          "images": [
            {
              "image": "rancher-shell",
              "tag": "v0.1.18-20230208201620-c659571"
            },
            {
              "image": "rancher-webhook",
              "tag": "v0.2.6-20230208201837-b7fc3c3"
            },
            {
              "image": "rancher-fleet-agent",
              "tag": "v0.3.11-20230208201743-7400667"
            },
            {
              "image": "rancher-fleet",
              "tag": "v0.3.11-20230208201743-7400667"
            },
            {
              "image": "rancher-gitjob",
              "tag": "v0.1.30-20230208185411-8e24107"
            },
            {
              "image": "rancher-cleanup",
              "tag": "v1.0.0-20230214151314-ebdc62b"
            }
          ]
        }
      ]
    },
    {
      "name": "verrazzano",
      "version": "1.5.2",
      "subcomponents": [
        {
          "repository": "verrazzano",
          "name": "verrazzano",
          "images": [
            {
              "image": "proxyv2",
              "tag": "1.15.3-20230209181608-900a5c7b",
              "helmFullImageKey": "monitoringOperator.istioProxyImage"
            },
            {
              "image": "fluentd-kubernetes-daemonset",
              "tag": "v1.14.5-20230131231729-f85741b",
              "helmFullImageKey": "logging.fluentdImage"
            },
            {
              "image": "console",
              "tag": "v1.5.2-20230302162338-ccb88b5",
              "helmFullImageKey": "console.imageName",
              "helmTagKey": "console.imageVersion"
            },
            {
              "image": "nginx-ingress-controller",
              "tag": "v1.3.1-20230302040354-bf21e9603",
              "helmFullImageKey": "api.imageName",
              "helmTagKey": "api.imageVersion"
            },
            {
              "image": "nginx-prometheus-exporter",
              "tag": "v0.10.0-20230209071016-7cf62c11",
              "helmFullImageKey": "api.metricsImageName",
              "helmTagKey": "api.metricsImageVersion"
            }
          ]
        }
      ]
    },
    {
      "name": "verrazzano-monitoring-operator",
      "version": "1.5.2",
      "subcomponents": [
        {
          "repository": "verrazzano",
          "name": "verrazzano-monitoring-operator",
          "images": [
            {
              "image": "verrazzano-monitoring-operator",
<<<<<<< HEAD
              "tag": "v1.5.1-20230302101425-8972c60",
=======
              "tag": "v1.5.2-20230302162126-e1b6f88",
>>>>>>> 66e0eeea
              "helmFullImageKey": "monitoringOperator.imageName",
              "helmTagKey": "monitoringOperator.imageVersion"
            },
            {
              "image": "proxyv2",
              "tag": "1.15.3-20230209181608-900a5c7b",
              "helmFullImageKey": "monitoringOperator.istioProxyImage"
            },
            {
              "image": "grafana",
              "tag": "v7.5.17-20230209071114-4d2e32e8",
              "helmFullImageKey": "monitoringOperator.grafanaImage"
            },
            {
              "image": "k8s-sidecar",
              "tag": "v1.15.0-20230209100034-7adaf012",
              "helmFullImageKey": "monitoringOperator.k8sSidecarImage"
            },
            {
              "image": "opensearch",
              "tag": "2.3.0-20230210125230-1ff5dd09b32",
              "helmFullImageKey": "monitoringOperator.osImage"
            },
            {
              "image": "opensearch-dashboards",
              "tag": "2.3.0-20230209072030-f9e6353395",
              "helmFullImageKey": "monitoringOperator.osdImage"
            },
            {
              "image": "nginx-ingress-controller",
              "tag": "v1.3.1-20230302040354-bf21e9603",
              "helmFullImageKey": "monitoringOperator.oidcProxyImage"
            }
          ]
        }
      ]
    },
    {
      "name": "monitoring-init-images",
      "subcomponents": [
        {
          "repository": "oracle",
          "name": "monitoring-init-images",
          "images": [
            {
              "image": "oraclelinux",
              "tag": "8",
              "helmFullImageKey": "monitoringOperator.osInitImage"
            }
          ]
        }
      ]
    },
    {
      "name": "oam-kubernetes-runtime",
      "version": "0.3.3",
      "subcomponents": [
        {
          "repository": "verrazzano",
          "name": "oam-kubernetes-runtime",
          "images": [
            {
              "image": "oam-kubernetes-runtime",
              "tag": "v0.3.3-20230209072020-c8b5d4a",
              "helmFullImageKey": "image.repository",
              "helmTagKey": "image.tag"
            }
          ]
        }
      ]
    },
    {
      "name": "verrazzano-cluster-operator",
      "version": "1.5.0",
      "subcomponents": [
        {
          "repository": "verrazzano",
          "name": "verrazzano-cluster-operator",
          "images": [
            {
              "image": "VERRAZZANO_CLUSTER_OPERATOR_IMAGE",
              "tag": "VERRAZZANO_CLUSTER_OPERATOR_TAG",
              "helmFullImageKey": "image"
            }
          ]
        }
      ]
    },
    {
      "name": "verrazzano-application-operator",
      "version": "1.5.0",
      "subcomponents": [
        {
          "repository": "verrazzano",
          "name": "verrazzano-application-operator",
          "images": [
            {
              "image": "VERRAZZANO_APPLICATION_OPERATOR_IMAGE",
              "tag": "VERRAZZANO_APPLICATION_OPERATOR_TAG",
              "helmFullImageKey": "image"
            }
          ]
        }
      ]
    },
    {
      "name": "weblogic-operator",
      "version": "4.0.5",
      "subcomponents": [
        {
          "repository": "oracle",
          "name": "weblogic-operator",
          "images": [
            {
              "image": "weblogic-kubernetes-operator",
              "tag": "4.0.5",
              "helmFullImageKey": "image"
            },
            {
              "image": "weblogic-monitoring-exporter",
              "tag": "2.1.2",
              "helmFullImageKey": "weblogicMonitoringExporterImage"
            }
          ]
        }
      ]
    },
    {
      "name": "coherence-operator",
      "version": "3.2.9",
      "subcomponents": [
        {
          "repository": "oracle",
          "name": "coherence-operator",
          "images": [
            {
              "image": "coherence-operator",
              "tag": "3.2.9",
              "helmFullImageKey": "image"
            }
          ]
        }
      ]
    },
    {
      "name": "kiali-server",
      "version": "1.57.1",
      "subcomponents": [
        {
          "repository": "verrazzano",
          "name": "kiali-server",
          "images": [
            {
              "image": "kiali",
              "tag": "v1.57.1-20230223193254-0e6b42d8",
              "helmFullImageKey": "deployment.image_name",
              "helmTagKey": "deployment.image_version"
            }
          ]
        }
      ]
    },
    {
      "name": "mysql",
      "version": "8.0.32",
      "subcomponents": [
        {
          "repository": "verrazzano",
          "name": "mysql-upgrade",
          "images": [
            {
              "image": "mysql-server",
              "tag": "8.0.32",
              "helmFullImageKey": "legacyUpgrade.container.image"
            },
            {
              "repository": "oracle",
              "image": "oraclelinux",
              "tag": "8-slim",
              "helmFullImageKey": "legacyUpgrade.initContainer.image"
            }
          ]
        },
        {
          "registry": "ghcr.io",
          "repository": "verrazzano",
          "name": "additional-mysql",
          "images": [
            {
              "image": "mysql-router",
              "tag": "8.0.32"
            }
          ]
        }
      ]
    },
    {
      "name": "mysql-operator",
      "version": "8.0.32",
      "subcomponents": [
        {
          "repository": "verrazzano",
          "name": "mysql-operator",
          "images": [
            {
              "image": "mysql-operator",
              "tag": "8.0.32-2.0.8",
              "helmRegKey": "image.registry",
              "helmRepoKey": "image.repository",
              "helmTagKey": "image.tag"
            }
          ]
        }
      ]
    },
    {
      "name": "keycloak",
      "version": "20.0.1",
      "subcomponents": [
        {
          "repository": "verrazzano",
          "name": "keycloak",
          "images": [
            {
              "image": "keycloak",
              "tag": "v20.0.1-20230301104410-055767339d",
              "helmFullImageKey": "image.repository",
              "helmTagKey": "image.tag"
            }
          ]
        },
        {
          "repository": "verrazzano",
          "name": "keycloak-oracle-theme",
          "images": [
            {
              "image": "keycloak-oracle-theme",
              "tag": "v1.5.0-20230124195518-771913f"
            }
          ]
        }
      ]
    },
    {
      "name": "prometheus-operator",
      "version": "0.59.1",
      "subcomponents": [
        {
          "repository": "verrazzano",
          "name": "prometheus-operator",
          "images": [
            {
              "image": "prometheus-operator",
              "tag": "v0.59.1-20230209073203-fb82ffaa",
              "helmFullImageKey": "prometheusOperator.image.repository",
              "helmTagKey": "prometheusOperator.image.tag"
            },
            {
              "image": "kube-webhook-certgen",
              "tag": "v1.3.1-20230302040354-bf21e9603",
              "helmFullImageKey": "prometheusOperator.admissionWebhooks.patch.image.repository",
              "helmTagKey": "prometheusOperator.admissionWebhooks.patch.image.tag"
            }
          ]
        },
        {
          "repository": "verrazzano",
          "name": "prometheus-config-reloader",
          "images": [
            {
              "image": "prometheus-config-reloader",
              "tag": "v0.59.1-20230209073203-fb82ffaa",
              "helmFullImageKey": "prometheusOperator.prometheusConfigReloader.image.repository",
              "helmTagKey": "prometheusOperator.prometheusConfigReloader.image.tag"
            }
          ]
        },
        {
          "repository": "verrazzano",
          "name": "alertmanager",
          "images": [
            {
              "image": "alertmanager",
              "tag": "v0.24.0-20230221214421-a20fd08d",
              "helmFullImageKey": "alertmanager.alertmanagerSpec.image.repository",
              "helmTagKey": "alertmanager.alertmanagerSpec.image.tag"
            }
          ]
        },
        {
          "repository": "verrazzano",
          "name": "prometheus",
          "images": [
            {
              "image": "prometheus",
              "tag": "v2.38.0-20230221215349-cf7b5418",
              "helmFullImageKey": "prometheus.prometheusSpec.image.repository",
              "helmTagKey": "prometheus.prometheusSpec.image.tag"
            }
          ]
        }
      ]
    },
    {
      "name": "prometheus-adapter",
      "subcomponents": [
        {
          "repository": "verrazzano",
          "name": "prometheus-adapter",
          "images": [
            {
              "image": "prometheus-adapter",
              "tag": "v0.10.0-20230209071833-9313ff7b",
              "helmFullImageKey": "image.repository",
              "helmTagKey": "image.tag"
            }
          ]
        }
      ]
    },
    {
      "name": "kube-state-metrics",
      "subcomponents": [
        {
          "repository": "verrazzano",
          "name": "kube-state-metrics",
          "images": [
            {
              "image": "kube-state-metrics",
              "tag": "v2.6.0-20230223191441-e3cc4e3d",
              "helmFullImageKey": "image.repository",
              "helmTagKey": "image.tag"
            }
          ]
        }
      ]
    },
    {
      "name": "prometheus-pushgateway",
      "subcomponents": [
        {
          "repository": "verrazzano",
          "name": "prometheus-pushgateway",
          "images": [
            {
              "image": "prometheus-pushgateway",
              "tag": "v1.4.2-20230209072927-3af6d83b",
              "helmFullImageKey": "image.repository",
              "helmTagKey": "image.tag"
            }
          ]
        }
      ]
    },
    {
      "name": "node-exporter",
      "subcomponents": [
        {
          "repository": "verrazzano",
          "name": "prometheus-node-exporter",
          "images": [
            {
              "image": "node-exporter",
              "tag": "v1.3.1-20230209071824-2bb925b2",
              "helmFullImageKey": "image.repository",
              "helmTagKey": "image.tag"
            }
          ]
        }
      ]
    },
    {
      "name": "jaeger",
      "version": "1.37.0",
      "subcomponents": [
        {
          "repository": "verrazzano",
          "name": "jaeger-operator",
          "images": [
            {
              "image": "jaeger-operator",
              "tag": "1.37.0-20230209065122-0760c0d3",
              "helmFullImageKey": "image.repository",
              "helmTagKey": "image.tag"
            }
          ]
        },
        {
          "repository": "verrazzano",
          "name": "jaeger-agent",
          "images": [
            {
              "image": "jaeger-agent",
              "tag": "1.37.0-20230209101805-55f6b454",
              "helmFullImageKey": "jaegerAgentImage"
            }
          ]
        },
        {
          "repository": "verrazzano",
          "name": "jaeger-collector",
          "images": [
            {
              "image": "jaeger-collector",
              "tag": "1.37.0-20230209101805-55f6b454",
              "helmFullImageKey": "jaegerCollectorImage"
            }
          ]
        },
        {
          "repository": "verrazzano",
          "name": "jaeger-query",
          "images": [
            {
              "image": "jaeger-query",
              "tag": "1.37.0-20230209101805-55f6b454",
              "helmFullImageKey": "jaegerQueryImage"
            }
          ]
        },
        {
          "repository": "verrazzano",
          "name": "jaeger-ingester",
          "images": [
            {
              "image": "jaeger-ingester",
              "tag": "1.37.0-20230209101805-55f6b454",
              "helmFullImageKey": "jaegerIngesterImage"
            }
          ]
        },
        {
          "repository": "verrazzano",
          "name": "jaeger-es-index-cleaner",
          "images": [
            {
              "image": "jaeger-es-index-cleaner",
              "tag": "1.37.0-20230209101805-55f6b454",
              "helmFullImageKey": "jaegerESIndexCleanerImage"
            }
          ]
        },
        {
          "repository": "verrazzano",
          "name": "jaeger-es-rollover",
          "images": [
            {
              "image": "jaeger-es-rollover",
              "tag": "1.37.0-20230209101805-55f6b454",
              "helmFullImageKey": "jaegerESRolloverImage"
            }
          ]
        },
        {
          "repository": "verrazzano",
          "name": "jaeger-all-in-one",
          "images": [
            {
              "image": "jaeger-all-in-one",
              "tag": "1.37.0-20230209101805-55f6b454",
              "helmFullImageKey": "jaegerAllInOneImage"
            }
          ]
        }
      ]
    },
    {
      "name": "velero",
      "version": "1.9.1",
      "subcomponents": [
        {
          "repository": "verrazzano",
          "name": "velero",
          "images": [
            {
              "image": "velero",
              "tag": "v1.9.1-20230209073855-edba946d",
              "helmFullImageKey": "image.repository",
              "helmTagKey": "image.tag"
            },
            {
              "image": "velero-plugin-for-aws",
              "tag": "v1.5.0-20230209073455-9b26984f",
              "helmFullImageKey": "initContainers[0].image"
            },
            {
              "image": "velero-restic-restore-helper",
              "tag": "v1.9.1-20230209073855-edba946d",
              "helmFullImageKey": "configMaps.restic-restore-action-config.data.image"
            }
          ]
        }
      ]
    },
    {
      "name": "rancher-backup",
      "version": "2.1.3",
      "subcomponents": [
        {
          "repository": "verrazzano",
          "name": "rancher-backup",
          "images": [
            {
              "image": "rancher-backup-restore-operator",
              "tag": "v2.1.3-20230208201830-0977be7",
              "helmFullImageKey": "image.repository",
              "helmTagKey": "image.tag"
            }
          ]
        },
        {
          "repository": "verrazzano",
          "name": "rancher-backup-kubectl",
          "images": [
            {
              "image": "rancher-kubectl",
              "tag": "v1.20.2-20230208201835-2f0ea54",
              "helmFullImageKey": "global.kubectl.repository",
              "helmTagKey": "global.kubectl.tag"
            }
          ]
        }
      ]
    },
    {
      "name": "argocd",
      "version": "2.5.3",
      "subcomponents": [
        {
          "repository": "verrazzano",
          "name": "argocd",
          "images": [
            {
              "image": "argocd",
              "tag": "v2.5.3-20230221043507-436ed2a9",
              "helmFullImageKey": "image.repository",
              "helmTagKey": "image.tag"
            }
          ]
        },
        {
          "repository": "verrazzano",
          "name": "redis",
          "images": [
            {
              "image": "redis",
              "tag": "v6.2.7-20230124164724-26c8b963",
              "helmFullImageKey": "image.repository",
              "helmTagKey": "image.tag"
            }
          ]
        }
      ]
    }
  ],
  "supportedKubernetesVersions": [
    "v1.21.0",
    "v1.22.0",
    "v1.23.0",
    "v1.24.0"
  ]
}<|MERGE_RESOLUTION|>--- conflicted
+++ resolved
@@ -223,11 +223,7 @@
           "images": [
             {
               "image": "verrazzano-monitoring-operator",
-<<<<<<< HEAD
-              "tag": "v1.5.1-20230302101425-8972c60",
-=======
               "tag": "v1.5.2-20230302162126-e1b6f88",
->>>>>>> 66e0eeea
               "helmFullImageKey": "monitoringOperator.imageName",
               "helmTagKey": "monitoringOperator.imageVersion"
             },
