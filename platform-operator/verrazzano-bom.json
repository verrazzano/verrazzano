--- conflicted
+++ resolved
@@ -196,11 +196,7 @@
             },
             {
               "image": "verrazzano-monitoring-operator",
-<<<<<<< HEAD
               "tag": "1.2.0-20220225175957-15ef457",
-=======
-              "tag": "1.2.0-20220225060848-95ad7e7",
->>>>>>> 5666196b
               "helmFullImageKey": "monitoringOperator.imageName",
               "helmTagKey": "monitoringOperator.imageVersion"
             },
