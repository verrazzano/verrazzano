{
  "registry": "ghcr.io",
  "version": "VERRAZZANO_VERSION",
  "components": [
    {
      "name": "verrazzano-platform-operator",
      "subcomponents": [
        {
          "repository": "verrazzano",
          "name": "verrazzano-platform-operator",
          "images": [
            {
              "image": "VERRAZZANO_PLATFORM_OPERATOR_IMAGE",
              "tag": "VERRAZZANO_PLATFORM_OPERATOR_TAG",
              "helmFullImageKey": "image"
            }
          ]
        }
      ]
    },
    {
      "name": "ingress-controller",
      "version": "1.7.1",
      "subcomponents": [
        {
          "repository": "verrazzano",
          "name": "ingress-controller",
          "images": [
            {
              "image": "nginx-ingress-controller",
              "tag": "v1.7.1-20230817215350-c8315d559",
              "helmFullImageKey": "controller.image.repository",
              "helmTagKey": "controller.image.tag"
            },
            {
              "image": "nginx-ingress-default-backend",
              "tag": "v1.7.1-20230817215350-c8315d559",
              "helmFullImageKey": "defaultBackend.image.repository",
              "helmTagKey": "defaultBackend.image.tag"
            }
          ]
        }
      ]
    },
    {
      "name": "cert-manager",
      "version": "1.9.1-1",
      "subcomponents": [
        {
          "repository": "verrazzano",
          "name": "cert-manager",
          "images": [
            {
              "image": "cert-manager-controller",
              "tag": "v1.9.1-20230922085719-ec3b7033",
              "helmFullImageKey": "image.repository",
              "helmTagKey": "image.tag"
            },
            {
              "image": "cert-manager-acmesolver",
              "tag": "v1.9.1-20230922085719-ec3b7033",
              "helmFullImageKey": "extraArgs[0]"
            },
            {
              "image": "cert-manager-cainjector",
              "tag": "v1.9.1-20230922085719-ec3b7033",
              "helmFullImageKey": "cainjector.image.repository",
              "helmTagKey": "cainjector.image.tag"
            },
            {
              "image": "cert-manager-webhook",
              "tag": "v1.9.1-20230922085719-ec3b7033",
              "helmFullImageKey": "webhook.image.repository",
              "helmTagKey": "webhook.image.tag"
            },
            {
              "image": "cert-manager-ctl",
              "tag": "v1.9.1-20230922085719-ec3b7033",
              "helmFullImageKey": "startupapicheck.image.repository",
              "helmTagKey": "startupapicheck.image.tag"
            }
          ]
        }
      ]
    },
    {
      "name": "cert-manager-webhook-oci",
      "version": "0.1.0",
      "subcomponents": [
        {
          "repository": "verrazzano",
          "name": "cert-manager-webhook-oci",
          "images": [
            {
              "image": "cert-manager-webhook-oci",
              "tag": "v0.1.0-20230925072151-7a73e30",
              "helmFullImageKey": "image.repository",
              "helmTagKey": "image.tag"
            }
          ]
        }
      ]
    },
    {
      "name": "external-dns",
      "version": "0.12.2",
      "subcomponents": [
        {
          "repository": "verrazzano",
          "name": "external-dns",
          "images": [
            {
              "image": "external-dns",
              "tag": "v0.12.2-20230922083811-49b4f66e",
              "helmFullImageKey": "image.repository",
              "helmRegKey": "image.registry",
              "helmTagKey": "image.tag"
            }
          ]
        }
      ]
    },
    {
      "name": "istio",
      "version": "1.17.2",
      "subcomponents": [
        {
          "repository": "verrazzano",
          "name": "istiod",
          "images": [
            {
              "image": "pilot-jenkins",
              "tag": "1.17.2-20230925112809-d940bd55",
              "helmFullImageKey": "values.pilot.image"
            },
            {
              "image": "proxyv2-jenkins",
              "tag": "1.17.2-20230925112809-d940bd55",
              "helmImageKey": "values.global.proxy.image",
              "helmTagKey": "values.global.tag",
              "helmRegistryAndRepoKey": "values.global.hub"
            }
          ]
        }
      ]
    },
    {
      "name": "rancher",
      "version": "2.7.5-1",
      "subcomponents": [
        {
          "repository": "verrazzano",
          "name": "rancher",
          "images": [
            {
              "image": "rancher",
              "dashboard": "v2.7.5-20230921192928-7c49553c6",
              "rancherUI": "v2.7.2-11/release-2.7.2",
              "ocneDriverVersion": "v0.25.0",
              "ocneDriverChecksum": "efccb537e6d47faecd9ce408c061d335435d99c37507f7cdffca72e577967504",
              "tag": "v2.7.6-20230925154904-680d85acc",
              "helmFullImageKey": "rancherImage",
              "helmTagKey": "rancherImageTag"
            },
            {
              "image": "rancher-agent",
              "tag": "v2.7.6-20230925135032-680d85acc"
            }
          ]
        },
        {
          "repository": "verrazzano",
          "name": "additional-rancher",
          "images": [
            {
              "image": "rancher-shell",
              "tag": "v0.1.20-20230908151457-b1ce5ae"
            },
            {
              "image": "rancher-webhook",
              "tag": "v0.3.5-20230922100255-1a77563"
            },
            {
              "image": "rancher-fleet-agent",
              "tag": "v0.7.1-20230913140901-c69add6c"
            },
            {
              "image": "rancher-fleet",
              "tag": "v0.7.1-20230913140901-c69add6c"
            },
            {
              "image": "rancher-gitjob",
              "tag": "v0.1.32-20230925114322-53ac350"
            },
            {
              "image": "rancher-cleanup",
              "tag": "v1.0.0-20230922083921-15c72a6"
            }
          ]
        }
      ]
    },
    {
      "name": "capi-cluster-api",
      "version": "v1.4.6",
      "subcomponents": [
        {
          "repository": "verrazzano",
          "name": "capi-cluster-api",
          "images": [
            {
              "image": "cluster-api-controller",
              "tag": "v1.4.6-20230919163417-54657bc14"
            }
          ]
        }
      ]
    },
    {
      "name": "capi-oci",
      "version": "v0.12.1",
      "subcomponents": [
        {
          "repository": "oracle",
          "name": "capi-oci",
          "images": [
            {
              "image": "cluster-api-oci-controller",
              "tag": "v0.12.1"
            }
          ]
        }
      ]
    },
    {
      "name": "capi-ocne",
      "version": "v1.7.0",
      "subcomponents": [
        {
          "repository": "verrazzano",
          "name": "capi-ocne",
          "images": [
            {
              "image": "cluster-api-ocne-bootstrap-controller",
              "tag": "v1.7.0-20230815141941-9a36ded"
            },
            {
              "image": "cluster-api-ocne-control-plane-controller",
              "tag": "v1.7.0-20230815141941-9a36ded"
            }
          ]
        }
      ]
    },
    {
      "name": "verrazzano",
      "version": "VERRAZZANO_VERSION",
      "subcomponents": [
        {
          "repository": "verrazzano",
          "name": "verrazzano",
          "images": [
            {
              "image": "proxyv2-jenkins",
              "tag": "1.17.2-20230925112809-d940bd55",
              "helmFullImageKey": "monitoringOperator.istioProxyImage"
            },
            {
              "image": "nginx-ingress-controller",
              "tag": "v1.7.1-20230817215350-c8315d559",
              "helmFullImageKey": "api.imageName",
              "helmTagKey": "api.imageVersion"
            },
            {
              "image": "nginx-prometheus-exporter",
              "tag": "v0.11.0-20230925134800-53d30b7f",
              "helmFullImageKey": "api.metricsImageName",
              "helmTagKey": "api.metricsImageVersion"
            }
          ]
        }
      ]
    },
    {
      "name": "fluentd",
      "version": "1.14.5",
      "subcomponents": [
        {
          "repository": "verrazzano",
          "name": "fluentd",
          "images": [
            {
              "image": "fluentd-kubernetes-daemonset",
              "tag": "v1.14.5-20230922100900-8777b84",
              "helmFullImageKey": "logging.fluentdImage"
            }
          ]
        }
      ]
    },
    {
      "name": "verrazzano-console",
      "version": "VERRAZZANO_VERSION",
      "subcomponents": [
        {
          "repository": "verrazzano",
          "name": "verrazzano-console",
          "images": [
            {
              "image": "console",
              "tag": "v2.0.0-20230912070053-2d1883d",
              "helmFullImageKey": "imageName",
              "helmTagKey": "imageTag"
            }
          ]
        }
      ]
    },
    {
      "name": "verrazzano-monitoring-operator",
      "version": "VERRAZZANO_VERSION",
      "subcomponents": [
        {
          "repository": "verrazzano",
          "name": "verrazzano-monitoring-operator",
          "images": [
            {
              "image": "verrazzano-monitoring-operator",
              "tag": "v2.0.0-20230913103358-6033fa2",
              "helmFullImageKey": "monitoringOperator.imageName",
              "helmTagKey": "monitoringOperator.imageVersion"
            },
            {
              "image": "proxyv2-jenkins",
              "tag": "1.17.2-20230925112809-d940bd55",
              "helmFullImageKey": "monitoringOperator.istioProxyImage"
            },
            {
              "image": "grafana",
              "tag": "v7.5.17-20230922085309-7afbf50a",
              "helmFullImageKey": "monitoringOperator.grafanaImage"
            },
            {
              "image": "k8s-sidecar",
              "tag": "v1.15.0-20230922083013-7adaf012",
              "helmFullImageKey": "monitoringOperator.k8sSidecarImage"
            },
            {
              "image": "opensearch",
              "tag": "2.3.0-20230914055551-b6247ad8ac8",
              "helmFullImageKey": "monitoringOperator.osImage"
            },
            {
              "image": "opensearch-dashboards",
              "tag": "2.3.0-20230918052256-cc04b43c2b",
              "helmFullImageKey": "monitoringOperator.osdImage"
            },
            {
              "image": "nginx-ingress-controller",
              "tag": "v1.7.1-20230817215350-c8315d559",
              "helmFullImageKey": "monitoringOperator.oidcProxyImage"
            }
          ]
        }
      ]
    },
    {
      "name": "monitoring-init-images",
      "subcomponents": [
        {
          "repository": "oracle",
          "name": "monitoring-init-images",
          "images": [
            {
              "image": "oraclelinux",
              "tag": "8",
              "helmFullImageKey": "monitoringOperator.osInitImage"
            }
          ]
        }
      ]
    },
    {
      "name": "oam-kubernetes-runtime",
      "version": "0.3.3",
      "subcomponents": [
        {
          "repository": "verrazzano",
          "name": "oam-kubernetes-runtime",
          "images": [
            {
              "image": "oam-kubernetes-runtime",
              "tag": "v0.3.3-20230922080726-c8b5d4a",
              "helmFullImageKey": "image.repository",
              "helmTagKey": "image.tag"
            }
          ]
        }
      ]
    },
    {
      "name": "verrazzano-cluster-operator",
      "version": "VERRAZZANO_VERSION",
      "subcomponents": [
        {
          "repository": "verrazzano",
          "name": "verrazzano-cluster-operator",
          "images": [
            {
              "image": "VERRAZZANO_CLUSTER_OPERATOR_IMAGE",
              "tag": "VERRAZZANO_CLUSTER_OPERATOR_TAG",
              "helmFullImageKey": "image"
            }
          ]
        }
      ]
    },
    {
      "name": "verrazzano-cluster-agent",
      "version": "VERRAZZANO_VERSION",
      "subcomponents": [
        {
          "repository": "verrazzano",
          "name": "verrazzano-cluster-agent",
          "images": [
            {
              "image": "VERRAZZANO_APPLICATION_OPERATOR_IMAGE",
              "tag": "VERRAZZANO_APPLICATION_OPERATOR_TAG",
              "helmFullImageKey": "image"
            }
          ]
        }
      ]
    },
    {
      "name": "verrazzano-application-operator",
      "version": "VERRAZZANO_VERSION",
      "subcomponents": [
        {
          "repository": "verrazzano",
          "name": "verrazzano-application-operator",
          "images": [
            {
              "image": "VERRAZZANO_APPLICATION_OPERATOR_IMAGE",
              "tag": "VERRAZZANO_APPLICATION_OPERATOR_TAG",
              "helmFullImageKey": "image"
            }
          ]
        }
      ]
    },
    {
      "name": "verrazzano-authproxy",
      "version": "VERRAZZANO_VERSION",
      "subcomponents": [
        {
          "repository": "verrazzano",
          "name": "verrazzano-authproxy",
          "images": [
            {
              "image": "VERRAZZANO_AUTHPROXY_IMAGE",
              "tag": "VERRAZZANO_AUTHPROXY_TAG",
              "helmFullImageKey": "v2.image"
            }
          ]
        }
      ]
    },
    {
      "name": "weblogic-operator",
      "version": "4.1.2",
      "subcomponents": [
        {
          "repository": "oracle",
          "name": "weblogic-operator",
          "images": [
            {
              "image": "weblogic-kubernetes-operator",
              "tag": "4.1.2",
              "helmFullImageKey": "image"
            },
            {
              "image": "weblogic-monitoring-exporter",
              "tag": "2.1.5",
              "helmFullImageKey": "weblogicMonitoringExporterImage"
            }
          ]
        }
      ]
    },
    {
      "name": "coherence-operator",
      "version": "3.2.11",
      "subcomponents": [
        {
          "repository": "oracle",
          "name": "coherence-operator",
          "images": [
            {
              "image": "coherence-operator",
              "tag": "3.2.11",
              "helmFullImageKey": "image"
            }
          ]
        }
      ]
    },
    {
      "name": "fluent-operator",
      "version": "2.2.0",
      "subcomponents": [
        {
          "repository": "verrazzano",
          "name": "fluent-operator",
          "images": [
            {
              "image": "fluent-operator",
              "tag": "v2.2.0-20230922080640-052953d",
              "helmFullImageKey": "operator.container.repository",
              "helmTagKey": "operator.container.tag"
            },
            {
              "image": "fluent-bit",
              "tag": "v2.0.11-20230922080458-cc5f50963",
              "helmFullImageKey": "fluentbit.image.repository",
              "helmTagKey": "fluentbit.image.tag"
            },
            {
              "repository": "oracle",
              "image": "oraclelinux",
              "tag": "8",
              "helmFullImageKey": "operator.initcontainer.repository",
              "helmTagKey": "operator.initcontainer.tag"
            }
          ]
        }
      ]
    },
    {
      "name": "kiali-server",
      "version": "1.66.1",
      "subcomponents": [
        {
          "repository": "verrazzano",
          "name": "kiali-server",
          "images": [
            {
              "image": "kiali",
              "tag": "v1.66.1-20230922084106-c7e9a3fe",
              "helmFullImageKey": "deployment.image_name",
              "helmTagKey": "deployment.image_version"
            }
          ]
        }
      ]
    },
    {
      "name": "mysql",
      "version": "8.1.0",
      "subcomponents": [
        {
          "repository": "verrazzano",
          "name": "mysql-upgrade",
          "images": [
            {
              "image": "community-server",
              "tag": "8.1.0",
              "helmFullImageKey": "legacyUpgrade.container.image"
            },
            {
              "repository": "oracle",
              "image": "oraclelinux",
              "tag": "8-slim",
              "helmFullImageKey": "legacyUpgrade.initContainer.image"
            }
          ]
        },
        {
          "registry": "ghcr.io",
          "repository": "verrazzano",
          "name": "additional-mysql",
          "images": [
            {
              "image": "community-router",
              "tag": "8.1.0"
            }
          ]
        }
      ]
    },
    {
      "name": "mysql-operator",
      "version": "8.1.0",
      "subcomponents": [
        {
          "repository": "verrazzano",
          "name": "mysql-operator",
          "images": [
            {
              "image": "community-operator",
              "tag": "8.1.0-2.1.0",
              "helmRegKey": "image.registry",
              "helmRepoKey": "image.repository",
              "helmTagKey": "image.tag"
            }
          ]
        }
      ]
    },
    {
      "name": "keycloak",
      "version": "20.0.1",
      "subcomponents": [
        {
          "repository": "verrazzano",
          "name": "keycloak",
          "images": [
            {
              "image": "keycloak",
              "tag": "v20.0.1-20230923031034-a5c064d9f2",
              "helmFullImageKey": "image.repository",
              "helmTagKey": "image.tag"
            }
          ]
        },
        {
          "repository": "verrazzano",
          "name": "keycloak-oracle-theme",
          "images": [
            {
              "image": "keycloak-oracle-theme",
              "tag": "v2.0.0-20230925105859-b8bc75a"
            }
          ]
        }
      ]
    },
    {
      "name": "prometheus-operator",
      "version": "0.64.1",
      "subcomponents": [
        {
          "repository": "verrazzano",
          "name": "prometheus-operator",
          "images": [
            {
              "image": "prometheus-operator",
              "tag": "v0.64.1-20230922083452-0d565bbd",
              "helmRegKey": "prometheusOperator.image.registry",
              "helmFullImageKey": "prometheusOperator.image.repository",
              "helmTagKey": "prometheusOperator.image.tag"
            },
            {
              "image": "kube-webhook-certgen",
              "tag": "v1.7.1-20230817215350-c8315d559",
              "helmRegKey": "prometheusOperator.admissionWebhooks.patch.image.registry",
              "helmFullImageKey": "prometheusOperator.admissionWebhooks.patch.image.repository",
              "helmTagKey": "prometheusOperator.admissionWebhooks.patch.image.tag"
            }
          ]
        },
        {
          "repository": "verrazzano",
          "name": "prometheus-config-reloader",
          "images": [
            {
              "image": "prometheus-config-reloader",
              "tag": "v0.64.1-20230922083452-0d565bbd",
              "helmRegKey": "prometheusOperator.prometheusConfigReloader.image.registry",
              "helmFullImageKey": "prometheusOperator.prometheusConfigReloader.image.repository",
              "helmTagKey": "prometheusOperator.prometheusConfigReloader.image.tag"
            }
          ]
        },
        {
          "repository": "verrazzano",
          "name": "alertmanager",
          "images": [
            {
              "image": "alertmanager",
              "tag": "v0.25.0-20230922084030-660afb41",
              "helmRegKey": "alertmanager.alertmanagerSpec.image.registry",
              "helmFullImageKey": "alertmanager.alertmanagerSpec.image.repository",
              "helmTagKey": "alertmanager.alertmanagerSpec.image.tag"
            }
          ]
        },
        {
          "repository": "verrazzano",
          "name": "prometheus",
          "images": [
            {
              "image": "prometheus",
              "tag": "v2.44.0-20230922084259-74087370",
              "helmRegKey": "prometheus.prometheusSpec.image.registry",
              "helmFullImageKey": "prometheus.prometheusSpec.image.repository",
              "helmTagKey": "prometheus.prometheusSpec.image.tag"
            }
          ]
        }
      ]
    },
    {
      "name": "prometheus-adapter",
      "version": "0.10.0",
      "subcomponents": [
        {
          "repository": "verrazzano",
          "name": "prometheus-adapter",
          "images": [
            {
              "image": "prometheus-adapter",
              "tag": "v0.10.0-20230922082621-9313ff7b",
              "helmFullImageKey": "image.repository",
              "helmTagKey": "image.tag"
            }
          ]
        }
      ]
    },
    {
      "name": "kube-state-metrics",
      "version": "2.10.0",
      "subcomponents": [
        {
          "repository": "verrazzano",
          "name": "kube-state-metrics",
          "images": [
            {
              "image": "kube-state-metrics",
<<<<<<< HEAD
              "tag": "v2.8.2-20230925100848-be7e3d42",
=======
              "tag": "v2.10.0-20230925145429-85dfe41a",
>>>>>>> a0f63f81
              "helmRegKey": "image.registry",
              "helmFullImageKey": "image.repository",
              "helmTagKey": "image.tag"
            }
          ]
        }
      ]
    },
    {
      "name": "prometheus-pushgateway",
      "version": "1.6.2",
      "subcomponents": [
        {
          "repository": "verrazzano",
          "name": "prometheus-pushgateway",
          "images": [
            {
              "image": "prometheus-pushgateway",
              "tag": "v1.6.2-20230925134721-9944fc39",
              "helmFullImageKey": "image.repository",
              "helmTagKey": "image.tag"
            }
          ]
        }
      ]
    },
    {
      "name": "prometheus-node-exporter",
      "version": "1.3.1",
      "subcomponents": [
        {
          "repository": "verrazzano",
          "name": "prometheus-node-exporter",
          "images": [
            {
              "image": "node-exporter",
              "tag": "v1.3.1-20230925070337-b7f69924",
              "helmFullImageKey": "image.repository",
              "helmTagKey": "image.tag"
            }
          ]
        }
      ]
    },
    {
      "name": "jaeger-operator",
      "version": "1.42.0",
      "subcomponents": [
        {
          "repository": "verrazzano",
          "name": "jaeger-operator",
          "images": [
            {
              "image": "jaeger-operator",
              "tag": "1.42.0-20230922084214-9970d003",
              "helmFullImageKey": "image.repository",
              "helmTagKey": "image.tag"
            }
          ]
        },
        {
          "repository": "verrazzano",
          "name": "jaeger-agent",
          "images": [
            {
              "image": "jaeger-agent",
              "tag": "1.42.0-20230925061552-cd357656",
              "helmFullImageKey": "jaegerAgentImage"
            }
          ]
        },
        {
          "repository": "verrazzano",
          "name": "jaeger-collector",
          "images": [
            {
              "image": "jaeger-collector",
              "tag": "1.42.0-20230925061552-cd357656",
              "helmFullImageKey": "jaegerCollectorImage"
            }
          ]
        },
        {
          "repository": "verrazzano",
          "name": "jaeger-query",
          "images": [
            {
              "image": "jaeger-query",
              "tag": "1.42.0-20230925061552-cd357656",
              "helmFullImageKey": "jaegerQueryImage"
            }
          ]
        },
        {
          "repository": "verrazzano",
          "name": "jaeger-ingester",
          "images": [
            {
              "image": "jaeger-ingester",
              "tag": "1.42.0-20230925061552-cd357656",
              "helmFullImageKey": "jaegerIngesterImage"
            }
          ]
        },
        {
          "repository": "verrazzano",
          "name": "jaeger-es-index-cleaner",
          "images": [
            {
              "image": "jaeger-es-index-cleaner",
              "tag": "1.42.0-20230925061552-cd357656",
              "helmFullImageKey": "jaegerESIndexCleanerImage"
            }
          ]
        },
        {
          "repository": "verrazzano",
          "name": "jaeger-es-rollover",
          "images": [
            {
              "image": "jaeger-es-rollover",
              "tag": "1.42.0-20230925061552-cd357656",
              "helmFullImageKey": "jaegerESRolloverImage"
            }
          ]
        },
        {
          "repository": "verrazzano",
          "name": "jaeger-all-in-one",
          "images": [
            {
              "image": "jaeger-all-in-one",
              "tag": "1.42.0-20230925061552-cd357656",
              "helmFullImageKey": "jaegerAllInOneImage"
            }
          ]
        }
      ]
    },
    {
      "name": "velero",
      "version": "1.9.1",
      "subcomponents": [
        {
          "repository": "verrazzano",
          "name": "velero",
          "images": [
            {
              "image": "velero",
              "tag": "v1.9.1-20230922085006-edba946d",
              "helmFullImageKey": "image.repository",
              "helmTagKey": "image.tag"
            },
            {
              "image": "velero-plugin-for-aws",
              "tag": "v1.5.0-20230922084241-9b26984f",
              "helmFullImageKey": "initContainers[0].image"
            },
            {
              "image": "velero-restic-restore-helper",
              "tag": "v1.9.1-20230922085006-edba946d",
              "helmFullImageKey": "configMaps.restic-restore-action-config.data.image"
            }
          ]
        }
      ]
    },
    {
      "name": "rancher-backup",
      "version": "3.1.0",
      "subcomponents": [
        {
          "repository": "verrazzano",
          "name": "rancher-backup",
          "images": [
            {
              "image": "rancher-backup-restore-operator",
              "tag": "v3.1.0-20230922084053-385811a",
              "helmFullImageKey": "image.repository",
              "helmTagKey": "image.tag"
            }
          ]
        },
        {
          "repository": "verrazzano",
          "name": "rancher-backup-kubectl",
          "images": [
            {
              "image": "rancher-kubectl",
              "tag": "v1.20.2-20230922084020-2f0ea54",
              "helmFullImageKey": "global.kubectl.repository",
              "helmTagKey": "global.kubectl.tag"
            }
          ]
        }
      ]
    },
    {
      "name": "argocd",
      "version": "2.7.2",
      "subcomponents": [
        {
          "repository": "verrazzano",
          "name": "argocd",
          "images": [
            {
              "image": "argocd",
              "tag": "v2.7.2-20230919043605-fc41216e",
              "helmFullImageKey": "image.repository",
              "helmTagKey": "image.tag"
            }
          ]
        },
        {
          "repository": "verrazzano",
          "name": "redis",
          "images": [
            {
              "image": "redis",
              "tag": "v7.0.12-20230921093854-848a7e94",
              "helmFullImageKey": "image.repository",
              "helmTagKey": "image.tag"
            }
          ]
        }
      ]
    },
    {
      "name": "thanos",
      "version": "0.32.2",
      "subcomponents": [
        {
          "repository": "verrazzano",
          "name": "thanos",
          "images": [
            {
              "image": "thanos",
              "tag": "v0.32.2-20230911193410-1e27f1f9",
              "helmRegKey": "image.registry",
              "helmFullImageKey": "image.repository",
              "helmTagKey": "image.tag"
            }
          ]
        }
      ]
    },
    {
      "name": "dex",
      "version": "2.37.0",
      "subcomponents": [
        {
          "repository": "verrazzano",
          "name": "dex",
          "images": [
            {
              "image": "dex",
              "tag": "v2.37.0-20230911122845-caabc629",
              "helmFullImageKey": "image.repository",
              "helmTagKey": "image.tag"
            }
          ]
        }
      ]
    }
  ],
  "supportedKubernetesVersions": ["v1.24.0", "v1.25.0", "v1.26.0", "v1.27.0"]
}<|MERGE_RESOLUTION|>--- conflicted
+++ resolved
@@ -728,11 +728,7 @@
           "images": [
             {
               "image": "kube-state-metrics",
-<<<<<<< HEAD
-              "tag": "v2.8.2-20230925100848-be7e3d42",
-=======
               "tag": "v2.10.0-20230925145429-85dfe41a",
->>>>>>> a0f63f81
               "helmRegKey": "image.registry",
               "helmFullImageKey": "image.repository",
               "helmTagKey": "image.tag"
