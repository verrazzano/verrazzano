--- conflicted
+++ resolved
@@ -131,21 +131,13 @@
             {
               "image": "rancher",
               "dashboard": "v2.7.1-20230314212735-270d0ef83",
-<<<<<<< HEAD
-              "tag": "20230421180718-728bb255f",
-=======
-              "tag": "v2.7.2-20230424144636-9def50a5d",
->>>>>>> 1b71723f
+              "tag": "220230424234620-94dc6022a",
               "helmFullImageKey": "rancherImage",
               "helmTagKey": "rancherImageTag"
             },
             {
               "image": "rancher-agent",
-<<<<<<< HEAD
-              "tag": "20230421180718-728bb255f"
-=======
-              "tag": "v2.7.2-20230424144636-9def50a5d"
->>>>>>> 1b71723f
+              "tag": "20230424234620-94dc6022a"
             }
           ]
         },
