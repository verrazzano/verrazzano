{
  "registry": "ghcr.io",
  "version": "VERRAZZANO_VERSION",
  "components": [
    {
      "name": "verrazzano-platform-operator",
      "subcomponents": [
        {
          "repository": "verrazzano",
          "name": "verrazzano-platform-operator",
          "images": [
            {
              "image": "VERRAZZANO_PLATFORM_OPERATOR_IMAGE",
              "tag": "VERRAZZANO_PLATFORM_OPERATOR_TAG",
              "helmFullImageKey": "image"
            }
          ]
        }
      ]
    },
    {
      "name": "ingress-controller",
      "version": "1.7.1",
      "subcomponents": [
        {
          "repository": "verrazzano",
          "name": "ingress-controller",
          "images": [
            {
              "image": "nginx-ingress-controller",
              "tag": "v1.7.1-20230817215350-c8315d559",
              "helmFullImageKey": "controller.image.repository",
              "helmTagKey": "controller.image.tag"
            },
            {
              "image": "nginx-ingress-default-backend",
              "tag": "v1.7.1-20230817215350-c8315d559",
              "helmFullImageKey": "defaultBackend.image.repository",
              "helmTagKey": "defaultBackend.image.tag"
            }
          ]
        }
      ]
    },
    {
      "name": "cert-manager",
      "version": "1.9.1",
      "subcomponents": [
        {
          "repository": "verrazzano",
          "name": "cert-manager",
          "images": [
            {
              "image": "cert-manager-controller",
              "tag": "v1.9.1-20230720073051-ec3b7033",
              "helmFullImageKey": "image.repository",
              "helmTagKey": "image.tag"
            },
            {
              "image": "cert-manager-acmesolver",
              "tag": "v1.9.1-20230720073051-ec3b7033",
              "helmFullImageKey": "extraArgs[0]"
            },
            {
              "image": "cert-manager-cainjector",
              "tag": "v1.9.1-20230720073051-ec3b7033",
              "helmFullImageKey": "cainjector.image.repository",
              "helmTagKey": "cainjector.image.tag"
            },
            {
              "image": "cert-manager-webhook",
              "tag": "v1.9.1-20230720073051-ec3b7033",
              "helmFullImageKey": "webhook.image.repository",
              "helmTagKey": "webhook.image.tag"
            },
            {
              "image": "cert-manager-ctl",
              "tag": "v1.9.1-20230720073051-ec3b7033",
              "helmFullImageKey": "startupapicheck.image.repository",
              "helmTagKey": "startupapicheck.image.tag"
            }
          ]
        }
      ]
    },
    {
      "name": "cert-manager-webhook-oci",
      "version": "0.1.0",
      "subcomponents": [
        {
          "repository": "verrazzano",
          "name": "cert-manager-webhook-oci",
          "images": [
            {
              "image": "cert-manager-webhook-oci",
              "tag": "v0.1.0-20230526160243-7a73e30",
              "helmFullImageKey": "image.repository",
              "helmTagKey": "image.tag"
            }
          ]
        }
      ]
    },
    {
      "name": "external-dns",
      "version": "0.12.2",
      "subcomponents": [
        {
          "repository": "verrazzano",
          "name": "external-dns",
          "images": [
            {
              "image": "external-dns",
              "tag": "v0.12.2-20230511162352-49b4f66e",
              "helmFullImageKey": "image.repository",
              "helmRegKey": "image.registry",
              "helmTagKey": "image.tag"
            }
          ]
        }
      ]
    },
    {
      "name": "istio",
      "version": "1.17.2",
      "subcomponents": [
        {
          "repository": "verrazzano",
          "name": "istiod",
          "images": [
            {
              "image": "pilot",
              "tag": "1.17.2-20230627214838-887ef0a0",
              "helmFullImageKey": "values.pilot.image"
            },
            {
              "image": "proxyv2",
              "tag": "1.17.2-20230627214838-887ef0a0",
              "helmImageKey": "values.global.proxy.image",
              "helmTagKey": "values.global.tag",
              "helmRegistryAndRepoKey": "values.global.hub"
            }
          ]
        }
      ]
    },
    {
      "name": "rancher",
      "version": "2.7.5",
      "subcomponents": [
        {
          "repository": "verrazzano",
          "name": "rancher",
          "images": [
            {
              "image": "rancher",
              "dashboard": "v2.7.5-20230921192928-7c49553c6",
              "rancherUI": "v2.7.2-11/release-2.7.2",
              "ocneDriverVersion": "v0.24.0",
              "ocneDriverChecksum": "0d537a9e810ce23f7727b4ad70d884acc9648afa4d600be9036b0c4893d7311a",
              "tag": "v2.7.6-20230921193355-4a359105b",
              "helmFullImageKey": "rancherImage",
              "helmTagKey": "rancherImageTag"
            },
            {
              "image": "rancher-agent",
              "tag": "v2.7.6-20230921193355-4a359105b"
            }
          ]
        },
        {
          "repository": "verrazzano",
          "name": "additional-rancher",
          "images": [
            {
              "image": "rancher-shell",
              "tag": "v0.1.20-20230908151457-b1ce5ae"
            },
            {
              "image": "rancher-webhook",
              "tag": "v0.3.5-20230803175843-1a77563"
            },
            {
              "image": "rancher-fleet-agent",
              "tag": "v0.7.1-20230913140901-c69add6c"
            },
            {
              "image": "rancher-fleet",
              "tag": "v0.7.1-20230913140901-c69add6c"
            },
            {
              "image": "rancher-gitjob",
              "tag": "v0.1.32-20230804152729-58582b0"
            },
            {
              "image": "rancher-cleanup",
              "tag": "v1.0.0-20230626123339-15c72a6"
            }
          ]
        }
      ]
    },
    {
      "name": "capi-cluster-api",
      "version": "v1.4.6",
      "subcomponents": [
        {
          "repository": "verrazzano",
          "name": "capi-cluster-api",
          "images": [
            {
              "image": "cluster-api-controller",
              "tag": "v1.4.6-20230919163417-54657bc14"
            }
          ]
        }
      ]
    },
    {
      "name": "capi-oci",
      "version": "v0.12.1",
      "subcomponents": [
        {
          "repository": "oracle",
          "name": "capi-oci",
          "images": [
            {
              "image": "cluster-api-oci-controller",
              "tag": "v0.12.1"
            }
          ]
        }
      ]
    },
    {
      "name": "capi-ocne",
      "version": "v1.7.0",
      "subcomponents": [
        {
          "repository": "verrazzano",
          "name": "capi-ocne",
          "images": [
            {
              "image": "cluster-api-ocne-bootstrap-controller",
              "tag": "v1.7.0-20230815141941-9a36ded"
            },
            {
              "image": "cluster-api-ocne-control-plane-controller",
              "tag": "v1.7.0-20230815141941-9a36ded"
            }
          ]
        }
      ]
    },
    {
      "name": "verrazzano",
      "version": "VERRAZZANO_VERSION",
      "subcomponents": [
        {
          "repository": "verrazzano",
          "name": "verrazzano",
          "images": [
            {
              "image": "proxyv2",
              "tag": "1.17.2-20230627214838-887ef0a0",
              "helmFullImageKey": "monitoringOperator.istioProxyImage"
            },
            {
<<<<<<< HEAD
              "image": "fluentd-kubernetes-daemonset",
              "tag": "v1.14.5-20230810212038-8777b84",
              "helmFullImageKey": "logging.fluentdImage"
            },
            {
              "image": "console-jenkins",
              "tag": "v2.0.0-20230911185458-8638bc4",
              "helmFullImageKey": "console.imageName",
              "helmTagKey": "console.imageVersion"
            },
            {
=======
>>>>>>> 61734e41
              "image": "nginx-ingress-controller",
              "tag": "v1.7.1-20230817215350-c8315d559",
              "helmFullImageKey": "api.imageName",
              "helmTagKey": "api.imageVersion"
            },
            {
              "image": "nginx-prometheus-exporter",
              "tag": "v0.10.0-20230601092935-7cf62c11",
              "helmFullImageKey": "api.metricsImageName",
              "helmTagKey": "api.metricsImageVersion"
            }
          ]
        }
      ]
    },
    {
      "name": "fluentd",
      "version": "1.14.5",
      "subcomponents": [
        {
          "repository": "verrazzano",
          "name": "fluentd",
          "images": [
            {
              "image": "fluentd-kubernetes-daemonset",
              "tag": "v1.14.5-20230810212038-8777b84",
              "helmFullImageKey": "logging.fluentdImage"
            }
          ]
        }
      ]
    },
    {
      "name": "verrazzano-console",
      "version": "VERRAZZANO_VERSION",
      "subcomponents": [
        {
          "repository": "verrazzano",
          "name": "verrazzano-console",
          "images": [
            {
              "image": "console",
              "tag": "v2.0.0-20230912070053-2d1883d",
              "helmFullImageKey": "imageName",
              "helmTagKey": "imageTag"
            }
          ]
        }
      ]
    },
    {
      "name": "verrazzano-monitoring-operator",
      "version": "VERRAZZANO_VERSION",
      "subcomponents": [
        {
          "repository": "verrazzano",
          "name": "verrazzano-monitoring-operator",
          "images": [
            {
              "image": "verrazzano-monitoring-operator",
              "tag": "v2.0.0-20230913103358-6033fa2",
              "helmFullImageKey": "monitoringOperator.imageName",
              "helmTagKey": "monitoringOperator.imageVersion"
            },
            {
              "image": "proxyv2",
              "tag": "1.17.2-20230627214838-887ef0a0",
              "helmFullImageKey": "monitoringOperator.istioProxyImage"
            },
            {
              "image": "grafana",
              "tag": "v7.5.17-20230602044851-7afbf50a",
              "helmFullImageKey": "monitoringOperator.grafanaImage"
            },
            {
              "image": "k8s-sidecar",
              "tag": "v1.15.0-20230601093349-7adaf012",
              "helmFullImageKey": "monitoringOperator.k8sSidecarImage"
            },
            {
              "image": "opensearch",
              "tag": "2.3.0-20230914055551-b6247ad8ac8",
              "helmFullImageKey": "monitoringOperator.osImage"
            },
            {
              "image": "opensearch-dashboards",
              "tag": "2.3.0-20230918052256-cc04b43c2b",
              "helmFullImageKey": "monitoringOperator.osdImage"
            },
            {
              "image": "nginx-ingress-controller",
              "tag": "v1.7.1-20230817215350-c8315d559",
              "helmFullImageKey": "monitoringOperator.oidcProxyImage"
            }
          ]
        }
      ]
    },
    {
      "name": "monitoring-init-images",
      "subcomponents": [
        {
          "repository": "oracle",
          "name": "monitoring-init-images",
          "images": [
            {
              "image": "oraclelinux",
              "tag": "8",
              "helmFullImageKey": "monitoringOperator.osInitImage"
            }
          ]
        }
      ]
    },
    {
      "name": "oam-kubernetes-runtime",
      "version": "0.3.3",
      "subcomponents": [
        {
          "repository": "verrazzano",
          "name": "oam-kubernetes-runtime",
          "images": [
            {
              "image": "oam-kubernetes-runtime",
              "tag": "v0.3.3-20230524141408-c8b5d4a",
              "helmFullImageKey": "image.repository",
              "helmTagKey": "image.tag"
            }
          ]
        }
      ]
    },
    {
      "name": "verrazzano-cluster-operator",
      "version": "VERRAZZANO_VERSION",
      "subcomponents": [
        {
          "repository": "verrazzano",
          "name": "verrazzano-cluster-operator",
          "images": [
            {
              "image": "VERRAZZANO_CLUSTER_OPERATOR_IMAGE",
              "tag": "VERRAZZANO_CLUSTER_OPERATOR_TAG",
              "helmFullImageKey": "image"
            }
          ]
        }
      ]
    },
    {
      "name": "verrazzano-cluster-agent",
      "version": "VERRAZZANO_VERSION",
      "subcomponents": [
        {
          "repository": "verrazzano",
          "name": "verrazzano-cluster-agent",
          "images": [
            {
              "image": "VERRAZZANO_APPLICATION_OPERATOR_IMAGE",
              "tag": "VERRAZZANO_APPLICATION_OPERATOR_TAG",
              "helmFullImageKey": "image"
            }
          ]
        }
      ]
    },
    {
      "name": "verrazzano-application-operator",
      "version": "VERRAZZANO_VERSION",
      "subcomponents": [
        {
          "repository": "verrazzano",
          "name": "verrazzano-application-operator",
          "images": [
            {
              "image": "VERRAZZANO_APPLICATION_OPERATOR_IMAGE",
              "tag": "VERRAZZANO_APPLICATION_OPERATOR_TAG",
              "helmFullImageKey": "image"
            }
          ]
        }
      ]
    },
    {
      "name": "verrazzano-authproxy",
      "version": "VERRAZZANO_VERSION",
      "subcomponents": [
        {
          "repository": "verrazzano",
          "name": "verrazzano-authproxy",
          "images": [
            {
              "image": "VERRAZZANO_AUTHPROXY_IMAGE",
              "tag": "VERRAZZANO_AUTHPROXY_TAG",
              "helmFullImageKey": "v2.image"
            }
          ]
        }
      ]
    },
    {
      "name": "weblogic-operator",
      "version": "4.1.2",
      "subcomponents": [
        {
          "repository": "oracle",
          "name": "weblogic-operator",
          "images": [
            {
              "image": "weblogic-kubernetes-operator",
              "tag": "4.1.2",
              "helmFullImageKey": "image"
            },
            {
              "image": "weblogic-monitoring-exporter",
              "tag": "2.1.5",
              "helmFullImageKey": "weblogicMonitoringExporterImage"
            }
          ]
        }
      ]
    },
    {
      "name": "coherence-operator",
      "version": "3.2.11",
      "subcomponents": [
        {
          "repository": "oracle",
          "name": "coherence-operator",
          "images": [
            {
              "image": "coherence-operator",
              "tag": "3.2.11",
              "helmFullImageKey": "image"
            }
          ]
        }
      ]
    },
    {
      "name": "fluent-operator",
      "version": "2.2.0",
      "subcomponents": [
        {
          "repository": "verrazzano",
          "name": "fluent-operator",
          "images": [
            {
              "image": "fluent-operator",
              "tag": "v2.2.0-20230801115338-052953d",
              "helmFullImageKey": "operator.container.repository",
              "helmTagKey": "operator.container.tag"
            },
            {
              "image": "fluent-bit",
              "tag": "v2.0.11-20230810070900-cc5f50963",
              "helmFullImageKey": "fluentbit.image.repository",
              "helmTagKey": "fluentbit.image.tag"
            },
            {
              "repository": "oracle",
              "image": "oraclelinux",
              "tag": "8",
              "helmFullImageKey": "operator.initcontainer.repository",
              "helmTagKey": "operator.initcontainer.tag"
            }
          ]
        }
      ]
    },
    {
      "name": "kiali-server",
      "version": "1.66.1",
      "subcomponents": [
        {
          "repository": "verrazzano",
          "name": "kiali-server",
          "images": [
            {
              "image": "kiali",
              "tag": "v1.66.1-20230808154952-c7e9a3fe",
              "helmFullImageKey": "deployment.image_name",
              "helmTagKey": "deployment.image_version"
            }
          ]
        }
      ]
    },
    {
      "name": "mysql",
      "version": "8.0.32",
      "subcomponents": [
        {
          "repository": "verrazzano",
          "name": "mysql-upgrade",
          "images": [
            {
              "image": "mysql-server",
              "tag": "8.0.32",
              "helmFullImageKey": "legacyUpgrade.container.image"
            },
            {
              "repository": "oracle",
              "image": "oraclelinux",
              "tag": "8-slim",
              "helmFullImageKey": "legacyUpgrade.initContainer.image"
            }
          ]
        },
        {
          "registry": "ghcr.io",
          "repository": "verrazzano",
          "name": "additional-mysql",
          "images": [
            {
              "image": "mysql-router",
              "tag": "8.0.32"
            }
          ]
        }
      ]
    },
    {
      "name": "mysql-operator",
      "version": "8.0.32",
      "subcomponents": [
        {
          "repository": "verrazzano",
          "name": "mysql-operator",
          "images": [
            {
              "image": "mysql-operator",
              "tag": "8.0.32-2.0.8",
              "helmRegKey": "image.registry",
              "helmRepoKey": "image.repository",
              "helmTagKey": "image.tag"
            }
          ]
        }
      ]
    },
    {
      "name": "keycloak",
      "version": "20.0.1",
      "subcomponents": [
        {
          "repository": "verrazzano",
          "name": "keycloak",
          "images": [
            {
              "image": "keycloak",
              "tag": "v20.0.1-20230919161553-c397f447f5",
              "helmFullImageKey": "image.repository",
              "helmTagKey": "image.tag"
            }
          ]
        },
        {
          "repository": "verrazzano",
          "name": "keycloak-oracle-theme",
          "images": [
            {
              "image": "keycloak-oracle-theme",
              "tag": "v2.0.0-20230628190510-b8bc75a"
            }
          ]
        }
      ]
    },
    {
      "name": "prometheus-operator",
      "version": "0.64.1",
      "subcomponents": [
        {
          "repository": "verrazzano",
          "name": "prometheus-operator",
          "images": [
            {
              "image": "prometheus-operator",
              "tag": "v0.64.1-20230601093544-0d565bbd",
              "helmRegKey": "prometheusOperator.image.registry",
              "helmFullImageKey": "prometheusOperator.image.repository",
              "helmTagKey": "prometheusOperator.image.tag"
            },
            {
              "image": "kube-webhook-certgen",
              "tag": "v1.7.1-20230817215350-c8315d559",
              "helmRegKey": "prometheusOperator.admissionWebhooks.patch.image.registry",
              "helmFullImageKey": "prometheusOperator.admissionWebhooks.patch.image.repository",
              "helmTagKey": "prometheusOperator.admissionWebhooks.patch.image.tag"
            }
          ]
        },
        {
          "repository": "verrazzano",
          "name": "prometheus-config-reloader",
          "images": [
            {
              "image": "prometheus-config-reloader",
              "tag": "v0.64.1-20230601093544-0d565bbd",
              "helmRegKey": "prometheusOperator.prometheusConfigReloader.image.registry",
              "helmFullImageKey": "prometheusOperator.prometheusConfigReloader.image.repository",
              "helmTagKey": "prometheusOperator.prometheusConfigReloader.image.tag"
            }
          ]
        },
        {
          "repository": "verrazzano",
          "name": "alertmanager",
          "images": [
            {
              "image": "alertmanager",
              "tag": "v0.25.0-20230706085154-660afb41",
              "helmRegKey": "alertmanager.alertmanagerSpec.image.registry",
              "helmFullImageKey": "alertmanager.alertmanagerSpec.image.repository",
              "helmTagKey": "alertmanager.alertmanagerSpec.image.tag"
            }
          ]
        },
        {
          "repository": "verrazzano",
          "name": "prometheus",
          "images": [
            {
              "image": "prometheus",
              "tag": "v2.44.0-20230531160222-74087370",
              "helmRegKey": "prometheus.prometheusSpec.image.registry",
              "helmFullImageKey": "prometheus.prometheusSpec.image.repository",
              "helmTagKey": "prometheus.prometheusSpec.image.tag"
            }
          ]
        }
      ]
    },
    {
      "name": "prometheus-adapter",
      "version": "0.10.0",
      "subcomponents": [
        {
          "repository": "verrazzano",
          "name": "prometheus-adapter",
          "images": [
            {
              "image": "prometheus-adapter",
              "tag": "v0.10.0-20230524142355-9313ff7b",
              "helmFullImageKey": "image.repository",
              "helmTagKey": "image.tag"
            }
          ]
        }
      ]
    },
    {
      "name": "kube-state-metrics",
      "version": "2.8.2",
      "subcomponents": [
        {
          "repository": "verrazzano",
          "name": "kube-state-metrics",
          "images": [
            {
              "image": "kube-state-metrics",
              "tag": "v2.8.2-20230531155057-c4a3ac95",
              "helmRegKey": "image.registry",
              "helmFullImageKey": "image.repository",
              "helmTagKey": "image.tag"
            }
          ]
        }
      ]
    },
    {
      "name": "prometheus-pushgateway",
      "version": "21.4.2",
      "subcomponents": [
        {
          "repository": "verrazzano",
          "name": "prometheus-pushgateway",
          "images": [
            {
              "image": "prometheus-pushgateway",
              "tag": "v1.4.2-20230601093156-3af6d83b",
              "helmFullImageKey": "image.repository",
              "helmTagKey": "image.tag"
            }
          ]
        }
      ]
    },
    {
      "name": "prometheus-node-exporter",
      "version": "1.3.1",
      "subcomponents": [
        {
          "repository": "verrazzano",
          "name": "prometheus-node-exporter",
          "images": [
            {
              "image": "node-exporter",
              "tag": "v1.3.1-20230605074155-b7f69924",
              "helmFullImageKey": "image.repository",
              "helmTagKey": "image.tag"
            }
          ]
        }
      ]
    },
    {
      "name": "jaeger-operator",
      "version": "1.42.0",
      "subcomponents": [
        {
          "repository": "verrazzano",
          "name": "jaeger-operator",
          "images": [
            {
              "image": "jaeger-operator",
              "tag": "1.42.0-20230524130308-9970d003",
              "helmFullImageKey": "image.repository",
              "helmTagKey": "image.tag"
            }
          ]
        },
        {
          "repository": "verrazzano",
          "name": "jaeger-agent",
          "images": [
            {
              "image": "jaeger-agent",
              "tag": "1.42.0-20230524133808-cd357656",
              "helmFullImageKey": "jaegerAgentImage"
            }
          ]
        },
        {
          "repository": "verrazzano",
          "name": "jaeger-collector",
          "images": [
            {
              "image": "jaeger-collector",
              "tag": "1.42.0-20230524133808-cd357656",
              "helmFullImageKey": "jaegerCollectorImage"
            }
          ]
        },
        {
          "repository": "verrazzano",
          "name": "jaeger-query",
          "images": [
            {
              "image": "jaeger-query",
              "tag": "1.42.0-20230524133808-cd357656",
              "helmFullImageKey": "jaegerQueryImage"
            }
          ]
        },
        {
          "repository": "verrazzano",
          "name": "jaeger-ingester",
          "images": [
            {
              "image": "jaeger-ingester",
              "tag": "1.42.0-20230524133808-cd357656",
              "helmFullImageKey": "jaegerIngesterImage"
            }
          ]
        },
        {
          "repository": "verrazzano",
          "name": "jaeger-es-index-cleaner",
          "images": [
            {
              "image": "jaeger-es-index-cleaner",
              "tag": "1.42.0-20230524133808-cd357656",
              "helmFullImageKey": "jaegerESIndexCleanerImage"
            }
          ]
        },
        {
          "repository": "verrazzano",
          "name": "jaeger-es-rollover",
          "images": [
            {
              "image": "jaeger-es-rollover",
              "tag": "1.42.0-20230524133808-cd357656",
              "helmFullImageKey": "jaegerESRolloverImage"
            }
          ]
        },
        {
          "repository": "verrazzano",
          "name": "jaeger-all-in-one",
          "images": [
            {
              "image": "jaeger-all-in-one",
              "tag": "1.42.0-20230524133808-cd357656",
              "helmFullImageKey": "jaegerAllInOneImage"
            }
          ]
        }
      ]
    },
    {
      "name": "velero",
      "version": "1.9.1",
      "subcomponents": [
        {
          "repository": "verrazzano",
          "name": "velero",
          "images": [
            {
              "image": "velero",
              "tag": "v1.9.1-20230524144448-edba946d",
              "helmFullImageKey": "image.repository",
              "helmTagKey": "image.tag"
            },
            {
              "image": "velero-plugin-for-aws",
              "tag": "v1.5.0-20230524144106-9b26984f",
              "helmFullImageKey": "initContainers[0].image"
            },
            {
              "image": "velero-restic-restore-helper",
              "tag": "v1.9.1-20230524144448-edba946d",
              "helmFullImageKey": "configMaps.restic-restore-action-config.data.image"
            }
          ]
        }
      ]
    },
    {
      "name": "rancher-backup",
      "version": "3.1.0",
      "subcomponents": [
        {
          "repository": "verrazzano",
          "name": "rancher-backup",
          "images": [
            {
              "image": "rancher-backup-restore-operator",
              "tag": "v3.1.0-20230420145739-385811a",
              "helmFullImageKey": "image.repository",
              "helmTagKey": "image.tag"
            }
          ]
        },
        {
          "repository": "verrazzano",
          "name": "rancher-backup-kubectl",
          "images": [
            {
              "image": "rancher-kubectl",
              "tag": "v1.20.2-20230208201835-2f0ea54",
              "helmFullImageKey": "global.kubectl.repository",
              "helmTagKey": "global.kubectl.tag"
            }
          ]
        }
      ]
    },
    {
      "name": "argocd",
      "version": "2.7.2",
      "subcomponents": [
        {
          "repository": "verrazzano",
          "name": "argocd",
          "images": [
            {
              "image": "argocd",
              "tag": "v2.7.2-20230919043605-fc41216e",
              "helmFullImageKey": "image.repository",
              "helmTagKey": "image.tag"
            }
          ]
        },
        {
          "repository": "verrazzano",
          "name": "redis",
          "images": [
            {
              "image": "redis",
              "tag": "v7.0.12-20230921093854-848a7e94",
              "helmFullImageKey": "image.repository",
              "helmTagKey": "image.tag"
            }
          ]
        }
      ]
    },
    {
      "name": "thanos",
      "version": "0.32.2",
      "subcomponents": [
        {
          "repository": "verrazzano",
          "name": "thanos",
          "images": [
            {
              "image": "thanos",
              "tag": "v0.32.2-20230911193410-1e27f1f9",
              "helmRegKey": "image.registry",
              "helmFullImageKey": "image.repository",
              "helmTagKey": "image.tag"
            }
          ]
        }
      ]
    },
    {
      "name": "dex",
      "version": "2.37.0",
      "subcomponents": [
        {
          "repository": "verrazzano",
          "name": "dex",
          "images": [
            {
              "image": "dex",
              "tag": "v2.37.0-20230911122845-caabc629",
              "helmFullImageKey": "image.repository",
              "helmTagKey": "image.tag"
            }
          ]
        }
      ]
    },
    {
      "name": "opensearch-operator",
      "version": "v2.4.0",
      "subcomponents": [
        {
          "repository": "verrazzano",
          "name": "opensearch-operator",
          "images": [
            {
              "image": "opensearch-operator",
              "tag": "v2.4.0-20230912073036-b2338d7",
              "helmFullImageKey": "manager.image.repository",
              "helmTagKey": "manager.image.tag"
            }
          ]
        }
      ]
    }
  ],
  "supportedKubernetesVersions": ["v1.24.0", "v1.25.0", "v1.26.0", "v1.27.0"]
}<|MERGE_RESOLUTION|>--- conflicted
+++ resolved
@@ -266,20 +266,6 @@
               "helmFullImageKey": "monitoringOperator.istioProxyImage"
             },
             {
-<<<<<<< HEAD
-              "image": "fluentd-kubernetes-daemonset",
-              "tag": "v1.14.5-20230810212038-8777b84",
-              "helmFullImageKey": "logging.fluentdImage"
-            },
-            {
-              "image": "console-jenkins",
-              "tag": "v2.0.0-20230911185458-8638bc4",
-              "helmFullImageKey": "console.imageName",
-              "helmTagKey": "console.imageVersion"
-            },
-            {
-=======
->>>>>>> 61734e41
               "image": "nginx-ingress-controller",
               "tag": "v1.7.1-20230817215350-c8315d559",
               "helmFullImageKey": "api.imageName",
@@ -321,8 +307,8 @@
           "name": "verrazzano-console",
           "images": [
             {
-              "image": "console",
-              "tag": "v2.0.0-20230912070053-2d1883d",
+              "image": "console-jenkins",
+              "tag": "v2.0.0-20230911185458-8638bc4",
               "helmFullImageKey": "imageName",
               "helmTagKey": "imageTag"
             }
