--- conflicted
+++ resolved
@@ -232,11 +232,7 @@
             },
             {
               "image": "verrazzano-monitoring-operator-jenkins",
-<<<<<<< HEAD
               "tag": "1.1.0-20210902193207-f75c618",
-=======
-              "tag": "1.1.0-20210902164423-09b544b",
->>>>>>> aae91c06
               "helmFullImageKey": "monitoringOperator.imageName",
               "helmTagKey": "monitoringOperator.imageVersion"
             },
