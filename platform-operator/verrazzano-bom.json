--- conflicted
+++ resolved
@@ -219,11 +219,7 @@
           "images": [
             {
               "image": "verrazzano-monitoring-operator",
-<<<<<<< HEAD
-              "tag": "v1.5.0-20230213220323-b81e98e",
-=======
               "tag": "v1.5.1-20230227082155-c9b0966",
->>>>>>> 076454d4
               "helmFullImageKey": "monitoringOperator.imageName",
               "helmTagKey": "monitoringOperator.imageVersion"
             },
