{
  "registry": "ghcr.io",
  "version": "VERRAZZANO_VERSION",
  "components": [
    {
      "name": "verrazzano-platform-operator",
      "subcomponents": [
        {
          "repository": "verrazzano",
          "name": "verrazzano-platform-operator",
          "images": [
            {
              "image": "VERRAZZANO_PLATFORM_OPERATOR_IMAGE",
              "tag": "VERRAZZANO_PLATFORM_OPERATOR_TAG",
              "helmFullImageKey": "image"
            }
          ]
        }
      ]
    },
    {
      "name": "ingress-nginx",
      "subcomponents": [
        {
          "repository": "verrazzano",
          "name": "ingress-controller",
          "images": [
            {
              "image": "nginx-ingress-controller",
              "tag": "v1.1.1-20220802182047-c0868153c",
              "helmFullImageKey": "controller.image.repository",
              "helmTagKey": "controller.image.tag"
            },
            {
              "image": "nginx-ingress-default-backend",
              "tag": "v1.1.1-20220802182047-c0868153c",
              "helmFullImageKey": "defaultBackend.image.repository",
              "helmTagKey": "defaultBackend.image.tag"
            }
          ]
        }
      ]
    },
    {
      "name": "cert-manager",
      "subcomponents": [
        {
          "repository": "verrazzano",
          "name": "cert-manager",
          "images": [
            {
              "image": "cert-manager-controller",
              "tag": "v1.7.1-1-20220721154822-a55857d4",
              "helmFullImageKey": "image.repository",
              "helmTagKey": "image.tag"
            },
            {
              "image": "cert-manager-acmesolver",
              "tag": "v1.7.1-1-20220721154822-a55857d4",
              "helmFullImageKey": "extraArgs[0]"
            },
            {
              "image": "cert-manager-cainjector",
              "tag": "v1.7.1-1-20220721154822-a55857d4",
              "helmFullImageKey": "cainjector.image.repository",
              "helmTagKey": "cainjector.image.tag"
            },
            {
              "image": "cert-manager-webhook",
              "tag": "v1.7.1-1-20220721154822-a55857d4",
              "helmFullImageKey": "webhook.image.repository",
              "helmTagKey": "webhook.image.tag"
            }
          ]
        }
      ]
    },
    {
      "name": "external-dns",
      "subcomponents": [
        {
          "repository": "verrazzano",
          "name": "external-dns",
          "images": [
            {
              "image": "external-dns",
              "tag": "v0.10.2-20220802001856-7bae1b96",
              "helmFullImageKey": "image.repository",
              "helmRegKey": "image.registry",
              "helmTagKey": "image.tag"
            }
          ]
        }
      ]
    },
    {
      "name": "istio",
      "subcomponents": [
        {
          "repository": "verrazzano",
          "name": "istiod",
          "images": [
            {
              "image": "pilot",
              "tag": "1.13.5",
              "helmFullImageKey": "values.pilot.image"
            },
            {
              "image": "proxyv2",
              "tag": "1.13.5",
              "helmImageKey": "values.global.proxy.image",
              "helmTagKey": "values.global.tag",
              "helmRegistryAndRepoKey": "values.global.hub"
            }
          ]
        }
      ]
    },
    {
      "name": "rancher",
      "subcomponents": [
        {
          "repository": "verrazzano",
          "name": "rancher",
          "images": [
            {
              "image": "rancher",
              "tag": "v2.6.6-20220801034315-6b16223e4",
              "helmFullImageKey": "rancherImage",
              "helmTagKey": "rancherImageTag"
            },
            {
              "image": "rancher-agent",
              "tag": "v2.6.6-20220801034315-6b16223e4"
            }
          ]
        },
        {
          "registry": "docker.io",
          "repository": "rancher",
          "name": "additional-rancher",
          "images": [
            {
              "image": "shell",
              "tag": "v0.1.16"
            },
            {
              "image": "kubectl",
              "tag": "v1.20.2"
            },
            {
              "image": "rancher-webhook",
              "tag": "v0.2.5"
            },
            {
              "image": "fleet-agent",
              "tag": "v0.3.9"
            },
            {
              "image": "fleet",
              "tag": "v0.3.9"
            },
            {
              "image": "gitjob",
              "tag": "v0.1.26"
            },
            {
              "image": "local-path-provisioner",
              "tag": "v0.0.14"
            }
          ]
        }
      ]
    },
    {
      "name": "verrazzano",
      "subcomponents": [
        {
          "repository": "verrazzano",
          "name": "verrazzano",
          "images": [
            {
              "image": "proxyv2",
              "tag": "1.13.5",
              "helmFullImageKey": "monitoringOperator.istioProxyImage"
            },
            {
              "image": "fluentd-kubernetes-daemonset",
              "tag": "v1.14.5-20220801165146-12c063f",
              "helmFullImageKey": "logging.fluentdImage"
            },
            {
              "image": "console",
              "tag": "v1.4.0-20220803133223-d09ac54",
              "helmFullImageKey": "console.imageName",
              "helmTagKey": "console.imageVersion"
            },
            {
              "image": "nginx-ingress-controller",
              "tag": "v1.1.1-20220802182047-c0868153c",
              "helmFullImageKey": "api.imageName",
              "helmTagKey": "api.imageVersion"
            },
            {
              "image": "nginx-prometheus-exporter",
              "tag": "0.10.0",
              "helmFullImageKey": "api.metricsImageName",
              "helmTagKey": "api.metricsImageVersion"
            }
          ]
        }
      ]
    },
    {
      "name": "verrazzano-monitoring-operator",
      "subcomponents": [
        {
          "repository": "verrazzano",
          "name": "verrazzano-monitoring-operator",
          "images": [
            {
<<<<<<< HEAD
              "image": "verrazzano-monitoring-operator-jenkins",
              "tag": "1.4.0-20220715214447-5d69a02",
=======
              "image": "verrazzano-monitoring-operator",
              "tag": "1.4.0-20220730142706-695d46f",
>>>>>>> 6d38d1cd
              "helmFullImageKey": "monitoringOperator.imageName",
              "helmTagKey": "monitoringOperator.imageVersion"
            },
            {
              "image": "proxyv2",
              "tag": "1.13.5",
              "helmFullImageKey": "monitoringOperator.istioProxyImage"
            },
            {
              "image": "grafana",
              "tag": "v7.5.15",
              "helmFullImageKey": "monitoringOperator.grafanaImage"
            },
            {
              "image": "prometheus",
              "tag": "v2.34.0-1",
              "helmFullImageKey": "monitoringOperator.prometheusImage"
            },
            {
              "image": "opensearch",
              "tag": "1.2.3-20220715164419-c1dbc115d8a",
              "helmFullImageKey": "monitoringOperator.esImage"
            },
            {
              "image": "opensearch-dashboards",
              "tag": "1.2.0-20220721221818-c206c8b25f",
              "helmFullImageKey": "monitoringOperator.kibanaImage"
            },
            {
              "image": "nginx-ingress-controller",
              "tag": "v1.1.1-20220802182047-c0868153c",
              "helmFullImageKey": "monitoringOperator.oidcProxyImage"
            }
          ]
        }
      ]
    },
    {
      "name": "monitoring-init-images",
      "subcomponents": [
        {
          "repository": "oracle",
          "name": "monitoring-init-images",
          "images": [
            {
              "image": "oraclelinux",
              "tag": "7-slim",
              "helmFullImageKey": "monitoringOperator.prometheusInitImage"
            },
            {
              "image": "oraclelinux",
              "tag": "7.9",
              "helmFullImageKey": "monitoringOperator.esInitImage"
            }
          ]
        }
      ]
    },
    {
      "name": "oam-kubernetes-runtime",
      "subcomponents": [
        {
          "repository": "verrazzano",
          "name": "oam-kubernetes-runtime",
          "images": [
            {
              "image": "oam-kubernetes-runtime",
              "tag": "v0.3.0-20220801214414-046d772",
              "helmFullImageKey": "image.repository",
              "helmTagKey": "image.tag"
            }
          ]
        }
      ]
    },
    {
      "name": "verrazzano-application-operator",
      "subcomponents": [
        {
          "repository": "verrazzano",
          "name": "verrazzano-application-operator",
          "images": [
            {
              "image": "VERRAZZANO_APPLICATION_OPERATOR_IMAGE",
              "tag": "VERRAZZANO_APPLICATION_OPERATOR_TAG",
              "helmFullImageKey": "image"
            }
          ]
        }
      ]
    },
    {
      "name": "weblogic-operator",
      "subcomponents": [
        {
          "repository": "oracle",
          "name": "weblogic-operator",
          "images": [
            {
              "image": "weblogic-kubernetes-operator",
              "tag": "3.4.0",
              "helmFullImageKey": "image"
            },
            {
              "image": "weblogic-monitoring-exporter",
              "tag": "2.0.5",
              "helmFullImageKey": "weblogicMonitoringExporterImage"
            }
          ]
        }
      ]
    },
    {
      "name": "coherence-operator",
      "subcomponents": [
        {
          "repository": "oracle",
          "name": "coherence-operator",
          "images": [
            {
              "image": "coherence-operator",
              "tag": "3.2.6",
              "helmFullImageKey": "image"
            }
          ]
        }
      ]
    },
    {
      "name": "kiali-server",
      "subcomponents": [
        {
          "repository": "verrazzano",
          "name": "kiali-server",
          "images": [
            {
              "image": "kiali",
              "tag": "v1.42.0",
              "helmFullImageKey": "deployment.image_name",
              "helmTagKey": "deployment.image_version"
            }
          ]
        }
      ]
    },
    {
      "name": "mysql",
      "subcomponents": [
        {
          "repository": "verrazzano/mysql",
          "name": "mysql",
          "images": [
            {
              "image": "mysql",
              "tag": "8.0.29",
              "helmRegKey": "image.registry",
              "helmRepoKey": "image.repository",
              "helmTagKey": "image.tag"
            }
          ]
        }
      ]
    },
    {
      "name": "keycloak",
      "subcomponents": [
        {
          "repository": "verrazzano",
          "name": "keycloak",
          "images": [
            {
              "image": "keycloak",
              "tag": "v15.0.2-20220802181153-3c526fbe0f",
              "helmFullImageKey": "image.repository",
              "helmTagKey": "image.tag"
            }
          ]
        },
        {
          "repository": "verrazzano",
          "name": "keycloak-oracle-theme",
          "images": [
            {
              "image": "keycloak-oracle-theme",
              "tag": "v1.4.0-20220803133014-7b829cf"
            }
          ]
        }
      ]
    },
    {
      "name": "prometheus-operator",
      "subcomponents": [
        {
          "repository": "verrazzano",
          "name": "prometheus-operator",
          "images": [
            {
              "image": "prometheus-operator",
              "tag": "v0.55.1",
              "helmFullImageKey": "prometheusOperator.image.repository",
              "helmTagKey": "prometheusOperator.image.tag"
            },
            {
              "image": "kube-webhook-certgen",
              "tag": "1.1.1-20220414195226-864e56292",
              "helmFullImageKey": "prometheusOperator.admissionWebhooks.patch.image.repository",
              "helmTagKey": "prometheusOperator.admissionWebhooks.patch.image.tag"
            }
          ]
        },
        {
          "repository": "verrazzano",
          "name": "prometheus-config-reloader",
          "images": [
            {
              "image": "prometheus-config-reloader",
              "tag": "v0.55.1",
              "helmFullImageKey": "prometheusOperator.prometheusConfigReloader.image.repository",
              "helmTagKey": "prometheusOperator.prometheusConfigReloader.image.tag"
            }
          ]
        },
        {
          "repository": "verrazzano",
          "name": "alertmanager",
          "images": [
            {
              "image": "alertmanager",
              "tag": "v0.24.0",
              "helmFullImageKey": "alertmanager.alertmanagerSpec.image.repository",
              "helmTagKey": "alertmanager.alertmanagerSpec.image.tag"
            }
          ]
        },
        {
          "repository": "verrazzano",
          "name": "prometheus",
          "images": [
            {
              "image": "prometheus",
              "tag": "v2.34.0-1",
              "helmFullImageKey": "prometheus.prometheusSpec.image.repository",
              "helmTagKey": "prometheus.prometheusSpec.image.tag"
            }
          ]
        }
      ]
    },
    {
      "name": "prometheus-adapter",
      "subcomponents": [
        {
          "repository": "verrazzano",
          "name": "prometheus-adapter",
          "images": [
            {
              "image": "prometheus-adapter",
              "tag": "v0.9.1-20220725190037-de39a05e",
              "helmFullImageKey": "image.repository",
              "helmTagKey": "image.tag"
            }
          ]
        }
      ]
    },
    {
      "name": "kube-state-metrics",
      "subcomponents": [
        {
          "repository": "verrazzano",
          "name": "kube-state-metrics",
          "images": [
            {
              "image": "kube-state-metrics",
              "tag": "v2.4.2",
              "helmFullImageKey": "image.repository",
              "helmTagKey": "image.tag"
            }
          ]
        }
      ]
    },
    {
      "name": "prometheus-pushgateway",
      "subcomponents": [
        {
          "repository": "verrazzano",
          "name": "prometheus-pushgateway",
          "images": [
            {
              "image": "prometheus-pushgateway",
              "tag": "v1.4.2",
              "helmFullImageKey": "image.repository",
              "helmTagKey": "image.tag"
            }
          ]
        }
      ]
    },
    {
      "name": "node-exporter",
      "subcomponents": [
        {
          "repository": "verrazzano",
          "name": "prometheus-node-exporter",
          "images": [
            {
              "image": "node-exporter",
              "tag": "v1.3.1",
              "helmFullImageKey": "image.repository",
              "helmTagKey": "image.tag"
            }
          ]
        }
      ]
    },
    {
      "name": "jaeger",
      "subcomponents": [
        {
          "repository": "verrazzano",
          "name": "jaeger-operator",
          "images": [
            {
              "image": "jaeger-operator",
              "tag": "1.34.1-20220705001411-cfb06635",
              "helmFullImageKey": "image.repository",
              "helmTagKey": "image.tag"
            }
          ]
        },
        {
          "repository": "verrazzano",
          "name": "jaeger-agent",
          "images": [
            {
              "image": "jaeger-agent",
              "tag": "1.34.1-20220714175451-1fdab0ff",
              "helmFullImageKey": "jaegerAgentImage"
            }
          ]
        },
        {
          "repository": "verrazzano",
          "name": "jaeger-collector",
          "images": [
            {
              "image": "jaeger-collector",
              "tag": "1.34.1-20220714175451-1fdab0ff",
              "helmFullImageKey": "jaegerCollectorImage"
            }
          ]
        },
        {
          "repository": "verrazzano",
          "name": "jaeger-query",
          "images": [
            {
              "image": "jaeger-query",
              "tag": "1.34.1-20220714175451-1fdab0ff",
              "helmFullImageKey": "jaegerQueryImage"
            }
          ]
        },
        {
          "repository": "verrazzano",
          "name": "jaeger-ingester",
          "images": [
            {
              "image": "jaeger-ingester",
              "tag": "1.34.1-20220714175451-1fdab0ff",
              "helmFullImageKey": "jaegerIngesterImage"
            }
          ]
        },
        {
          "repository": "verrazzano",
          "name": "jaeger-es-index-cleaner",
          "images": [
            {
              "image": "jaeger-es-index-cleaner",
              "tag": "1.34.1-20220714175451-1fdab0ff",
              "helmFullImageKey": "jaegerESIndexCleanerImage"
            }
          ]
        },
        {
          "repository": "verrazzano",
          "name": "jaeger-es-rollover",
          "images": [
            {
              "image": "jaeger-es-rollover",
              "tag": "1.34.1-20220714175451-1fdab0ff",
              "helmFullImageKey": "jaegerESRolloverImage"
            }
          ]
        },
        {
          "repository": "verrazzano",
          "name": "jaeger-all-in-one",
          "images": [
            {
              "image": "jaeger-all-in-one",
              "tag": "1.34.1-20220718052137-ae4bd702",
              "helmFullImageKey": "jaegerAllInOneImage"
            }
          ]
        }
      ]
    },
    {
      "name": "velero",
      "subcomponents": [
        {
          "repository": "verrazzano",
          "name": "velero",
          "images": [
            {
              "image": "velero",
              "tag": "v1.8.1",
              "helmFullImageKey": "image.repository",
              "helmTagKey": "image.tag"
            },
            {
              "image": "velero-plugin-for-aws",
              "tag": "v1.4.1",
              "helmFullImageKey": "initContainers[0].image"
            },
            {
              "image": "velero-restic-restore-helper",
              "tag": "v1.8.1",
              "helmFullImageKey": "configMaps.restic-restore-action-config.data.image"
            }
          ]
        }
      ]
    },
    {
      "name": "rancher-backup",
      "subcomponents": [
        {
          "repository": "verrazzano/rancher",
          "name": "rancher-backup",
          "images": [
            {
              "image": "backup-restore-operator",
              "tag": "v2.1.0-20220728055921-09d528e",
              "helmFullImageKey": "image.repository",
              "helmTagKey": "image.tag"
            }
          ]
        },
        {
          "registry": "docker.io",
          "repository": "rancher",
          "name": "rancher-backup-kubectl",
          "images": [
            {
              "image": "kubectl",
              "tag": "v1.20.2",
              "helmFullImageKey": "global.kubectl.repository",
              "helmTagKey": "global.kubectl.tag"
            }
          ]
        }
      ]
    }
  ]
}<|MERGE_RESOLUTION|>--- conflicted
+++ resolved
@@ -219,13 +219,8 @@
           "name": "verrazzano-monitoring-operator",
           "images": [
             {
-<<<<<<< HEAD
-              "image": "verrazzano-monitoring-operator-jenkins",
-              "tag": "1.4.0-20220715214447-5d69a02",
-=======
               "image": "verrazzano-monitoring-operator",
               "tag": "1.4.0-20220730142706-695d46f",
->>>>>>> 6d38d1cd
               "helmFullImageKey": "monitoringOperator.imageName",
               "helmTagKey": "monitoringOperator.imageVersion"
             },
