--- conflicted
+++ resolved
@@ -130,23 +130,14 @@
           "images": [
             {
               "image": "rancher",
-<<<<<<< HEAD
               "tag": "20230202234716-411d96376",
-              "dashboard": "v2.6.8-20230202181306-cb764cda",
-=======
-              "tag": "v2.6.8-20230209231651-e07716258",
               "dashboard": "v2.6.8-20230209230057-7fe0dd36",
->>>>>>> 552e812a
               "helmFullImageKey": "rancherImage",
               "helmTagKey": "rancherImageTag"
             },
             {
               "image": "rancher-agent",
-<<<<<<< HEAD
               "tag": "20230202234716-411d96376"
-=======
-              "tag": "v2.6.8-20230209231651-e07716258"
->>>>>>> 552e812a
             }
           ]
         },
