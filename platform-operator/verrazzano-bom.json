{
  "registry": "ghcr.io",
  "version": "VERRAZZANO_VERSION",
  "components": [
    {
      "name": "verrazzano-platform-operator",
      "subcomponents": [
        {
          "repository": "verrazzano",
          "name": "verrazzano-platform-operator",
          "images": [
            {
              "image": "VERRAZZANO_PLATFORM_OPERATOR_IMAGE",
              "tag": "VERRAZZANO_PLATFORM_OPERATOR_TAG",
              "helmFullImageKey": "image"
            }
          ]
        }
      ]
    },
    {
      "name": "ingress-nginx",
      "version": "v1.3.1",
      "subcomponents": [
        {
          "repository": "verrazzano",
          "name": "ingress-controller",
          "images": [
            {
              "image": "nginx-ingress-controller",
              "tag": "v1.3.1-20221208055839-0536d3e34",
              "helmFullImageKey": "controller.image.repository",
              "helmTagKey": "controller.image.tag"
            },
            {
              "image": "nginx-ingress-default-backend",
              "tag": "v1.3.1-20221208055839-0536d3e34",
              "helmFullImageKey": "defaultBackend.image.repository",
              "helmTagKey": "defaultBackend.image.tag"
            }
          ]
        }
      ]
    },
    {
      "name": "cert-manager",
      "version": "v1.9.1",
      "subcomponents": [
        {
          "repository": "verrazzano",
          "name": "cert-manager",
          "images": [
            {
              "image": "cert-manager-controller",
              "tag": "v1.9.1-20221212223015-8004fda7",
              "helmFullImageKey": "image.repository",
              "helmTagKey": "image.tag"
            },
            {
              "image": "cert-manager-acmesolver",
              "tag": "v1.9.1-20221212223015-8004fda7",
              "helmFullImageKey": "extraArgs[0]"
            },
            {
              "image": "cert-manager-cainjector",
              "tag": "v1.9.1-20221212223015-8004fda7",
              "helmFullImageKey": "cainjector.image.repository",
              "helmTagKey": "cainjector.image.tag"
            },
            {
              "image": "cert-manager-webhook",
              "tag": "v1.9.1-20221212223015-8004fda7",
              "helmFullImageKey": "webhook.image.repository",
              "helmTagKey": "webhook.image.tag"
            }
          ]
        }
      ]
    },
    {
      "name": "external-dns",
      "version": "v0.12.2",
      "subcomponents": [
        {
          "repository": "verrazzano",
          "name": "external-dns",
          "images": [
            {
              "image": "external-dns",
              "tag": "v0.12.2-20221216074136-5eb1b215",
              "helmFullImageKey": "image.repository",
              "helmRegKey": "image.registry",
              "helmTagKey": "image.tag"
            }
          ]
        }
      ]
    },
    {
      "name": "istio",
      "version": "1.15.1",
      "subcomponents": [
        {
          "repository": "verrazzano",
          "name": "istiod",
          "images": [
            {
              "image": "pilot",
              "tag": "1.15.1-20221107185653-3eb90377",
              "helmFullImageKey": "values.pilot.image"
            },
            {
              "image": "proxyv2",
              "tag": "1.15.1-20221107185653-3eb90377",
              "helmImageKey": "values.global.proxy.image",
              "helmTagKey": "values.global.tag",
              "helmRegistryAndRepoKey": "values.global.hub"
            }
          ]
        }
      ]
    },
    {
      "name": "rancher",
      "version": "v2.6.8",
      "subcomponents": [
        {
          "repository": "verrazzano",
          "name": "rancher",
          "images": [
            {
              "image": "rancher",
              "tag": "v2.6.8-20221215154406-77e20c949",
              "dashboard": "v2.6.8-20221215153313-0f838a2b",
              "helmFullImageKey": "rancherImage",
              "helmTagKey": "rancherImageTag"
            },
            {
              "image": "rancher-agent",
              "tag": "v2.6.8-20221215154406-77e20c949"
            }
          ]
        },
        {
          "repository": "verrazzano/rancher",
          "name": "additional-rancher",
          "images": [
            {
              "image": "shell",
              "tag": "v0.1.18-20221011201404-0c5784f"
            },
            {
              "image": "rancher-webhook",
              "tag": "v0.2.6-20221005161115-fee4a23"
            },
            {
              "image": "fleet-agent",
              "tag": "v0.3.11-20221005160548-f5e4fc9"
            },
            {
              "image": "fleet",
              "tag": "v0.3.11-20221005160548-f5e4fc9"
            },
            {
              "image": "gitjob",
              "tag": "v0.1.30-20221005155218-6e7ba2d"
            }
          ]
        }
      ]
    },
    {
      "name": "verrazzano",
      "version": "1.4.0",
      "subcomponents": [
        {
          "repository": "verrazzano",
          "name": "verrazzano",
          "images": [
            {
              "image": "proxyv2",
              "tag": "1.15.1-20221107185653-3eb90377",
              "helmFullImageKey": "monitoringOperator.istioProxyImage"
            },
            {
              "image": "fluentd-kubernetes-daemonset",
              "tag": "v1.14.5-20221208053759-f85741b",
              "helmFullImageKey": "logging.fluentdImage"
            },
            {
              "image": "console",
              "tag": "v1.5.0-20221118195745-5347193",
              "helmFullImageKey": "console.imageName",
              "helmTagKey": "console.imageVersion"
            },
            {
              "image": "nginx-ingress-controller",
              "tag": "v1.3.1-20221208055839-0536d3e34",
              "helmFullImageKey": "api.imageName",
              "helmTagKey": "api.imageVersion"
            },
            {
              "image": "nginx-prometheus-exporter",
              "tag": "v0.10.0-20221130224901-85fea23b",
              "helmFullImageKey": "api.metricsImageName",
              "helmTagKey": "api.metricsImageVersion"
            }
          ]
        }
      ]
    },
    {
      "name": "verrazzano-monitoring-operator",
      "version": "1.5.0",
      "subcomponents": [
        {
          "repository": "verrazzano",
          "name": "verrazzano-monitoring-operator",
          "images": [
            {
              "image": "verrazzano-monitoring-operator",
<<<<<<< HEAD
              "tag": "v1.5.0-20221219110629-89fda53",
=======
              "tag": "v1.5.0-20221216155330-1c103b2",
>>>>>>> 93d2d51b
              "helmFullImageKey": "monitoringOperator.imageName",
              "helmTagKey": "monitoringOperator.imageVersion"
            },
            {
              "image": "proxyv2",
              "tag": "1.15.1-20221107185653-3eb90377",
              "helmFullImageKey": "monitoringOperator.istioProxyImage"
            },
            {
              "image": "grafana",
              "tag": "v7.5.17-20221219045426-a0a26f9b",
              "helmFullImageKey": "monitoringOperator.grafanaImage"
            },
            {
              "image": "k8s-sidecar",
              "tag": "v1.15.0-20221214165047-8dce2733",
              "helmFullImageKey": "monitoringOperator.k8sSidecarImage"
            },
            {
              "image": "opensearch",
              "tag": "1.2.3-20221128202334-b9a03fdef55",
              "helmFullImageKey": "monitoringOperator.esImage"
            },
            {
              "image": "opensearch-dashboards",
              "tag": "1.2.0-20221011085109-c206c8b25f",
              "helmFullImageKey": "monitoringOperator.kibanaImage"
            },
            {
              "image": "nginx-ingress-controller",
              "tag": "v1.3.1-20221208055839-0536d3e34",
              "helmFullImageKey": "monitoringOperator.oidcProxyImage"
            }
          ]
        }
      ]
    },
    {
      "name": "monitoring-init-images",
      "subcomponents": [
        {
          "repository": "oracle",
          "name": "monitoring-init-images",
          "images": [
            {
              "image": "oraclelinux",
              "tag": "7-slim",
              "helmFullImageKey": "monitoringOperator.prometheusInitImage"
            },
            {
              "image": "oraclelinux",
              "tag": "7.9",
              "helmFullImageKey": "monitoringOperator.esInitImage"
            }
          ]
        }
      ]
    },
    {
      "name": "oam-kubernetes-runtime",
      "version": "0.3.3",
      "subcomponents": [
        {
          "repository": "verrazzano",
          "name": "oam-kubernetes-runtime",
          "images": [
            {
              "image": "oam-kubernetes-runtime",
              "tag": "v0.3.3-20221206221847-af5e8b5",
              "helmFullImageKey": "image.repository",
              "helmTagKey": "image.tag"
            }
          ]
        }
      ]
    },
    {
      "name": "verrazzano-cluster-operator",
      "version": "1.5.0",
      "subcomponents": [
        {
          "repository": "verrazzano",
          "name": "verrazzano-cluster-operator",
          "images": [
            {
              "image": "VERRAZZANO_CLUSTER_OPERATOR_IMAGE",
              "tag": "VERRAZZANO_CLUSTER_OPERATOR_TAG",
              "helmFullImageKey": "image"
            }
          ]
        }
      ]
    },
    {
      "name": "verrazzano-application-operator",
      "version": "1.5.0",
      "subcomponents": [
        {
          "repository": "verrazzano",
          "name": "verrazzano-application-operator",
          "images": [
            {
              "image": "VERRAZZANO_APPLICATION_OPERATOR_IMAGE",
              "tag": "VERRAZZANO_APPLICATION_OPERATOR_TAG",
              "helmFullImageKey": "image"
            }
          ]
        }
      ]
    },
    {
      "name": "weblogic-operator",
      "version": "3.4.3",
      "subcomponents": [
        {
          "repository": "oracle",
          "name": "weblogic-operator",
          "images": [
            {
              "image": "weblogic-kubernetes-operator",
              "tag": "3.4.3",
              "helmFullImageKey": "image"
            },
            {
              "image": "weblogic-monitoring-exporter",
              "tag": "2.0.7",
              "helmFullImageKey": "weblogicMonitoringExporterImage"
            }
          ]
        }
      ]
    },
    {
      "name": "coherence-operator",
      "version": "3.2.9",
      "subcomponents": [
        {
          "repository": "oracle",
          "name": "coherence-operator",
          "images": [
            {
              "image": "coherence-operator",
              "tag": "3.2.9",
              "helmFullImageKey": "image"
            }
          ]
        }
      ]
    },
    {
      "name": "kiali-server",
      "version": "1.57.1",
      "subcomponents": [
        {
          "repository": "verrazzano",
          "name": "kiali-server",
          "images": [
            {
              "image": "kiali",
              "tag": "v1.57.1-20221203022924-f8743fd9",
              "helmFullImageKey": "deployment.image_name",
              "helmTagKey": "deployment.image_version"
            }
          ]
        }
      ]
    },
    {
      "name": "mysql",
      "version": "8.0.31",
      "subcomponents": [
        {
          "repository": "verrazzano",
          "name": "mysql-upgrade",
          "images": [
            {
              "image": "mysql-server",
              "tag": "8.0.31",
              "helmFullImageKey": "legacyUpgrade.container.image"
            },
            {
              "repository": "oracle",
              "image": "oraclelinux",
              "tag": "7-slim",
              "helmFullImageKey": "legacyUpgrade.initContainer.image"
            }
          ]
        },
        {
          "registry": "ghcr.io",
          "repository": "verrazzano",
          "name": "additional-mysql",
          "images": [
            {
              "image": "mysql-router",
              "tag": "8.0.31"
            }
          ]
        }
      ]
    },
    {
      "name": "mysql-operator",
      "version": "8.0.31",
      "subcomponents": [
        {
          "repository": "verrazzano",
          "name": "mysql-operator",
          "images": [
            {
              "image": "mysql-operator",
              "tag": "8.0.31-2.0.7",
              "helmRegKey": "image.registry",
              "helmRepoKey": "image.repository",
              "helmTagKey": "image.tag"
            }
          ]
        }
      ]
    },
    {
      "name": "keycloak",
      "version": "15.0.2",
      "subcomponents": [
        {
          "repository": "verrazzano",
          "name": "keycloak",
          "images": [
            {
              "image": "keycloak",
              "tag": "v15.0.2-20221214054602-c01654ffed",
              "helmFullImageKey": "image.repository",
              "helmTagKey": "image.tag"
            }
          ]
        },
        {
          "repository": "verrazzano",
          "name": "keycloak-oracle-theme",
          "images": [
            {
              "image": "keycloak-oracle-theme",
              "tag": "v1.4.0-20220803133014-7b829cf"
            }
          ]
        }
      ]
    },
    {
      "name": "prometheus-operator",
      "version": "0.59.1",
      "subcomponents": [
        {
          "repository": "verrazzano",
          "name": "prometheus-operator",
          "images": [
            {
              "image": "prometheus-operator",
              "tag": "v0.59.1-20221205224311-fb82ffaa",
              "helmFullImageKey": "prometheusOperator.image.repository",
              "helmTagKey": "prometheusOperator.image.tag"
            },
            {
              "image": "kube-webhook-certgen",
              "tag": "v1.3.1-20221208055839-0536d3e34",
              "helmFullImageKey": "prometheusOperator.admissionWebhooks.patch.image.repository",
              "helmTagKey": "prometheusOperator.admissionWebhooks.patch.image.tag"
            }
          ]
        },
        {
          "repository": "verrazzano",
          "name": "prometheus-config-reloader",
          "images": [
            {
              "image": "prometheus-config-reloader",
              "tag": "v0.59.1-20221205224311-fb82ffaa",
              "helmFullImageKey": "prometheusOperator.prometheusConfigReloader.image.repository",
              "helmTagKey": "prometheusOperator.prometheusConfigReloader.image.tag"
            }
          ]
        },
        {
          "repository": "verrazzano",
          "name": "alertmanager",
          "images": [
            {
              "image": "alertmanager",
              "tag": "v0.24.0-20221206192620-fb73d30f",
              "helmFullImageKey": "alertmanager.alertmanagerSpec.image.repository",
              "helmTagKey": "alertmanager.alertmanagerSpec.image.tag"
            }
          ]
        },
        {
          "repository": "verrazzano",
          "name": "prometheus",
          "images": [
            {
              "image": "prometheus",
              "tag": "v2.38.0-20221205143911-5cc7f3b4",
              "helmFullImageKey": "prometheus.prometheusSpec.image.repository",
              "helmTagKey": "prometheus.prometheusSpec.image.tag"
            }
          ]
        }
      ]
    },
    {
      "name": "prometheus-adapter",
      "subcomponents": [
        {
          "repository": "verrazzano",
          "name": "prometheus-adapter",
          "images": [
            {
              "image": "prometheus-adapter",
              "tag": "v0.10.0-20221205223815-9313ff7b",
              "helmFullImageKey": "image.repository",
              "helmTagKey": "image.tag"
            }
          ]
        }
      ]
    },
    {
      "name": "kube-state-metrics",
      "subcomponents": [
        {
          "repository": "verrazzano",
          "name": "kube-state-metrics",
          "images": [
            {
              "image": "kube-state-metrics",
              "tag": "v2.6.0-20221202183421-fda95595",
              "helmFullImageKey": "image.repository",
              "helmTagKey": "image.tag"
            }
          ]
        }
      ]
    },
    {
      "name": "prometheus-pushgateway",
      "subcomponents": [
        {
          "repository": "verrazzano",
          "name": "prometheus-pushgateway",
          "images": [
            {
              "image": "prometheus-pushgateway",
              "tag": "v1.4.2-20221130235227-3af6d83b",
              "helmFullImageKey": "image.repository",
              "helmTagKey": "image.tag"
            }
          ]
        }
      ]
    },
    {
      "name": "node-exporter",
      "subcomponents": [
        {
          "repository": "verrazzano",
          "name": "prometheus-node-exporter",
          "images": [
            {
              "image": "node-exporter",
              "tag": "v1.3.1-20221130233213-2bb925b2",
              "helmFullImageKey": "image.repository",
              "helmTagKey": "image.tag"
            }
          ]
        }
      ]
    },
    {
      "name": "jaeger",
      "version": "1.37.0",
      "subcomponents": [
        {
          "repository": "verrazzano",
          "name": "jaeger-operator",
          "images": [
            {
              "image": "jaeger-operator",
              "tag": "1.37.0-20221208173047-0760c0d3",
              "helmFullImageKey": "image.repository",
              "helmTagKey": "image.tag"
            }
          ]
        },
        {
          "repository": "verrazzano",
          "name": "jaeger-agent",
          "images": [
            {
              "image": "jaeger-agent",
              "tag": "1.37.0-20221219184221-55f6b454",
              "helmFullImageKey": "jaegerAgentImage"
            }
          ]
        },
        {
          "repository": "verrazzano",
          "name": "jaeger-collector",
          "images": [
            {
              "image": "jaeger-collector",
              "tag": "1.37.0-20221219184221-55f6b454",
              "helmFullImageKey": "jaegerCollectorImage"
            }
          ]
        },
        {
          "repository": "verrazzano",
          "name": "jaeger-query",
          "images": [
            {
              "image": "jaeger-query",
              "tag": "1.37.0-20221219184221-55f6b454",
              "helmFullImageKey": "jaegerQueryImage"
            }
          ]
        },
        {
          "repository": "verrazzano",
          "name": "jaeger-ingester",
          "images": [
            {
              "image": "jaeger-ingester",
              "tag": "1.37.0-20221219184221-55f6b454",
              "helmFullImageKey": "jaegerIngesterImage"
            }
          ]
        },
        {
          "repository": "verrazzano",
          "name": "jaeger-es-index-cleaner",
          "images": [
            {
              "image": "jaeger-es-index-cleaner",
              "tag": "1.37.0-20221219184221-55f6b454",
              "helmFullImageKey": "jaegerESIndexCleanerImage"
            }
          ]
        },
        {
          "repository": "verrazzano",
          "name": "jaeger-es-rollover",
          "images": [
            {
              "image": "jaeger-es-rollover",
              "tag": "1.37.0-20221219184221-55f6b454",
              "helmFullImageKey": "jaegerESRolloverImage"
            }
          ]
        },
        {
          "repository": "verrazzano",
          "name": "jaeger-all-in-one",
          "images": [
            {
              "image": "jaeger-all-in-one",
              "tag": "1.37.0-20221219184221-55f6b454",
              "helmFullImageKey": "jaegerAllInOneImage"
            }
          ]
        }
      ]
    },
    {
      "name": "velero",
      "version": "1.9.1",
      "subcomponents": [
        {
          "repository": "verrazzano",
          "name": "velero",
          "images": [
            {
              "image": "velero",
              "tag": "v1.9.1-20220928065349-147272cf",
              "helmFullImageKey": "image.repository",
              "helmTagKey": "image.tag"
            },
            {
              "image": "velero-plugin-for-aws",
              "tag": "v1.5.0-20220924005304-4a142d0a",
              "helmFullImageKey": "initContainers[0].image"
            },
            {
              "image": "velero-restic-restore-helper",
              "tag": "v1.9.1-20220928065349-147272cf",
              "helmFullImageKey": "configMaps.restic-restore-action-config.data.image"
            }
          ]
        }
      ]
    },
    {
      "name": "rancher-backup",
      "version": "2.1.3",
      "subcomponents": [
        {
          "repository": "verrazzano/rancher",
          "name": "rancher-backup",
          "images": [
            {
              "image": "backup-restore-operator",
              "tag": "v2.1.3-20220827005326-bc2c3c4",
              "helmFullImageKey": "image.repository",
              "helmTagKey": "image.tag"
            }
          ]
        },
        {
          "registry": "docker.io",
          "repository": "rancher",
          "name": "rancher-backup-kubectl",
          "images": [
            {
              "image": "kubectl",
              "tag": "v1.20.2",
              "helmFullImageKey": "global.kubectl.repository",
              "helmTagKey": "global.kubectl.tag"
            }
          ]
        }
      ]
    }
  ],
  "supportedKubernetesVersions": [
    "v1.20.0",
    "v1.21.0",
    "v1.22.0",
    "v1.23.0",
    "v1.24.0"
  ]
}<|MERGE_RESOLUTION|>--- conflicted
+++ resolved
@@ -219,11 +219,7 @@
           "images": [
             {
               "image": "verrazzano-monitoring-operator",
-<<<<<<< HEAD
               "tag": "v1.5.0-20221219110629-89fda53",
-=======
-              "tag": "v1.5.0-20221216155330-1c103b2",
->>>>>>> 93d2d51b
               "helmFullImageKey": "monitoringOperator.imageName",
               "helmTagKey": "monitoringOperator.imageVersion"
             },
