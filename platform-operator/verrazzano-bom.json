--- conflicted
+++ resolved
@@ -218,13 +218,8 @@
           "name": "verrazzano-monitoring-operator",
           "images": [
             {
-<<<<<<< HEAD
               "image": "verrazzano-monitoring-operator-jenkins",
               "tag": "v1.5.0-20230109172248-f2122e2",
-=======
-              "image": "verrazzano-monitoring-operator",
-              "tag": "v1.5.0-20221223051839-d6a49f9",
->>>>>>> ab17be59
               "helmFullImageKey": "monitoringOperator.imageName",
               "helmTagKey": "monitoringOperator.imageVersion"
             },
