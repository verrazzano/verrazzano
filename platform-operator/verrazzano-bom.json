{
  "registry": "ghcr.io",
  "version": "VERRAZZANO_VERSION",
  "components": [
    {
      "name": "verrazzano-platform-operator",
      "subcomponents": [
        {
          "repository": "verrazzano",
          "name": "verrazzano-platform-operator",
          "images": [
            {
              "image": "VERRAZZANO_PLATFORM_OPERATOR_IMAGE",
              "tag": "VERRAZZANO_PLATFORM_OPERATOR_TAG",
              "helmFullImageKey": "image"
            }
          ]
        }
      ]
    },
    {
      "name": "ingress-nginx",
      "version": "v1.7.1",
      "subcomponents": [
        {
          "repository": "verrazzano",
          "name": "ingress-controller",
          "images": [
            {
              "image": "nginx-ingress-controller",
              "tag": "v1.7.1-20230817215350-c8315d559",
              "helmFullImageKey": "controller.image.repository",
              "helmTagKey": "controller.image.tag"
            },
            {
              "image": "nginx-ingress-default-backend",
              "tag": "v1.7.1-20230817215350-c8315d559",
              "helmFullImageKey": "defaultBackend.image.repository",
              "helmTagKey": "defaultBackend.image.tag"
            }
          ]
        }
      ]
    },
    {
      "name": "cert-manager",
      "version": "v1.9.1",
      "subcomponents": [
        {
          "repository": "verrazzano",
          "name": "cert-manager",
          "images": [
            {
              "image": "cert-manager-controller",
              "tag": "v1.9.1-20230718063143-2e2de655",
              "helmFullImageKey": "image.repository",
              "helmTagKey": "image.tag"
            },
            {
              "image": "cert-manager-acmesolver",
              "tag": "v1.9.1-20230718063143-2e2de655",
              "helmFullImageKey": "extraArgs[0]"
            },
            {
              "image": "cert-manager-cainjector",
              "tag": "v1.9.1-20230718063143-2e2de655",
              "helmFullImageKey": "cainjector.image.repository",
              "helmTagKey": "cainjector.image.tag"
            },
            {
              "image": "cert-manager-webhook",
              "tag": "v1.9.1-20230718063143-2e2de655",
              "helmFullImageKey": "webhook.image.repository",
              "helmTagKey": "webhook.image.tag"
            }
          ]
        }
      ]
    },
    {
      "name": "cert-manager-webhook-oci",
      "subcomponents": [
        {
          "repository": "verrazzano",
          "name": "cert-manager-webhook-oci",
          "images": [
            {
              "image": "cert-manager-webhook-oci",
              "tag": "v0.1.0-20230526160243-7a73e30",
              "helmFullImageKey": "image.repository",
              "helmTagKey": "image.tag"
            }
          ]
        }
      ]
    },
    {
      "name": "external-dns",
      "version": "v0.12.2",
      "subcomponents": [
        {
          "repository": "verrazzano",
          "name": "external-dns",
          "images": [
            {
              "image": "external-dns",
              "tag": "v0.12.2-20230511162352-49b4f66e",
              "helmFullImageKey": "image.repository",
              "helmRegKey": "image.registry",
              "helmTagKey": "image.tag"
            }
          ]
        }
      ]
    },
    {
      "name": "istio",
      "version": "1.17.2",
      "subcomponents": [
        {
          "repository": "verrazzano",
          "name": "istiod",
          "images": [
            {
              "image": "pilot",
              "tag": "1.17.2-20230627214838-887ef0a0",
              "helmFullImageKey": "values.pilot.image"
            },
            {
              "image": "proxyv2",
              "tag": "1.17.2-20230627214838-887ef0a0",
              "helmImageKey": "values.global.proxy.image",
              "helmTagKey": "values.global.tag",
              "helmRegistryAndRepoKey": "values.global.hub"
            }
          ]
        }
      ]
    },
    {
      "name": "rancher",
      "version": "v2.7.5",
      "subcomponents": [
        {
          "repository": "verrazzano",
          "name": "rancher",
          "images": [
            {
              "image": "rancher",
              "dashboard": "v2.7.5-20230818161107-07044c506",
              "rancherUI": "v2.7.2-9/release-2.7.2",
              "ocneDriverVersion": "v0.23.0",
              "ocneDriverChecksum": "e410fd9b7ac5533b656277e82f1a321a995a5cd5e0329c2e79091e26e2516313",
              "tag": "v2.7.5-20230818162112-c6f745626",
              "helmFullImageKey": "rancherImage",
              "helmTagKey": "rancherImageTag"
            },
            {
              "image": "rancher-agent",
              "tag": "v2.7.5-20230818162112-c6f745626"
            }
          ]
        },
        {
          "repository": "verrazzano",
          "name": "additional-rancher",
          "images": [
            {
              "image": "rancher-shell",
              "tag": "v0.1.18-20230403204343-4124528"
            },
            {
              "image": "rancher-webhook",
              "tag": "v0.3.5-20230803175843-1a77563"
            },
            {
              "image": "rancher-fleet-agent",
              "tag": "v0.7.0-20230803175255-e6633a6d"
            },
            {
              "image": "rancher-fleet",
              "tag": "v0.7.0-20230803175255-e6633a6d"
            },
            {
              "image": "rancher-gitjob",
              "tag": "v0.1.32-20230804152729-58582b0"
            },
            {
              "image": "rancher-cleanup",
              "tag": "v1.0.0-20230626123339-15c72a6"
            }
          ]
        }
      ]
    },
    {
      "name": "capi-cluster-api",
      "version": "v1.4.2",
      "subcomponents": [
        {
          "repository": "verrazzano",
          "name": "capi-cluster-api",
          "images": [
            {
              "image": "cluster-api-controller",
              "tag": "v1.4.2-20230601170413-d75d4df4d"
            }
          ]
        }
      ]
    },
    {
      "name": "capi-oci",
      "version": "v0.12.0",
      "subcomponents": [
        {
          "repository": "oracle",
          "name": "capi-oci",
          "images": [
            {
              "image": "cluster-api-oci-controller",
              "tag": "v0.12.0"
            }
          ]
        }
      ]
    },
    {
      "name": "capi-ocne",
      "version": "v1.7.0",
      "subcomponents": [
        {
          "repository": "verrazzano",
          "name": "capi-ocne",
          "images": [
            {
              "image": "cluster-api-ocne-bootstrap-controller",
              "tag": "v1.7.0-20230815141941-9a36ded"
            },
            {
              "image": "cluster-api-ocne-control-plane-controller",
              "tag": "v1.7.0-20230815141941-9a36ded"
            }
          ]
        }
      ]
    },
    {
      "name": "verrazzano",
      "version": "1.6.6",
      "subcomponents": [
        {
          "repository": "verrazzano",
          "name": "verrazzano",
          "images": [
            {
              "image": "proxyv2",
              "tag": "1.17.2-20230627214838-887ef0a0",
              "helmFullImageKey": "monitoringOperator.istioProxyImage"
            },
            {
              "image": "fluentd-kubernetes-daemonset",
              "tag": "v1.14.5-20230810212038-8777b84",
              "helmFullImageKey": "logging.fluentdImage"
            },
            {
              "image": "console",
<<<<<<< HEAD
              "tag": "v1.6.6-20230829224554-0fa31df",
=======
              "tag": "v1.6.6-20230829173209-2ab0f31",
>>>>>>> 30e6a5cb
              "helmFullImageKey": "console.imageName",
              "helmTagKey": "console.imageVersion"
            },
            {
              "image": "nginx-ingress-controller",
              "tag": "v1.7.1-20230817215350-c8315d559",
              "helmFullImageKey": "api.imageName",
              "helmTagKey": "api.imageVersion"
            },
            {
              "image": "nginx-prometheus-exporter",
              "tag": "v0.10.0-20230601092935-7cf62c11",
              "helmFullImageKey": "api.metricsImageName",
              "helmTagKey": "api.metricsImageVersion"
            }
          ]
        }
      ]
    },
    {
      "name": "verrazzano-monitoring-operator",
      "version": "1.6.6",
      "subcomponents": [
        {
          "repository": "verrazzano",
          "name": "verrazzano-monitoring-operator",
          "images": [
            {
              "image": "verrazzano-monitoring-operator",
              "tag": "v1.6.6-20230829173655-bb6d6b7",
              "helmFullImageKey": "monitoringOperator.imageName",
              "helmTagKey": "monitoringOperator.imageVersion"
            },
            {
              "image": "proxyv2",
              "tag": "1.17.2-20230627214838-887ef0a0",
              "helmFullImageKey": "monitoringOperator.istioProxyImage"
            },
            {
              "image": "grafana",
              "tag": "v7.5.17-20230602044851-7afbf50a",
              "helmFullImageKey": "monitoringOperator.grafanaImage"
            },
            {
              "image": "k8s-sidecar",
              "tag": "v1.15.0-20230601093349-7adaf012",
              "helmFullImageKey": "monitoringOperator.k8sSidecarImage"
            },
            {
              "image": "opensearch",
              "tag": "2.3.0-20230529152058-071cbb2e727",
              "helmFullImageKey": "monitoringOperator.osImage"
            },
            {
              "image": "opensearch-dashboards",
              "tag": "2.3.0-20230529153250-cc04b43c2b",
              "helmFullImageKey": "monitoringOperator.osdImage"
            },
            {
              "image": "nginx-ingress-controller",
              "tag": "v1.7.1-20230817215350-c8315d559",
              "helmFullImageKey": "monitoringOperator.oidcProxyImage"
            }
          ]
        }
      ]
    },
    {
      "name": "monitoring-init-images",
      "subcomponents": [
        {
          "repository": "oracle",
          "name": "monitoring-init-images",
          "images": [
            {
              "image": "oraclelinux",
              "tag": "8",
              "helmFullImageKey": "monitoringOperator.osInitImage"
            }
          ]
        }
      ]
    },
    {
      "name": "oam-kubernetes-runtime",
      "version": "0.3.3",
      "subcomponents": [
        {
          "repository": "verrazzano",
          "name": "oam-kubernetes-runtime",
          "images": [
            {
              "image": "oam-kubernetes-runtime",
              "tag": "v0.3.3-20230524141408-c8b5d4a",
              "helmFullImageKey": "image.repository",
              "helmTagKey": "image.tag"
            }
          ]
        }
      ]
    },
    {
      "name": "verrazzano-cluster-operator",
      "version": "1.6.6",
      "subcomponents": [
        {
          "repository": "verrazzano",
          "name": "verrazzano-cluster-operator",
          "images": [
            {
              "image": "VERRAZZANO_CLUSTER_OPERATOR_IMAGE",
              "tag": "VERRAZZANO_CLUSTER_OPERATOR_TAG",
              "helmFullImageKey": "image"
            }
          ]
        }
      ]
    },
    {
      "name": "verrazzano-cluster-agent",
      "version": "1.6.6",
      "subcomponents": [
        {
          "repository": "verrazzano",
          "name": "verrazzano-cluster-agent",
          "images": [
            {
              "image": "VERRAZZANO_APPLICATION_OPERATOR_IMAGE",
              "tag": "VERRAZZANO_APPLICATION_OPERATOR_TAG",
              "helmFullImageKey": "image"
            }
          ]
        }
      ]
    },
    {
      "name": "verrazzano-application-operator",
      "version": "1.6.6",
      "subcomponents": [
        {
          "repository": "verrazzano",
          "name": "verrazzano-application-operator",
          "images": [
            {
              "image": "VERRAZZANO_APPLICATION_OPERATOR_IMAGE",
              "tag": "VERRAZZANO_APPLICATION_OPERATOR_TAG",
              "helmFullImageKey": "image"
            }
          ]
        }
      ]
    },
    {
      "name": "weblogic-operator",
      "version": "4.1.0",
      "subcomponents": [
        {
          "repository": "oracle",
          "name": "weblogic-operator",
          "images": [
            {
              "image": "weblogic-kubernetes-operator",
              "tag": "4.1.0",
              "helmFullImageKey": "image"
            },
            {
              "image": "weblogic-monitoring-exporter",
              "tag": "2.1.4",
              "helmFullImageKey": "weblogicMonitoringExporterImage"
            }
          ]
        }
      ]
    },
    {
      "name": "coherence-operator",
      "version": "3.2.10",
      "subcomponents": [
        {
          "repository": "oracle",
          "name": "coherence-operator",
          "images": [
            {
              "image": "coherence-operator",
              "tag": "3.2.10",
              "helmFullImageKey": "image"
            }
          ]
        }
      ]
    },
    {
      "name": "fluent-operator",
      "version": "2.2.0",
      "subcomponents": [
        {
          "repository": "verrazzano",
          "name": "fluent-operator",
          "images": [
            {
              "image": "fluent-operator",
              "tag": "v2.2.0-20230801115338-052953d",
              "helmFullImageKey": "operator.container.repository",
              "helmTagKey": "operator.container.tag"
            },
            {
              "image": "fluent-bit",
              "tag": "v2.0.11-20230810070900-cc5f50963",
              "helmFullImageKey": "fluentbit.image.repository",
              "helmTagKey": "fluentbit.image.tag"
            },
            {
              "repository": "oracle",
              "image": "oraclelinux",
              "tag": "8",
              "helmFullImageKey": "operator.initcontainer.repository",
              "helmTagKey": "operator.initcontainer.tag"
            }
          ]
        }
      ]
    },
    {
      "name": "kiali-server",
      "version": "1.66.1",
      "subcomponents": [
        {
          "repository": "verrazzano",
          "name": "kiali-server",
          "images": [
            {
              "image": "kiali",
              "tag": "v1.66.1-20230808154952-c7e9a3fe",
              "helmFullImageKey": "deployment.image_name",
              "helmTagKey": "deployment.image_version"
            }
          ]
        }
      ]
    },
    {
      "name": "mysql",
      "version": "8.0.32",
      "subcomponents": [
        {
          "repository": "verrazzano",
          "name": "mysql-upgrade",
          "images": [
            {
              "image": "mysql-server",
              "tag": "8.0.32",
              "helmFullImageKey": "legacyUpgrade.container.image"
            },
            {
              "repository": "oracle",
              "image": "oraclelinux",
              "tag": "8-slim",
              "helmFullImageKey": "legacyUpgrade.initContainer.image"
            }
          ]
        },
        {
          "registry": "ghcr.io",
          "repository": "verrazzano",
          "name": "additional-mysql",
          "images": [
            {
              "image": "mysql-router",
              "tag": "8.0.32"
            }
          ]
        }
      ]
    },
    {
      "name": "mysql-operator",
      "version": "8.0.32",
      "subcomponents": [
        {
          "repository": "verrazzano",
          "name": "mysql-operator",
          "images": [
            {
              "image": "mysql-operator",
              "tag": "8.0.32-2.0.8",
              "helmRegKey": "image.registry",
              "helmRepoKey": "image.repository",
              "helmTagKey": "image.tag"
            }
          ]
        }
      ]
    },
    {
      "name": "keycloak",
      "version": "20.0.1",
      "subcomponents": [
        {
          "repository": "verrazzano",
          "name": "keycloak",
          "images": [
            {
              "image": "keycloak",
              "tag": "v20.0.1-20230529051244-228d40b314",
              "helmFullImageKey": "image.repository",
              "helmTagKey": "image.tag"
            }
          ]
        },
        {
          "repository": "verrazzano",
          "name": "keycloak-oracle-theme",
          "images": [
            {
              "image": "keycloak-oracle-theme",
              "tag": "v1.6.0-20230512022548-e289e05"
            }
          ]
        }
      ]
    },
    {
      "name": "prometheus-operator",
      "version": "0.64.1",
      "subcomponents": [
        {
          "repository": "verrazzano",
          "name": "prometheus-operator",
          "images": [
            {
              "image": "prometheus-operator",
              "tag": "v0.64.1-20230601093544-0d565bbd",
              "helmRegKey": "prometheusOperator.image.registry",
              "helmFullImageKey": "prometheusOperator.image.repository",
              "helmTagKey": "prometheusOperator.image.tag"
            },
            {
              "image": "kube-webhook-certgen",
              "tag": "v1.7.1-20230817215350-c8315d559",
              "helmRegKey": "prometheusOperator.admissionWebhooks.patch.image.registry",
              "helmFullImageKey": "prometheusOperator.admissionWebhooks.patch.image.repository",
              "helmTagKey": "prometheusOperator.admissionWebhooks.patch.image.tag"
            }
          ]
        },
        {
          "repository": "verrazzano",
          "name": "prometheus-config-reloader",
          "images": [
            {
              "image": "prometheus-config-reloader",
              "tag": "v0.64.1-20230601093544-0d565bbd",
              "helmRegKey": "prometheusOperator.prometheusConfigReloader.image.registry",
              "helmFullImageKey": "prometheusOperator.prometheusConfigReloader.image.repository",
              "helmTagKey": "prometheusOperator.prometheusConfigReloader.image.tag"
            }
          ]
        },
        {
          "repository": "verrazzano",
          "name": "alertmanager",
          "images": [
            {
              "image": "alertmanager",
              "tag": "v0.24.0-20230524114801-18128160",
              "helmRegKey": "alertmanager.alertmanagerSpec.image.registry",
              "helmFullImageKey": "alertmanager.alertmanagerSpec.image.repository",
              "helmTagKey": "alertmanager.alertmanagerSpec.image.tag"
            }
          ]
        },
        {
          "repository": "verrazzano",
          "name": "prometheus",
          "images": [
            {
              "image": "prometheus",
              "tag": "v2.44.0-20230531160222-74087370",
              "helmRegKey": "prometheus.prometheusSpec.image.registry",
              "helmFullImageKey": "prometheus.prometheusSpec.image.repository",
              "helmTagKey": "prometheus.prometheusSpec.image.tag"
            }
          ]
        }
      ]
    },
    {
      "name": "prometheus-adapter",
      "subcomponents": [
        {
          "repository": "verrazzano",
          "name": "prometheus-adapter",
          "images": [
            {
              "image": "prometheus-adapter",
              "tag": "v0.10.0-20230524142355-9313ff7b",
              "helmFullImageKey": "image.repository",
              "helmTagKey": "image.tag"
            }
          ]
        }
      ]
    },
    {
      "name": "kube-state-metrics",
      "subcomponents": [
        {
          "repository": "verrazzano",
          "name": "kube-state-metrics",
          "images": [
            {
              "image": "kube-state-metrics",
              "tag": "v2.8.2-20230531155057-c4a3ac95",
              "helmRegKey": "image.registry",
              "helmFullImageKey": "image.repository",
              "helmTagKey": "image.tag"
            }
          ]
        }
      ]
    },
    {
      "name": "prometheus-pushgateway",
      "subcomponents": [
        {
          "repository": "verrazzano",
          "name": "prometheus-pushgateway",
          "images": [
            {
              "image": "prometheus-pushgateway",
              "tag": "v1.4.2-20230601093156-3af6d83b",
              "helmFullImageKey": "image.repository",
              "helmTagKey": "image.tag"
            }
          ]
        }
      ]
    },
    {
      "name": "node-exporter",
      "subcomponents": [
        {
          "repository": "verrazzano",
          "name": "prometheus-node-exporter",
          "images": [
            {
              "image": "node-exporter",
              "tag": "v1.3.1-20230605074155-b7f69924",
              "helmFullImageKey": "image.repository",
              "helmTagKey": "image.tag"
            }
          ]
        }
      ]
    },
    {
      "name": "jaeger",
      "version": "1.42.0",
      "subcomponents": [
        {
          "repository": "verrazzano",
          "name": "jaeger-operator",
          "images": [
            {
              "image": "jaeger-operator",
              "tag": "1.42.0-20230524130308-9970d003",
              "helmFullImageKey": "image.repository",
              "helmTagKey": "image.tag"
            }
          ]
        },
        {
          "repository": "verrazzano",
          "name": "jaeger-agent",
          "images": [
            {
              "image": "jaeger-agent",
              "tag": "1.42.0-20230524133808-cd357656",
              "helmFullImageKey": "jaegerAgentImage"
            }
          ]
        },
        {
          "repository": "verrazzano",
          "name": "jaeger-collector",
          "images": [
            {
              "image": "jaeger-collector",
              "tag": "1.42.0-20230524133808-cd357656",
              "helmFullImageKey": "jaegerCollectorImage"
            }
          ]
        },
        {
          "repository": "verrazzano",
          "name": "jaeger-query",
          "images": [
            {
              "image": "jaeger-query",
              "tag": "1.42.0-20230524133808-cd357656",
              "helmFullImageKey": "jaegerQueryImage"
            }
          ]
        },
        {
          "repository": "verrazzano",
          "name": "jaeger-ingester",
          "images": [
            {
              "image": "jaeger-ingester",
              "tag": "1.42.0-20230524133808-cd357656",
              "helmFullImageKey": "jaegerIngesterImage"
            }
          ]
        },
        {
          "repository": "verrazzano",
          "name": "jaeger-es-index-cleaner",
          "images": [
            {
              "image": "jaeger-es-index-cleaner",
              "tag": "1.42.0-20230524133808-cd357656",
              "helmFullImageKey": "jaegerESIndexCleanerImage"
            }
          ]
        },
        {
          "repository": "verrazzano",
          "name": "jaeger-es-rollover",
          "images": [
            {
              "image": "jaeger-es-rollover",
              "tag": "1.42.0-20230524133808-cd357656",
              "helmFullImageKey": "jaegerESRolloverImage"
            }
          ]
        },
        {
          "repository": "verrazzano",
          "name": "jaeger-all-in-one",
          "images": [
            {
              "image": "jaeger-all-in-one",
              "tag": "1.42.0-20230524133808-cd357656",
              "helmFullImageKey": "jaegerAllInOneImage"
            }
          ]
        }
      ]
    },
    {
      "name": "velero",
      "version": "1.9.1",
      "subcomponents": [
        {
          "repository": "verrazzano",
          "name": "velero",
          "images": [
            {
              "image": "velero",
              "tag": "v1.9.1-20230524144448-edba946d",
              "helmFullImageKey": "image.repository",
              "helmTagKey": "image.tag"
            },
            {
              "image": "velero-plugin-for-aws",
              "tag": "v1.5.0-20230524144106-9b26984f",
              "helmFullImageKey": "initContainers[0].image"
            },
            {
              "image": "velero-restic-restore-helper",
              "tag": "v1.9.1-20230524144448-edba946d",
              "helmFullImageKey": "configMaps.restic-restore-action-config.data.image"
            }
          ]
        }
      ]
    },
    {
      "name": "rancher-backup",
      "version": "3.1.0",
      "subcomponents": [
        {
          "repository": "verrazzano",
          "name": "rancher-backup",
          "images": [
            {
              "image": "rancher-backup-restore-operator",
              "tag": "v3.1.0-20230420145739-385811a",
              "helmFullImageKey": "image.repository",
              "helmTagKey": "image.tag"
            }
          ]
        },
        {
          "repository": "verrazzano",
          "name": "rancher-backup-kubectl",
          "images": [
            {
              "image": "rancher-kubectl",
              "tag": "v1.20.2-20230208201835-2f0ea54",
              "helmFullImageKey": "global.kubectl.repository",
              "helmTagKey": "global.kubectl.tag"
            }
          ]
        }
      ]
    },
    {
      "name": "argocd",
      "version": "2.7.2",
      "subcomponents": [
        {
          "repository": "verrazzano",
          "name": "argocd",
          "images": [
            {
              "image": "argocd",
              "tag": "v2.7.2-20230601094358-fc41216e",
              "helmFullImageKey": "image.repository",
              "helmTagKey": "image.tag"
            }
          ]
        },
        {
          "repository": "verrazzano",
          "name": "redis",
          "images": [
            {
              "image": "redis",
              "tag": "v6.2.7-20230601100836-26c8b963",
              "helmFullImageKey": "image.repository",
              "helmTagKey": "image.tag"
            }
          ]
        }
      ]
    },
    {
      "name": "thanos",
      "version": "v0.30.2",
      "subcomponents": [
        {
          "repository": "verrazzano",
          "name": "thanos",
          "images": [
            {
              "image": "thanos",
              "tag": "v0.30.2-20230525123422-4b7a94ea",
              "helmRegKey": "image.registry",
              "helmFullImageKey": "image.repository",
              "helmTagKey": "image.tag"
            }
          ]
        }
      ]
    }
  ],
  "supportedKubernetesVersions": ["v1.24.0", "v1.25.0", "v1.26.0"]
}<|MERGE_RESOLUTION|>--- conflicted
+++ resolved
@@ -265,11 +265,7 @@
             },
             {
               "image": "console",
-<<<<<<< HEAD
               "tag": "v1.6.6-20230829224554-0fa31df",
-=======
-              "tag": "v1.6.6-20230829173209-2ab0f31",
->>>>>>> 30e6a5cb
               "helmFullImageKey": "console.imageName",
               "helmTagKey": "console.imageVersion"
             },
