--- conflicted
+++ resolved
@@ -147,19 +147,11 @@
           "images": [
             {
               "image": "rancher-shell",
-<<<<<<< HEAD
               "tag": "v0.1.18-20230403204343-4124528"
             },
             {
               "image": "rancher-webhook",
               "tag": "v0.3.2-20230420144706-e94a4e1"
-=======
-              "tag": "v0.1.18-20230512033248-c659571"
-            },
-            {
-              "image": "rancher-webhook",
-              "tag": "v0.2.6-20230512024307-b7fc3c3"
->>>>>>> 75c9aebe
             },
             {
               "image": "rancher-fleet-agent",
@@ -171,11 +163,7 @@
             },
             {
               "image": "rancher-gitjob",
-<<<<<<< HEAD
               "tag": "v0.1.30-20230505115129-1dd0ea0"
-=======
-              "tag": "v0.1.30-20230512033140-8e24107"
->>>>>>> 75c9aebe
             },
             {
               "image": "rancher-cleanup",
