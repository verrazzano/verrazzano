--- conflicted
+++ resolved
@@ -218,13 +218,8 @@
           "name": "verrazzano-monitoring-operator",
           "images": [
             {
-<<<<<<< HEAD
-              "image": "verrazzano-monitoring-operator-jenkins",
-              "tag": "v1.5.0-20230118062206-9b7833c",
-=======
               "image": "verrazzano-monitoring-operator",
-              "tag": "v1.5.0-20230118191805-e5557e2",
->>>>>>> 14e8f971
+              "tag": "v1.5.0-20230120052516-3926482",
               "helmFullImageKey": "monitoringOperator.imageName",
               "helmTagKey": "monitoringOperator.imageVersion"
             },
