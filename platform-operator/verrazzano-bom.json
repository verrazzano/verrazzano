--- conflicted
+++ resolved
@@ -218,13 +218,8 @@
           "name": "verrazzano-monitoring-operator",
           "images": [
             {
-<<<<<<< HEAD
               "image": "verrazzano-monitoring-operator-jenkins",
               "tag": "v1.5.0-20221214203421-1dcf4ed",
-=======
-              "image": "verrazzano-monitoring-operator",
-              "tag": "v1.5.0-20221209063223-6242ffe",
->>>>>>> e533a032
               "helmFullImageKey": "monitoringOperator.imageName",
               "helmTagKey": "monitoringOperator.imageVersion"
             },
