--- conflicted
+++ resolved
@@ -873,15 +873,10 @@
       ]
     }
   ],
-<<<<<<< HEAD
-  "supportedKubernetesVersions": ["v1.22.0", "v1.23.0", "v1.24.0", "v1.25.0"]
-=======
   "supportedKubernetesVersions": [
-    "v1.21.0",
     "v1.22.0",
     "v1.23.0",
     "v1.24.0",
     "v1.25.0"
   ]
->>>>>>> 2071e950
 }