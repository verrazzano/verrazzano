--- conflicted
+++ resolved
@@ -376,26 +376,9 @@
             {
               "image": "mysql",
               "tag": "8.0.29",
-<<<<<<< HEAD
               "helmRegKey": "image.registry",
               "helmRepoKey": "image.repository",
               "helmTagKey": "image.tag"
-=======
-              "helmFullImageKey": "image",
-              "helmTagKey": "imageTag"
-            }
-          ]
-        },
-        {
-          "repository": "oracle",
-          "name": "oraclelinux",
-          "images": [
-            {
-              "image": "oraclelinux",
-              "tag": "7-slim",
-              "helmFullImageKey": "busybox.image",
-              "helmTagKey": "busybox.tag"
->>>>>>> 918d7cd6
             }
           ]
         }
