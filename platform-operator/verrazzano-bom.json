{
  "registry": "ghcr.io",
  "version": "VERRAZZANO_VERSION",
  "components": [
    {
      "name": "verrazzano-platform-operator",
      "subcomponents": [
        {
          "repository": "verrazzano",
          "name": "verrazzano-platform-operator",
          "images": [
            {
              "image": "VERRAZZANO_PLATFORM_OPERATOR_IMAGE",
              "tag": "VERRAZZANO_PLATFORM_OPERATOR_TAG",
              "helmFullImageKey": "image"
            }
          ]
        }
      ]
    },
    {
      "name": "ingress-nginx",
      "subcomponents": [
        {
          "repository": "verrazzano",
          "name": "ingress-controller",
          "images": [
            {
              "image": "nginx-ingress-controller",
              "tag": "0.46.0-20220316222923-c2764d860",
              "helmFullImageKey": "controller.image.repository",
              "helmTagKey": "controller.image.tag"
            },
            {
              "image": "nginx-ingress-default-backend",
              "tag": "0.46.0-20220316222923-c2764d860",
              "helmFullImageKey": "defaultBackend.image.repository",
              "helmTagKey": "defaultBackend.image.tag"
            }
          ]
        }
      ]
    },
    {
      "name": "cert-manager",
      "subcomponents": [
        {
          "repository": "verrazzano",
          "name": "cert-manager",
          "images": [
            {
              "image": "cert-manager-controller",
              "tag": "1.2.0-20220225033848-4f1415cb5",
              "helmFullImageKey": "image.repository",
              "helmTagKey": "image.tag"
            },
            {
              "image": "cert-manager-acmesolver",
              "tag": "1.2.0-20220225033913-4f1415cb5",
              "helmFullImageKey": "extraArgs[0]=--acme-http01-solver-image"
            },
            {
              "image": "cert-manager-cainjector",
              "tag": "1.2.0-20220225033848-4f1415cb5",
              "helmFullImageKey": "cainjector.image.repository",
              "helmTagKey": "cainjector.image.tag"
            },
            {
              "image": "cert-manager-webhook",
              "tag": "1.2.0-20220225033848-4f1415cb5",
              "helmFullImageKey": "webhook.image.repository",
              "helmTagKey": "webhook.image.tag"
            }
          ]
        }
      ]
    },
    {
      "name": "external-dns",
      "subcomponents": [
        {
          "repository": "verrazzano",
          "name": "external-dns",
          "images": [
            {
              "image": "external-dns",
              "tag": "v0.10.2-20220225144626-7bae1b96",
              "helmFullImageKey": "image.repository",
              "helmRegKey": "image.registry",
              "helmTagKey": "image.tag"
            }
          ]
        }
      ]
    },
    {
      "name": "istio",
      "subcomponents": [
        {
          "repository": "verrazzano",
          "name": "istiod",
          "images": [
            {
              "image": "pilot",
              "tag": "1.10.4-2",
              "helmFullImageKey": "values.pilot.image"
            },
            {
              "image": "proxyv2",
              "tag": "1.10.4-2",
              "helmImageKey": "values.global.proxy.image",
              "helmTagKey": "values.global.tag",
              "helmRegistryAndRepoKey": "values.global.hub"
            }
          ]
        }
      ]
    },
    {
      "name": "rancher",
      "subcomponents": [
        {
          "repository": "verrazzano",
          "name": "rancher",
          "images": [
            {
              "image": "rancher",
              "tag": "v2.5.9-20220228142012-806336795",
              "helmFullImageKey": "rancherImage",
              "helmTagKey": "rancherImageTag"
            },
            {
              "image": "rancher-agent",
              "tag": "v2.5.9-20220228142012-806336795"
            }
          ]
        },
        {
          "registry": "docker.io",
          "repository": "rancher",
          "name": "additional-rancher",
          "images": [
            {
              "image": "shell",
              "tag": "v0.1.6"
            },
            {
              "image": "kubectl",
              "tag": "v1.20.2"
            },
            {
              "image": "rancher-webhook",
              "tag": "v0.1.3"
            },
            {
              "image": "fleet-agent",
              "tag": "v0.3.5"
            },
            {
              "image": "fleet",
              "tag": "v0.3.5"
            },
            {
              "image": "gitjob",
              "tag": "v0.1.15"
            },
            {
              "image": "rancher-operator",
              "tag": "v0.1.4"
            },
            {
              "image": "local-path-provisioner",
              "tag": "v0.0.14"
            }
          ]
        }
      ]
    },
    {
      "name": "verrazzano",
      "subcomponents": [
        {
          "repository": "verrazzano",
          "name": "verrazzano",
          "images": [
            {
              "image": "verrazzano-operator",
              "tag": "1.3.0-20220225034830-4714c1c",
              "helmFullImageKey": "verrazzanoOperator.imageName",
              "helmTagKey": "verrazzanoOperator.imageVersion"
            },
            {
              "image": "node-exporter",
              "tag": "1.0.0-20220225034938-e25ae11",
              "helmFullImageKey": "nodeExporter.imageName",
              "helmTagKey": "nodeExporter.imageVersion"
            },
            {
              "image": "verrazzano-monitoring-operator",
<<<<<<< HEAD
              "tag": "1.3.0-20220323171318-5c7fda9",
=======
              "tag": "1.3.0-20220324155310-c5e6f9e",
>>>>>>> 6fb017d8
              "helmFullImageKey": "monitoringOperator.imageName",
              "helmTagKey": "monitoringOperator.imageVersion"
            },
            {
              "image": "proxyv2",
              "tag": "1.10.4-2",
              "helmFullImageKey": "monitoringOperator.istioProxyImage"
            },
            {
              "image": "grafana",
              "tag": "v7.5.11",
              "helmFullImageKey": "monitoringOperator.grafanaImage"
            },
            {
              "image": "prometheus",
              "tag": "v2.31.1",
              "helmFullImageKey": "monitoringOperator.prometheusImage"
            },
            {
              "image": "opensearch",
              "tag": "1.2.3-20220321223518-c480e8ed25d",
              "helmFullImageKey": "monitoringOperator.esImage"
            },
            {
              "image": "opensearch-dashboards",
              "tag": "1.2.0-20220301201035-be0efd47ab",
              "helmFullImageKey": "monitoringOperator.kibanaImage"
            },
            {
              "image": "configmap-reload",
              "tag": "0.7.1-20220302211236-774d907",
              "helmFullImageKey": "monitoringOperator.configReloaderImage"
            },
            {
              "image": "nginx-ingress-controller",
              "tag": "0.46.0-20220301064424-ee602c1aa",
              "helmFullImageKey": "monitoringOperator.oidcProxyImage"
            },
            {
              "image": "fluentd-kubernetes-daemonset",
              "tag": "v1.12.3-20220225061210-0302423",
              "helmFullImageKey": "logging.fluentdImage"
            },
            {
              "image": "console",
              "tag": "1.3.0-20220318195701-8937c08",
              "helmFullImageKey": "console.imageName",
              "helmTagKey": "console.imageVersion"
            },
            {
              "image": "nginx-ingress-controller",
              "tag": "0.46.0-20220301064424-ee602c1aa",
              "helmFullImageKey": "api.imageName",
              "helmTagKey": "api.imageVersion"
            }
          ]
        }
      ]
    },
    {
      "name": "monitoring-init-images",
      "subcomponents": [
        {
          "repository": "oracle",
          "name": "monitoring-init-images",
          "images": [
            {
              "image": "oraclelinux",
              "tag": "7-slim",
              "helmFullImageKey": "monitoringOperator.prometheusInitImage"
            },
            {
              "image": "oraclelinux",
              "tag": "7.9",
              "helmFullImageKey": "monitoringOperator.esInitImage"
            }
          ]
        }
      ]
    },
    {
      "name": "oam-kubernetes-runtime",
      "subcomponents": [
        {
          "repository": "verrazzano",
          "name": "oam-kubernetes-runtime",
          "images": [
            {
              "image": "oam-kubernetes-runtime",
              "tag": "v0.3.0-20220225035616-3a38226",
              "helmFullImageKey": "image.repository",
              "helmTagKey": "image.tag"
            }
          ]
        }
      ]
    },
    {
      "name": "verrazzano-application-operator",
      "subcomponents": [
        {
          "repository": "verrazzano",
          "name": "verrazzano-application-operator",
          "images": [
            {
              "image": "VERRAZZANO_APPLICATION_OPERATOR_IMAGE",
              "tag": "VERRAZZANO_APPLICATION_OPERATOR_TAG",
              "helmFullImageKey": "image"
            }
          ]
        }
      ]
    },
    {
      "name": "weblogic-operator",
      "subcomponents": [
        {
          "repository": "oracle",
          "name": "weblogic-operator",
          "images": [
            {
              "image": "weblogic-kubernetes-operator",
              "tag": "3.3.8",
              "helmFullImageKey": "image"
            },
            {
              "image": "weblogic-monitoring-exporter",
              "tag": "2.0.4",
              "helmFullImageKey": "weblogicMonitoringExporterImage"
            }
          ]
        }
      ]
    },
    {
      "name": "coherence-operator",
      "subcomponents": [
        {
          "repository": "oracle",
          "name": "coherence-operator",
          "images": [
            {
              "image": "coherence-operator",
              "tag": "3.2.5",
              "helmFullImageKey": "image"
            }
          ]
        }
      ]
    },
    {
      "name": "kiali-server",
      "subcomponents": [
        {
          "repository": "verrazzano",
          "name": "kiali-server",
          "images": [
            {
              "image": "kiali",
              "tag": "v1.34.1-1",
              "helmFullImageKey": "deployment.image_name",
              "helmTagKey": "deployment.image_version"
            }
          ]
        }
      ]
    },
    {
      "name": "mysql",
      "subcomponents": [
        {
          "repository": "verrazzano",
          "name": "mysql",
          "images": [
            {
              "image": "mysql",
              "tag": "8.0.28",
              "helmFullImageKey": "image",
              "helmTagKey": "imageTag"
            }
          ]
        },
        {
          "repository": "oracle",
          "name": "oraclelinux",
          "images": [
            {
              "image": "oraclelinux",
              "tag": "7-slim",
              "helmFullImageKey": "busybox.image",
              "helmTagKey": "busybox.tag"
            }
          ]
        }
      ]
    },
    {
      "name": "keycloak",
      "subcomponents": [
        {
          "repository": "verrazzano",
          "name": "keycloak",
          "images": [
            {
              "image": "keycloak",
              "tag": "15.0.2-20220225013936-a7c16adfc3",
              "helmFullImageKey": "image.repository",
              "helmTagKey": "image.tag"
            }
          ]
        },
        {
          "repository": "verrazzano",
          "name": "keycloak-oracle-theme",
          "images": [
            {
              "image": "keycloak-oracle-theme",
              "tag": "1.3.0-20220226065029-dc513a7"
            }
          ]
        }
      ]
    },
    {
      "name": "prometheus-operator",
      "subcomponents": [
        {
          "repository": "verrazzano",
          "name": "prometheus-operator",
          "images": [
            {
              "image": "prometheus-operator",
              "tag": "v0.49.0-1",
              "helmFullImageKey": "prometheusOperator.image.repository",
              "helmTagKey": "prometheusOperator.image.tag"
            }
          ]
        }
      ]
    }
  ]
}<|MERGE_RESOLUTION|>--- conflicted
+++ resolved
@@ -197,11 +197,7 @@
             },
             {
               "image": "verrazzano-monitoring-operator",
-<<<<<<< HEAD
-              "tag": "1.3.0-20220323171318-5c7fda9",
-=======
               "tag": "1.3.0-20220324155310-c5e6f9e",
->>>>>>> 6fb017d8
               "helmFullImageKey": "monitoringOperator.imageName",
               "helmTagKey": "monitoringOperator.imageVersion"
             },
