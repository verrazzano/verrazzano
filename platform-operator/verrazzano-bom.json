{
  "registry": "ghcr.io",
  "version": "VERRAZZANO_VERSION",
  "components": [
    {
      "name": "verrazzano-platform-operator",
      "subcomponents": [
        {
          "repository": "verrazzano",
          "name": "verrazzano-platform-operator",
          "images": [
            {
              "image": "VERRAZZANO_PLATFORM_OPERATOR_IMAGE",
              "tag": "VERRAZZANO_PLATFORM_OPERATOR_TAG",
              "helmFullImageKey": "image"
            }
          ]
        }
      ]
    },
    {
      "name": "ingress-nginx",
      "subcomponents": [
        {
          "repository": "verrazzano",
          "name": "ingress-controller",
          "images": [
            {
              "image": "nginx-ingress-controller",
              "tag": "v1.1.1-20220809190136-943f98fb0",
              "helmFullImageKey": "controller.image.repository",
              "helmTagKey": "controller.image.tag"
            },
            {
              "image": "nginx-ingress-default-backend",
              "tag": "v1.1.1-20220809190136-943f98fb0",
              "helmFullImageKey": "defaultBackend.image.repository",
              "helmTagKey": "defaultBackend.image.tag"
            }
          ]
        }
      ]
    },
    {
      "name": "cert-manager",
      "subcomponents": [
        {
          "repository": "verrazzano",
          "name": "cert-manager",
          "images": [
            {
              "image": "cert-manager-controller",
              "tag": "v1.7.1-1-20220808163033-a55857d4",
              "helmFullImageKey": "image.repository",
              "helmTagKey": "image.tag"
            },
            {
              "image": "cert-manager-acmesolver",
              "tag": "v1.7.1-1-20220808163033-a55857d4",
              "helmFullImageKey": "extraArgs[0]"
            },
            {
              "image": "cert-manager-cainjector",
              "tag": "v1.7.1-1-20220808163033-a55857d4",
              "helmFullImageKey": "cainjector.image.repository",
              "helmTagKey": "cainjector.image.tag"
            },
            {
              "image": "cert-manager-webhook",
              "tag": "v1.7.1-1-20220808163033-a55857d4",
              "helmFullImageKey": "webhook.image.repository",
              "helmTagKey": "webhook.image.tag"
            }
          ]
        }
      ]
    },
    {
      "name": "external-dns",
      "subcomponents": [
        {
          "repository": "verrazzano",
          "name": "external-dns",
          "images": [
            {
              "image": "external-dns",
              "tag": "v0.10.2-20220802001856-7bae1b96",
              "helmFullImageKey": "image.repository",
              "helmRegKey": "image.registry",
              "helmTagKey": "image.tag"
            }
          ]
        }
      ]
    },
    {
      "name": "istio",
      "subcomponents": [
        {
          "repository": "verrazzano",
          "name": "istiod",
          "images": [
            {
              "image": "pilot",
              "tag": "1.13.5-1-20220810173142-0bd9ab4d",
              "helmFullImageKey": "values.pilot.image"
            },
            {
              "image": "proxyv2",
              "tag": "1.13.5-1-20220810173142-0bd9ab4d",
              "helmImageKey": "values.global.proxy.image",
              "helmTagKey": "values.global.tag",
              "helmRegistryAndRepoKey": "values.global.hub"
            }
          ]
        }
      ]
    },
    {
      "name": "rancher",
      "subcomponents": [
        {
          "repository": "verrazzano",
          "name": "rancher",
          "images": [
            {
              "image": "rancher",
              "tag": "v2.6.6-20220811150824-032ff3ebc",
              "helmFullImageKey": "rancherImage",
              "helmTagKey": "rancherImageTag"
            },
            {
              "image": "rancher-agent",
              "tag": "v2.6.6-20220811150824-032ff3ebc"
            }
          ]
        },
        {
          "registry": "docker.io",
          "repository": "rancher",
          "name": "additional-rancher",
          "images": [
            {
              "image": "shell",
              "tag": "v0.1.16"
            },
            {
              "image": "kubectl",
              "tag": "v1.20.2"
            },
            {
              "image": "rancher-webhook",
              "tag": "v0.2.5"
            },
            {
              "image": "fleet-agent",
              "tag": "v0.3.9"
            },
            {
              "image": "fleet",
              "tag": "v0.3.9"
            },
            {
              "image": "gitjob",
              "tag": "v0.1.26"
            },
            {
              "image": "local-path-provisioner",
              "tag": "v0.0.14"
            }
          ]
        }
      ]
    },
    {
      "name": "verrazzano",
      "subcomponents": [
        {
          "repository": "verrazzano",
          "name": "verrazzano",
          "images": [
            {
              "image": "proxyv2",
              "tag": "1.13.5-1-20220810173142-0bd9ab4d",
              "helmFullImageKey": "monitoringOperator.istioProxyImage"
            },
            {
              "image": "fluentd-kubernetes-daemonset",
              "tag": "v1.14.5-20220801165146-12c063f",
              "helmFullImageKey": "logging.fluentdImage"
            },
            {
              "image": "console",
              "tag": "v1.4.0-20220803133223-d09ac54",
              "helmFullImageKey": "console.imageName",
              "helmTagKey": "console.imageVersion"
            },
            {
              "image": "nginx-ingress-controller",
              "tag": "v1.1.1-20220809190136-943f98fb0",
              "helmFullImageKey": "api.imageName",
              "helmTagKey": "api.imageVersion"
            },
            {
              "image": "nginx-prometheus-exporter",
              "tag": "0.10.0",
              "helmFullImageKey": "api.metricsImageName",
              "helmTagKey": "api.metricsImageVersion"
            }
          ]
        }
      ]
    },
    {
      "name": "verrazzano-monitoring-operator",
      "subcomponents": [
        {
          "repository": "verrazzano",
          "name": "verrazzano-monitoring-operator",
          "images": [
            {
              "image": "verrazzano-monitoring-operator",
<<<<<<< HEAD
              "tag": "v1.4.0-20220815122307-159d945",
=======
              "tag": "v1.4.0-20220811123252-03aa4e3",
>>>>>>> 69307e95
              "helmFullImageKey": "monitoringOperator.imageName",
              "helmTagKey": "monitoringOperator.imageVersion"
            },
            {
              "image": "proxyv2",
              "tag": "1.13.5-1-20220810173142-0bd9ab4d",
              "helmFullImageKey": "monitoringOperator.istioProxyImage"
            },
            {
              "image": "grafana",
              "tag": "v7.5.15-20220809163103-24d2f584",
              "helmFullImageKey": "monitoringOperator.grafanaImage"
            },
            {
              "image": "prometheus",
              "tag": "v2.34.0-1",
              "helmFullImageKey": "monitoringOperator.prometheusImage"
            },
            {
              "image": "opensearch",
              "tag": "1.2.3-20220810140719-c1dbc115d8a",
              "helmFullImageKey": "monitoringOperator.esImage"
            },
            {
              "image": "opensearch-dashboards",
              "tag": "1.2.0-20220810140901-c206c8b25f",
              "helmFullImageKey": "monitoringOperator.kibanaImage"
            },
            {
              "image": "nginx-ingress-controller",
              "tag": "v1.1.1-20220809190136-943f98fb0",
              "helmFullImageKey": "monitoringOperator.oidcProxyImage"
            }
          ]
        }
      ]
    },
    {
      "name": "monitoring-init-images",
      "subcomponents": [
        {
          "repository": "oracle",
          "name": "monitoring-init-images",
          "images": [
            {
              "image": "oraclelinux",
              "tag": "7-slim",
              "helmFullImageKey": "monitoringOperator.prometheusInitImage"
            },
            {
              "image": "oraclelinux",
              "tag": "7.9",
              "helmFullImageKey": "monitoringOperator.esInitImage"
            }
          ]
        }
      ]
    },
    {
      "name": "oam-kubernetes-runtime",
      "subcomponents": [
        {
          "repository": "verrazzano",
          "name": "oam-kubernetes-runtime",
          "images": [
            {
              "image": "oam-kubernetes-runtime",
              "tag": "v0.3.0-20220801214414-046d772",
              "helmFullImageKey": "image.repository",
              "helmTagKey": "image.tag"
            }
          ]
        }
      ]
    },
    {
      "name": "verrazzano-application-operator",
      "subcomponents": [
        {
          "repository": "verrazzano",
          "name": "verrazzano-application-operator",
          "images": [
            {
              "image": "VERRAZZANO_APPLICATION_OPERATOR_IMAGE",
              "tag": "VERRAZZANO_APPLICATION_OPERATOR_TAG",
              "helmFullImageKey": "image"
            }
          ]
        }
      ]
    },
    {
      "name": "weblogic-operator",
      "subcomponents": [
        {
          "repository": "oracle",
          "name": "weblogic-operator",
          "images": [
            {
              "image": "weblogic-kubernetes-operator",
              "tag": "3.4.2",
              "helmFullImageKey": "image"
            },
            {
              "image": "weblogic-monitoring-exporter",
              "tag": "2.0.7",
              "helmFullImageKey": "weblogicMonitoringExporterImage"
            }
          ]
        }
      ]
    },
    {
      "name": "coherence-operator",
      "subcomponents": [
        {
          "repository": "oracle",
          "name": "coherence-operator",
          "images": [
            {
              "image": "coherence-operator",
              "tag": "3.2.6",
              "helmFullImageKey": "image"
            }
          ]
        }
      ]
    },
    {
      "name": "kiali-server",
      "subcomponents": [
        {
          "repository": "verrazzano",
          "name": "kiali-server",
          "images": [
            {
              "image": "kiali",
              "tag": "v1.42.0-20220809183027-16c3e409",
              "helmFullImageKey": "deployment.image_name",
              "helmTagKey": "deployment.image_version"
            }
          ]
        }
      ]
    },
    {
      "name": "mysql",
      "subcomponents": [
        {
          "repository": "verrazzano",
          "name": "mysql",
          "images": [
            {
              "image": "mysql",
              "tag": "8.0.29",
              "helmRegKey": "image.registry",
              "helmFullImageKey": "image.repository",
              "helmTagKey": "image.tag"
            },
            {
              "repository": "oracle",
              "image": "oraclelinux",
              "tag": "7-slim",
              "helmFullImageKey": "initContainerImage"
            }
          ]
        }
      ]
    },
    {
      "name": "keycloak",
      "subcomponents": [
        {
          "repository": "verrazzano",
          "name": "keycloak",
          "images": [
            {
              "image": "keycloak",
              "tag": "v15.0.2-20220808193821-3c526fbe0f",
              "helmFullImageKey": "image.repository",
              "helmTagKey": "image.tag"
            }
          ]
        },
        {
          "repository": "verrazzano",
          "name": "keycloak-oracle-theme",
          "images": [
            {
              "image": "keycloak-oracle-theme",
              "tag": "v1.4.0-20220803133014-7b829cf"
            }
          ]
        }
      ]
    },
    {
      "name": "prometheus-operator",
      "subcomponents": [
        {
          "repository": "verrazzano",
          "name": "prometheus-operator",
          "images": [
            {
              "image": "prometheus-operator",
              "tag": "v0.55.1-20220809181134-615042e9",
              "helmFullImageKey": "prometheusOperator.image.repository",
              "helmTagKey": "prometheusOperator.image.tag"
            },
            {
              "image": "kube-webhook-certgen",
              "tag": "v1.1.1-20220809190136-943f98fb0",
              "helmFullImageKey": "prometheusOperator.admissionWebhooks.patch.image.repository",
              "helmTagKey": "prometheusOperator.admissionWebhooks.patch.image.tag"
            }
          ]
        },
        {
          "repository": "verrazzano",
          "name": "prometheus-config-reloader",
          "images": [
            {
              "image": "prometheus-config-reloader",
              "tag": "v0.55.1-20220809181134-615042e9",
              "helmFullImageKey": "prometheusOperator.prometheusConfigReloader.image.repository",
              "helmTagKey": "prometheusOperator.prometheusConfigReloader.image.tag"
            }
          ]
        },
        {
          "repository": "verrazzano",
          "name": "alertmanager",
          "images": [
            {
              "image": "alertmanager",
              "tag": "v0.24.0-20220805222028-0a54aa20",
              "helmFullImageKey": "alertmanager.alertmanagerSpec.image.repository",
              "helmTagKey": "alertmanager.alertmanagerSpec.image.tag"
            }
          ]
        },
        {
          "repository": "verrazzano",
          "name": "prometheus",
          "images": [
            {
              "image": "prometheus",
              "tag": "v2.34.0-20220809191930-6df068d2",
              "helmFullImageKey": "prometheus.prometheusSpec.image.repository",
              "helmTagKey": "prometheus.prometheusSpec.image.tag"
            }
          ]
        }
      ]
    },
    {
      "name": "prometheus-adapter",
      "subcomponents": [
        {
          "repository": "verrazzano",
          "name": "prometheus-adapter",
          "images": [
            {
              "image": "prometheus-adapter",
              "tag": "v0.9.1-20220810134842-f097a569",
              "helmFullImageKey": "image.repository",
              "helmTagKey": "image.tag"
            }
          ]
        }
      ]
    },
    {
      "name": "kube-state-metrics",
      "subcomponents": [
        {
          "repository": "verrazzano",
          "name": "kube-state-metrics",
          "images": [
            {
              "image": "kube-state-metrics",
              "tag": "v2.4.2-20220809152654-43d75718",
              "helmFullImageKey": "image.repository",
              "helmTagKey": "image.tag"
            }
          ]
        }
      ]
    },
    {
      "name": "prometheus-pushgateway",
      "subcomponents": [
        {
          "repository": "verrazzano",
          "name": "prometheus-pushgateway",
          "images": [
            {
              "image": "prometheus-pushgateway",
              "tag": "v1.4.2-20220810135136-71204144",
              "helmFullImageKey": "image.repository",
              "helmTagKey": "image.tag"
            }
          ]
        }
      ]
    },
    {
      "name": "node-exporter",
      "subcomponents": [
        {
          "repository": "verrazzano",
          "name": "prometheus-node-exporter",
          "images": [
            {
              "image": "node-exporter",
              "tag": "v1.3.1-20220809160001-ed1baa61",
              "helmFullImageKey": "image.repository",
              "helmTagKey": "image.tag"
            }
          ]
        }
      ]
    },
    {
      "name": "jaeger",
      "subcomponents": [
        {
          "repository": "verrazzano",
          "name": "jaeger-operator",
          "images": [
            {
              "image": "jaeger-operator",
              "tag": "1.34.1-20220808210031-cfb06635",
              "helmFullImageKey": "image.repository",
              "helmTagKey": "image.tag"
            }
          ]
        },
        {
          "repository": "verrazzano",
          "name": "jaeger-agent",
          "images": [
            {
              "image": "jaeger-agent",
              "tag": "1.34.1-20220809161126-ae4bd702",
              "helmFullImageKey": "jaegerAgentImage"
            }
          ]
        },
        {
          "repository": "verrazzano",
          "name": "jaeger-collector",
          "images": [
            {
              "image": "jaeger-collector",
              "tag": "1.34.1-20220809161126-ae4bd702",
              "helmFullImageKey": "jaegerCollectorImage"
            }
          ]
        },
        {
          "repository": "verrazzano",
          "name": "jaeger-query",
          "images": [
            {
              "image": "jaeger-query",
              "tag": "1.34.1-20220809161126-ae4bd702",
              "helmFullImageKey": "jaegerQueryImage"
            }
          ]
        },
        {
          "repository": "verrazzano",
          "name": "jaeger-ingester",
          "images": [
            {
              "image": "jaeger-ingester",
              "tag": "1.34.1-20220809161126-ae4bd702",
              "helmFullImageKey": "jaegerIngesterImage"
            }
          ]
        },
        {
          "repository": "verrazzano",
          "name": "jaeger-es-index-cleaner",
          "images": [
            {
              "image": "jaeger-es-index-cleaner",
              "tag": "1.34.1-20220809161126-ae4bd702",
              "helmFullImageKey": "jaegerESIndexCleanerImage"
            }
          ]
        },
        {
          "repository": "verrazzano",
          "name": "jaeger-es-rollover",
          "images": [
            {
              "image": "jaeger-es-rollover",
              "tag": "1.34.1-20220809161126-ae4bd702",
              "helmFullImageKey": "jaegerESRolloverImage"
            }
          ]
        },
        {
          "repository": "verrazzano",
          "name": "jaeger-all-in-one",
          "images": [
            {
              "image": "jaeger-all-in-one",
              "tag": "1.34.1-20220809161126-ae4bd702",
              "helmFullImageKey": "jaegerAllInOneImage"
            }
          ]
        }
      ]
    },
    {
      "name": "velero",
      "subcomponents": [
        {
          "repository": "verrazzano",
          "name": "velero",
          "images": [
            {
              "image": "velero",
              "tag": "v1.8.1-20220811175045-7bc0e55e",
              "helmFullImageKey": "image.repository",
              "helmTagKey": "image.tag"
            },
            {
              "image": "velero-plugin-for-aws",
              "tag": "v1.4.1-20220811172550-645bcc83",
              "helmFullImageKey": "initContainers[0].image"
            },
            {
              "image": "velero-restic-restore-helper",
              "tag": "v1.8.1-20220811175045-7bc0e55e",
              "helmFullImageKey": "configMaps.restic-restore-action-config.data.image"
            }
          ]
        }
      ]
    },
    {
      "name": "rancher-backup",
      "subcomponents": [
        {
          "repository": "verrazzano/rancher",
          "name": "rancher-backup",
          "images": [
            {
              "image": "backup-restore-operator",
              "tag": "v2.1.0-20220808171934-bbeff72",
              "helmFullImageKey": "image.repository",
              "helmTagKey": "image.tag"
            }
          ]
        },
        {
          "registry": "docker.io",
          "repository": "rancher",
          "name": "rancher-backup-kubectl",
          "images": [
            {
              "image": "kubectl",
              "tag": "v1.20.2",
              "helmFullImageKey": "global.kubectl.repository",
              "helmTagKey": "global.kubectl.tag"
            }
          ]
        }
      ]
    }
  ]
}<|MERGE_RESOLUTION|>--- conflicted
+++ resolved
@@ -220,11 +220,7 @@
           "images": [
             {
               "image": "verrazzano-monitoring-operator",
-<<<<<<< HEAD
               "tag": "v1.4.0-20220815122307-159d945",
-=======
-              "tag": "v1.4.0-20220811123252-03aa4e3",
->>>>>>> 69307e95
               "helmFullImageKey": "monitoringOperator.imageName",
               "helmTagKey": "monitoringOperator.imageVersion"
             },
