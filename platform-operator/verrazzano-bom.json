--- conflicted
+++ resolved
@@ -130,23 +130,14 @@
           "images": [
             {
               "image": "rancher",
-<<<<<<< HEAD
               "tag": "v2.6.8-20221007181056-d3348e038",
-              "dashboard": "v2.6.8-20220922181459-f9a6c76e",
-=======
-              "tag": "v2.6.8-20221006171647-46df1b595",
               "dashboard": "v2.6.8-20221006170612-d84a9cbf",
->>>>>>> 3c92fec3
               "helmFullImageKey": "rancherImage",
               "helmTagKey": "rancherImageTag"
             },
             {
               "image": "rancher-agent",
-<<<<<<< HEAD
               "tag": "v2.6.8-20221007181056-d3348e038"
-=======
-              "tag": "v2.6.8-20221006171647-46df1b595"
->>>>>>> 3c92fec3
             }
           ]
         },
