{
  "registry": "ghcr.io",
  "version": "VERRAZZANO_VERSION",
  "components": [
    {
      "name": "verrazzano-platform-operator",
      "subcomponents": [
        {
          "repository": "verrazzano",
          "name": "verrazzano-platform-operator",
          "images": [
            {
              "image": "VERRAZZANO_PLATFORM_OPERATOR_IMAGE",
              "tag": "VERRAZZANO_PLATFORM_OPERATOR_TAG",
              "helmFullImageKey": "image"
            }
          ]
        }
      ]
    },
    {
      "name": "ingress-controller",
      "version": "1.7.1",
      "subcomponents": [
        {
          "repository": "verrazzano",
          "name": "ingress-controller",
          "images": [
            {
              "image": "nginx-ingress-controller",
              "tag": "v1.7.1-20230817215350-c8315d559",
              "helmFullImageKey": "controller.image.repository",
              "helmTagKey": "controller.image.tag"
            },
            {
              "image": "nginx-ingress-default-backend",
              "tag": "v1.7.1-20230817215350-c8315d559",
              "helmFullImageKey": "defaultBackend.image.repository",
              "helmTagKey": "defaultBackend.image.tag"
            }
          ]
        }
      ]
    },
    {
      "name": "cert-manager",
      "version": "1.9.1-1",
      "subcomponents": [
        {
          "repository": "verrazzano",
          "name": "cert-manager",
          "images": [
            {
              "image": "cert-manager-controller",
              "tag": "v1.9.1-20230922085719-ec3b7033",
              "helmFullImageKey": "image.repository",
              "helmTagKey": "image.tag"
            },
            {
              "image": "cert-manager-acmesolver",
              "tag": "v1.9.1-20230922085719-ec3b7033",
              "helmFullImageKey": "extraArgs[0]"
            },
            {
              "image": "cert-manager-cainjector",
              "tag": "v1.9.1-20230922085719-ec3b7033",
              "helmFullImageKey": "cainjector.image.repository",
              "helmTagKey": "cainjector.image.tag"
            },
            {
              "image": "cert-manager-webhook",
              "tag": "v1.9.1-20230922085719-ec3b7033",
              "helmFullImageKey": "webhook.image.repository",
              "helmTagKey": "webhook.image.tag"
            },
            {
              "image": "cert-manager-ctl",
              "tag": "v1.9.1-20230922085719-ec3b7033",
              "helmFullImageKey": "startupapicheck.image.repository",
              "helmTagKey": "startupapicheck.image.tag"
            }
          ]
        }
      ]
    },
    {
      "name": "cert-manager-webhook-oci",
      "version": "0.1.0",
      "subcomponents": [
        {
          "repository": "verrazzano",
          "name": "cert-manager-webhook-oci",
          "images": [
            {
              "image": "cert-manager-webhook-oci",
              "tag": "v0.1.0-20230526160243-7a73e30",
              "helmFullImageKey": "image.repository",
              "helmTagKey": "image.tag"
            }
          ]
        }
      ]
    },
    {
      "name": "external-dns",
      "version": "0.12.2",
      "subcomponents": [
        {
          "repository": "verrazzano",
          "name": "external-dns",
          "images": [
            {
              "image": "external-dns",
              "tag": "v0.12.2-20230922083811-49b4f66e",
              "helmFullImageKey": "image.repository",
              "helmRegKey": "image.registry",
              "helmTagKey": "image.tag"
            }
          ]
        }
      ]
    },
    {
      "name": "istio",
      "version": "1.17.2",
      "subcomponents": [
        {
          "repository": "verrazzano",
          "name": "istiod",
          "images": [
            {
              "image": "pilot",
              "tag": "1.17.2-20230627214838-887ef0a0",
              "helmFullImageKey": "values.pilot.image"
            },
            {
              "image": "proxyv2",
              "tag": "1.17.2-20230627214838-887ef0a0",
              "helmImageKey": "values.global.proxy.image",
              "helmTagKey": "values.global.tag",
              "helmRegistryAndRepoKey": "values.global.hub"
            }
          ]
        }
      ]
    },
    {
      "name": "rancher",
      "version": "2.7.5-1",
      "subcomponents": [
        {
          "repository": "verrazzano",
          "name": "rancher",
          "images": [
            {
              "image": "rancher",
              "dashboard": "v2.7.5-20230921192928-7c49553c6",
              "rancherUI": "v2.7.2-11/release-2.7.2",
<<<<<<< HEAD
              "ocneDriverVersion": "v0.25.0",
              "ocneDriverChecksum": "efccb537e6d47faecd9ce408c061d335435d99c37507f7cdffca72e577967504",
              "tag": "v2.7.6-20230925154904-680d85acc",
=======
              "ocneDriverVersion": "v0.24.0",
              "ocneDriverChecksum": "0d537a9e810ce23f7727b4ad70d884acc9648afa4d600be9036b0c4893d7311a",
              "tag": "v2.7.6-20230925135032-680d85acc",
>>>>>>> ea0f0455
              "helmFullImageKey": "rancherImage",
              "helmTagKey": "rancherImageTag"
            },
            {
              "image": "rancher-agent",
              "tag": "v2.7.6-20230925135032-680d85acc"
            }
          ]
        },
        {
          "repository": "verrazzano",
          "name": "additional-rancher",
          "images": [
            {
              "image": "rancher-shell",
              "tag": "v0.1.20-20230908151457-b1ce5ae"
            },
            {
              "image": "rancher-webhook",
              "tag": "v0.3.5-20230922100255-1a77563"
            },
            {
              "image": "rancher-fleet-agent",
              "tag": "v0.7.1-20230913140901-c69add6c"
            },
            {
              "image": "rancher-fleet",
              "tag": "v0.7.1-20230913140901-c69add6c"
            },
            {
              "image": "rancher-gitjob",
              "tag": "v0.1.32-20230925114322-53ac350"
            },
            {
              "image": "rancher-cleanup",
              "tag": "v1.0.0-20230922083921-15c72a6"
            }
          ]
        }
      ]
    },
    {
      "name": "capi-cluster-api",
      "version": "v1.4.6",
      "subcomponents": [
        {
          "repository": "verrazzano",
          "name": "capi-cluster-api",
          "images": [
            {
              "image": "cluster-api-controller",
              "tag": "v1.4.6-20230919163417-54657bc14"
            }
          ]
        }
      ]
    },
    {
      "name": "capi-oci",
      "version": "v0.12.1",
      "subcomponents": [
        {
          "repository": "oracle",
          "name": "capi-oci",
          "images": [
            {
              "image": "cluster-api-oci-controller",
              "tag": "v0.12.1"
            }
          ]
        }
      ]
    },
    {
      "name": "capi-ocne",
      "version": "v1.7.0",
      "subcomponents": [
        {
          "repository": "verrazzano",
          "name": "capi-ocne",
          "images": [
            {
              "image": "cluster-api-ocne-bootstrap-controller",
              "tag": "v1.7.0-20230815141941-9a36ded"
            },
            {
              "image": "cluster-api-ocne-control-plane-controller",
              "tag": "v1.7.0-20230815141941-9a36ded"
            }
          ]
        }
      ]
    },
    {
      "name": "verrazzano",
      "version": "VERRAZZANO_VERSION",
      "subcomponents": [
        {
          "repository": "verrazzano",
          "name": "verrazzano",
          "images": [
            {
              "image": "proxyv2",
              "tag": "1.17.2-20230627214838-887ef0a0",
              "helmFullImageKey": "monitoringOperator.istioProxyImage"
            },
            {
              "image": "nginx-ingress-controller",
              "tag": "v1.7.1-20230817215350-c8315d559",
              "helmFullImageKey": "api.imageName",
              "helmTagKey": "api.imageVersion"
            },
            {
              "image": "nginx-prometheus-exporter",
              "tag": "v0.11.0-20230925134800-53d30b7f",
              "helmFullImageKey": "api.metricsImageName",
              "helmTagKey": "api.metricsImageVersion"
            }
          ]
        }
      ]
    },
    {
      "name": "fluentd",
      "version": "1.14.5",
      "subcomponents": [
        {
          "repository": "verrazzano",
          "name": "fluentd",
          "images": [
            {
              "image": "fluentd-kubernetes-daemonset",
              "tag": "v1.14.5-20230922100900-8777b84",
              "helmFullImageKey": "logging.fluentdImage"
            }
          ]
        }
      ]
    },
    {
      "name": "verrazzano-console",
      "version": "VERRAZZANO_VERSION",
      "subcomponents": [
        {
          "repository": "verrazzano",
          "name": "verrazzano-console",
          "images": [
            {
              "image": "console",
              "tag": "v2.0.0-20230912070053-2d1883d",
              "helmFullImageKey": "imageName",
              "helmTagKey": "imageTag"
            }
          ]
        }
      ]
    },
    {
      "name": "verrazzano-monitoring-operator",
      "version": "VERRAZZANO_VERSION",
      "subcomponents": [
        {
          "repository": "verrazzano",
          "name": "verrazzano-monitoring-operator",
          "images": [
            {
              "image": "verrazzano-monitoring-operator",
              "tag": "v2.0.0-20230913103358-6033fa2",
              "helmFullImageKey": "monitoringOperator.imageName",
              "helmTagKey": "monitoringOperator.imageVersion"
            },
            {
              "image": "proxyv2",
              "tag": "1.17.2-20230627214838-887ef0a0",
              "helmFullImageKey": "monitoringOperator.istioProxyImage"
            },
            {
              "image": "grafana",
              "tag": "v7.5.17-20230922085309-7afbf50a",
              "helmFullImageKey": "monitoringOperator.grafanaImage"
            },
            {
              "image": "k8s-sidecar",
              "tag": "v1.15.0-20230922083013-7adaf012",
              "helmFullImageKey": "monitoringOperator.k8sSidecarImage"
            },
            {
              "image": "opensearch",
              "tag": "2.3.0-20230914055551-b6247ad8ac8",
              "helmFullImageKey": "monitoringOperator.osImage"
            },
            {
              "image": "opensearch-dashboards",
              "tag": "2.3.0-20230918052256-cc04b43c2b",
              "helmFullImageKey": "monitoringOperator.osdImage"
            },
            {
              "image": "nginx-ingress-controller",
              "tag": "v1.7.1-20230817215350-c8315d559",
              "helmFullImageKey": "monitoringOperator.oidcProxyImage"
            }
          ]
        }
      ]
    },
    {
      "name": "monitoring-init-images",
      "subcomponents": [
        {
          "repository": "oracle",
          "name": "monitoring-init-images",
          "images": [
            {
              "image": "oraclelinux",
              "tag": "8",
              "helmFullImageKey": "monitoringOperator.osInitImage"
            }
          ]
        }
      ]
    },
    {
      "name": "oam-kubernetes-runtime",
      "version": "0.3.3",
      "subcomponents": [
        {
          "repository": "verrazzano",
          "name": "oam-kubernetes-runtime",
          "images": [
            {
              "image": "oam-kubernetes-runtime",
              "tag": "v0.3.3-20230922080726-c8b5d4a",
              "helmFullImageKey": "image.repository",
              "helmTagKey": "image.tag"
            }
          ]
        }
      ]
    },
    {
      "name": "verrazzano-cluster-operator",
      "version": "VERRAZZANO_VERSION",
      "subcomponents": [
        {
          "repository": "verrazzano",
          "name": "verrazzano-cluster-operator",
          "images": [
            {
              "image": "VERRAZZANO_CLUSTER_OPERATOR_IMAGE",
              "tag": "VERRAZZANO_CLUSTER_OPERATOR_TAG",
              "helmFullImageKey": "image"
            }
          ]
        }
      ]
    },
    {
      "name": "verrazzano-cluster-agent",
      "version": "VERRAZZANO_VERSION",
      "subcomponents": [
        {
          "repository": "verrazzano",
          "name": "verrazzano-cluster-agent",
          "images": [
            {
              "image": "VERRAZZANO_APPLICATION_OPERATOR_IMAGE",
              "tag": "VERRAZZANO_APPLICATION_OPERATOR_TAG",
              "helmFullImageKey": "image"
            }
          ]
        }
      ]
    },
    {
      "name": "verrazzano-application-operator",
      "version": "VERRAZZANO_VERSION",
      "subcomponents": [
        {
          "repository": "verrazzano",
          "name": "verrazzano-application-operator",
          "images": [
            {
              "image": "VERRAZZANO_APPLICATION_OPERATOR_IMAGE",
              "tag": "VERRAZZANO_APPLICATION_OPERATOR_TAG",
              "helmFullImageKey": "image"
            }
          ]
        }
      ]
    },
    {
      "name": "verrazzano-authproxy",
      "version": "VERRAZZANO_VERSION",
      "subcomponents": [
        {
          "repository": "verrazzano",
          "name": "verrazzano-authproxy",
          "images": [
            {
              "image": "VERRAZZANO_AUTHPROXY_IMAGE",
              "tag": "VERRAZZANO_AUTHPROXY_TAG",
              "helmFullImageKey": "v2.image"
            }
          ]
        }
      ]
    },
    {
      "name": "weblogic-operator",
      "version": "4.1.2",
      "subcomponents": [
        {
          "repository": "oracle",
          "name": "weblogic-operator",
          "images": [
            {
              "image": "weblogic-kubernetes-operator",
              "tag": "4.1.2",
              "helmFullImageKey": "image"
            },
            {
              "image": "weblogic-monitoring-exporter",
              "tag": "2.1.5",
              "helmFullImageKey": "weblogicMonitoringExporterImage"
            }
          ]
        }
      ]
    },
    {
      "name": "coherence-operator",
      "version": "3.2.11",
      "subcomponents": [
        {
          "repository": "oracle",
          "name": "coherence-operator",
          "images": [
            {
              "image": "coherence-operator",
              "tag": "3.2.11",
              "helmFullImageKey": "image"
            }
          ]
        }
      ]
    },
    {
      "name": "fluent-operator",
      "version": "2.2.0",
      "subcomponents": [
        {
          "repository": "verrazzano",
          "name": "fluent-operator",
          "images": [
            {
              "image": "fluent-operator",
              "tag": "v2.2.0-20230922080640-052953d",
              "helmFullImageKey": "operator.container.repository",
              "helmTagKey": "operator.container.tag"
            },
            {
              "image": "fluent-bit",
              "tag": "v2.0.11-20230922080458-cc5f50963",
              "helmFullImageKey": "fluentbit.image.repository",
              "helmTagKey": "fluentbit.image.tag"
            },
            {
              "repository": "oracle",
              "image": "oraclelinux",
              "tag": "8",
              "helmFullImageKey": "operator.initcontainer.repository",
              "helmTagKey": "operator.initcontainer.tag"
            }
          ]
        }
      ]
    },
    {
      "name": "kiali-server",
      "version": "1.66.1",
      "subcomponents": [
        {
          "repository": "verrazzano",
          "name": "kiali-server",
          "images": [
            {
              "image": "kiali",
              "tag": "v1.66.1-20230922084106-c7e9a3fe",
              "helmFullImageKey": "deployment.image_name",
              "helmTagKey": "deployment.image_version"
            }
          ]
        }
      ]
    },
    {
      "name": "mysql",
      "version": "8.1.0",
      "subcomponents": [
        {
          "repository": "verrazzano",
          "name": "mysql-upgrade",
          "images": [
            {
              "image": "community-server",
              "tag": "8.1.0",
              "helmFullImageKey": "legacyUpgrade.container.image"
            },
            {
              "repository": "oracle",
              "image": "oraclelinux",
              "tag": "8-slim",
              "helmFullImageKey": "legacyUpgrade.initContainer.image"
            }
          ]
        },
        {
          "registry": "ghcr.io",
          "repository": "verrazzano",
          "name": "additional-mysql",
          "images": [
            {
              "image": "community-router",
              "tag": "8.1.0"
            }
          ]
        }
      ]
    },
    {
      "name": "mysql-operator",
      "version": "8.1.0",
      "subcomponents": [
        {
          "repository": "verrazzano",
          "name": "mysql-operator",
          "images": [
            {
              "image": "community-operator",
              "tag": "8.1.0-2.1.0",
              "helmRegKey": "image.registry",
              "helmRepoKey": "image.repository",
              "helmTagKey": "image.tag"
            }
          ]
        }
      ]
    },
    {
      "name": "keycloak",
      "version": "20.0.1",
      "subcomponents": [
        {
          "repository": "verrazzano",
          "name": "keycloak",
          "images": [
            {
              "image": "keycloak",
              "tag": "v20.0.1-20230923031034-a5c064d9f2",
              "helmFullImageKey": "image.repository",
              "helmTagKey": "image.tag"
            }
          ]
        },
        {
          "repository": "verrazzano",
          "name": "keycloak-oracle-theme",
          "images": [
            {
              "image": "keycloak-oracle-theme",
              "tag": "v2.0.0-20230628190510-b8bc75a"
            }
          ]
        }
      ]
    },
    {
      "name": "prometheus-operator",
      "version": "0.64.1",
      "subcomponents": [
        {
          "repository": "verrazzano",
          "name": "prometheus-operator",
          "images": [
            {
              "image": "prometheus-operator",
              "tag": "v0.64.1-20230922083452-0d565bbd",
              "helmRegKey": "prometheusOperator.image.registry",
              "helmFullImageKey": "prometheusOperator.image.repository",
              "helmTagKey": "prometheusOperator.image.tag"
            },
            {
              "image": "kube-webhook-certgen",
              "tag": "v1.7.1-20230817215350-c8315d559",
              "helmRegKey": "prometheusOperator.admissionWebhooks.patch.image.registry",
              "helmFullImageKey": "prometheusOperator.admissionWebhooks.patch.image.repository",
              "helmTagKey": "prometheusOperator.admissionWebhooks.patch.image.tag"
            }
          ]
        },
        {
          "repository": "verrazzano",
          "name": "prometheus-config-reloader",
          "images": [
            {
              "image": "prometheus-config-reloader",
              "tag": "v0.64.1-20230922083452-0d565bbd",
              "helmRegKey": "prometheusOperator.prometheusConfigReloader.image.registry",
              "helmFullImageKey": "prometheusOperator.prometheusConfigReloader.image.repository",
              "helmTagKey": "prometheusOperator.prometheusConfigReloader.image.tag"
            }
          ]
        },
        {
          "repository": "verrazzano",
          "name": "alertmanager",
          "images": [
            {
              "image": "alertmanager",
              "tag": "v0.25.0-20230922084030-660afb41",
              "helmRegKey": "alertmanager.alertmanagerSpec.image.registry",
              "helmFullImageKey": "alertmanager.alertmanagerSpec.image.repository",
              "helmTagKey": "alertmanager.alertmanagerSpec.image.tag"
            }
          ]
        },
        {
          "repository": "verrazzano",
          "name": "prometheus",
          "images": [
            {
              "image": "prometheus",
              "tag": "v2.44.0-20230922084259-74087370",
              "helmRegKey": "prometheus.prometheusSpec.image.registry",
              "helmFullImageKey": "prometheus.prometheusSpec.image.repository",
              "helmTagKey": "prometheus.prometheusSpec.image.tag"
            }
          ]
        }
      ]
    },
    {
      "name": "prometheus-adapter",
      "version": "0.10.0",
      "subcomponents": [
        {
          "repository": "verrazzano",
          "name": "prometheus-adapter",
          "images": [
            {
              "image": "prometheus-adapter",
              "tag": "v0.10.0-20230922082621-9313ff7b",
              "helmFullImageKey": "image.repository",
              "helmTagKey": "image.tag"
            }
          ]
        }
      ]
    },
    {
      "name": "kube-state-metrics",
      "version": "2.10.0",
      "subcomponents": [
        {
          "repository": "verrazzano",
          "name": "kube-state-metrics",
          "images": [
            {
              "image": "kube-state-metrics",
              "tag": "v2.10.0-20230925145429-85dfe41a",
              "helmRegKey": "image.registry",
              "helmFullImageKey": "image.repository",
              "helmTagKey": "image.tag"
            }
          ]
        }
      ]
    },
    {
      "name": "prometheus-pushgateway",
      "version": "1.6.2",
      "subcomponents": [
        {
          "repository": "verrazzano",
          "name": "prometheus-pushgateway",
          "images": [
            {
              "image": "prometheus-pushgateway",
              "tag": "v1.6.2-20230925134721-9944fc39",
              "helmFullImageKey": "image.repository",
              "helmTagKey": "image.tag"
            }
          ]
        }
      ]
    },
    {
      "name": "prometheus-node-exporter",
      "version": "1.3.1",
      "subcomponents": [
        {
          "repository": "verrazzano",
          "name": "prometheus-node-exporter",
          "images": [
            {
              "image": "node-exporter",
              "tag": "v1.3.1-20230605074155-b7f69924",
              "helmFullImageKey": "image.repository",
              "helmTagKey": "image.tag"
            }
          ]
        }
      ]
    },
    {
      "name": "jaeger-operator",
      "version": "1.42.0",
      "subcomponents": [
        {
          "repository": "verrazzano",
          "name": "jaeger-operator",
          "images": [
            {
              "image": "jaeger-operator",
              "tag": "1.42.0-20230922084214-9970d003",
              "helmFullImageKey": "image.repository",
              "helmTagKey": "image.tag"
            }
          ]
        },
        {
          "repository": "verrazzano",
          "name": "jaeger-agent",
          "images": [
            {
              "image": "jaeger-agent",
              "tag": "1.42.0-20230925061552-cd357656",
              "helmFullImageKey": "jaegerAgentImage"
            }
          ]
        },
        {
          "repository": "verrazzano",
          "name": "jaeger-collector",
          "images": [
            {
              "image": "jaeger-collector",
              "tag": "1.42.0-20230925061552-cd357656",
              "helmFullImageKey": "jaegerCollectorImage"
            }
          ]
        },
        {
          "repository": "verrazzano",
          "name": "jaeger-query",
          "images": [
            {
              "image": "jaeger-query",
              "tag": "1.42.0-20230925061552-cd357656",
              "helmFullImageKey": "jaegerQueryImage"
            }
          ]
        },
        {
          "repository": "verrazzano",
          "name": "jaeger-ingester",
          "images": [
            {
              "image": "jaeger-ingester",
              "tag": "1.42.0-20230925061552-cd357656",
              "helmFullImageKey": "jaegerIngesterImage"
            }
          ]
        },
        {
          "repository": "verrazzano",
          "name": "jaeger-es-index-cleaner",
          "images": [
            {
              "image": "jaeger-es-index-cleaner",
              "tag": "1.42.0-20230925061552-cd357656",
              "helmFullImageKey": "jaegerESIndexCleanerImage"
            }
          ]
        },
        {
          "repository": "verrazzano",
          "name": "jaeger-es-rollover",
          "images": [
            {
              "image": "jaeger-es-rollover",
              "tag": "1.42.0-20230925061552-cd357656",
              "helmFullImageKey": "jaegerESRolloverImage"
            }
          ]
        },
        {
          "repository": "verrazzano",
          "name": "jaeger-all-in-one",
          "images": [
            {
              "image": "jaeger-all-in-one",
              "tag": "1.42.0-20230925061552-cd357656",
              "helmFullImageKey": "jaegerAllInOneImage"
            }
          ]
        }
      ]
    },
    {
      "name": "velero",
      "version": "1.9.1",
      "subcomponents": [
        {
          "repository": "verrazzano",
          "name": "velero",
          "images": [
            {
              "image": "velero",
              "tag": "v1.9.1-20230922085006-edba946d",
              "helmFullImageKey": "image.repository",
              "helmTagKey": "image.tag"
            },
            {
              "image": "velero-plugin-for-aws",
              "tag": "v1.5.0-20230922084241-9b26984f",
              "helmFullImageKey": "initContainers[0].image"
            },
            {
              "image": "velero-restic-restore-helper",
              "tag": "v1.9.1-20230922085006-edba946d",
              "helmFullImageKey": "configMaps.restic-restore-action-config.data.image"
            }
          ]
        }
      ]
    },
    {
      "name": "rancher-backup",
      "version": "3.1.0",
      "subcomponents": [
        {
          "repository": "verrazzano",
          "name": "rancher-backup",
          "images": [
            {
              "image": "rancher-backup-restore-operator",
              "tag": "v3.1.0-20230922084053-385811a",
              "helmFullImageKey": "image.repository",
              "helmTagKey": "image.tag"
            }
          ]
        },
        {
          "repository": "verrazzano",
          "name": "rancher-backup-kubectl",
          "images": [
            {
              "image": "rancher-kubectl",
              "tag": "v1.20.2-20230922084020-2f0ea54",
              "helmFullImageKey": "global.kubectl.repository",
              "helmTagKey": "global.kubectl.tag"
            }
          ]
        }
      ]
    },
    {
      "name": "argocd",
      "version": "2.7.2",
      "subcomponents": [
        {
          "repository": "verrazzano",
          "name": "argocd",
          "images": [
            {
              "image": "argocd",
              "tag": "v2.7.2-20230919043605-fc41216e",
              "helmFullImageKey": "image.repository",
              "helmTagKey": "image.tag"
            }
          ]
        },
        {
          "repository": "verrazzano",
          "name": "redis",
          "images": [
            {
              "image": "redis",
              "tag": "v7.0.12-20230921093854-848a7e94",
              "helmFullImageKey": "image.repository",
              "helmTagKey": "image.tag"
            }
          ]
        }
      ]
    },
    {
      "name": "thanos",
      "version": "0.32.2",
      "subcomponents": [
        {
          "repository": "verrazzano",
          "name": "thanos",
          "images": [
            {
              "image": "thanos",
              "tag": "v0.32.2-20230911193410-1e27f1f9",
              "helmRegKey": "image.registry",
              "helmFullImageKey": "image.repository",
              "helmTagKey": "image.tag"
            }
          ]
        }
      ]
    },
    {
      "name": "dex",
      "version": "2.37.0",
      "subcomponents": [
        {
          "repository": "verrazzano",
          "name": "dex",
          "images": [
            {
              "image": "dex",
              "tag": "v2.37.0-20230911122845-caabc629",
              "helmFullImageKey": "image.repository",
              "helmTagKey": "image.tag"
            }
          ]
        }
      ]
    }
  ],
  "supportedKubernetesVersions": ["v1.24.0", "v1.25.0", "v1.26.0", "v1.27.0"]
}<|MERGE_RESOLUTION|>--- conflicted
+++ resolved
@@ -156,15 +156,9 @@
               "image": "rancher",
               "dashboard": "v2.7.5-20230921192928-7c49553c6",
               "rancherUI": "v2.7.2-11/release-2.7.2",
-<<<<<<< HEAD
               "ocneDriverVersion": "v0.25.0",
               "ocneDriverChecksum": "efccb537e6d47faecd9ce408c061d335435d99c37507f7cdffca72e577967504",
               "tag": "v2.7.6-20230925154904-680d85acc",
-=======
-              "ocneDriverVersion": "v0.24.0",
-              "ocneDriverChecksum": "0d537a9e810ce23f7727b4ad70d884acc9648afa4d600be9036b0c4893d7311a",
-              "tag": "v2.7.6-20230925135032-680d85acc",
->>>>>>> ea0f0455
               "helmFullImageKey": "rancherImage",
               "helmTagKey": "rancherImageTag"
             },
