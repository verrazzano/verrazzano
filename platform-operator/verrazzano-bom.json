--- conflicted
+++ resolved
@@ -392,13 +392,8 @@
           "name": "keycloak",
           "images": [
             {
-<<<<<<< HEAD
               "image": "keycloak-jenkins",
-              "tag": "15.0.2-20220421113319-6c1bf9120d",
-=======
-              "image": "keycloak",
-              "tag": "15.0.2-20220421175248-fb20414612",
->>>>>>> 441ec4e4
+              "tag": "15.0.2-20220422070931-38a86b8551",
               "helmFullImageKey": "image.repository",
               "helmTagKey": "image.tag"
             }
