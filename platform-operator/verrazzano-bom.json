--- conflicted
+++ resolved
@@ -148,27 +148,16 @@
             {
               "image": "rancher",
               "dashboard": "v2.7.2-20230615210154-513bc4d98",
-<<<<<<< HEAD
-              "rancherUI": "v2.7.2-7/release-2.7.2",
-              "ocneDriverVersion": "v0.14.0",
-              "ocneDriverChecksum": "c10f757291664ae041569934951ae42d2d4021d4031f6ba009370cb92b7173fe",
-              "tag": "v2.7.3-20230728050034-92ef766dd",
-=======
               "rancherUI": "v2.7.2-9/release-2.7.2",
               "ocneDriverVersion": "v0.23.0",
               "ocneDriverChecksum": "e410fd9b7ac5533b656277e82f1a321a995a5cd5e0329c2e79091e26e2516313",
               "tag": "v2.7.3-20230731220304-92ef766dd",
->>>>>>> 6e0694f8
               "helmFullImageKey": "rancherImage",
               "helmTagKey": "rancherImageTag"
             },
             {
               "image": "rancher-agent",
-<<<<<<< HEAD
-              "tag": "v2.7.3-20230728050034-92ef766dd"
-=======
               "tag": "v2.7.3-20230731220304-92ef766dd"
->>>>>>> 6e0694f8
             }
           ]
         },
