{
  "registry": "ghcr.io",
  "version": "VERRAZZANO_VERSION",
  "components": [
    {
      "name": "verrazzano-platform-operator",
      "subcomponents": [
        {
          "repository": "verrazzano",
          "name": "verrazzano-platform-operator",
          "images": [
            {
              "image": "VERRAZZANO_PLATFORM_OPERATOR_IMAGE",
              "tag": "VERRAZZANO_PLATFORM_OPERATOR_TAG",
              "helmFullImageKey": "image"
            }
          ]
        }
      ]
    },
    {
      "name": "ingress-nginx",
      "version": "v1.3.1",
      "subcomponents": [
        {
          "repository": "verrazzano",
          "name": "ingress-controller",
          "images": [
            {
              "image": "nginx-ingress-controller",
              "tag": "v1.3.1-20230123200708-9eca7e983",
              "helmFullImageKey": "controller.image.repository",
              "helmTagKey": "controller.image.tag"
            },
            {
              "image": "nginx-ingress-default-backend",
              "tag": "v1.3.1-20230123200708-9eca7e983",
              "helmFullImageKey": "defaultBackend.image.repository",
              "helmTagKey": "defaultBackend.image.tag"
            }
          ]
        }
      ]
    },
    {
      "name": "cert-manager",
      "version": "v1.9.1",
      "subcomponents": [
        {
          "repository": "verrazzano",
          "name": "cert-manager",
          "images": [
            {
              "image": "cert-manager-controller",
              "tag": "v1.9.1-20230123161245-8004fda7",
              "helmFullImageKey": "image.repository",
              "helmTagKey": "image.tag"
            },
            {
              "image": "cert-manager-acmesolver",
              "tag": "v1.9.1-20230123161245-8004fda7",
              "helmFullImageKey": "extraArgs[0]"
            },
            {
              "image": "cert-manager-cainjector",
              "tag": "v1.9.1-20230123161245-8004fda7",
              "helmFullImageKey": "cainjector.image.repository",
              "helmTagKey": "cainjector.image.tag"
            },
            {
              "image": "cert-manager-webhook",
              "tag": "v1.9.1-20230123161245-8004fda7",
              "helmFullImageKey": "webhook.image.repository",
              "helmTagKey": "webhook.image.tag"
            }
          ]
        }
      ]
    },
    {
      "name": "external-dns",
      "version": "v0.12.2",
      "subcomponents": [
        {
          "repository": "verrazzano",
          "name": "external-dns",
          "images": [
            {
              "image": "external-dns",
              "tag": "v0.12.2-20230124195615-5eb1b215",
              "helmFullImageKey": "image.repository",
              "helmRegKey": "image.registry",
              "helmTagKey": "image.tag"
            }
          ]
        }
      ]
    },
    {
      "name": "istio",
      "version": "1.15.3",
      "subcomponents": [
        {
          "repository": "verrazzano",
          "name": "istiod",
          "images": [
            {
              "image": "pilot",
              "tag": "1.15.3-20230124194836-900a5c7b",
              "helmFullImageKey": "values.pilot.image"
            },
            {
              "image": "proxyv2",
              "tag": "1.15.3-20230124194836-900a5c7b",
              "helmImageKey": "values.global.proxy.image",
              "helmTagKey": "values.global.tag",
              "helmRegistryAndRepoKey": "values.global.hub"
            }
          ]
        }
      ]
    },
    {
      "name": "rancher",
      "version": "v2.6.8",
      "subcomponents": [
        {
          "repository": "verrazzano",
          "name": "rancher",
          "images": [
            {
              "image": "rancher",
<<<<<<< HEAD
              "tag": "20230127222621-6951e31a2",
=======
              "tag": "v2.6.8-20230126202904-674211347",
>>>>>>> 5a21bb4e
              "dashboard": "v2.6.8-20230125223507-a8c99d79",
              "helmFullImageKey": "rancherImage",
              "helmTagKey": "rancherImageTag"
            },
            {
              "image": "rancher-agent",
<<<<<<< HEAD
              "tag": "20230127222621-6951e31a2"
=======
              "tag": "v2.6.8-20230126202904-674211347"
>>>>>>> 5a21bb4e
            }
          ]
        },
        {
          "repository": "verrazzano/rancher",
          "name": "additional-rancher",
          "images": [
            {
              "image": "shell",
              "tag": "v0.1.18-20230126141436-128380a"
            },
            {
              "image": "rancher-webhook",
              "tag": "v0.2.6-20230120201304-b7fc3c3"
            },
            {
              "image": "fleet-agent",
              "tag": "v0.3.11-20230120184713-7400667"
            },
            {
              "image": "fleet",
              "tag": "v0.3.11-20230120184713-7400667"
            },
            {
              "image": "gitjob",
              "tag": "v0.1.30-20230120135703-8e24107"
            }
          ]
        }
      ]
    },
    {
      "name": "verrazzano",
      "version": "1.4.0",
      "subcomponents": [
        {
          "repository": "verrazzano",
          "name": "verrazzano",
          "images": [
            {
              "image": "proxyv2",
              "tag": "1.15.3-20230124194836-900a5c7b",
              "helmFullImageKey": "monitoringOperator.istioProxyImage"
            },
            {
              "image": "fluentd-kubernetes-daemonset",
              "tag": "v1.14.5-20230124214321-f85741b",
              "helmFullImageKey": "logging.fluentdImage"
            },
            {
              "image": "console",
              "tag": "v1.5.0-20230120214311-5347193",
              "helmFullImageKey": "console.imageName",
              "helmTagKey": "console.imageVersion"
            },
            {
              "image": "nginx-ingress-controller",
              "tag": "v1.3.1-20230123200708-9eca7e983",
              "helmFullImageKey": "api.imageName",
              "helmTagKey": "api.imageVersion"
            },
            {
              "image": "nginx-prometheus-exporter",
              "tag": "v0.10.0-20230124155241-85fea23b",
              "helmFullImageKey": "api.metricsImageName",
              "helmTagKey": "api.metricsImageVersion"
            }
          ]
        }
      ]
    },
    {
      "name": "verrazzano-monitoring-operator",
      "version": "1.5.0",
      "subcomponents": [
        {
          "repository": "verrazzano",
          "name": "verrazzano-monitoring-operator",
          "images": [
            {
              "image": "verrazzano-monitoring-operator",
              "tag": "v1.5.0-20230127142611-6b9b389",
              "helmFullImageKey": "monitoringOperator.imageName",
              "helmTagKey": "monitoringOperator.imageVersion"
            },
            {
              "image": "proxyv2",
              "tag": "1.15.3-20230124194836-900a5c7b",
              "helmFullImageKey": "monitoringOperator.istioProxyImage"
            },
            {
              "image": "grafana",
              "tag": "v7.5.17-20230124193319-a0a26f9b",
              "helmFullImageKey": "monitoringOperator.grafanaImage"
            },
            {
              "image": "k8s-sidecar",
              "tag": "v1.15.0-20230124154356-8dce2733",
              "helmFullImageKey": "monitoringOperator.k8sSidecarImage"
            },
            {
              "image": "opensearch",
              "tag": "2.3.0-20230123213036-bd387046f04",
              "helmFullImageKey": "monitoringOperator.esImage"
            },
            {
              "image": "opensearch-dashboards",
              "tag": "2.3.0-20230124171546-f9e6353395",
              "helmFullImageKey": "monitoringOperator.kibanaImage"
            },
            {
              "image": "nginx-ingress-controller",
              "tag": "v1.3.1-20230123200708-9eca7e983",
              "helmFullImageKey": "monitoringOperator.oidcProxyImage"
            }
          ]
        }
      ]
    },
    {
      "name": "monitoring-init-images",
      "subcomponents": [
        {
          "repository": "oracle",
          "name": "monitoring-init-images",
          "images": [
            {
              "image": "oraclelinux",
              "tag": "8-slim",
              "helmFullImageKey": "monitoringOperator.prometheusInitImage"
            },
            {
              "image": "oraclelinux",
              "tag": "8",
              "helmFullImageKey": "monitoringOperator.esInitImage"
            }
          ]
        }
      ]
    },
    {
      "name": "oam-kubernetes-runtime",
      "version": "0.3.3",
      "subcomponents": [
        {
          "repository": "verrazzano",
          "name": "oam-kubernetes-runtime",
          "images": [
            {
              "image": "oam-kubernetes-runtime",
              "tag": "v0.3.3-20230123213826-7ffb69d",
              "helmFullImageKey": "image.repository",
              "helmTagKey": "image.tag"
            }
          ]
        }
      ]
    },
    {
      "name": "verrazzano-cluster-operator",
      "version": "1.5.0",
      "subcomponents": [
        {
          "repository": "verrazzano",
          "name": "verrazzano-cluster-operator",
          "images": [
            {
              "image": "VERRAZZANO_CLUSTER_OPERATOR_IMAGE",
              "tag": "VERRAZZANO_CLUSTER_OPERATOR_TAG",
              "helmFullImageKey": "image"
            }
          ]
        }
      ]
    },
    {
      "name": "verrazzano-application-operator",
      "version": "1.5.0",
      "subcomponents": [
        {
          "repository": "verrazzano",
          "name": "verrazzano-application-operator",
          "images": [
            {
              "image": "VERRAZZANO_APPLICATION_OPERATOR_IMAGE",
              "tag": "VERRAZZANO_APPLICATION_OPERATOR_TAG",
              "helmFullImageKey": "image"
            }
          ]
        }
      ]
    },
    {
      "name": "weblogic-operator",
      "version": "4.0.4",
      "subcomponents": [
        {
          "repository": "oracle",
          "name": "weblogic-operator",
          "images": [
            {
              "image": "weblogic-kubernetes-operator",
              "tag": "4.0.4",
              "helmFullImageKey": "image"
            },
            {
              "image": "weblogic-monitoring-exporter",
              "tag": "2.1.1",
              "helmFullImageKey": "weblogicMonitoringExporterImage"
            }
          ]
        }
      ]
    },
    {
      "name": "coherence-operator",
      "version": "3.2.9",
      "subcomponents": [
        {
          "repository": "oracle",
          "name": "coherence-operator",
          "images": [
            {
              "image": "coherence-operator",
              "tag": "3.2.9",
              "helmFullImageKey": "image"
            }
          ]
        }
      ]
    },
    {
      "name": "kiali-server",
      "version": "1.57.1",
      "subcomponents": [
        {
          "repository": "verrazzano",
          "name": "kiali-server",
          "images": [
            {
              "image": "kiali",
              "tag": "v1.57.1-20230124154914-f8743fd9",
              "helmFullImageKey": "deployment.image_name",
              "helmTagKey": "deployment.image_version"
            }
          ]
        }
      ]
    },
    {
      "name": "mysql",
      "version": "8.0.32",
      "subcomponents": [
        {
          "repository": "verrazzano",
          "name": "mysql-upgrade",
          "images": [
            {
              "image": "mysql-server",
              "tag": "8.0.32",
              "helmFullImageKey": "legacyUpgrade.container.image"
            },
            {
              "repository": "oracle",
              "image": "oraclelinux",
              "tag": "8-slim",
              "helmFullImageKey": "legacyUpgrade.initContainer.image"
            }
          ]
        },
        {
          "registry": "ghcr.io",
          "repository": "verrazzano",
          "name": "additional-mysql",
          "images": [
            {
              "image": "mysql-router",
              "tag": "8.0.32"
            }
          ]
        }
      ]
    },
    {
      "name": "mysql-operator",
      "version": "8.0.32",
      "subcomponents": [
        {
          "repository": "verrazzano",
          "name": "mysql-operator",
          "images": [
            {
              "image": "mysql-operator",
              "tag": "8.0.32-2.0.8",
              "helmRegKey": "image.registry",
              "helmRepoKey": "image.repository",
              "helmTagKey": "image.tag"
            }
          ]
        }
      ]
    },
    {
      "name": "keycloak",
      "version": "20.0.1",
      "subcomponents": [
        {
          "repository": "verrazzano",
          "name": "keycloak",
          "images": [
            {
              "image": "keycloak",
              "tag": "v20.0.1-20230125030008-7d38fe3025",
              "helmFullImageKey": "image.repository",
              "helmTagKey": "image.tag"
            }
          ]
        },
        {
          "repository": "verrazzano",
          "name": "keycloak-oracle-theme",
          "images": [
            {
              "image": "keycloak-oracle-theme",
              "tag": "v1.5.0-20230124195518-771913f"
            }
          ]
        }
      ]
    },
    {
      "name": "prometheus-operator",
      "version": "0.59.1",
      "subcomponents": [
        {
          "repository": "verrazzano",
          "name": "prometheus-operator",
          "images": [
            {
              "image": "prometheus-operator",
              "tag": "v0.59.1-20230120192801-fb82ffaa",
              "helmFullImageKey": "prometheusOperator.image.repository",
              "helmTagKey": "prometheusOperator.image.tag"
            },
            {
              "image": "kube-webhook-certgen",
              "tag": "v1.3.1-20230123200708-9eca7e983",
              "helmFullImageKey": "prometheusOperator.admissionWebhooks.patch.image.repository",
              "helmTagKey": "prometheusOperator.admissionWebhooks.patch.image.tag"
            }
          ]
        },
        {
          "repository": "verrazzano",
          "name": "prometheus-config-reloader",
          "images": [
            {
              "image": "prometheus-config-reloader",
              "tag": "v0.59.1-20230120192801-fb82ffaa",
              "helmFullImageKey": "prometheusOperator.prometheusConfigReloader.image.repository",
              "helmTagKey": "prometheusOperator.prometheusConfigReloader.image.tag"
            }
          ]
        },
        {
          "repository": "verrazzano",
          "name": "alertmanager",
          "images": [
            {
              "image": "alertmanager",
              "tag": "v0.24.0-20230120223237-5c671265",
              "helmFullImageKey": "alertmanager.alertmanagerSpec.image.repository",
              "helmTagKey": "alertmanager.alertmanagerSpec.image.tag"
            }
          ]
        },
        {
          "repository": "verrazzano",
          "name": "prometheus",
          "images": [
            {
              "image": "prometheus",
              "tag": "v2.38.0-20230120200540-95634648",
              "helmFullImageKey": "prometheus.prometheusSpec.image.repository",
              "helmTagKey": "prometheus.prometheusSpec.image.tag"
            }
          ]
        }
      ]
    },
    {
      "name": "prometheus-adapter",
      "subcomponents": [
        {
          "repository": "verrazzano",
          "name": "prometheus-adapter",
          "images": [
            {
              "image": "prometheus-adapter",
              "tag": "v0.10.0-20230120221056-9313ff7b",
              "helmFullImageKey": "image.repository",
              "helmTagKey": "image.tag"
            }
          ]
        }
      ]
    },
    {
      "name": "kube-state-metrics",
      "subcomponents": [
        {
          "repository": "verrazzano",
          "name": "kube-state-metrics",
          "images": [
            {
              "image": "kube-state-metrics",
              "tag": "v2.6.0-20230120172545-fda95595",
              "helmFullImageKey": "image.repository",
              "helmTagKey": "image.tag"
            }
          ]
        }
      ]
    },
    {
      "name": "prometheus-pushgateway",
      "subcomponents": [
        {
          "repository": "verrazzano",
          "name": "prometheus-pushgateway",
          "images": [
            {
              "image": "prometheus-pushgateway",
              "tag": "v1.4.2-20230120221916-3af6d83b",
              "helmFullImageKey": "image.repository",
              "helmTagKey": "image.tag"
            }
          ]
        }
      ]
    },
    {
      "name": "node-exporter",
      "subcomponents": [
        {
          "repository": "verrazzano",
          "name": "prometheus-node-exporter",
          "images": [
            {
              "image": "node-exporter",
              "tag": "v1.3.1-20230124155137-2bb925b2",
              "helmFullImageKey": "image.repository",
              "helmTagKey": "image.tag"
            }
          ]
        }
      ]
    },
    {
      "name": "jaeger",
      "version": "1.37.0",
      "subcomponents": [
        {
          "repository": "verrazzano",
          "name": "jaeger-operator",
          "images": [
            {
              "image": "jaeger-operator",
              "tag": "1.37.0-20230123193526-0760c0d3",
              "helmFullImageKey": "image.repository",
              "helmTagKey": "image.tag"
            }
          ]
        },
        {
          "repository": "verrazzano",
          "name": "jaeger-agent",
          "images": [
            {
              "image": "jaeger-agent",
              "tag": "1.37.0-20230123194400-55f6b454",
              "helmFullImageKey": "jaegerAgentImage"
            }
          ]
        },
        {
          "repository": "verrazzano",
          "name": "jaeger-collector",
          "images": [
            {
              "image": "jaeger-collector",
              "tag": "1.37.0-20230123194400-55f6b454",
              "helmFullImageKey": "jaegerCollectorImage"
            }
          ]
        },
        {
          "repository": "verrazzano",
          "name": "jaeger-query",
          "images": [
            {
              "image": "jaeger-query",
              "tag": "1.37.0-20230123194400-55f6b454",
              "helmFullImageKey": "jaegerQueryImage"
            }
          ]
        },
        {
          "repository": "verrazzano",
          "name": "jaeger-ingester",
          "images": [
            {
              "image": "jaeger-ingester",
              "tag": "1.37.0-20230123194400-55f6b454",
              "helmFullImageKey": "jaegerIngesterImage"
            }
          ]
        },
        {
          "repository": "verrazzano",
          "name": "jaeger-es-index-cleaner",
          "images": [
            {
              "image": "jaeger-es-index-cleaner",
              "tag": "1.37.0-20230123194400-55f6b454",
              "helmFullImageKey": "jaegerESIndexCleanerImage"
            }
          ]
        },
        {
          "repository": "verrazzano",
          "name": "jaeger-es-rollover",
          "images": [
            {
              "image": "jaeger-es-rollover",
              "tag": "1.37.0-20230123194400-55f6b454",
              "helmFullImageKey": "jaegerESRolloverImage"
            }
          ]
        },
        {
          "repository": "verrazzano",
          "name": "jaeger-all-in-one",
          "images": [
            {
              "image": "jaeger-all-in-one",
              "tag": "1.37.0-20230123194400-55f6b454",
              "helmFullImageKey": "jaegerAllInOneImage"
            }
          ]
        }
      ]
    },
    {
      "name": "velero",
      "version": "1.9.1",
      "subcomponents": [
        {
          "repository": "verrazzano",
          "name": "velero",
          "images": [
            {
              "image": "velero",
              "tag": "v1.9.1-20230119225818-edba946d",
              "helmFullImageKey": "image.repository",
              "helmTagKey": "image.tag"
            },
            {
              "image": "velero-plugin-for-aws",
              "tag": "v1.5.0-20230123221521-9b26984f",
              "helmFullImageKey": "initContainers[0].image"
            },
            {
              "image": "velero-restic-restore-helper",
              "tag": "v1.9.1-20230119225818-edba946d",
              "helmFullImageKey": "configMaps.restic-restore-action-config.data.image"
            }
          ]
        }
      ]
    },
    {
      "name": "rancher-backup",
      "version": "2.1.3",
      "subcomponents": [
        {
          "repository": "verrazzano/rancher",
          "name": "rancher-backup",
          "images": [
            {
              "image": "backup-restore-operator",
              "tag": "v2.1.3-20230124185458-0977be7",
              "helmFullImageKey": "image.repository",
              "helmTagKey": "image.tag"
            }
          ]
        },
        {
          "repository": "verrazzano/rancher",
          "name": "rancher-backup-kubectl",
          "images": [
            {
              "image": "kubectl",
              "tag": "v1.20.2-20230125170623-2f0ea54",
              "helmFullImageKey": "global.kubectl.repository",
              "helmTagKey": "global.kubectl.tag"
            }
          ]
        }
      ]
    },
    {
      "name": "argocd",
      "version": "2.5.3",
      "subcomponents": [
        {
          "repository": "verrazzano",
          "name": "argocd",
          "images": [
            {
              "image": "argocd",
              "tag": "v2.5.3-20230124173152-c922509d",
              "helmFullImageKey": "image.repository",
              "helmTagKey": "image.tag"
            }
          ]
        },
        {
          "repository": "verrazzano",
          "name": "redis",
          "images": [
            {
              "image": "redis",
              "tag": "v6.2.7-20230124164724-26c8b963",
              "helmFullImageKey": "image.repository",
              "helmTagKey": "image.tag"
            }
          ]
        }
      ]
    }
  ],
  "supportedKubernetesVersions": [
    "v1.20.0",
    "v1.21.0",
    "v1.22.0",
    "v1.23.0",
    "v1.24.0"
  ]
}<|MERGE_RESOLUTION|>--- conflicted
+++ resolved
@@ -130,22 +130,14 @@
           "images": [
             {
               "image": "rancher",
-<<<<<<< HEAD
               "tag": "20230127222621-6951e31a2",
-=======
-              "tag": "v2.6.8-20230126202904-674211347",
->>>>>>> 5a21bb4e
               "dashboard": "v2.6.8-20230125223507-a8c99d79",
               "helmFullImageKey": "rancherImage",
               "helmTagKey": "rancherImageTag"
             },
             {
               "image": "rancher-agent",
-<<<<<<< HEAD
               "tag": "20230127222621-6951e31a2"
-=======
-              "tag": "v2.6.8-20230126202904-674211347"
->>>>>>> 5a21bb4e
             }
           ]
         },
