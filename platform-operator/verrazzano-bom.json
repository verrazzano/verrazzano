--- conflicted
+++ resolved
@@ -130,23 +130,14 @@
           "images": [
             {
               "image": "rancher",
-<<<<<<< HEAD
-              "tag": "20230313141420-9771f453e",
-              "dashboard": "v2.6.8-20230213174539-1e3c4622",
-=======
               "tag": "v2.7.1-20230313193212-9771f453e",
               "dashboard": "v2.7.1-20230313192124-afde9c090",
->>>>>>> c2d828f3
               "helmFullImageKey": "rancherImage",
               "helmTagKey": "rancherImageTag"
             },
             {
               "image": "rancher-agent",
-<<<<<<< HEAD
-              "tag": "20230313141420-9771f453e"
-=======
               "tag": "v2.7.1-20230313193212-9771f453e"
->>>>>>> c2d828f3
             }
           ]
         },
