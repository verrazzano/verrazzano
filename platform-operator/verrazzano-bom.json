--- conflicted
+++ resolved
@@ -130,23 +130,14 @@
           "images": [
             {
               "image": "rancher",
-<<<<<<< HEAD
               "tag": "20230221202556-39d5d80ee",
               "dashboard": "v2.7.1-20230221155141-584ba7039",
-=======
-              "tag": "v2.6.8-20230221221104-40baa52fa",
-              "dashboard": "v2.6.8-20230213174539-1e3c4622",
->>>>>>> b7badf12
               "helmFullImageKey": "rancherImage",
               "helmTagKey": "rancherImageTag"
             },
             {
               "image": "rancher-agent",
-<<<<<<< HEAD
               "tag": "20230221202556-39d5d80ee"
-=======
-              "tag": "v2.6.8-20230221221104-40baa52fa"
->>>>>>> b7badf12
             }
           ]
         },
