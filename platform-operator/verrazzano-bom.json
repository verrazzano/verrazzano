{
  "registry": "ghcr.io",
  "version": "VERRAZZANO_VERSION",
  "components": [
    {
      "name": "verrazzano-platform-operator",
      "subcomponents": [
        {
          "repository": "verrazzano",
          "name": "verrazzano-platform-operator",
          "images": [
            {
              "image": "VERRAZZANO_PLATFORM_OPERATOR_IMAGE",
              "tag": "VERRAZZANO_PLATFORM_OPERATOR_TAG",
              "helmFullImageKey": "image"
            }
          ]
        }
      ]
    },
    {
      "name": "ingress-nginx",
      "subcomponents": [
        {
          "repository": "verrazzano",
          "name": "ingress-controller",
          "images": [
            {
              "image": "nginx-ingress-controller",
              "tag": "0.46.0-20220316222923-c2764d860",
              "helmFullImageKey": "controller.image.repository",
              "helmTagKey": "controller.image.tag"
            },
            {
              "image": "nginx-ingress-default-backend",
              "tag": "0.46.0-20220316222923-c2764d860",
              "helmFullImageKey": "defaultBackend.image.repository",
              "helmTagKey": "defaultBackend.image.tag"
            }
          ]
        }
      ]
    },
    {
      "name": "cert-manager",
      "subcomponents": [
        {
          "repository": "verrazzano",
          "name": "cert-manager",
          "images": [
            {
              "image": "cert-manager-controller",
              "tag": "1.2.0-20220225033848-4f1415cb5",
              "helmFullImageKey": "image.repository",
              "helmTagKey": "image.tag"
            },
            {
              "image": "cert-manager-acmesolver",
              "tag": "1.2.0-20220225033913-4f1415cb5",
              "helmFullImageKey": "extraArgs[0]=--acme-http01-solver-image"
            },
            {
              "image": "cert-manager-cainjector",
              "tag": "1.2.0-20220225033848-4f1415cb5",
              "helmFullImageKey": "cainjector.image.repository",
              "helmTagKey": "cainjector.image.tag"
            },
            {
              "image": "cert-manager-webhook",
              "tag": "1.2.0-20220225033848-4f1415cb5",
              "helmFullImageKey": "webhook.image.repository",
              "helmTagKey": "webhook.image.tag"
            }
          ]
        }
      ]
    },
    {
      "name": "external-dns",
      "subcomponents": [
        {
          "repository": "verrazzano",
          "name": "external-dns",
          "images": [
            {
              "image": "external-dns",
              "tag": "v0.10.2-20220225144626-7bae1b96",
              "helmFullImageKey": "image.repository",
              "helmRegKey": "image.registry",
              "helmTagKey": "image.tag"
            }
          ]
        }
      ]
    },
    {
      "name": "istio",
      "subcomponents": [
        {
          "repository": "verrazzano",
          "name": "istiod",
          "images": [
            {
              "image": "pilot",
              "tag": "1.10.4-2",
              "helmFullImageKey": "values.pilot.image"
            },
            {
              "image": "proxyv2",
              "tag": "1.10.4-2",
              "helmImageKey": "values.global.proxy.image",
              "helmTagKey": "values.global.tag",
              "helmRegistryAndRepoKey": "values.global.hub"
            }
          ]
        }
      ]
    },
    {
      "name": "rancher",
      "subcomponents": [
        {
          "repository": "verrazzano",
          "name": "rancher",
          "images": [
            {
              "image": "rancher",
              "tag": "v2.5.9-20220228142012-806336795",
              "helmFullImageKey": "rancherImage",
              "helmTagKey": "rancherImageTag"
            },
            {
              "image": "rancher-agent",
              "tag": "v2.5.9-20220228142012-806336795"
            }
          ]
        },
        {
          "registry": "docker.io",
          "repository": "rancher",
          "name": "additional-rancher",
          "images": [
            {
              "image": "shell",
              "tag": "v0.1.6"
            },
            {
              "image": "kubectl",
              "tag": "v1.20.2"
            },
            {
              "image": "rancher-webhook",
              "tag": "v0.1.3"
            },
            {
              "image": "fleet-agent",
              "tag": "v0.3.5"
            },
            {
              "image": "fleet",
              "tag": "v0.3.5"
            },
            {
              "image": "gitjob",
              "tag": "v0.1.15"
            },
            {
              "image": "rancher-operator",
              "tag": "v0.1.4"
            },
            {
              "image": "local-path-provisioner",
              "tag": "v0.0.14"
            }
          ]
        }
      ]
    },
    {
      "name": "verrazzano",
      "subcomponents": [
        {
          "repository": "verrazzano",
          "name": "verrazzano",
          "images": [
            {
              "image": "verrazzano-operator",
              "tag": "1.3.0-20220225034830-4714c1c",
              "helmFullImageKey": "verrazzanoOperator.imageName",
              "helmTagKey": "verrazzanoOperator.imageVersion"
            },
            {
              "image": "node-exporter",
              "tag": "1.0.0-20220225034938-e25ae11",
              "helmFullImageKey": "nodeExporter.imageName",
              "helmTagKey": "nodeExporter.imageVersion"
            },
            {
              "image": "verrazzano-monitoring-operator",
<<<<<<< HEAD
              "tag": "1.3.0-20220328223250-34ec12a",
=======
              "tag": "1.3.0-20220329145541-9bc558a",
>>>>>>> 309c54df
              "helmFullImageKey": "monitoringOperator.imageName",
              "helmTagKey": "monitoringOperator.imageVersion"
            },
            {
              "image": "proxyv2",
              "tag": "1.10.4-2",
              "helmFullImageKey": "monitoringOperator.istioProxyImage"
            },
            {
              "image": "grafana",
              "tag": "v7.5.11",
              "helmFullImageKey": "monitoringOperator.grafanaImage"
            },
            {
              "image": "prometheus",
              "tag": "v2.31.1",
              "helmFullImageKey": "monitoringOperator.prometheusImage"
            },
            {
              "image": "opensearch",
              "tag": "1.2.3-20220322132501-d846b79c388",
              "helmFullImageKey": "monitoringOperator.esImage"
            },
            {
              "image": "opensearch-dashboards",
              "tag": "1.2.0-20220301201035-be0efd47ab",
              "helmFullImageKey": "monitoringOperator.kibanaImage"
            },
            {
              "image": "configmap-reload",
              "tag": "0.7.1-20220302211236-774d907",
              "helmFullImageKey": "monitoringOperator.configReloaderImage"
            },
            {
              "image": "nginx-ingress-controller",
              "tag": "0.46.0-20220301064424-ee602c1aa",
              "helmFullImageKey": "monitoringOperator.oidcProxyImage"
            },
            {
              "image": "fluentd-kubernetes-daemonset",
              "tag": "v1.12.3-20220328141525-75f5b34",
              "helmFullImageKey": "logging.fluentdImage"
            },
            {
              "image": "console",
              "tag": "1.3.0-20220318195701-8937c08",
              "helmFullImageKey": "console.imageName",
              "helmTagKey": "console.imageVersion"
            },
            {
              "image": "nginx-ingress-controller",
              "tag": "0.46.0-20220301064424-ee602c1aa",
              "helmFullImageKey": "api.imageName",
              "helmTagKey": "api.imageVersion"
            }
          ]
        }
      ]
    },
    {
      "name": "monitoring-init-images",
      "subcomponents": [
        {
          "repository": "oracle",
          "name": "monitoring-init-images",
          "images": [
            {
              "image": "oraclelinux",
              "tag": "7-slim",
              "helmFullImageKey": "monitoringOperator.prometheusInitImage"
            },
            {
              "image": "oraclelinux",
              "tag": "7.9",
              "helmFullImageKey": "monitoringOperator.esInitImage"
            }
          ]
        }
      ]
    },
    {
      "name": "oam-kubernetes-runtime",
      "subcomponents": [
        {
          "repository": "verrazzano",
          "name": "oam-kubernetes-runtime",
          "images": [
            {
              "image": "oam-kubernetes-runtime",
              "tag": "v0.3.0-20220225035616-3a38226",
              "helmFullImageKey": "image.repository",
              "helmTagKey": "image.tag"
            }
          ]
        }
      ]
    },
    {
      "name": "verrazzano-application-operator",
      "subcomponents": [
        {
          "repository": "verrazzano",
          "name": "verrazzano-application-operator",
          "images": [
            {
              "image": "VERRAZZANO_APPLICATION_OPERATOR_IMAGE",
              "tag": "VERRAZZANO_APPLICATION_OPERATOR_TAG",
              "helmFullImageKey": "image"
            }
          ]
        }
      ]
    },
    {
      "name": "weblogic-operator",
      "subcomponents": [
        {
          "repository": "oracle",
          "name": "weblogic-operator",
          "images": [
            {
              "image": "weblogic-kubernetes-operator",
              "tag": "3.3.8",
              "helmFullImageKey": "image"
            },
            {
              "image": "weblogic-monitoring-exporter",
              "tag": "2.0.4",
              "helmFullImageKey": "weblogicMonitoringExporterImage"
            }
          ]
        }
      ]
    },
    {
      "name": "coherence-operator",
      "subcomponents": [
        {
          "repository": "oracle",
          "name": "coherence-operator",
          "images": [
            {
              "image": "coherence-operator",
              "tag": "3.2.5",
              "helmFullImageKey": "image"
            }
          ]
        }
      ]
    },
    {
      "name": "kiali-server",
      "subcomponents": [
        {
          "repository": "verrazzano",
          "name": "kiali-server",
          "images": [
            {
              "image": "kiali",
              "tag": "v1.34.1-1",
              "helmFullImageKey": "deployment.image_name",
              "helmTagKey": "deployment.image_version"
            }
          ]
        }
      ]
    },
    {
      "name": "mysql",
      "subcomponents": [
        {
          "repository": "verrazzano",
          "name": "mysql",
          "images": [
            {
              "image": "mysql",
              "tag": "8.0.28",
              "helmFullImageKey": "image",
              "helmTagKey": "imageTag"
            }
          ]
        },
        {
          "repository": "oracle",
          "name": "oraclelinux",
          "images": [
            {
              "image": "oraclelinux",
              "tag": "7-slim",
              "helmFullImageKey": "busybox.image",
              "helmTagKey": "busybox.tag"
            }
          ]
        }
      ]
    },
    {
      "name": "keycloak",
      "subcomponents": [
        {
          "repository": "verrazzano",
          "name": "keycloak",
          "images": [
            {
              "image": "keycloak",
              "tag": "15.0.2-20220225013936-a7c16adfc3",
              "helmFullImageKey": "image.repository",
              "helmTagKey": "image.tag"
            }
          ]
        },
        {
          "repository": "verrazzano",
          "name": "keycloak-oracle-theme",
          "images": [
            {
              "image": "keycloak-oracle-theme",
              "tag": "1.3.0-20220226065029-dc513a7"
            }
          ]
        }
      ]
    },
    {
      "name": "prometheus-operator",
      "subcomponents": [
        {
          "repository": "verrazzano",
          "name": "prometheus-operator",
          "images": [
            {
              "image": "prometheus-operator",
              "tag": "v0.49.0-1",
              "helmFullImageKey": "prometheusOperator.image.repository",
              "helmTagKey": "prometheusOperator.image.tag"
            }
          ]
        }
      ]
    }
  ]
}<|MERGE_RESOLUTION|>--- conflicted
+++ resolved
@@ -197,11 +197,7 @@
             },
             {
               "image": "verrazzano-monitoring-operator",
-<<<<<<< HEAD
-              "tag": "1.3.0-20220328223250-34ec12a",
-=======
               "tag": "1.3.0-20220329145541-9bc558a",
->>>>>>> 309c54df
               "helmFullImageKey": "monitoringOperator.imageName",
               "helmTagKey": "monitoringOperator.imageVersion"
             },
