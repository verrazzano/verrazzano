{
  "registry": "ghcr.io",
  "version": "VERRAZZANO_VERSION",
  "components": [
    {
      "name": "verrazzano-platform-operator",
      "subcomponents": [
        {
          "repository": "verrazzano",
          "name": "verrazzano-platform-operator",
          "images": [
            {
              "image": "VERRAZZANO_PLATFORM_OPERATOR_IMAGE",
              "tag": "VERRAZZANO_PLATFORM_OPERATOR_TAG",
              "helmFullImageKey": "image"
            }
          ]
        }
      ]
    },
    {
      "name": "ingress-controller",
      "version": "1.7.1",
      "subcomponents": [
        {
          "repository": "verrazzano",
          "name": "ingress-controller",
          "images": [
            {
              "image": "nginx-ingress-controller",
              "tag": "v1.7.1-20230817215350-c8315d559",
              "helmFullImageKey": "controller.image.repository",
              "helmTagKey": "controller.image.tag"
            },
            {
              "image": "nginx-ingress-default-backend",
              "tag": "v1.7.1-20230817215350-c8315d559",
              "helmFullImageKey": "defaultBackend.image.repository",
              "helmTagKey": "defaultBackend.image.tag"
            }
          ]
        }
      ]
    },
    {
      "name": "cert-manager",
      "version": "1.9.1-1",
      "subcomponents": [
        {
          "repository": "verrazzano",
          "name": "cert-manager",
          "images": [
            {
              "image": "cert-manager-controller",
              "tag": "v1.9.1-20230922085719-ec3b7033",
              "helmFullImageKey": "image.repository",
              "helmTagKey": "image.tag"
            },
            {
              "image": "cert-manager-acmesolver",
              "tag": "v1.9.1-20230922085719-ec3b7033",
              "helmFullImageKey": "extraArgs[0]"
            },
            {
              "image": "cert-manager-cainjector",
              "tag": "v1.9.1-20230922085719-ec3b7033",
              "helmFullImageKey": "cainjector.image.repository",
              "helmTagKey": "cainjector.image.tag"
            },
            {
              "image": "cert-manager-webhook",
              "tag": "v1.9.1-20230922085719-ec3b7033",
              "helmFullImageKey": "webhook.image.repository",
              "helmTagKey": "webhook.image.tag"
            },
            {
              "image": "cert-manager-ctl",
              "tag": "v1.9.1-20230922085719-ec3b7033",
              "helmFullImageKey": "startupapicheck.image.repository",
              "helmTagKey": "startupapicheck.image.tag"
            }
          ]
        }
      ]
    },
    {
      "name": "cert-manager-webhook-oci",
      "version": "0.1.0",
      "subcomponents": [
        {
          "repository": "verrazzano",
          "name": "cert-manager-webhook-oci",
          "images": [
            {
              "image": "cert-manager-webhook-oci",
              "tag": "v0.1.0-20230925072151-7a73e30",
              "helmFullImageKey": "image.repository",
              "helmTagKey": "image.tag"
            }
          ]
        }
      ]
    },
    {
      "name": "external-dns",
      "version": "0.12.2",
      "subcomponents": [
        {
          "repository": "verrazzano",
          "name": "external-dns",
          "images": [
            {
              "image": "external-dns",
              "tag": "v0.12.2-20230922083811-49b4f66e",
              "helmFullImageKey": "image.repository",
              "helmRegKey": "image.registry",
              "helmTagKey": "image.tag"
            }
          ]
        }
      ]
    },
    {
      "name": "istio",
      "version": "1.17.2",
      "subcomponents": [
        {
          "repository": "verrazzano",
          "name": "istiod",
          "images": [
            {
              "image": "pilot",
              "tag": "1.17.2-20230927050615-82dac91e",
              "helmFullImageKey": "values.pilot.image"
            },
            {
              "image": "proxyv2",
              "tag": "1.17.2-20230927050615-82dac91e",
              "helmImageKey": "values.global.proxy.image",
              "helmTagKey": "values.global.tag",
              "helmRegistryAndRepoKey": "values.global.hub"
            }
          ]
        }
      ]
    },
    {
      "name": "rancher",
      "version": "2.7.5-1",
      "subcomponents": [
        {
          "repository": "verrazzano",
          "name": "rancher",
          "images": [
            {
              "image": "rancher",
              "dashboard": "v2.7.5-20230926234922-a9bd183c2",
              "rancherUI": "v2.7.2-11/release-2.7.2",
              "ocneDriverVersion": "v0.25.0",
              "ocneDriverChecksum": "efccb537e6d47faecd9ce408c061d335435d99c37507f7cdffca72e577967504",
              "tag": "v2.7.6-20230926235628-680d85acc",
              "helmFullImageKey": "rancherImage",
              "helmTagKey": "rancherImageTag"
            },
            {
              "image": "rancher-agent",
              "tag": "v2.7.6-20230926235628-680d85acc"
            }
          ]
        },
        {
          "repository": "verrazzano",
          "name": "additional-rancher",
          "images": [
            {
              "image": "rancher-shell",
              "tag": "v0.1.20-20230908151457-b1ce5ae"
            },
            {
              "image": "rancher-webhook",
              "tag": "v0.3.5-20230922100255-1a77563"
            },
            {
              "image": "rancher-fleet-agent",
              "tag": "v0.7.1-20230913140901-c69add6c"
            },
            {
              "image": "rancher-fleet",
              "tag": "v0.7.1-20230913140901-c69add6c"
            },
            {
              "image": "rancher-gitjob",
              "tag": "v0.1.32-20230925114322-53ac350"
            },
            {
              "image": "rancher-cleanup",
              "tag": "v1.0.0-20230922083921-15c72a6"
            }
          ]
        }
      ]
    },
    {
      "name": "capi-cluster-api",
      "version": "v1.4.6",
      "subcomponents": [
        {
          "repository": "verrazzano",
          "name": "capi-cluster-api",
          "images": [
            {
              "image": "cluster-api-controller",
              "tag": "v1.4.6-20230919163417-54657bc14"
            }
          ]
        }
      ]
    },
    {
      "name": "capi-oci",
      "version": "v0.12.1",
      "subcomponents": [
        {
          "repository": "oracle",
          "name": "capi-oci",
          "images": [
            {
              "image": "cluster-api-oci-controller",
              "tag": "v0.12.1"
            }
          ]
        }
      ]
    },
    {
      "name": "capi-ocne",
      "version": "v1.7.0",
      "subcomponents": [
        {
          "repository": "verrazzano",
          "name": "capi-ocne",
          "images": [
            {
              "image": "cluster-api-ocne-bootstrap-controller",
              "tag": "v1.7.0-20230815141941-9a36ded"
            },
            {
              "image": "cluster-api-ocne-control-plane-controller",
              "tag": "v1.7.0-20230815141941-9a36ded"
            }
          ]
        }
      ]
    },
    {
      "name": "verrazzano",
      "version": "VERRAZZANO_VERSION",
      "subcomponents": [
        {
          "repository": "verrazzano",
          "name": "verrazzano",
          "images": [
            {
              "image": "proxyv2",
              "tag": "1.17.2-20230927050615-82dac91e",
              "helmFullImageKey": "monitoringOperator.istioProxyImage"
            },
            {
              "image": "nginx-ingress-controller",
              "tag": "v1.7.1-20230817215350-c8315d559",
              "helmFullImageKey": "api.imageName",
              "helmTagKey": "api.imageVersion"
            },
            {
              "image": "nginx-prometheus-exporter",
              "tag": "v0.11.0-20230925134800-53d30b7f",
              "helmFullImageKey": "api.metricsImageName",
              "helmTagKey": "api.metricsImageVersion"
            }
          ]
        }
      ]
    },
    {
      "name": "fluentd",
      "version": "1.14.5",
      "subcomponents": [
        {
          "repository": "verrazzano",
          "name": "fluentd",
          "images": [
            {
              "image": "fluentd-kubernetes-daemonset",
              "tag": "v1.14.5-20230922100900-8777b84",
              "helmFullImageKey": "logging.fluentdImage"
            }
          ]
        }
      ]
    },
    {
      "name": "verrazzano-console",
      "version": "VERRAZZANO_VERSION",
      "subcomponents": [
        {
          "repository": "verrazzano",
          "name": "verrazzano-console",
          "images": [
            {
              "image": "console",
              "tag": "v2.0.0-20230912070053-2d1883d",
              "helmFullImageKey": "imageName",
              "helmTagKey": "imageTag"
            }
          ]
        }
      ]
    },
    {
      "name": "verrazzano-monitoring-operator",
      "version": "VERRAZZANO_VERSION",
      "subcomponents": [
        {
          "repository": "verrazzano",
          "name": "verrazzano-monitoring-operator",
          "images": [
            {
              "image": "verrazzano-monitoring-operator",
              "tag": "v2.0.0-20230913103358-6033fa2",
              "helmFullImageKey": "monitoringOperator.imageName",
              "helmTagKey": "monitoringOperator.imageVersion"
            },
            {
              "image": "proxyv2",
              "tag": "1.17.2-20230927050615-82dac91e",
              "helmFullImageKey": "monitoringOperator.istioProxyImage"
            },
            {
              "image": "grafana",
              "tag": "v7.5.17-20230922085309-7afbf50a",
              "helmFullImageKey": "monitoringOperator.grafanaImage"
            },
            {
              "image": "k8s-sidecar",
              "tag": "v1.15.0-20230922083013-7adaf012",
              "helmFullImageKey": "monitoringOperator.k8sSidecarImage"
            },
            {
              "image": "opensearch",
              "tag": "2.3.0-20230914055551-b6247ad8ac8",
              "helmFullImageKey": "monitoringOperator.osImage"
            },
            {
              "image": "opensearch-dashboards",
              "tag": "2.3.0-20230918052256-cc04b43c2b",
              "helmFullImageKey": "monitoringOperator.osdImage"
            },
            {
              "image": "nginx-ingress-controller",
              "tag": "v1.7.1-20230817215350-c8315d559",
              "helmFullImageKey": "monitoringOperator.oidcProxyImage"
            }
          ]
        }
      ]
    },
    {
      "name": "monitoring-init-images",
      "subcomponents": [
        {
          "repository": "oracle",
          "name": "monitoring-init-images",
          "images": [
            {
              "image": "oraclelinux",
              "tag": "8",
              "helmFullImageKey": "monitoringOperator.osInitImage"
            }
          ]
        }
      ]
    },
    {
      "name": "oam-kubernetes-runtime",
      "version": "0.3.3",
      "subcomponents": [
        {
          "repository": "verrazzano",
          "name": "oam-kubernetes-runtime",
          "images": [
            {
              "image": "oam-kubernetes-runtime",
              "tag": "v0.3.3-20230922080726-c8b5d4a",
              "helmFullImageKey": "image.repository",
              "helmTagKey": "image.tag"
            }
          ]
        }
      ]
    },
    {
      "name": "verrazzano-cluster-operator",
      "version": "VERRAZZANO_VERSION",
      "subcomponents": [
        {
          "repository": "verrazzano",
          "name": "verrazzano-cluster-operator",
          "images": [
            {
              "image": "VERRAZZANO_CLUSTER_OPERATOR_IMAGE",
              "tag": "VERRAZZANO_CLUSTER_OPERATOR_TAG",
              "helmFullImageKey": "image"
            }
          ]
        }
      ]
    },
    {
      "name": "verrazzano-cluster-agent",
      "version": "VERRAZZANO_VERSION",
      "subcomponents": [
        {
          "repository": "verrazzano",
          "name": "verrazzano-cluster-agent",
          "images": [
            {
              "image": "VERRAZZANO_APPLICATION_OPERATOR_IMAGE",
              "tag": "VERRAZZANO_APPLICATION_OPERATOR_TAG",
              "helmFullImageKey": "image"
            }
          ]
        }
      ]
    },
    {
      "name": "verrazzano-application-operator",
      "version": "VERRAZZANO_VERSION",
      "subcomponents": [
        {
          "repository": "verrazzano",
          "name": "verrazzano-application-operator",
          "images": [
            {
              "image": "VERRAZZANO_APPLICATION_OPERATOR_IMAGE",
              "tag": "VERRAZZANO_APPLICATION_OPERATOR_TAG",
              "helmFullImageKey": "image"
            }
          ]
        }
      ]
    },
    {
      "name": "verrazzano-authproxy",
      "version": "VERRAZZANO_VERSION",
      "subcomponents": [
        {
          "repository": "verrazzano",
          "name": "verrazzano-authproxy",
          "images": [
            {
              "image": "VERRAZZANO_AUTHPROXY_IMAGE",
              "tag": "VERRAZZANO_AUTHPROXY_TAG",
              "helmFullImageKey": "v2.image"
            }
          ]
        }
      ]
    },
    {
      "name": "weblogic-operator",
      "version": "4.1.2",
      "subcomponents": [
        {
          "repository": "oracle",
          "name": "weblogic-operator",
          "images": [
            {
              "image": "weblogic-kubernetes-operator",
              "tag": "4.1.2",
              "helmFullImageKey": "image"
            },
            {
              "image": "weblogic-monitoring-exporter",
              "tag": "2.1.5",
              "helmFullImageKey": "weblogicMonitoringExporterImage"
            }
          ]
        }
      ]
    },
    {
      "name": "coherence-operator",
      "version": "3.2.11",
      "subcomponents": [
        {
          "repository": "oracle",
          "name": "coherence-operator",
          "images": [
            {
              "image": "coherence-operator",
              "tag": "3.2.11",
              "helmFullImageKey": "image"
            }
          ]
        }
      ]
    },
    {
      "name": "fluent-operator",
      "version": "2.2.0",
      "subcomponents": [
        {
          "repository": "verrazzano",
          "name": "fluent-operator",
          "images": [
            {
              "image": "fluent-operator",
              "tag": "v2.2.0-20230922080640-052953d",
              "helmFullImageKey": "operator.container.repository",
              "helmTagKey": "operator.container.tag"
            },
            {
              "image": "fluent-bit",
              "tag": "v2.0.11-20230922080458-cc5f50963",
              "helmFullImageKey": "fluentbit.image.repository",
              "helmTagKey": "fluentbit.image.tag"
            },
            {
              "repository": "oracle",
              "image": "oraclelinux",
              "tag": "8",
              "helmFullImageKey": "operator.initcontainer.repository",
              "helmTagKey": "operator.initcontainer.tag"
            }
          ]
        }
      ]
    },
    {
      "name": "kiali-server",
      "version": "1.66.1",
      "subcomponents": [
        {
          "repository": "verrazzano",
          "name": "kiali-server",
          "images": [
            {
              "image": "kiali",
              "tag": "v1.66.1-20230922084106-c7e9a3fe",
              "helmFullImageKey": "deployment.image_name",
              "helmTagKey": "deployment.image_version"
            }
          ]
        }
      ]
    },
    {
      "name": "mysql",
      "version": "8.0.32",
      "subcomponents": [
        {
          "repository": "verrazzano",
          "name": "mysql-upgrade",
          "images": [
            {
              "image": "mysql-server",
              "tag": "8.0.32",
              "helmFullImageKey": "legacyUpgrade.container.image"
            },
            {
              "repository": "oracle",
              "image": "oraclelinux",
              "tag": "8-slim",
              "helmFullImageKey": "legacyUpgrade.initContainer.image"
            }
          ]
        },
        {
          "registry": "ghcr.io",
          "repository": "verrazzano",
          "name": "additional-mysql",
          "images": [
            {
              "image": "mysql-router",
              "tag": "8.0.32"
            }
          ]
        }
      ]
    },
    {
      "name": "mysql-operator",
      "version": "8.0.32",
      "subcomponents": [
        {
          "repository": "verrazzano",
          "name": "mysql-operator",
          "images": [
            {
              "image": "mysql-operator",
              "tag": "8.0.32-2.0.8",
              "helmRegKey": "image.registry",
              "helmRepoKey": "image.repository",
              "helmTagKey": "image.tag"
            }
          ]
        }
      ]
    },
    {
      "name": "keycloak",
      "version": "20.0.1",
      "subcomponents": [
        {
          "repository": "verrazzano",
          "name": "keycloak",
          "images": [
            {
<<<<<<< HEAD
              "image": "keycloak-jenkins",
              "tag": "v20.0.1-20230923033939-a7f2ef1771",
=======
              "image": "keycloak",
              "tag": "v20.0.1-20230923031034-a5c064d9f2",
>>>>>>> b1b58669
              "helmFullImageKey": "image.repository",
              "helmTagKey": "image.tag"
            }
          ]
        },
        {
          "repository": "verrazzano",
          "name": "keycloak-oracle-theme",
          "images": [
            {
              "image": "keycloak-oracle-theme",
              "tag": "v2.0.0-20230925105859-b8bc75a"
            }
          ]
        }
      ]
    },
    {
      "name": "prometheus-operator",
      "version": "0.64.1-1",
      "subcomponents": [
        {
          "repository": "verrazzano",
          "name": "prometheus-operator",
          "images": [
            {
              "image": "prometheus-operator",
              "tag": "v0.64.1-20230922083452-0d565bbd",
              "helmRegKey": "prometheusOperator.image.registry",
              "helmFullImageKey": "prometheusOperator.image.repository",
              "helmTagKey": "prometheusOperator.image.tag"
            },
            {
              "image": "kube-webhook-certgen",
              "tag": "v1.7.1-20230817215350-c8315d559",
              "helmRegKey": "prometheusOperator.admissionWebhooks.patch.image.registry",
              "helmFullImageKey": "prometheusOperator.admissionWebhooks.patch.image.repository",
              "helmTagKey": "prometheusOperator.admissionWebhooks.patch.image.tag"
            }
          ]
        },
        {
          "repository": "verrazzano",
          "name": "prometheus-config-reloader",
          "images": [
            {
              "image": "prometheus-config-reloader",
              "tag": "v0.64.1-20230922083452-0d565bbd",
              "helmRegKey": "prometheusOperator.prometheusConfigReloader.image.registry",
              "helmFullImageKey": "prometheusOperator.prometheusConfigReloader.image.repository",
              "helmTagKey": "prometheusOperator.prometheusConfigReloader.image.tag"
            }
          ]
        },
        {
          "repository": "verrazzano",
          "name": "alertmanager",
          "images": [
            {
              "image": "alertmanager",
              "tag": "v0.26.0-20230926210945-375556bb",
              "helmRegKey": "alertmanager.alertmanagerSpec.image.registry",
              "helmFullImageKey": "alertmanager.alertmanagerSpec.image.repository",
              "helmTagKey": "alertmanager.alertmanagerSpec.image.tag"
            }
          ]
        },
        {
          "repository": "verrazzano",
          "name": "prometheus",
          "images": [
            {
              "image": "prometheus",
              "tag": "v2.44.0-20230922084259-74087370",
              "helmRegKey": "prometheus.prometheusSpec.image.registry",
              "helmFullImageKey": "prometheus.prometheusSpec.image.repository",
              "helmTagKey": "prometheus.prometheusSpec.image.tag"
            }
          ]
        }
      ]
    },
    {
      "name": "prometheus-adapter",
      "version": "0.10.0",
      "subcomponents": [
        {
          "repository": "verrazzano",
          "name": "prometheus-adapter",
          "images": [
            {
              "image": "prometheus-adapter",
              "tag": "v0.10.0-20230922082621-9313ff7b",
              "helmFullImageKey": "image.repository",
              "helmTagKey": "image.tag"
            }
          ]
        }
      ]
    },
    {
      "name": "kube-state-metrics",
      "version": "2.10.0",
      "subcomponents": [
        {
          "repository": "verrazzano",
          "name": "kube-state-metrics",
          "images": [
            {
              "image": "kube-state-metrics",
              "tag": "v2.10.0-20230925145429-85dfe41a",
              "helmRegKey": "image.registry",
              "helmFullImageKey": "image.repository",
              "helmTagKey": "image.tag"
            }
          ]
        }
      ]
    },
    {
      "name": "prometheus-pushgateway",
      "version": "1.6.2",
      "subcomponents": [
        {
          "repository": "verrazzano",
          "name": "prometheus-pushgateway",
          "images": [
            {
              "image": "prometheus-pushgateway",
              "tag": "v1.6.2-20230925134721-9944fc39",
              "helmFullImageKey": "image.repository",
              "helmTagKey": "image.tag"
            }
          ]
        }
      ]
    },
    {
      "name": "prometheus-node-exporter",
      "version": "1.6.1",
      "subcomponents": [
        {
          "repository": "verrazzano",
          "name": "prometheus-node-exporter",
          "images": [
            {
              "image": "node-exporter",
              "tag": "v1.6.1-20230925193620-d2d52786",
              "helmRegKey": "image.registry",
              "helmFullImageKey": "image.repository",
              "helmTagKey": "image.tag"
            }
          ]
        }
      ]
    },
    {
      "name": "jaeger-operator",
      "version": "1.42.0",
      "subcomponents": [
        {
          "repository": "verrazzano",
          "name": "jaeger-operator",
          "images": [
            {
              "image": "jaeger-operator",
              "tag": "1.42.0-20230922084214-9970d003",
              "helmFullImageKey": "image.repository",
              "helmTagKey": "image.tag"
            }
          ]
        },
        {
          "repository": "verrazzano",
          "name": "jaeger-agent",
          "images": [
            {
              "image": "jaeger-agent",
              "tag": "1.42.0-20230925061552-cd357656",
              "helmFullImageKey": "jaegerAgentImage"
            }
          ]
        },
        {
          "repository": "verrazzano",
          "name": "jaeger-collector",
          "images": [
            {
              "image": "jaeger-collector",
              "tag": "1.42.0-20230925061552-cd357656",
              "helmFullImageKey": "jaegerCollectorImage"
            }
          ]
        },
        {
          "repository": "verrazzano",
          "name": "jaeger-query",
          "images": [
            {
              "image": "jaeger-query",
              "tag": "1.42.0-20230925061552-cd357656",
              "helmFullImageKey": "jaegerQueryImage"
            }
          ]
        },
        {
          "repository": "verrazzano",
          "name": "jaeger-ingester",
          "images": [
            {
              "image": "jaeger-ingester",
              "tag": "1.42.0-20230925061552-cd357656",
              "helmFullImageKey": "jaegerIngesterImage"
            }
          ]
        },
        {
          "repository": "verrazzano",
          "name": "jaeger-es-index-cleaner",
          "images": [
            {
              "image": "jaeger-es-index-cleaner",
              "tag": "1.42.0-20230925061552-cd357656",
              "helmFullImageKey": "jaegerESIndexCleanerImage"
            }
          ]
        },
        {
          "repository": "verrazzano",
          "name": "jaeger-es-rollover",
          "images": [
            {
              "image": "jaeger-es-rollover",
              "tag": "1.42.0-20230925061552-cd357656",
              "helmFullImageKey": "jaegerESRolloverImage"
            }
          ]
        },
        {
          "repository": "verrazzano",
          "name": "jaeger-all-in-one",
          "images": [
            {
              "image": "jaeger-all-in-one",
              "tag": "1.42.0-20230925061552-cd357656",
              "helmFullImageKey": "jaegerAllInOneImage"
            }
          ]
        }
      ]
    },
    {
      "name": "velero",
      "version": "1.9.1",
      "subcomponents": [
        {
          "repository": "verrazzano",
          "name": "velero",
          "images": [
            {
              "image": "velero",
              "tag": "v1.9.1-20230922085006-edba946d",
              "helmFullImageKey": "image.repository",
              "helmTagKey": "image.tag"
            },
            {
              "image": "velero-plugin-for-aws",
              "tag": "v1.5.0-20230922084241-9b26984f",
              "helmFullImageKey": "initContainers[0].image"
            },
            {
              "image": "velero-restic-restore-helper",
              "tag": "v1.9.1-20230922085006-edba946d",
              "helmFullImageKey": "configMaps.restic-restore-action-config.data.image"
            }
          ]
        }
      ]
    },
    {
      "name": "rancher-backup",
      "version": "3.1.0",
      "subcomponents": [
        {
          "repository": "verrazzano",
          "name": "rancher-backup",
          "images": [
            {
              "image": "rancher-backup-restore-operator",
              "tag": "v3.1.0-20230922084053-385811a",
              "helmFullImageKey": "image.repository",
              "helmTagKey": "image.tag"
            }
          ]
        },
        {
          "repository": "verrazzano",
          "name": "rancher-backup-kubectl",
          "images": [
            {
              "image": "rancher-kubectl",
              "tag": "v1.20.2-20230922084020-2f0ea54",
              "helmFullImageKey": "global.kubectl.repository",
              "helmTagKey": "global.kubectl.tag"
            }
          ]
        }
      ]
    },
    {
      "name": "argocd",
      "version": "2.8.3",
      "subcomponents": [
        {
          "repository": "verrazzano",
          "name": "argocd",
          "images": [
            {
              "image": "argocd",
              "tag": "v2.8.3-20230925214414-d5a19b1d",
              "helmFullImageKey": "image.repository",
              "helmTagKey": "image.tag"
            }
          ]
        },
        {
          "repository": "verrazzano",
          "name": "redis",
          "images": [
            {
              "image": "redis",
              "tag": "v7.0.12-20230921093854-848a7e94",
              "helmFullImageKey": "image.repository",
              "helmTagKey": "image.tag"
            }
          ]
        }
      ]
    },
    {
      "name": "thanos",
      "version": "0.32.2",
      "subcomponents": [
        {
          "repository": "verrazzano",
          "name": "thanos",
          "images": [
            {
              "image": "thanos",
              "tag": "v0.32.2-20230911193410-1e27f1f9",
              "helmRegKey": "image.registry",
              "helmFullImageKey": "image.repository",
              "helmTagKey": "image.tag"
            }
          ]
        }
      ]
    },
    {
      "name": "dex",
      "version": "2.37.0",
      "subcomponents": [
        {
          "repository": "verrazzano",
          "name": "dex",
          "images": [
            {
              "image": "dex",
              "tag": "v2.37.0-20230911122845-caabc629",
              "helmFullImageKey": "image.repository",
              "helmTagKey": "image.tag"
            }
          ]
        }
      ]
    }
  ],
  "supportedKubernetesVersions": [
    "v1.24.0",
    "v1.25.0",
    "v1.26.0",
    "v1.27.0"
  ]
}<|MERGE_RESOLUTION|>--- conflicted
+++ resolved
@@ -616,13 +616,8 @@
           "name": "keycloak",
           "images": [
             {
-<<<<<<< HEAD
-              "image": "keycloak-jenkins",
-              "tag": "v20.0.1-20230923033939-a7f2ef1771",
-=======
               "image": "keycloak",
-              "tag": "v20.0.1-20230923031034-a5c064d9f2",
->>>>>>> b1b58669
+              "tag": "v20.0.1-20230928072224-3874ea5092",
               "helmFullImageKey": "image.repository",
               "helmTagKey": "image.tag"
             }
