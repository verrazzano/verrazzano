{
  "registry": "ghcr.io",
  "version": "VERRAZZANO_VERSION",
  "components": [
    {
      "name": "verrazzano-platform-operator",
      "subcomponents": [
        {
          "repository": "verrazzano",
          "name": "verrazzano-platform-operator",
          "images": [
            {
              "image": "VERRAZZANO_PLATFORM_OPERATOR_IMAGE",
              "tag": "VERRAZZANO_PLATFORM_OPERATOR_TAG",
              "helmFullImageKey": "image"
            }
          ]
        }
      ]
    },
    {
      "name": "ingress-nginx",
      "version": "v1.3.1",
      "subcomponents": [
        {
          "repository": "verrazzano",
          "name": "ingress-controller",
          "images": [
            {
              "image": "nginx-ingress-controller",
              "tag": "v1.3.1-20230322153500-05e7a995d",
              "helmFullImageKey": "controller.image.repository",
              "helmTagKey": "controller.image.tag"
            },
            {
              "image": "nginx-ingress-default-backend",
              "tag": "v1.3.1-20230322153500-05e7a995d",
              "helmFullImageKey": "defaultBackend.image.repository",
              "helmTagKey": "defaultBackend.image.tag"
            }
          ]
        }
      ]
    },
    {
      "name": "cert-manager",
      "version": "v1.9.1",
      "subcomponents": [
        {
          "repository": "verrazzano",
          "name": "cert-manager",
          "images": [
            {
              "image": "cert-manager-controller",
              "tag": "v1.9.1-20230209063813-3a732e40",
              "helmFullImageKey": "image.repository",
              "helmTagKey": "image.tag"
            },
            {
              "image": "cert-manager-acmesolver",
              "tag": "v1.9.1-20230209063813-3a732e40",
              "helmFullImageKey": "extraArgs[0]"
            },
            {
              "image": "cert-manager-cainjector",
              "tag": "v1.9.1-20230209063813-3a732e40",
              "helmFullImageKey": "cainjector.image.repository",
              "helmTagKey": "cainjector.image.tag"
            },
            {
              "image": "cert-manager-webhook",
              "tag": "v1.9.1-20230209063813-3a732e40",
              "helmFullImageKey": "webhook.image.repository",
              "helmTagKey": "webhook.image.tag"
            }
          ]
        }
      ]
    },
    {
      "name": "external-dns",
      "version": "v0.12.2",
      "subcomponents": [
        {
          "repository": "verrazzano",
          "name": "external-dns",
          "images": [
            {
              "image": "external-dns",
              "tag": "v0.12.2-20230302040401-49b4f66e",
              "helmFullImageKey": "image.repository",
              "helmRegKey": "image.registry",
              "helmTagKey": "image.tag"
            }
          ]
        }
      ]
    },
    {
      "name": "istio",
      "version": "1.15.3",
      "subcomponents": [
        {
          "repository": "verrazzano",
          "name": "istiod",
          "images": [
            {
              "image": "pilot",
              "tag": "1.15.3-20230209181608-900a5c7b",
              "helmFullImageKey": "values.pilot.image"
            },
            {
              "image": "proxyv2",
              "tag": "1.15.3-20230209181608-900a5c7b",
              "helmImageKey": "values.global.proxy.image",
              "helmTagKey": "values.global.tag",
              "helmRegistryAndRepoKey": "values.global.hub"
            }
          ]
        }
      ]
    },
    {
      "name": "rancher",
      "version": "v2.7.2",
      "subcomponents": [
        {
          "repository": "verrazzano",
          "name": "rancher",
          "images": [
            {
              "image": "rancher",
              "dashboard": "v2.7.2-20230425195240-488d868b8",
<<<<<<< HEAD
              "tag": "20230427213600-b01a90a44",
=======
              "tag": "v2.7.2-20230427184801-bec0efe35",
>>>>>>> f6e6f2c8
              "helmFullImageKey": "rancherImage",
              "helmTagKey": "rancherImageTag"
            },
            {
              "image": "rancher-agent",
<<<<<<< HEAD
              "tag": "20230427213600-b01a90a44"
=======
              "tag": "v2.7.2-20230427184801-bec0efe35"
>>>>>>> f6e6f2c8
            }
          ]
        },
        {
          "repository": "verrazzano",
          "name": "additional-rancher",
          "images": [
            {
              "image": "rancher-shell",
              "tag": "v0.1.18-20230403204343-4124528"
            },
            {
              "image": "rancher-webhook",
              "tag": "v0.3.2-20230420144706-e94a4e1"
            },
            {
              "image": "rancher-fleet-agent",
              "tag": "v0.6.0-20230420145436-06e19ee"
            },
            {
              "image": "rancher-fleet",
              "tag": "v0.6.0-20230420145436-06e19ee"
            },
            {
              "image": "rancher-gitjob",
              "tag": "v0.1.30-20230403204344-17d2d2f"
            },
            {
              "image": "rancher-cleanup",
              "tag": "v1.0.0-20230403191516-fa35c50"
            }
          ]
        }
      ]
    },
    {
      "name": "verrazzano",
      "version": "1.6.0",
      "subcomponents": [
        {
          "repository": "verrazzano",
          "name": "verrazzano",
          "images": [
            {
              "image": "proxyv2",
              "tag": "1.15.3-20230209181608-900a5c7b",
              "helmFullImageKey": "monitoringOperator.istioProxyImage"
            },
            {
              "image": "fluentd-kubernetes-daemonset",
              "tag": "v1.14.5-20230131231729-f85741b",
              "helmFullImageKey": "logging.fluentdImage"
            },
            {
              "image": "console",
              "tag": "v1.6.0-20230411132135-bd3ca29",
              "helmFullImageKey": "console.imageName",
              "helmTagKey": "console.imageVersion"
            },
            {
              "image": "nginx-ingress-controller",
              "tag": "v1.3.1-20230322153500-05e7a995d",
              "helmFullImageKey": "api.imageName",
              "helmTagKey": "api.imageVersion"
            },
            {
              "image": "nginx-prometheus-exporter",
              "tag": "v0.10.0-20230209071016-7cf62c11",
              "helmFullImageKey": "api.metricsImageName",
              "helmTagKey": "api.metricsImageVersion"
            }
          ]
        }
      ]
    },
    {
      "name": "verrazzano-monitoring-operator",
      "version": "1.6.0",
      "subcomponents": [
        {
          "repository": "verrazzano",
          "name": "verrazzano-monitoring-operator",
          "images": [
            {
              "image": "verrazzano-monitoring-operator",
              "tag": "v1.6.0-20230425170228-81fcd30",
              "helmFullImageKey": "monitoringOperator.imageName",
              "helmTagKey": "monitoringOperator.imageVersion"
            },
            {
              "image": "proxyv2",
              "tag": "1.15.3-20230209181608-900a5c7b",
              "helmFullImageKey": "monitoringOperator.istioProxyImage"
            },
            {
              "image": "grafana",
              "tag": "v7.5.17-20230324124607-7afbf50a",
              "helmFullImageKey": "monitoringOperator.grafanaImage"
            },
            {
              "image": "k8s-sidecar",
              "tag": "v1.15.0-20230209100034-7adaf012",
              "helmFullImageKey": "monitoringOperator.k8sSidecarImage"
            },
            {
              "image": "opensearch",
              "tag": "2.3.0-20230324071613-ae6dc07e5dd",
              "helmFullImageKey": "monitoringOperator.osImage"
            },
            {
              "image": "opensearch-dashboards",
              "tag": "2.3.0-20230424094216-cff07fd190",
              "helmFullImageKey": "monitoringOperator.osdImage"
            },
            {
              "image": "nginx-ingress-controller",
              "tag": "v1.3.1-20230322153500-05e7a995d",
              "helmFullImageKey": "monitoringOperator.oidcProxyImage"
            }
          ]
        }
      ]
    },
    {
      "name": "monitoring-init-images",
      "subcomponents": [
        {
          "repository": "oracle",
          "name": "monitoring-init-images",
          "images": [
            {
              "image": "oraclelinux",
              "tag": "8",
              "helmFullImageKey": "monitoringOperator.osInitImage"
            }
          ]
        }
      ]
    },
    {
      "name": "oam-kubernetes-runtime",
      "version": "0.3.3",
      "subcomponents": [
        {
          "repository": "verrazzano",
          "name": "oam-kubernetes-runtime",
          "images": [
            {
              "image": "oam-kubernetes-runtime",
              "tag": "v0.3.3-20230209072020-c8b5d4a",
              "helmFullImageKey": "image.repository",
              "helmTagKey": "image.tag"
            }
          ]
        }
      ]
    },
    {
      "name": "verrazzano-cluster-operator",
      "version": "1.5.0",
      "subcomponents": [
        {
          "repository": "verrazzano",
          "name": "verrazzano-cluster-operator",
          "images": [
            {
              "image": "VERRAZZANO_CLUSTER_OPERATOR_IMAGE",
              "tag": "VERRAZZANO_CLUSTER_OPERATOR_TAG",
              "helmFullImageKey": "image"
            }
          ]
        }
      ]
    },
    {
      "name": "verrazzano-application-operator",
      "version": "1.5.0",
      "subcomponents": [
        {
          "repository": "verrazzano",
          "name": "verrazzano-application-operator",
          "images": [
            {
              "image": "VERRAZZANO_APPLICATION_OPERATOR_IMAGE",
              "tag": "VERRAZZANO_APPLICATION_OPERATOR_TAG",
              "helmFullImageKey": "image"
            }
          ]
        }
      ]
    },
    {
      "name": "weblogic-operator",
      "version": "4.0.6",
      "subcomponents": [
        {
          "repository": "oracle",
          "name": "weblogic-operator",
          "images": [
            {
              "image": "weblogic-kubernetes-operator",
              "tag": "4.0.6",
              "helmFullImageKey": "image"
            },
            {
              "image": "weblogic-monitoring-exporter",
              "tag": "2.1.3",
              "helmFullImageKey": "weblogicMonitoringExporterImage"
            }
          ]
        }
      ]
    },
    {
      "name": "coherence-operator",
      "version": "3.2.10",
      "subcomponents": [
        {
          "repository": "oracle",
          "name": "coherence-operator",
          "images": [
            {
              "image": "coherence-operator",
              "tag": "3.2.10",
              "helmFullImageKey": "image"
            }
          ]
        }
      ]
    },
    {
      "name": "kiali-server",
      "version": "1.57.1",
      "subcomponents": [
        {
          "repository": "verrazzano",
          "name": "kiali-server",
          "images": [
            {
              "image": "kiali",
              "tag": "v1.57.1-20230324120010-d94b80c9",
              "helmFullImageKey": "deployment.image_name",
              "helmTagKey": "deployment.image_version"
            }
          ]
        }
      ]
    },
    {
      "name": "mysql",
      "version": "8.0.32",
      "subcomponents": [
        {
          "repository": "verrazzano",
          "name": "mysql-upgrade",
          "images": [
            {
              "image": "mysql-server",
              "tag": "8.0.32",
              "helmFullImageKey": "legacyUpgrade.container.image"
            },
            {
              "repository": "oracle",
              "image": "oraclelinux",
              "tag": "8-slim",
              "helmFullImageKey": "legacyUpgrade.initContainer.image"
            }
          ]
        },
        {
          "registry": "ghcr.io",
          "repository": "verrazzano",
          "name": "additional-mysql",
          "images": [
            {
              "image": "mysql-router",
              "tag": "8.0.32"
            }
          ]
        }
      ]
    },
    {
      "name": "mysql-operator",
      "version": "8.0.32",
      "subcomponents": [
        {
          "repository": "verrazzano",
          "name": "mysql-operator",
          "images": [
            {
              "image": "mysql-operator",
              "tag": "8.0.32-2.0.8",
              "helmRegKey": "image.registry",
              "helmRepoKey": "image.repository",
              "helmTagKey": "image.tag"
            }
          ]
        }
      ]
    },
    {
      "name": "keycloak",
      "version": "20.0.1",
      "subcomponents": [
        {
          "repository": "verrazzano",
          "name": "keycloak",
          "images": [
            {
              "image": "keycloak",
              "tag": "v20.0.1-20230406163645-080e314b71",
              "helmFullImageKey": "image.repository",
              "helmTagKey": "image.tag"
            }
          ]
        },
        {
          "repository": "verrazzano",
          "name": "keycloak-oracle-theme",
          "images": [
            {
              "image": "keycloak-oracle-theme",
              "tag": "v1.6.0-20230216162859-e289e05"
            }
          ]
        }
      ]
    },
    {
      "name": "prometheus-operator",
      "version": "0.59.1",
      "subcomponents": [
        {
          "repository": "verrazzano",
          "name": "prometheus-operator",
          "images": [
            {
              "image": "prometheus-operator",
              "tag": "v0.59.1-20230209073203-fb82ffaa",
              "helmFullImageKey": "prometheusOperator.image.repository",
              "helmTagKey": "prometheusOperator.image.tag"
            },
            {
              "image": "kube-webhook-certgen",
              "tag": "v1.3.1-20230302040354-bf21e9603",
              "helmFullImageKey": "prometheusOperator.admissionWebhooks.patch.image.repository",
              "helmTagKey": "prometheusOperator.admissionWebhooks.patch.image.tag"
            }
          ]
        },
        {
          "repository": "verrazzano",
          "name": "prometheus-config-reloader",
          "images": [
            {
              "image": "prometheus-config-reloader",
              "tag": "v0.59.1-20230209073203-fb82ffaa",
              "helmFullImageKey": "prometheusOperator.prometheusConfigReloader.image.repository",
              "helmTagKey": "prometheusOperator.prometheusConfigReloader.image.tag"
            }
          ]
        },
        {
          "repository": "verrazzano",
          "name": "alertmanager",
          "images": [
            {
              "image": "alertmanager",
              "tag": "v0.24.0-20230324104837-18128160",
              "helmFullImageKey": "alertmanager.alertmanagerSpec.image.repository",
              "helmTagKey": "alertmanager.alertmanagerSpec.image.tag"
            }
          ]
        },
        {
          "repository": "verrazzano",
          "name": "prometheus",
          "images": [
            {
              "image": "prometheus",
              "tag": "v2.38.0-20230324105920-186a8ee6",
              "helmFullImageKey": "prometheus.prometheusSpec.image.repository",
              "helmTagKey": "prometheus.prometheusSpec.image.tag"
            }
          ]
        }
      ]
    },
    {
      "name": "prometheus-adapter",
      "subcomponents": [
        {
          "repository": "verrazzano",
          "name": "prometheus-adapter",
          "images": [
            {
              "image": "prometheus-adapter",
              "tag": "v0.10.0-20230209071833-9313ff7b",
              "helmFullImageKey": "image.repository",
              "helmTagKey": "image.tag"
            }
          ]
        }
      ]
    },
    {
      "name": "kube-state-metrics",
      "subcomponents": [
        {
          "repository": "verrazzano",
          "name": "kube-state-metrics",
          "images": [
            {
              "image": "kube-state-metrics",
              "tag": "v2.6.0-20230223191441-e3cc4e3d",
              "helmFullImageKey": "image.repository",
              "helmTagKey": "image.tag"
            }
          ]
        }
      ]
    },
    {
      "name": "prometheus-pushgateway",
      "subcomponents": [
        {
          "repository": "verrazzano",
          "name": "prometheus-pushgateway",
          "images": [
            {
              "image": "prometheus-pushgateway",
              "tag": "v1.4.2-20230209072927-3af6d83b",
              "helmFullImageKey": "image.repository",
              "helmTagKey": "image.tag"
            }
          ]
        }
      ]
    },
    {
      "name": "node-exporter",
      "subcomponents": [
        {
          "repository": "verrazzano",
          "name": "prometheus-node-exporter",
          "images": [
            {
              "image": "node-exporter",
              "tag": "v1.3.1-20230323153951-b7f69924",
              "helmFullImageKey": "image.repository",
              "helmTagKey": "image.tag"
            }
          ]
        }
      ]
    },
    {
      "name": "jaeger",
      "version": "1.42.0",
      "subcomponents": [
        {
          "repository": "verrazzano",
          "name": "jaeger-operator",
          "images": [
            {
              "image": "jaeger-operator",
              "tag": "1.42.0-20230327230723-9970d003",
              "helmFullImageKey": "image.repository",
              "helmTagKey": "image.tag"
            }
          ]
        },
        {
          "repository": "verrazzano",
          "name": "jaeger-agent",
          "images": [
            {
              "image": "jaeger-agent",
              "tag": "1.42.0-20230327232727-cd357656",
              "helmFullImageKey": "jaegerAgentImage"
            }
          ]
        },
        {
          "repository": "verrazzano",
          "name": "jaeger-collector",
          "images": [
            {
              "image": "jaeger-collector",
              "tag": "1.42.0-20230327232727-cd357656",
              "helmFullImageKey": "jaegerCollectorImage"
            }
          ]
        },
        {
          "repository": "verrazzano",
          "name": "jaeger-query",
          "images": [
            {
              "image": "jaeger-query",
              "tag": "1.42.0-20230327232727-cd357656",
              "helmFullImageKey": "jaegerQueryImage"
            }
          ]
        },
        {
          "repository": "verrazzano",
          "name": "jaeger-ingester",
          "images": [
            {
              "image": "jaeger-ingester",
              "tag": "1.42.0-20230327232727-cd357656",
              "helmFullImageKey": "jaegerIngesterImage"
            }
          ]
        },
        {
          "repository": "verrazzano",
          "name": "jaeger-es-index-cleaner",
          "images": [
            {
              "image": "jaeger-es-index-cleaner",
              "tag": "1.42.0-20230327232727-cd357656",
              "helmFullImageKey": "jaegerESIndexCleanerImage"
            }
          ]
        },
        {
          "repository": "verrazzano",
          "name": "jaeger-es-rollover",
          "images": [
            {
              "image": "jaeger-es-rollover",
              "tag": "1.42.0-20230327232727-cd357656",
              "helmFullImageKey": "jaegerESRolloverImage"
            }
          ]
        },
        {
          "repository": "verrazzano",
          "name": "jaeger-all-in-one",
          "images": [
            {
              "image": "jaeger-all-in-one",
              "tag": "1.42.0-20230327232727-cd357656",
              "helmFullImageKey": "jaegerAllInOneImage"
            }
          ]
        }
      ]
    },
    {
      "name": "velero",
      "version": "1.9.1",
      "subcomponents": [
        {
          "repository": "verrazzano",
          "name": "velero",
          "images": [
            {
              "image": "velero",
              "tag": "v1.9.1-20230209073855-edba946d",
              "helmFullImageKey": "image.repository",
              "helmTagKey": "image.tag"
            },
            {
              "image": "velero-plugin-for-aws",
              "tag": "v1.5.0-20230209073455-9b26984f",
              "helmFullImageKey": "initContainers[0].image"
            },
            {
              "image": "velero-restic-restore-helper",
              "tag": "v1.9.1-20230209073855-edba946d",
              "helmFullImageKey": "configMaps.restic-restore-action-config.data.image"
            }
          ]
        }
      ]
    },
    {
      "name": "rancher-backup",
      "version": "3.1.0",
      "subcomponents": [
        {
          "repository": "verrazzano",
          "name": "rancher-backup",
          "images": [
            {
              "image": "rancher-backup-restore-operator",
              "tag": "v3.1.0-20230420145739-385811a",
              "helmFullImageKey": "image.repository",
              "helmTagKey": "image.tag"
            }
          ]
        },
        {
          "repository": "verrazzano",
          "name": "rancher-backup-kubectl",
          "images": [
            {
              "image": "rancher-kubectl",
              "tag": "v1.20.2-20230208201835-2f0ea54",
              "helmFullImageKey": "global.kubectl.repository",
              "helmTagKey": "global.kubectl.tag"
            }
          ]
        }
      ]
    },
    {
      "name": "argocd",
      "version": "2.5.3",
      "subcomponents": [
        {
          "repository": "verrazzano",
          "name": "argocd",
          "images": [
            {
              "image": "argocd",
              "tag": "v2.5.3-20230221043507-436ed2a9",
              "helmFullImageKey": "image.repository",
              "helmTagKey": "image.tag"
            }
          ]
        },
        {
          "repository": "verrazzano",
          "name": "redis",
          "images": [
            {
              "image": "redis",
              "tag": "v6.2.7-20230124164724-26c8b963",
              "helmFullImageKey": "image.repository",
              "helmTagKey": "image.tag"
            }
          ]
        }
      ]
    },
    {
      "name": "thanos",
      "version": "v0.30.2",
      "subcomponents": [
        {
          "repository": "verrazzano",
          "name": "thanos",
          "images": [
            {
              "image": "thanos",
              "tag": "v0.30.2-20230329204202-4b7a94ea",
              "helmRegKey": "image.registry",
              "helmFullImageKey": "image.repository",
              "helmTagKey": "image.tag"
            }
          ]
        }
      ]
    }
  ],
  "supportedKubernetesVersions": ["v1.21.0", "v1.22.0", "v1.23.0", "v1.24.0", "v1.25.0"]
}<|MERGE_RESOLUTION|>--- conflicted
+++ resolved
@@ -131,21 +131,13 @@
             {
               "image": "rancher",
               "dashboard": "v2.7.2-20230425195240-488d868b8",
-<<<<<<< HEAD
               "tag": "20230427213600-b01a90a44",
-=======
-              "tag": "v2.7.2-20230427184801-bec0efe35",
->>>>>>> f6e6f2c8
               "helmFullImageKey": "rancherImage",
               "helmTagKey": "rancherImageTag"
             },
             {
               "image": "rancher-agent",
-<<<<<<< HEAD
               "tag": "20230427213600-b01a90a44"
-=======
-              "tag": "v2.7.2-20230427184801-bec0efe35"
->>>>>>> f6e6f2c8
             }
           ]
         },
