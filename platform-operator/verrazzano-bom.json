--- conflicted
+++ resolved
@@ -218,13 +218,8 @@
           "name": "verrazzano-monitoring-operator",
           "images": [
             {
-<<<<<<< HEAD
               "image": "verrazzano-monitoring-operator-jenkins",
               "tag": "v1.5.0-20230127194134-ca8d070",
-=======
-              "image": "verrazzano-monitoring-operator",
-              "tag": "v1.5.0-20230127142611-6b9b389",
->>>>>>> be32a514
               "helmFullImageKey": "monitoringOperator.imageName",
               "helmTagKey": "monitoringOperator.imageVersion"
             },
