--- conflicted
+++ resolved
@@ -295,11 +295,7 @@
           "images": [
             {
               "image": "verrazzano-monitoring-operator",
-<<<<<<< HEAD
               "tag": "v1.6.1-20230713192338-c41d1d1",
-=======
-              "tag": "v1.6.1-20230710065937-6692fb0",
->>>>>>> 4cb1aff0
               "helmFullImageKey": "monitoringOperator.imageName",
               "helmTagKey": "monitoringOperator.imageVersion"
             },
