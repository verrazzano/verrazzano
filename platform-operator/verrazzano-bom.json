{
  "registry": "ghcr.io",
  "version": "VERRAZZANO_VERSION",
  "components": [
    {
      "name": "verrazzano-platform-operator",
      "subcomponents": [
        {
          "repository": "verrazzano",
          "name": "verrazzano-platform-operator",
          "images": [
            {
              "image": "VERRAZZANO_PLATFORM_OPERATOR_IMAGE",
              "tag": "VERRAZZANO_PLATFORM_OPERATOR_TAG",
              "helmFullImageKey": "image"
            }
          ]
        }
      ]
    },
    {
      "name": "ingress-nginx",
      "subcomponents": [
        {
          "repository": "verrazzano",
          "name": "ingress-controller",
          "images": [
            {
              "image": "nginx-ingress-controller",
              "tag": "0.46.0-20211209212613-c6a2d0dd3",
              "helmFullImageKey": "controller.image.repository",
              "helmTagKey": "controller.image.tag"
            },
            {
              "image": "nginx-ingress-default-backend",
              "tag": "0.46.0-20211209212613-c6a2d0dd3",
              "helmFullImageKey": "defaultBackend.image.repository",
              "helmTagKey": "defaultBackend.image.tag"
            }
          ]
        }
      ]
    },
    {
      "name": "cert-manager",
      "subcomponents": [
        {
          "repository": "verrazzano",
          "name": "cert-manager",
          "images": [
            {
              "image": "cert-manager-controller",
              "tag": "1.2.0-20211212162439-4f1415cb5",
              "helmFullImageKey": "image.repository",
              "helmTagKey": "image.tag"
            },
            {
              "image": "cert-manager-acmesolver",
              "tag": "1.2.0-20211212162513-4f1415cb5",
              "helmFullImageKey": "extraArgs[0]=--acme-http01-solver-image"
            },
            {
              "image": "cert-manager-cainjector",
              "tag": "1.2.0-20211212162439-4f1415cb5",
              "helmFullImageKey": "cainjector.image.repository",
              "helmTagKey": "cainjector.image.tag"
            },
            {
              "image": "cert-manager-webhook",
              "tag": "1.2.0-20211212162439-4f1415cb5",
              "helmFullImageKey": "webhook.image.repository",
              "helmTagKey": "webhook.image.tag"
            }
          ]
        }
      ]
    },
    {
      "name": "external-dns",
      "subcomponents": [
        {
          "repository": "verrazzano",
          "name": "external-dns",
          "images": [
            {
              "image": "external-dns",
              "tag": "v0.10.2-20220119205950-b0543ed2",
              "helmFullImageKey": "image.repository",
              "helmRegKey": "image.registry",
              "helmTagKey": "image.tag"
            }
          ]
        }
      ]
    },
    {
      "name": "istio",
      "subcomponents": [
        {
          "repository": "verrazzano",
          "name": "istiod",
          "images": [
            {
              "image": "pilot",
              "tag": "1.10.4",
              "helmFullImageKey": "values.pilot.image"
            },
            {
              "image": "proxyv2",
              "tag": "1.10.4",
              "helmImageKey": "values.global.proxy.image",
              "helmTagKey": "values.global.tag",
              "helmRegistryAndRepoKey": "values.global.hub"
            }
          ]
        }
      ]
    },
    {
      "name": "rancher",
      "subcomponents": [
        {
          "repository": "verrazzano",
          "name": "rancher",
          "images": [
            {
              "image": "rancher",
              "tag": "v2.5.9-20211209021347-2e57ce2a4",
              "helmFullImageKey": "rancherImage",
              "helmTagKey": "rancherImageTag"
            },
            {
              "image": "rancher-agent",
              "tag": "v2.5.9-20211209021347-2e57ce2a4"
            }
          ]
        },
        {
          "registry": "docker.io",
          "repository": "rancher",
          "name": "additional-rancher",
          "images": [
            {
              "image": "shell",
              "tag": "v0.1.6"
            },
            {
              "image": "kubectl",
              "tag": "v1.20.2"
            },
            {
              "image": "rancher-webhook",
              "tag": "v0.1.2"
            },
            {
              "image": "fleet-agent",
              "tag": "v0.3.5"
            },
            {
              "image": "fleet",
              "tag": "v0.3.5"
            },
            {
              "image": "gitjob",
              "tag": "v0.1.15"
            },
            {
              "image": "rancher-operator",
              "tag": "v0.1.4"
            },
            {
              "image": "local-path-provisioner",
              "tag": "v0.0.14"
            }
          ]
        }
      ]
    },
    {
      "name": "verrazzano",
      "subcomponents": [
        {
          "repository": "verrazzano",
          "name": "verrazzano",
          "images": [
            {
              "image": "verrazzano-operator",
              "tag": "1.2.0-20220204152348-fda604b",
              "helmFullImageKey": "verrazzanoOperator.imageName",
              "helmTagKey": "verrazzanoOperator.imageVersion"
            },
            {
              "image": "node-exporter",
              "tag": "1.0.0-20211213080828-e25ae11",
              "helmFullImageKey": "verrazzanoOperator.nodeExporterImage"
            },
            {
<<<<<<< HEAD
              "image": "verrazzano-monitoring-operator-jenkins",
              "tag": "1.2.0-20220105173526-c54b601",
=======
              "image": "verrazzano-monitoring-operator",
              "tag": "1.2.0-20220209203427-95ad7e7",
>>>>>>> 3c2781da
              "helmFullImageKey": "monitoringOperator.imageName",
              "helmTagKey": "monitoringOperator.imageVersion"
            },
            {
              "image": "proxyv2",
              "tag": "1.10.4",
              "helmFullImageKey": "monitoringOperator.istioProxyImage"
            },
            {
              "image": "grafana",
              "tag": "v7.5.11",
              "helmFullImageKey": "monitoringOperator.grafanaImage"
            },
            {
              "image": "prometheus",
              "tag": "v2.31.1",
              "helmFullImageKey": "monitoringOperator.prometheusImage"
            },
            {
<<<<<<< HEAD
              "registry": "phx.ocir.io",
              "repository": "odx-sre/sauron",
              "image": "opensearch-mirror",
              "tag": "test",
              "helmFullImageKey": "monitoringOperator.esImage"
            },
            {
              "registry": "phx.ocir.io",
              "repository": "odx-sre/sauron",
              "image": "opensearch-dashboards-mirror",
              "tag": "1.1.0-2",
=======
              "image": "opensearch",
              "tag": "1.2.3-20220207214930-833b159de83",
              "helmFullImageKey": "monitoringOperator.esImage"
            },
            {
              "image": "opensearch-dashboards",
              "tag": "1.2.0-20220209174907-c1f2500d38",
>>>>>>> 3c2781da
              "helmFullImageKey": "monitoringOperator.kibanaImage"
            },
            {
              "image": "configmap-reload",
              "tag": "0.3-20211202193501-64d77e0",
              "helmFullImageKey": "monitoringOperator.configReloaderImage"
            },
            {
              "image": "nginx-ingress-controller",
              "tag": "0.46.0-20211209212613-c6a2d0dd3",
              "helmFullImageKey": "monitoringOperator.oidcProxyImage"
            },
            {
              "image": "fluentd-kubernetes-daemonset",
              "tag": "test",
              "helmFullImageKey": "logging.fluentdImage"
            },
            {
<<<<<<< HEAD
              "image": "console-jenkins",
              "tag": "1.2.0-20220107001212-8dd20a1",
=======
              "image": "console",
              "tag": "1.2.0-20220209203857-5478c38",
>>>>>>> 3c2781da
              "helmFullImageKey": "console.imageName",
              "helmTagKey": "console.imageVersion"
            },
            {
              "image": "nginx-ingress-controller",
              "tag": "0.46.0-20211209212613-c6a2d0dd3",
              "helmFullImageKey": "api.imageName",
              "helmTagKey": "api.imageVersion"
            }
          ]
        }
      ]
    },
    {
      "name": "monitoring-init-images",
      "subcomponents": [
        {
          "repository": "oracle",
          "name": "monitoring-init-images",
          "images": [
            {
              "image": "oraclelinux",
              "tag": "7-slim",
              "helmFullImageKey": "monitoringOperator.prometheusInitImage"
            },
            {
              "image": "oraclelinux",
              "tag": "7.9",
              "helmFullImageKey": "monitoringOperator.esInitImage"
            }
          ]
        }
      ]
    },
    {
      "name": "oam-kubernetes-runtime",
      "subcomponents": [
        {
          "repository": "verrazzano",
          "name": "oam-kubernetes-runtime",
          "images": [
            {
              "image": "oam-kubernetes-runtime",
              "tag": "v0.3.0-20220125135517-3a38226",
              "helmFullImageKey": "image.repository",
              "helmTagKey": "image.tag"
            }
          ]
        }
      ]
    },
    {
      "name": "verrazzano-application-operator",
      "subcomponents": [
        {
          "repository": "verrazzano",
          "name": "verrazzano-application-operator",
          "images": [
            {
              "image": "VERRAZZANO_APPLICATION_OPERATOR_IMAGE",
              "tag": "VERRAZZANO_APPLICATION_OPERATOR_TAG",
              "helmFullImageKey": "image"
            }
          ]
        }
      ]
    },
    {
      "name": "weblogic-operator",
      "subcomponents": [
        {
          "repository": "oracle",
          "name": "weblogic-operator",
          "images": [
            {
              "image": "weblogic-kubernetes-operator",
              "tag": "3.3.7",
              "helmFullImageKey": "image"
            }
          ]
        }
      ]
    },
    {
      "name": "coherence-operator",
      "subcomponents": [
        {
          "repository": "oracle",
          "name": "coherence-operator",
          "images": [
            {
              "image": "coherence-operator",
              "tag": "3.2.3",
              "helmFullImageKey": "image"
            }
          ]
        }
      ]
    },
    {
      "name": "kiali-server",
      "subcomponents": [
        {
          "repository": "verrazzano",
          "name": "kiali-server",
          "images": [
            {
              "image": "kiali",
              "tag": "v1.34.1",
              "helmFullImageKey": "deployment.image_name",
              "helmTagKey": "deployment.image_version"
            }
          ]
        }
      ]
    },
    {
      "name": "mysql",
      "subcomponents": [
        {
          "repository": "verrazzano",
          "name": "mysql",
          "images": [
            {
              "image": "mysql",
              "tag": "8.0.26",
              "helmFullImageKey": "image",
              "helmTagKey": "imageTag"
            }
          ]
        },
        {
          "repository": "oracle",
          "name": "oraclelinux",
          "images": [
            {
              "image": "oraclelinux",
              "tag": "7-slim",
              "helmFullImageKey": "busybox.image",
              "helmTagKey": "busybox.tag"
            }
          ]
        }
      ]
    },
    {
      "name": "keycloak",
      "subcomponents": [
        {
          "repository": "verrazzano",
          "name": "keycloak",
          "images": [
            {
              "image": "keycloak",
              "tag": "15.0.2-20220209090418-a7c16adfc3",
              "helmFullImageKey": "image.repository",
              "helmTagKey": "image.tag"
            }
          ]
        },
        {
          "repository": "verrazzano",
          "name": "keycloak-oracle-theme",
          "images": [
            {
              "image": "keycloak-oracle-theme",
              "tag": "1.2.0-20211216213531-c95fa79"
            }
          ]
        }
      ]
    }
  ]
}<|MERGE_RESOLUTION|>--- conflicted
+++ resolved
@@ -195,13 +195,8 @@
               "helmFullImageKey": "verrazzanoOperator.nodeExporterImage"
             },
             {
-<<<<<<< HEAD
-              "image": "verrazzano-monitoring-operator-jenkins",
-              "tag": "1.2.0-20220105173526-c54b601",
-=======
               "image": "verrazzano-monitoring-operator",
               "tag": "1.2.0-20220209203427-95ad7e7",
->>>>>>> 3c2781da
               "helmFullImageKey": "monitoringOperator.imageName",
               "helmTagKey": "monitoringOperator.imageVersion"
             },
@@ -221,19 +216,6 @@
               "helmFullImageKey": "monitoringOperator.prometheusImage"
             },
             {
-<<<<<<< HEAD
-              "registry": "phx.ocir.io",
-              "repository": "odx-sre/sauron",
-              "image": "opensearch-mirror",
-              "tag": "test",
-              "helmFullImageKey": "monitoringOperator.esImage"
-            },
-            {
-              "registry": "phx.ocir.io",
-              "repository": "odx-sre/sauron",
-              "image": "opensearch-dashboards-mirror",
-              "tag": "1.1.0-2",
-=======
               "image": "opensearch",
               "tag": "1.2.3-20220207214930-833b159de83",
               "helmFullImageKey": "monitoringOperator.esImage"
@@ -241,7 +223,6 @@
             {
               "image": "opensearch-dashboards",
               "tag": "1.2.0-20220209174907-c1f2500d38",
->>>>>>> 3c2781da
               "helmFullImageKey": "monitoringOperator.kibanaImage"
             },
             {
@@ -260,13 +241,8 @@
               "helmFullImageKey": "logging.fluentdImage"
             },
             {
-<<<<<<< HEAD
-              "image": "console-jenkins",
-              "tag": "1.2.0-20220107001212-8dd20a1",
-=======
               "image": "console",
               "tag": "1.2.0-20220209203857-5478c38",
->>>>>>> 3c2781da
               "helmFullImageKey": "console.imageName",
               "helmTagKey": "console.imageVersion"
             },
