{
  "registry": "ghcr.io",
  "version": "VERRAZZANO_VERSION",
  "components": [
    {
      "name": "verrazzano-platform-operator",
      "subcomponents": [
        {
          "repository": "verrazzano",
          "name": "verrazzano-platform-operator",
          "images": [
            {
              "image": "VERRAZZANO_PLATFORM_OPERATOR_IMAGE",
              "tag": "VERRAZZANO_PLATFORM_OPERATOR_TAG",
              "helmFullImageKey": "image"
            }
          ]
        }
      ]
    },
    {
      "name": "ingress-controller",
      "version": "1.7.1",
      "subcomponents": [
        {
          "repository": "verrazzano",
          "name": "ingress-controller",
          "images": [
            {
              "image": "nginx-ingress-controller",
              "tag": "v1.7.1-20230817215350-c8315d559",
              "helmFullImageKey": "controller.image.repository",
              "helmTagKey": "controller.image.tag"
            },
            {
              "image": "nginx-ingress-default-backend",
              "tag": "v1.7.1-20230817215350-c8315d559",
              "helmFullImageKey": "defaultBackend.image.repository",
              "helmTagKey": "defaultBackend.image.tag"
            }
          ]
        }
      ]
    },
    {
      "name": "cert-manager",
      "version": "1.9.1-1",
      "subcomponents": [
        {
          "repository": "verrazzano",
          "name": "cert-manager",
          "images": [
            {
              "image": "cert-manager-controller",
              "tag": "v1.9.1-20230922085719-ec3b7033",
              "helmFullImageKey": "image.repository",
              "helmTagKey": "image.tag"
            },
            {
              "image": "cert-manager-acmesolver",
              "tag": "v1.9.1-20230922085719-ec3b7033",
              "helmFullImageKey": "extraArgs[0]"
            },
            {
              "image": "cert-manager-cainjector",
              "tag": "v1.9.1-20230922085719-ec3b7033",
              "helmFullImageKey": "cainjector.image.repository",
              "helmTagKey": "cainjector.image.tag"
            },
            {
              "image": "cert-manager-webhook",
              "tag": "v1.9.1-20230922085719-ec3b7033",
              "helmFullImageKey": "webhook.image.repository",
              "helmTagKey": "webhook.image.tag"
            },
            {
              "image": "cert-manager-ctl",
              "tag": "v1.9.1-20230922085719-ec3b7033",
              "helmFullImageKey": "startupapicheck.image.repository",
              "helmTagKey": "startupapicheck.image.tag"
            }
          ]
        }
      ]
    },
    {
      "name": "cert-manager-webhook-oci",
      "version": "0.1.0-1",
      "subcomponents": [
        {
          "repository": "verrazzano",
          "name": "cert-manager-webhook-oci",
          "images": [
            {
              "image": "cert-manager-webhook-oci",
              "tag": "v0.1.0-20230925072151-7a73e30",
              "helmFullImageKey": "image.repository",
              "helmTagKey": "image.tag"
            }
          ]
        }
      ]
    },
    {
      "name": "external-dns",
      "version": "0.12.2-1",
      "subcomponents": [
        {
          "repository": "verrazzano",
          "name": "external-dns",
          "images": [
            {
              "image": "external-dns",
              "tag": "v0.12.2-20230922083811-49b4f66e",
              "helmFullImageKey": "image.repository",
              "helmRegKey": "image.registry",
              "helmTagKey": "image.tag"
            }
          ]
        }
      ]
    },
    {
      "name": "istio",
      "version": "1.19.0",
      "subcomponents": [
        {
          "repository": "verrazzano",
          "name": "istiod",
          "images": [
            {
              "image": "pilot",
              "tag": "1.19.0-20231002202943-1a85d369",
              "helmFullImageKey": "values.pilot.image"
            },
            {
              "image": "proxyv2",
              "tag": "1.19.0-20231002202943-1a85d369",
              "helmImageKey": "values.global.proxy.image",
              "helmTagKey": "values.global.tag",
              "helmRegistryAndRepoKey": "values.global.hub"
            }
          ]
        }
      ]
    },
    {
      "name": "rancher",
<<<<<<< HEAD
      "version": "2.7.5-5",
=======
      "version": "2.7.6-1",
>>>>>>> 4de288a4
      "subcomponents": [
        {
          "repository": "verrazzano",
          "name": "rancher",
          "images": [
            {
              "image": "rancher",
              "dashboard": "v2.7.5-20231002174229-785a82496",
<<<<<<< HEAD
              "rancherUI": "v2.7.2-13/release-2.7.2",
              "ocneDriverVersion": "v0.26.0",
              "ocneDriverChecksum": "687ab81766302e84351364f3df1151478117e454553d64dc2a58a0a630ece0a2",
              "tag": "v2.7.6-20231002174753-f8e9b331c",
=======
              "rancherUI": "v2.7.2-14/release-2.7.2",
              "ocneDriverVersion": "v0.26.0",
              "ocneDriverChecksum": "687ab81766302e84351364f3df1151478117e454553d64dc2a58a0a630ece0a2",
              "tag": "v2.7.6-20231003140340-bd483bcd0",
>>>>>>> 4de288a4
              "helmFullImageKey": "rancherImage",
              "helmTagKey": "rancherImageTag"
            },
            {
              "image": "rancher-agent",
<<<<<<< HEAD
              "tag": "v2.7.6-20231002174753-f8e9b331c"
=======
              "tag": "v2.7.6-20231003140340-bd483bcd0"
>>>>>>> 4de288a4
            }
          ]
        },
        {
          "repository": "verrazzano",
          "name": "additional-rancher",
          "images": [
            {
              "image": "rancher-shell",
              "tag": "v0.1.20-20230908151457-b1ce5ae"
            },
            {
              "image": "rancher-webhook",
              "tag": "v0.3.5-20230922100255-1a77563"
            },
            {
              "image": "rancher-fleet-agent",
              "tag": "v0.7.1-20230913140901-c69add6c"
            },
            {
              "image": "rancher-fleet",
              "tag": "v0.7.1-20230913140901-c69add6c"
            },
            {
              "image": "rancher-gitjob",
              "tag": "v0.1.32-20230925114322-53ac350"
            },
            {
              "image": "rancher-cleanup",
              "tag": "v1.0.0-20230922083921-15c72a6"
            }
          ]
        }
      ]
    },
    {
      "name": "capi-cluster-api",
      "version": "v1.5.0",
      "subcomponents": [
        {
          "repository": "verrazzano",
          "name": "capi-cluster-api",
          "images": [
            {
              "image": "cluster-api-controller",
              "tag": "v1.5.0-20230928052211-8b35f229e"
            }
          ]
        }
      ]
    },
    {
      "name": "capi-oci",
      "version": "v0.12.1",
      "subcomponents": [
        {
          "repository": "oracle",
          "name": "capi-oci",
          "images": [
            {
              "image": "cluster-api-oci-controller",
              "tag": "v0.12.1"
            }
          ]
        }
      ]
    },
    {
      "name": "capi-ocne",
      "version": "v1.7.0",
      "subcomponents": [
        {
          "repository": "verrazzano",
          "name": "capi-ocne",
          "images": [
            {
              "image": "cluster-api-ocne-bootstrap-controller",
              "tag": "v1.7.0-20230815141941-9a36ded"
            },
            {
              "image": "cluster-api-ocne-control-plane-controller",
              "tag": "v1.7.0-20230815141941-9a36ded"
            }
          ]
        }
      ]
    },
    {
      "name": "capi-addon",
      "version": "v1.0.0",
      "subcomponents": [
        {
          "repository": "verrazzano",
          "name": "capi-addon",
          "images": [
            {
              "image": "cluster-api-verrazzano-addon-controller",
              "tag": "v1.0.0-20231002161731-24160e8"
            }
           ]
        }
      ]
    },
    {
      "name": "verrazzano",
      "version": "VERRAZZANO_VERSION",
      "subcomponents": [
        {
          "repository": "verrazzano",
          "name": "verrazzano",
          "images": [
            {
              "image": "proxyv2",
              "tag": "1.19.0-20231002202943-1a85d369",
              "helmFullImageKey": "monitoringOperator.istioProxyImage"
            },
            {
              "image": "nginx-ingress-controller",
              "tag": "v1.7.1-20230817215350-c8315d559",
              "helmFullImageKey": "api.imageName",
              "helmTagKey": "api.imageVersion"
            },
            {
              "image": "nginx-prometheus-exporter",
              "tag": "v0.11.0-20230925134800-53d30b7f",
              "helmFullImageKey": "api.metricsImageName",
              "helmTagKey": "api.metricsImageVersion"
            }
          ]
        }
      ]
    },
    {
      "name": "fluentd",
      "version": "1.14.5-1",
      "subcomponents": [
        {
          "repository": "verrazzano",
          "name": "fluentd",
          "images": [
            {
              "image": "fluentd-kubernetes-daemonset",
              "tag": "v1.14.5-20230922100900-8777b84",
              "helmFullImageKey": "logging.fluentdImage"
            }
          ]
        }
      ]
    },
    {
      "name": "verrazzano-console",
      "version": "VERRAZZANO_VERSION",
      "subcomponents": [
        {
          "repository": "verrazzano",
          "name": "verrazzano-console",
          "images": [
            {
              "image": "console",
              "tag": "v2.0.0-20230929040930-98a77e5",
              "helmFullImageKey": "imageName",
              "helmTagKey": "imageTag"
            }
          ]
        }
      ]
    },
    {
      "name": "verrazzano-monitoring-operator",
      "version": "VERRAZZANO_VERSION",
      "subcomponents": [
        {
          "repository": "verrazzano",
          "name": "verrazzano-monitoring-operator",
          "images": [
            {
              "image": "verrazzano-monitoring-operator",
              "tag": "v2.0.0-20230913103358-6033fa2",
              "helmFullImageKey": "monitoringOperator.imageName",
              "helmTagKey": "monitoringOperator.imageVersion"
            },
            {
              "image": "proxyv2",
              "tag": "1.19.0-20231002202943-1a85d369",
              "helmFullImageKey": "monitoringOperator.istioProxyImage"
            },
            {
              "image": "grafana",
              "tag": "v7.5.17-20230922085309-7afbf50a",
              "helmFullImageKey": "monitoringOperator.grafanaImage"
            },
            {
              "image": "k8s-sidecar",
              "tag": "v1.15.0-20230922083013-7adaf012",
              "helmFullImageKey": "monitoringOperator.k8sSidecarImage"
            },
            {
              "image": "opensearch",
              "tag": "2.3.0-20230928071551-b6247ad8ac8",
              "helmFullImageKey": "monitoringOperator.osImage"
            },
            {
              "image": "opensearch-dashboards",
              "tag": "2.3.0-20230918052256-cc04b43c2b",
              "helmFullImageKey": "monitoringOperator.osdImage"
            },
            {
              "image": "nginx-ingress-controller",
              "tag": "v1.7.1-20230817215350-c8315d559",
              "helmFullImageKey": "monitoringOperator.oidcProxyImage"
            }
          ]
        }
      ]
    },
    {
      "name": "monitoring-init-images",
      "subcomponents": [
        {
          "repository": "oracle",
          "name": "monitoring-init-images",
          "images": [
            {
              "image": "oraclelinux",
              "tag": "8",
              "helmFullImageKey": "monitoringOperator.osInitImage"
            }
          ]
        }
      ]
    },
    {
      "name": "oam-kubernetes-runtime",
      "version": "0.3.3-1",
      "subcomponents": [
        {
          "repository": "verrazzano",
          "name": "oam-kubernetes-runtime",
          "images": [
            {
              "image": "oam-kubernetes-runtime",
              "tag": "v0.3.3-20230922080726-c8b5d4a",
              "helmFullImageKey": "image.repository",
              "helmTagKey": "image.tag"
            }
          ]
        }
      ]
    },
    {
      "name": "verrazzano-cluster-operator",
      "version": "VERRAZZANO_VERSION",
      "subcomponents": [
        {
          "repository": "verrazzano",
          "name": "verrazzano-cluster-operator",
          "images": [
            {
              "image": "VERRAZZANO_CLUSTER_OPERATOR_IMAGE",
              "tag": "VERRAZZANO_CLUSTER_OPERATOR_TAG",
              "helmFullImageKey": "image"
            }
          ]
        }
      ]
    },
    {
      "name": "verrazzano-cluster-agent",
      "version": "VERRAZZANO_VERSION",
      "subcomponents": [
        {
          "repository": "verrazzano",
          "name": "verrazzano-cluster-agent",
          "images": [
            {
              "image": "VERRAZZANO_APPLICATION_OPERATOR_IMAGE",
              "tag": "VERRAZZANO_APPLICATION_OPERATOR_TAG",
              "helmFullImageKey": "image"
            }
          ]
        }
      ]
    },
    {
      "name": "verrazzano-application-operator",
      "version": "VERRAZZANO_VERSION",
      "subcomponents": [
        {
          "repository": "verrazzano",
          "name": "verrazzano-application-operator",
          "images": [
            {
              "image": "VERRAZZANO_APPLICATION_OPERATOR_IMAGE",
              "tag": "VERRAZZANO_APPLICATION_OPERATOR_TAG",
              "helmFullImageKey": "image"
            }
          ]
        }
      ]
    },
    {
      "name": "verrazzano-authproxy",
      "version": "VERRAZZANO_VERSION",
      "subcomponents": [
        {
          "repository": "verrazzano",
          "name": "verrazzano-authproxy",
          "images": [
            {
              "image": "VERRAZZANO_AUTHPROXY_IMAGE",
              "tag": "VERRAZZANO_AUTHPROXY_TAG",
              "helmFullImageKey": "v2.image"
            }
          ]
        }
      ]
    },
    {
      "name": "weblogic-operator",
      "version": "4.1.2-1",
      "subcomponents": [
        {
          "repository": "oracle",
          "name": "weblogic-operator",
          "images": [
            {
              "image": "weblogic-kubernetes-operator",
              "tag": "4.1.2",
              "helmFullImageKey": "image"
            },
            {
              "image": "weblogic-monitoring-exporter",
              "tag": "2.1.5",
              "helmFullImageKey": "weblogicMonitoringExporterImage"
            }
          ]
        }
      ]
    },
    {
      "name": "coherence-operator",
      "version": "3.2.11",
      "subcomponents": [
        {
          "repository": "oracle",
          "name": "coherence-operator",
          "images": [
            {
              "image": "coherence-operator",
              "tag": "3.2.11",
              "helmFullImageKey": "image"
            }
          ]
        }
      ]
    },
    {
      "name": "fluent-operator",
      "version": "2.2.0-1",
      "subcomponents": [
        {
          "repository": "verrazzano",
          "name": "fluent-operator",
          "images": [
            {
              "image": "fluent-operator",
              "tag": "v2.2.0-20230922080640-052953d",
              "helmFullImageKey": "operator.container.repository",
              "helmTagKey": "operator.container.tag"
            },
            {
              "image": "fluent-bit",
              "tag": "v2.0.11-20230922080458-cc5f50963",
              "helmFullImageKey": "fluentbit.image.repository",
              "helmTagKey": "fluentbit.image.tag"
            },
            {
              "repository": "oracle",
              "image": "oraclelinux",
              "tag": "8",
              "helmFullImageKey": "operator.initcontainer.repository",
              "helmTagKey": "operator.initcontainer.tag"
            }
          ]
        }
      ]
    },
    {
      "name": "kiali-server",
      "version": "1.66.1-1",
      "subcomponents": [
        {
          "repository": "verrazzano",
          "name": "kiali-server",
          "images": [
            {
              "image": "kiali",
              "tag": "v1.66.1-20230922084106-c7e9a3fe",
              "helmFullImageKey": "deployment.image_name",
              "helmTagKey": "deployment.image_version"
            }
          ]
        }
      ]
    },
    {
      "name": "mysql",
      "version": "8.0.32",
      "subcomponents": [
        {
          "repository": "verrazzano",
          "name": "mysql-upgrade",
          "images": [
            {
              "image": "mysql-server",
              "tag": "8.0.32",
              "helmFullImageKey": "legacyUpgrade.container.image"
            },
            {
              "repository": "oracle",
              "image": "oraclelinux",
              "tag": "8-slim",
              "helmFullImageKey": "legacyUpgrade.initContainer.image"
            }
          ]
        },
        {
          "registry": "ghcr.io",
          "repository": "verrazzano",
          "name": "additional-mysql",
          "images": [
            {
              "image": "mysql-router",
              "tag": "8.0.32"
            }
          ]
        }
      ]
    },
    {
      "name": "mysql-operator",
      "version": "8.0.32",
      "subcomponents": [
        {
          "repository": "verrazzano",
          "name": "mysql-operator",
          "images": [
            {
              "image": "mysql-operator",
              "tag": "8.0.32-2.0.8",
              "helmRegKey": "image.registry",
              "helmRepoKey": "image.repository",
              "helmTagKey": "image.tag"
            }
          ]
        }
      ]
    },
    {
      "name": "keycloak",
      "version": "20.0.1-1",
      "subcomponents": [
        {
          "repository": "verrazzano",
          "name": "keycloak",
          "images": [
            {
              "image": "keycloak",
              "tag": "v20.0.1-20230928072224-3874ea5092",
              "helmFullImageKey": "image.repository",
              "helmTagKey": "image.tag"
            }
          ]
        },
        {
          "repository": "verrazzano",
          "name": "keycloak-oracle-theme",
          "images": [
            {
              "image": "keycloak-oracle-theme",
              "tag": "v2.0.0-20230925105859-b8bc75a"
            }
          ]
        }
      ]
    },
    {
      "name": "prometheus-operator",
      "version": "0.64.1-1",
      "subcomponents": [
        {
          "repository": "verrazzano",
          "name": "prometheus-operator",
          "images": [
            {
              "image": "prometheus-operator",
              "tag": "v0.64.1-20230922083452-0d565bbd",
              "helmRegKey": "prometheusOperator.image.registry",
              "helmFullImageKey": "prometheusOperator.image.repository",
              "helmTagKey": "prometheusOperator.image.tag"
            },
            {
              "image": "kube-webhook-certgen",
              "tag": "v1.7.1-20230817215350-c8315d559",
              "helmRegKey": "prometheusOperator.admissionWebhooks.patch.image.registry",
              "helmFullImageKey": "prometheusOperator.admissionWebhooks.patch.image.repository",
              "helmTagKey": "prometheusOperator.admissionWebhooks.patch.image.tag"
            }
          ]
        },
        {
          "repository": "verrazzano",
          "name": "prometheus-config-reloader",
          "images": [
            {
              "image": "prometheus-config-reloader",
              "tag": "v0.64.1-20230922083452-0d565bbd",
              "helmRegKey": "prometheusOperator.prometheusConfigReloader.image.registry",
              "helmFullImageKey": "prometheusOperator.prometheusConfigReloader.image.repository",
              "helmTagKey": "prometheusOperator.prometheusConfigReloader.image.tag"
            }
          ]
        },
        {
          "repository": "verrazzano",
          "name": "alertmanager",
          "images": [
            {
              "image": "alertmanager",
              "tag": "v0.26.0-20230926210945-375556bb",
              "helmRegKey": "alertmanager.alertmanagerSpec.image.registry",
              "helmFullImageKey": "alertmanager.alertmanagerSpec.image.repository",
              "helmTagKey": "alertmanager.alertmanagerSpec.image.tag"
            }
          ]
        },
        {
          "repository": "verrazzano",
          "name": "prometheus",
          "images": [
            {
              "image": "prometheus",
              "tag": "v2.44.0-20230922084259-74087370",
              "helmRegKey": "prometheus.prometheusSpec.image.registry",
              "helmFullImageKey": "prometheus.prometheusSpec.image.repository",
              "helmTagKey": "prometheus.prometheusSpec.image.tag"
            }
          ]
        }
      ]
    },
    {
      "name": "prometheus-adapter",
      "version": "0.10.0-1",
      "subcomponents": [
        {
          "repository": "verrazzano",
          "name": "prometheus-adapter",
          "images": [
            {
              "image": "prometheus-adapter",
              "tag": "v0.10.0-20230922082621-9313ff7b",
              "helmFullImageKey": "image.repository",
              "helmTagKey": "image.tag"
            }
          ]
        }
      ]
    },
    {
      "name": "kube-state-metrics",
      "version": "2.10.0",
      "subcomponents": [
        {
          "repository": "verrazzano",
          "name": "kube-state-metrics",
          "images": [
            {
              "image": "kube-state-metrics",
              "tag": "v2.10.0-20230925145429-85dfe41a",
              "helmRegKey": "image.registry",
              "helmFullImageKey": "image.repository",
              "helmTagKey": "image.tag"
            }
          ]
        }
      ]
    },
    {
      "name": "prometheus-pushgateway",
      "version": "1.6.2",
      "subcomponents": [
        {
          "repository": "verrazzano",
          "name": "prometheus-pushgateway",
          "images": [
            {
              "image": "prometheus-pushgateway",
              "tag": "v1.6.2-20230925134721-9944fc39",
              "helmFullImageKey": "image.repository",
              "helmTagKey": "image.tag"
            }
          ]
        }
      ]
    },
    {
      "name": "prometheus-node-exporter",
      "version": "1.6.1",
      "subcomponents": [
        {
          "repository": "verrazzano",
          "name": "prometheus-node-exporter",
          "images": [
            {
              "image": "node-exporter",
              "tag": "v1.6.1-20230925193620-d2d52786",
              "helmRegKey": "image.registry",
              "helmFullImageKey": "image.repository",
              "helmTagKey": "image.tag"
            }
          ]
        }
      ]
    },
    {
      "name": "jaeger-operator",
      "version": "1.42.0-1",
      "subcomponents": [
        {
          "repository": "verrazzano",
          "name": "jaeger-operator",
          "images": [
            {
              "image": "jaeger-operator",
              "tag": "1.42.0-20230922084214-9970d003",
              "helmFullImageKey": "image.repository",
              "helmTagKey": "image.tag"
            }
          ]
        },
        {
          "repository": "verrazzano",
          "name": "jaeger-agent",
          "images": [
            {
              "image": "jaeger-agent",
              "tag": "1.42.0-20230925061552-cd357656",
              "helmFullImageKey": "jaegerAgentImage"
            }
          ]
        },
        {
          "repository": "verrazzano",
          "name": "jaeger-collector",
          "images": [
            {
              "image": "jaeger-collector",
              "tag": "1.42.0-20230925061552-cd357656",
              "helmFullImageKey": "jaegerCollectorImage"
            }
          ]
        },
        {
          "repository": "verrazzano",
          "name": "jaeger-query",
          "images": [
            {
              "image": "jaeger-query",
              "tag": "1.42.0-20230925061552-cd357656",
              "helmFullImageKey": "jaegerQueryImage"
            }
          ]
        },
        {
          "repository": "verrazzano",
          "name": "jaeger-ingester",
          "images": [
            {
              "image": "jaeger-ingester",
              "tag": "1.42.0-20230925061552-cd357656",
              "helmFullImageKey": "jaegerIngesterImage"
            }
          ]
        },
        {
          "repository": "verrazzano",
          "name": "jaeger-es-index-cleaner",
          "images": [
            {
              "image": "jaeger-es-index-cleaner",
              "tag": "1.42.0-20230925061552-cd357656",
              "helmFullImageKey": "jaegerESIndexCleanerImage"
            }
          ]
        },
        {
          "repository": "verrazzano",
          "name": "jaeger-es-rollover",
          "images": [
            {
              "image": "jaeger-es-rollover",
              "tag": "1.42.0-20230925061552-cd357656",
              "helmFullImageKey": "jaegerESRolloverImage"
            }
          ]
        },
        {
          "repository": "verrazzano",
          "name": "jaeger-all-in-one",
          "images": [
            {
              "image": "jaeger-all-in-one",
              "tag": "1.42.0-20230925061552-cd357656",
              "helmFullImageKey": "jaegerAllInOneImage"
            }
          ]
        }
      ]
    },
    {
      "name": "velero",
      "version": "1.9.1-1",
      "subcomponents": [
        {
          "repository": "verrazzano",
          "name": "velero",
          "images": [
            {
              "image": "velero",
              "tag": "v1.9.1-20230922085006-edba946d",
              "helmFullImageKey": "image.repository",
              "helmTagKey": "image.tag"
            },
            {
              "image": "velero-plugin-for-aws",
              "tag": "v1.5.0-20230922084241-9b26984f",
              "helmFullImageKey": "initContainers[0].image"
            },
            {
              "image": "velero-restic-restore-helper",
              "tag": "v1.9.1-20230922085006-edba946d",
              "helmFullImageKey": "configMaps.restic-restore-action-config.data.image"
            }
          ]
        }
      ]
    },
    {
      "name": "rancher-backup",
      "version": "3.1.0-1",
      "subcomponents": [
        {
          "repository": "verrazzano",
          "name": "rancher-backup",
          "images": [
            {
              "image": "rancher-backup-restore-operator",
              "tag": "v3.1.0-20230922084053-385811a",
              "helmFullImageKey": "image.repository",
              "helmTagKey": "image.tag"
            }
          ]
        },
        {
          "repository": "verrazzano",
          "name": "rancher-backup-kubectl",
          "images": [
            {
              "image": "rancher-kubectl",
              "tag": "v1.20.2-20230922084020-2f0ea54",
              "helmFullImageKey": "global.kubectl.repository",
              "helmTagKey": "global.kubectl.tag"
            }
          ]
        }
      ]
    },
    {
      "name": "argocd",
      "version": "2.8.3",
      "subcomponents": [
        {
          "repository": "verrazzano",
          "name": "argocd",
          "images": [
            {
              "image": "argocd",
              "tag": "v2.8.3-20230925214414-d5a19b1d",
              "helmFullImageKey": "image.repository",
              "helmTagKey": "image.tag"
            }
          ]
        },
        {
          "repository": "verrazzano",
          "name": "redis",
          "images": [
            {
              "image": "redis",
              "tag": "v7.0.12-20230921093854-848a7e94",
              "helmFullImageKey": "image.repository",
              "helmTagKey": "image.tag"
            }
          ]
        }
      ]
    },
    {
      "name": "thanos",
      "version": "0.32.2",
      "subcomponents": [
        {
          "repository": "verrazzano",
          "name": "thanos",
          "images": [
            {
              "image": "thanos",
              "tag": "v0.32.2-20230911193410-1e27f1f9",
              "helmRegKey": "image.registry",
              "helmFullImageKey": "image.repository",
              "helmTagKey": "image.tag"
            }
          ]
        }
      ]
    },
    {
      "name": "dex",
      "version": "2.37.0",
      "subcomponents": [
        {
          "repository": "verrazzano",
          "name": "dex",
          "images": [
            {
              "image": "dex",
              "tag": "v2.37.0-20230911122845-caabc629",
              "helmFullImageKey": "image.repository",
              "helmTagKey": "image.tag"
            }
          ]
        }
      ]
    },
    {
      "name": "opensearch-operator",
      "version": "2.4.0",
      "subcomponents": [
        {
          "repository": "verrazzano",
          "name": "opensearch-operator",
          "images": [
            {
              "image": "opensearch-operator",
              "tag": "v2.4.0-20230929044732-8b4eb23",
              "helmFullImageKey": "manager.image.repository",
              "helmTagKey": "manager.image.tag"
            }
          ]
        }
      ]
    }
  ],
  "supportedKubernetesVersions": [
    "v1.24.0",
    "v1.25.0",
    "v1.26.0",
    "v1.27.0"
  ]
}<|MERGE_RESOLUTION|>--- conflicted
+++ resolved
@@ -146,11 +146,7 @@
     },
     {
       "name": "rancher",
-<<<<<<< HEAD
-      "version": "2.7.5-5",
-=======
       "version": "2.7.6-1",
->>>>>>> 4de288a4
       "subcomponents": [
         {
           "repository": "verrazzano",
@@ -159,27 +155,16 @@
             {
               "image": "rancher",
               "dashboard": "v2.7.5-20231002174229-785a82496",
-<<<<<<< HEAD
-              "rancherUI": "v2.7.2-13/release-2.7.2",
-              "ocneDriverVersion": "v0.26.0",
-              "ocneDriverChecksum": "687ab81766302e84351364f3df1151478117e454553d64dc2a58a0a630ece0a2",
-              "tag": "v2.7.6-20231002174753-f8e9b331c",
-=======
               "rancherUI": "v2.7.2-14/release-2.7.2",
               "ocneDriverVersion": "v0.26.0",
               "ocneDriverChecksum": "687ab81766302e84351364f3df1151478117e454553d64dc2a58a0a630ece0a2",
               "tag": "v2.7.6-20231003140340-bd483bcd0",
->>>>>>> 4de288a4
               "helmFullImageKey": "rancherImage",
               "helmTagKey": "rancherImageTag"
             },
             {
               "image": "rancher-agent",
-<<<<<<< HEAD
-              "tag": "v2.7.6-20231002174753-f8e9b331c"
-=======
               "tag": "v2.7.6-20231003140340-bd483bcd0"
->>>>>>> 4de288a4
             }
           ]
         },
