{
  "registry": "ghcr.io",
  "version": "VERRAZZANO_VERSION",
  "components": [
    {
      "name": "verrazzano-platform-operator",
      "subcomponents": [
        {
          "repository": "verrazzano",
          "name": "verrazzano-platform-operator",
          "images": [
            {
              "image": "VERRAZZANO_PLATFORM_OPERATOR_IMAGE",
              "tag": "VERRAZZANO_PLATFORM_OPERATOR_TAG",
              "helmFullImageKey": "image"
            }
          ]
        }
      ]
    },
    {
      "name": "ingress-nginx",
      "version": "v1.3.1",
      "subcomponents": [
        {
          "repository": "verrazzano",
          "name": "ingress-controller",
          "images": [
            {
              "image": "nginx-ingress-controller",
              "tag": "v1.3.1-20230209064251-9eca7e983",
              "helmFullImageKey": "controller.image.repository",
              "helmTagKey": "controller.image.tag"
            },
            {
              "image": "nginx-ingress-default-backend",
              "tag": "v1.3.1-20230209064251-9eca7e983",
              "helmFullImageKey": "defaultBackend.image.repository",
              "helmTagKey": "defaultBackend.image.tag"
            }
          ]
        }
      ]
    },
    {
      "name": "cert-manager",
      "version": "v1.9.1",
      "subcomponents": [
        {
          "repository": "verrazzano",
          "name": "cert-manager",
          "images": [
            {
              "image": "cert-manager-controller",
              "tag": "v1.9.1-20230209063813-3a732e40",
              "helmFullImageKey": "image.repository",
              "helmTagKey": "image.tag"
            },
            {
              "image": "cert-manager-acmesolver",
              "tag": "v1.9.1-20230209063813-3a732e40",
              "helmFullImageKey": "extraArgs[0]"
            },
            {
              "image": "cert-manager-cainjector",
              "tag": "v1.9.1-20230209063813-3a732e40",
              "helmFullImageKey": "cainjector.image.repository",
              "helmTagKey": "cainjector.image.tag"
            },
            {
              "image": "cert-manager-webhook",
              "tag": "v1.9.1-20230209063813-3a732e40",
              "helmFullImageKey": "webhook.image.repository",
              "helmTagKey": "webhook.image.tag"
            }
          ]
        }
      ]
    },
    {
      "name": "external-dns",
      "version": "v0.12.2",
      "subcomponents": [
        {
          "repository": "verrazzano",
          "name": "external-dns",
          "images": [
            {
              "image": "external-dns",
              "tag": "v0.12.2-20230131195426-86e7710e",
              "helmFullImageKey": "image.repository",
              "helmRegKey": "image.registry",
              "helmTagKey": "image.tag"
            }
          ]
        }
      ]
    },
    {
      "name": "istio",
      "version": "1.15.3",
      "subcomponents": [
        {
          "repository": "verrazzano",
          "name": "istiod",
          "images": [
            {
              "image": "pilot",
              "tag": "1.15.3-20230209181608-900a5c7b",
              "helmFullImageKey": "values.pilot.image"
            },
            {
              "image": "proxyv2",
              "tag": "1.15.3-20230209181608-900a5c7b",
              "helmImageKey": "values.global.proxy.image",
              "helmTagKey": "values.global.tag",
              "helmRegistryAndRepoKey": "values.global.hub"
            }
          ]
        }
      ]
    },
    {
      "name": "rancher",
      "version": "v2.6.8",
      "subcomponents": [
        {
          "repository": "verrazzano",
          "name": "rancher",
          "images": [
            {
              "image": "rancher",
<<<<<<< HEAD
              "tag": "20230214023522-3733bab59",
              "dashboard": "v2.6.8-20230209230057-7fe0dd36",
=======
              "tag": "v2.6.8-20230213180120-e07716258",
              "dashboard": "v2.6.8-20230213174539-1e3c4622",
>>>>>>> 83a0ee08
              "helmFullImageKey": "rancherImage",
              "helmTagKey": "rancherImageTag"
            },
            {
              "image": "rancher-agent",
<<<<<<< HEAD
              "tag": "20230214023522-3733bab59"
=======
              "tag": "v2.6.8-20230213180120-e07716258"
>>>>>>> 83a0ee08
            }
          ]
        },
        {
          "repository": "verrazzano",
          "name": "additional-rancher",
          "images": [
            {
              "image": "rancher-shell",
              "tag": "v0.1.18-20230208201620-c659571"
            },
            {
              "image": "rancher-webhook",
              "tag": "v0.2.6-20230208201837-b7fc3c3"
            },
            {
              "image": "rancher-fleet-agent",
              "tag": "v0.3.11-20230208201743-7400667"
            },
            {
              "image": "rancher-fleet",
              "tag": "v0.3.11-20230208201743-7400667"
            },
            {
              "image": "rancher-gitjob",
              "tag": "v0.1.30-20230208185411-8e24107"
            },
            {
              "image": "rancher-cleanup",
              "tag": "v1.0.0-20230208151111-986f740"
            }
          ]
        }
      ]
    },
    {
      "name": "verrazzano",
      "version": "1.5.0",
      "subcomponents": [
        {
          "repository": "verrazzano",
          "name": "verrazzano",
          "images": [
            {
              "image": "proxyv2",
              "tag": "1.15.3-20230209181608-900a5c7b",
              "helmFullImageKey": "monitoringOperator.istioProxyImage"
            },
            {
              "image": "fluentd-kubernetes-daemonset",
              "tag": "v1.14.5-20230131231729-f85741b",
              "helmFullImageKey": "logging.fluentdImage"
            },
            {
              "image": "console",
              "tag": "v1.5.0-20230201020535-5816581",
              "helmFullImageKey": "console.imageName",
              "helmTagKey": "console.imageVersion"
            },
            {
              "image": "nginx-ingress-controller",
              "tag": "v1.3.1-20230209064251-9eca7e983",
              "helmFullImageKey": "api.imageName",
              "helmTagKey": "api.imageVersion"
            },
            {
              "image": "nginx-prometheus-exporter",
              "tag": "v0.10.0-20230209071016-7cf62c11",
              "helmFullImageKey": "api.metricsImageName",
              "helmTagKey": "api.metricsImageVersion"
            }
          ]
        }
      ]
    },
    {
      "name": "verrazzano-monitoring-operator",
      "version": "1.5.0",
      "subcomponents": [
        {
          "repository": "verrazzano",
          "name": "verrazzano-monitoring-operator",
          "images": [
            {
              "image": "verrazzano-monitoring-operator",
              "tag": "v1.5.0-20230202214233-6d3523c",
              "helmFullImageKey": "monitoringOperator.imageName",
              "helmTagKey": "monitoringOperator.imageVersion"
            },
            {
              "image": "proxyv2",
              "tag": "1.15.3-20230209181608-900a5c7b",
              "helmFullImageKey": "monitoringOperator.istioProxyImage"
            },
            {
              "image": "grafana",
              "tag": "v7.5.17-20230209071114-4d2e32e8",
              "helmFullImageKey": "monitoringOperator.grafanaImage"
            },
            {
              "image": "k8s-sidecar",
              "tag": "v1.15.0-20230209100034-7adaf012",
              "helmFullImageKey": "monitoringOperator.k8sSidecarImage"
            },
            {
              "image": "opensearch",
              "tag": "2.3.0-20230123213036-bd387046f04",
              "helmFullImageKey": "monitoringOperator.osImage"
            },
            {
              "image": "opensearch-dashboards",
              "tag": "2.3.0-20230209072030-f9e6353395",
              "helmFullImageKey": "monitoringOperator.osdImage"
            },
            {
              "image": "nginx-ingress-controller",
              "tag": "v1.3.1-20230209064251-9eca7e983",
              "helmFullImageKey": "monitoringOperator.oidcProxyImage"
            }
          ]
        }
      ]
    },
    {
      "name": "monitoring-init-images",
      "subcomponents": [
        {
          "repository": "oracle",
          "name": "monitoring-init-images",
          "images": [
            {
              "image": "oraclelinux",
              "tag": "8",
              "helmFullImageKey": "monitoringOperator.osInitImage"
            }
          ]
        }
      ]
    },
    {
      "name": "oam-kubernetes-runtime",
      "version": "0.3.3",
      "subcomponents": [
        {
          "repository": "verrazzano",
          "name": "oam-kubernetes-runtime",
          "images": [
            {
              "image": "oam-kubernetes-runtime",
              "tag": "v0.3.3-20230209072020-c8b5d4a",
              "helmFullImageKey": "image.repository",
              "helmTagKey": "image.tag"
            }
          ]
        }
      ]
    },
    {
      "name": "verrazzano-cluster-operator",
      "version": "1.5.0",
      "subcomponents": [
        {
          "repository": "verrazzano",
          "name": "verrazzano-cluster-operator",
          "images": [
            {
              "image": "VERRAZZANO_CLUSTER_OPERATOR_IMAGE",
              "tag": "VERRAZZANO_CLUSTER_OPERATOR_TAG",
              "helmFullImageKey": "image"
            }
          ]
        }
      ]
    },
    {
      "name": "verrazzano-application-operator",
      "version": "1.5.0",
      "subcomponents": [
        {
          "repository": "verrazzano",
          "name": "verrazzano-application-operator",
          "images": [
            {
              "image": "VERRAZZANO_APPLICATION_OPERATOR_IMAGE",
              "tag": "VERRAZZANO_APPLICATION_OPERATOR_TAG",
              "helmFullImageKey": "image"
            }
          ]
        }
      ]
    },
    {
      "name": "weblogic-operator",
      "version": "4.0.4",
      "subcomponents": [
        {
          "repository": "oracle",
          "name": "weblogic-operator",
          "images": [
            {
              "image": "weblogic-kubernetes-operator",
              "tag": "4.0.4",
              "helmFullImageKey": "image"
            },
            {
              "image": "weblogic-monitoring-exporter",
              "tag": "2.1.1",
              "helmFullImageKey": "weblogicMonitoringExporterImage"
            }
          ]
        }
      ]
    },
    {
      "name": "coherence-operator",
      "version": "3.2.9",
      "subcomponents": [
        {
          "repository": "oracle",
          "name": "coherence-operator",
          "images": [
            {
              "image": "coherence-operator",
              "tag": "3.2.9",
              "helmFullImageKey": "image"
            }
          ]
        }
      ]
    },
    {
      "name": "kiali-server",
      "version": "1.57.1",
      "subcomponents": [
        {
          "repository": "verrazzano",
          "name": "kiali-server",
          "images": [
            {
              "image": "kiali",
              "tag": "v1.57.1-20230209072051-f8743fd9",
              "helmFullImageKey": "deployment.image_name",
              "helmTagKey": "deployment.image_version"
            }
          ]
        }
      ]
    },
    {
      "name": "mysql",
      "version": "8.0.32",
      "subcomponents": [
        {
          "repository": "verrazzano",
          "name": "mysql-upgrade",
          "images": [
            {
              "image": "mysql-server",
              "tag": "8.0.32",
              "helmFullImageKey": "legacyUpgrade.container.image"
            },
            {
              "repository": "oracle",
              "image": "oraclelinux",
              "tag": "8-slim",
              "helmFullImageKey": "legacyUpgrade.initContainer.image"
            }
          ]
        },
        {
          "registry": "ghcr.io",
          "repository": "verrazzano",
          "name": "additional-mysql",
          "images": [
            {
              "image": "mysql-router",
              "tag": "8.0.32"
            }
          ]
        }
      ]
    },
    {
      "name": "mysql-operator",
      "version": "8.0.32",
      "subcomponents": [
        {
          "repository": "verrazzano",
          "name": "mysql-operator",
          "images": [
            {
              "image": "mysql-operator",
              "tag": "8.0.32-2.0.8",
              "helmRegKey": "image.registry",
              "helmRepoKey": "image.repository",
              "helmTagKey": "image.tag"
            }
          ]
        }
      ]
    },
    {
      "name": "keycloak",
      "version": "20.0.1",
      "subcomponents": [
        {
          "repository": "verrazzano",
          "name": "keycloak",
          "images": [
            {
              "image": "keycloak",
              "tag": "v20.0.1-20230208153258-215619ca63",
              "helmFullImageKey": "image.repository",
              "helmTagKey": "image.tag"
            }
          ]
        },
        {
          "repository": "verrazzano",
          "name": "keycloak-oracle-theme",
          "images": [
            {
              "image": "keycloak-oracle-theme",
              "tag": "v1.5.0-20230124195518-771913f"
            }
          ]
        }
      ]
    },
    {
      "name": "prometheus-operator",
      "version": "0.59.1",
      "subcomponents": [
        {
          "repository": "verrazzano",
          "name": "prometheus-operator",
          "images": [
            {
              "image": "prometheus-operator",
              "tag": "v0.59.1-20230209073203-fb82ffaa",
              "helmFullImageKey": "prometheusOperator.image.repository",
              "helmTagKey": "prometheusOperator.image.tag"
            },
            {
              "image": "kube-webhook-certgen",
              "tag": "v1.3.1-20230209064251-9eca7e983",
              "helmFullImageKey": "prometheusOperator.admissionWebhooks.patch.image.repository",
              "helmTagKey": "prometheusOperator.admissionWebhooks.patch.image.tag"
            }
          ]
        },
        {
          "repository": "verrazzano",
          "name": "prometheus-config-reloader",
          "images": [
            {
              "image": "prometheus-config-reloader",
              "tag": "v0.59.1-20230209073203-fb82ffaa",
              "helmFullImageKey": "prometheusOperator.prometheusConfigReloader.image.repository",
              "helmTagKey": "prometheusOperator.prometheusConfigReloader.image.tag"
            }
          ]
        },
        {
          "repository": "verrazzano",
          "name": "alertmanager",
          "images": [
            {
              "image": "alertmanager",
              "tag": "v0.24.0-20230209062327-fb73d30f",
              "helmFullImageKey": "alertmanager.alertmanagerSpec.image.repository",
              "helmTagKey": "alertmanager.alertmanagerSpec.image.tag"
            }
          ]
        },
        {
          "repository": "verrazzano",
          "name": "prometheus",
          "images": [
            {
              "image": "prometheus",
              "tag": "v2.38.0-20230209074214-5cc7f3b4",
              "helmFullImageKey": "prometheus.prometheusSpec.image.repository",
              "helmTagKey": "prometheus.prometheusSpec.image.tag"
            }
          ]
        }
      ]
    },
    {
      "name": "prometheus-adapter",
      "subcomponents": [
        {
          "repository": "verrazzano",
          "name": "prometheus-adapter",
          "images": [
            {
              "image": "prometheus-adapter",
              "tag": "v0.10.0-20230209071833-9313ff7b",
              "helmFullImageKey": "image.repository",
              "helmTagKey": "image.tag"
            }
          ]
        }
      ]
    },
    {
      "name": "kube-state-metrics",
      "subcomponents": [
        {
          "repository": "verrazzano",
          "name": "kube-state-metrics",
          "images": [
            {
              "image": "kube-state-metrics",
              "tag": "v2.6.0-20230209065128-fda95595",
              "helmFullImageKey": "image.repository",
              "helmTagKey": "image.tag"
            }
          ]
        }
      ]
    },
    {
      "name": "prometheus-pushgateway",
      "subcomponents": [
        {
          "repository": "verrazzano",
          "name": "prometheus-pushgateway",
          "images": [
            {
              "image": "prometheus-pushgateway",
              "tag": "v1.4.2-20230209072927-3af6d83b",
              "helmFullImageKey": "image.repository",
              "helmTagKey": "image.tag"
            }
          ]
        }
      ]
    },
    {
      "name": "node-exporter",
      "subcomponents": [
        {
          "repository": "verrazzano",
          "name": "prometheus-node-exporter",
          "images": [
            {
              "image": "node-exporter",
              "tag": "v1.3.1-20230209071824-2bb925b2",
              "helmFullImageKey": "image.repository",
              "helmTagKey": "image.tag"
            }
          ]
        }
      ]
    },
    {
      "name": "jaeger",
      "version": "1.37.0",
      "subcomponents": [
        {
          "repository": "verrazzano",
          "name": "jaeger-operator",
          "images": [
            {
              "image": "jaeger-operator",
              "tag": "1.37.0-20230209065122-0760c0d3",
              "helmFullImageKey": "image.repository",
              "helmTagKey": "image.tag"
            }
          ]
        },
        {
          "repository": "verrazzano",
          "name": "jaeger-agent",
          "images": [
            {
              "image": "jaeger-agent",
              "tag": "1.37.0-20230209101805-55f6b454",
              "helmFullImageKey": "jaegerAgentImage"
            }
          ]
        },
        {
          "repository": "verrazzano",
          "name": "jaeger-collector",
          "images": [
            {
              "image": "jaeger-collector",
              "tag": "1.37.0-20230209101805-55f6b454",
              "helmFullImageKey": "jaegerCollectorImage"
            }
          ]
        },
        {
          "repository": "verrazzano",
          "name": "jaeger-query",
          "images": [
            {
              "image": "jaeger-query",
              "tag": "1.37.0-20230209101805-55f6b454",
              "helmFullImageKey": "jaegerQueryImage"
            }
          ]
        },
        {
          "repository": "verrazzano",
          "name": "jaeger-ingester",
          "images": [
            {
              "image": "jaeger-ingester",
              "tag": "1.37.0-20230209101805-55f6b454",
              "helmFullImageKey": "jaegerIngesterImage"
            }
          ]
        },
        {
          "repository": "verrazzano",
          "name": "jaeger-es-index-cleaner",
          "images": [
            {
              "image": "jaeger-es-index-cleaner",
              "tag": "1.37.0-20230209101805-55f6b454",
              "helmFullImageKey": "jaegerESIndexCleanerImage"
            }
          ]
        },
        {
          "repository": "verrazzano",
          "name": "jaeger-es-rollover",
          "images": [
            {
              "image": "jaeger-es-rollover",
              "tag": "1.37.0-20230209101805-55f6b454",
              "helmFullImageKey": "jaegerESRolloverImage"
            }
          ]
        },
        {
          "repository": "verrazzano",
          "name": "jaeger-all-in-one",
          "images": [
            {
              "image": "jaeger-all-in-one",
              "tag": "1.37.0-20230209101805-55f6b454",
              "helmFullImageKey": "jaegerAllInOneImage"
            }
          ]
        }
      ]
    },
    {
      "name": "velero",
      "version": "1.9.1",
      "subcomponents": [
        {
          "repository": "verrazzano",
          "name": "velero",
          "images": [
            {
              "image": "velero",
              "tag": "v1.9.1-20230209073855-edba946d",
              "helmFullImageKey": "image.repository",
              "helmTagKey": "image.tag"
            },
            {
              "image": "velero-plugin-for-aws",
              "tag": "v1.5.0-20230209073455-9b26984f",
              "helmFullImageKey": "initContainers[0].image"
            },
            {
              "image": "velero-restic-restore-helper",
              "tag": "v1.9.1-20230209073855-edba946d",
              "helmFullImageKey": "configMaps.restic-restore-action-config.data.image"
            }
          ]
        }
      ]
    },
    {
      "name": "rancher-backup",
      "version": "2.1.3",
      "subcomponents": [
        {
          "repository": "verrazzano",
          "name": "rancher-backup",
          "images": [
            {
              "image": "rancher-backup-restore-operator",
              "tag": "v2.1.3-20230208201830-0977be7",
              "helmFullImageKey": "image.repository",
              "helmTagKey": "image.tag"
            }
          ]
        },
        {
          "repository": "verrazzano",
          "name": "rancher-backup-kubectl",
          "images": [
            {
              "image": "rancher-kubectl",
              "tag": "v1.20.2-20230208201835-2f0ea54",
              "helmFullImageKey": "global.kubectl.repository",
              "helmTagKey": "global.kubectl.tag"
            }
          ]
        }
      ]
    },
    {
      "name": "argocd",
      "version": "2.5.3",
      "subcomponents": [
        {
          "repository": "verrazzano",
          "name": "argocd",
          "images": [
            {
              "image": "argocd",
              "tag": "v2.5.3-20230130225915-436ed2a9",
              "helmFullImageKey": "image.repository",
              "helmTagKey": "image.tag"
            }
          ]
        },
        {
          "repository": "verrazzano",
          "name": "redis",
          "images": [
            {
              "image": "redis",
              "tag": "v6.2.7-20230124164724-26c8b963",
              "helmFullImageKey": "image.repository",
              "helmTagKey": "image.tag"
            }
          ]
        }
      ]
    }
  ],
  "supportedKubernetesVersions": [
    "v1.20.0",
    "v1.21.0",
    "v1.22.0",
    "v1.23.0",
    "v1.24.0"
  ]
}<|MERGE_RESOLUTION|>--- conflicted
+++ resolved
@@ -130,23 +130,14 @@
           "images": [
             {
               "image": "rancher",
-<<<<<<< HEAD
               "tag": "20230214023522-3733bab59",
-              "dashboard": "v2.6.8-20230209230057-7fe0dd36",
-=======
-              "tag": "v2.6.8-20230213180120-e07716258",
               "dashboard": "v2.6.8-20230213174539-1e3c4622",
->>>>>>> 83a0ee08
               "helmFullImageKey": "rancherImage",
               "helmTagKey": "rancherImageTag"
             },
             {
               "image": "rancher-agent",
-<<<<<<< HEAD
               "tag": "20230214023522-3733bab59"
-=======
-              "tag": "v2.6.8-20230213180120-e07716258"
->>>>>>> 83a0ee08
             }
           ]
         },
