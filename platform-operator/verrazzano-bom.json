{
  "registry": "ghcr.io",
  "version": "VERRAZZANO_VERSION",
  "components": [
    {
      "name": "verrazzano-platform-operator",
      "subcomponents": [
        {
          "repository": "verrazzano",
          "name": "verrazzano-platform-operator",
          "images": [
            {
              "image": "VERRAZZANO_PLATFORM_OPERATOR_IMAGE",
              "tag": "VERRAZZANO_PLATFORM_OPERATOR_TAG",
              "helmFullImageKey": "image"
            }
          ]
        }
      ]
    },
    {
      "name": "ingress-nginx",
      "subcomponents": [
        {
          "repository": "verrazzano",
          "name": "ingress-controller",
          "images": [
            {
              "image": "nginx-ingress-controller",
              "tag": "0.46.0-20211005200943-bd017fde2",
              "helmFullImageKey": "controller.image.repository",
              "helmTagKey": "controller.image.tag"
            },
            {
              "image": "nginx-ingress-default-backend",
              "tag": "0.46.0-20211005200943-bd017fde2",
              "helmFullImageKey": "defaultBackend.image.repository",
              "helmTagKey": "defaultBackend.image.tag"
            }
          ]
        }
      ]
    },
    {
      "name": "cert-manager",
      "subcomponents": [
        {
          "repository": "verrazzano",
          "name": "cert-manager",
          "images": [
            {
              "image": "cert-manager-controller",
              "tag": "1.2.0-20210818200209-6bbae6645",
              "helmFullImageKey": "image.repository",
              "helmTagKey": "image.tag"
            },
            {
              "image": "cert-manager-acmesolver",
              "tag": "1.2.0-20210818200159-6bbae6645",
              "helmFullImageKey": "extraArgs[0]=--acme-http01-solver-image"
            },
            {
              "image": "cert-manager-cainjector",
              "tag": "1.2.0-20210818200209-6bbae6645",
              "helmFullImageKey": "cainjector.image.repository",
              "helmTagKey": "cainjector.image.tag"
            },
            {
              "image": "cert-manager-webhook",
              "tag": "1.2.0-20210818200209-6bbae6645",
              "helmFullImageKey": "webhook.image.repository",
              "helmTagKey": "webhook.image.tag"
            }
          ]
        }
      ]
    },
    {
      "name": "external-dns",
      "subcomponents": [
        {
          "repository": "verrazzano",
          "name": "external-dns",
          "images": [
            {
              "image": "external-dns",
              "tag": "v0.7.1-20210817193218-4d353845",
              "helmFullImageKey": "image.repository",
              "helmRegKey": "image.registry",
              "helmTagKey": "image.tag"
            }
          ]
        }
      ]
    },
    {
      "name": "istio",
      "subcomponents": [
        {
          "repository": "verrazzano",
          "name": "istiod",
          "images": [
            {
              "image": "pilot",
              "tag": "1.10.2",
              "helmFullImageKey": "pilot.image"
            },
            {
              "image": "proxyv2",
              "tag": "1.10.2",
              "helmImageKey": "global.proxy.image",
              "helmTagKey": "global.tag"
            }
          ]
        },
        {
          "repository": "verrazzano",
          "name": "istio-ingress",
          "images": [
            {
              "image": "proxyv2",
              "tag": "1.10.2",
              "helmImageKey": "global.proxy.image",
              "helmTagKey": "global.tag"
            }
          ]
        },
        {
          "repository": "verrazzano",
          "name": "istio-egress",
          "images": [
            {
              "image": "proxyv2",
              "tag": "1.10.2",
              "helmImageKey": "global.proxy.image",
              "helmTagKey": "global.tag"
            }
          ]
        }
      ]
    },
    {
      "name": "istio-1.10.2",
      "subcomponents": [
        {
          "repository": "verrazzano",
          "name": "istiod-1.10.2",
          "images": [
            {
              "image": "pilot",
              "tag": "1.10.2",
              "helmFullImageKey": "values.pilot.image"
            },
            {
              "image": "proxyv2",
              "tag": "1.10.2",
              "helmImageKey": "values.global.proxy.image",
              "helmTagKey": "values.global.tag",
              "helmRegistryAndRepoKey": "values.global.hub"
            }
          ]
        }
      ]
    },
    {
      "name": "rancher",
      "subcomponents": [
        {
          "repository": "verrazzano",
          "name": "rancher",
          "images": [
            {
              "image": "rancher",
              "tag": "v2.5.9-20210716224636-3e2504adb",
              "helmFullImageKey": "rancherImage",
              "helmTagKey": "rancherImageTag"
            },
            {
              "image": "rancher-agent",
              "tag": "v2.5.9-20210716224636-3e2504adb"
            }
          ]
        },
        {
          "registry": "docker.io",
          "repository": "rancher",
          "name": "additional-rancher",
          "images": [
            {
              "image": "shell",
              "tag": "v0.1.6"
            },
            {
              "image": "rancher-webhook",
              "tag": "v0.1.1"
            },
            {
              "image": "fleet-agent",
              "tag": "v0.3.5"
            },
            {
              "image": "fleet",
              "tag": "v0.3.5"
            },
            {
              "image": "gitjob",
              "tag": "v0.1.15"
            },
            {
              "image": "rancher-operator",
              "tag": "v0.1.4"
            },
            {
              "image": "local-path-provisioner",
              "tag": "v0.0.14"
            }
          ]
        }
      ]
    },
    {
      "name": "verrazzano",
      "subcomponents": [
        {
          "repository": "verrazzano",
          "name": "verrazzano",
          "images": [
            {
              "image": "verrazzano-operator",
              "tag": "1.1.0-20210907141728-f037a71",
              "helmFullImageKey": "verrazzanoOperator.imageName",
              "helmTagKey": "verrazzanoOperator.imageVersion"
            },
            {
              "image": "node-exporter",
              "tag": "1.0.0-20211005172311-8bd6244",
              "helmFullImageKey": "verrazzanoOperator.nodeExporterImage"
            },
            {
              "image": "verrazzano-monitoring-operator",
              "tag": "1.1.0-20210927142429-4416040",
              "helmFullImageKey": "monitoringOperator.imageName",
              "helmTagKey": "monitoringOperator.imageVersion"
            },
            {
              "image": "proxyv2",
              "tag": "1.10.2",
              "helmFullImageKey": "monitoringOperator.istioProxyImage"
            },
            {
              "image": "grafana",
              "tag": "v7.2.1",
              "helmFullImageKey": "monitoringOperator.grafanaImage"
            },
            {
              "image": "prometheus",
              "tag": "v2.21.0",
              "helmFullImageKey": "monitoringOperator.prometheusImage"
            },
            {
              "image": "elasticsearch",
              "tag": "7.6.1-20201130145440-5c76ab1",
              "helmFullImageKey": "monitoringOperator.esImage"
            },
            {
              "image": "kibana",
              "tag": "7.6.1-20201130145840-7717e73",
              "helmFullImageKey": "monitoringOperator.kibanaImage"
            },
            {
              "image": "configmap-reload",
              "tag": "0.3-20211005162936-eced4f4",
              "helmFullImageKey": "monitoringOperator.configReloaderImage"
            },
            {
              "image": "nginx-ingress-controller",
              "tag": "0.46.0-20210510134749-abc2d2088",
              "helmFullImageKey": "monitoringOperator.oidcProxyImage"
            },
            {
              "image": "fluentd-kubernetes-daemonset",
              "tag": "v1.12.3-20210930152433-f345ec2",
              "helmFullImageKey": "logging.fluentdImage"
            },
            {
<<<<<<< HEAD
              "image": "console-jenkins",
              "tag": "1.1.0-20211006090120-a631320",
=======
              "image": "console",
              "tag": "1.1.0-20211006154030-4efa65f",
>>>>>>> 0d9716d7
              "helmFullImageKey": "console.imageName",
              "helmTagKey": "console.imageVersion"
            },
            {
              "image": "nginx-ingress-controller",
              "tag": "0.46.0-20210510134749-abc2d2088",
              "helmFullImageKey": "api.imageName",
              "helmTagKey": "api.imageVersion"
            }
          ]
        }
      ]
    },
    {
      "name": "monitoring-init-images",
      "subcomponents": [
        {
          "repository": "oracle",
          "name": "monitoring-init-images",
          "images": [
            {
              "image": "oraclelinux",
              "tag": "7-slim",
              "helmFullImageKey": "monitoringOperator.prometheusInitImage"
            },
            {
              "image": "oraclelinux",
              "tag": "7.8",
              "helmFullImageKey": "monitoringOperator.esInitImage"
            }
          ]
        }
      ]
    },
    {
      "name": "oam-kubernetes-runtime",
      "subcomponents": [
        {
          "repository": "verrazzano",
          "name": "oam-kubernetes-runtime",
          "images": [
            {
              "image": "oam-kubernetes-runtime",
              "tag": "v0.3.0-20211005155141-4b3e513",
              "helmFullImageKey": "image.repository",
              "helmTagKey": "image.tag"
            }
          ]
        }
      ]
    },
    {
      "name": "verrazzano-application-operator",
      "subcomponents": [
        {
          "repository": "verrazzano",
          "name": "verrazzano-application-operator",
          "images": [
            {
              "image": "VERRAZZANO_APPLICATION_OPERATOR_IMAGE",
              "tag": "VERRAZZANO_APPLICATION_OPERATOR_TAG",
              "helmFullImageKey": "image"
            },
            {
              "image": "fluentd-kubernetes-daemonset",
              "tag": "v1.12.3-20210930152433-f345ec2",
              "helmFullImageKey": "fluentdImage"
            }
          ]
        }
      ]
    },
    {
      "name": "weblogic-operator",
      "subcomponents": [
        {
          "repository": "oracle",
          "name": "weblogic-operator",
          "images": [
            {
              "image": "weblogic-kubernetes-operator",
              "tag": "3.3.2",
              "helmFullImageKey": "image"
            }
          ]
        }
      ]
    },
    {
      "name": "coherence-operator",
      "subcomponents": [
        {
          "repository": "oracle",
          "name": "coherence-operator",
          "images": [
            {
              "image": "coherence-operator",
              "tag": "3.2.3",
              "helmFullImageKey": "image"
            }
          ]
        }
      ]
    },
    {
      "name": "mysql",
      "subcomponents": [
        {
          "repository": "verrazzano",
          "name": "mysql",
          "images": [
            {
              "image": "mysql",
              "tag": "8.0.26",
              "helmFullImageKey": "image",
              "helmTagKey": "imageTag"
            }
          ]
        },
        {
          "repository": "oracle",
          "name": "oraclelinux",
          "images": [
            {
              "image": "oraclelinux",
              "tag": "7-slim",
              "helmFullImageKey": "busybox.image",
              "helmTagKey": "busybox.tag"
            }
          ]
        }
      ]
    },
    {
      "name": "keycloak",
      "subcomponents": [
        {
          "repository": "verrazzano",
          "name": "keycloak",
          "images": [
            {
              "image": "keycloak",
              "tag": "10.0.1-20201016212759-30d98b0",
              "helmFullImageKey": "keycloak.image.repository",
              "helmTagKey": "keycloak.image.tag"
            }
          ]
        },
        {
          "repository": "verrazzano",
          "name": "keycloak-oracle-theme",
          "images": [
            {
              "image": "keycloak-oracle-theme",
              "tag": "1.1.0-20210721203500-bc96afd"
            }
          ]
        }
      ]
    }
  ]
}<|MERGE_RESOLUTION|>--- conflicted
+++ resolved
@@ -283,13 +283,8 @@
               "helmFullImageKey": "logging.fluentdImage"
             },
             {
-<<<<<<< HEAD
-              "image": "console-jenkins",
-              "tag": "1.1.0-20211006090120-a631320",
-=======
               "image": "console",
               "tag": "1.1.0-20211006154030-4efa65f",
->>>>>>> 0d9716d7
               "helmFullImageKey": "console.imageName",
               "helmTagKey": "console.imageVersion"
             },
