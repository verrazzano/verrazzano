{
  "registry": "ghcr.io",
  "version": "VERRAZZANO_VERSION",
  "components": [
    {
      "name": "verrazzano-platform-operator",
      "subcomponents": [
        {
          "repository": "verrazzano",
          "name": "verrazzano-platform-operator",
          "images": [
            {
              "image": "VERRAZZANO_PLATFORM_OPERATOR_IMAGE",
              "tag": "VERRAZZANO_PLATFORM_OPERATOR_TAG",
              "helmFullImageKey": "image"
            }
          ]
        }
      ]
    },
    {
      "name": "ingress-nginx",
      "subcomponents": [
        {
          "repository": "verrazzano",
          "name": "ingress-controller",
          "images": [
            {
              "image": "nginx-ingress-controller",
              "tag": "1.1.1-20220413170248-b60724ed1",
              "helmFullImageKey": "controller.image.repository",
              "helmTagKey": "controller.image.tag"
            },
            {
              "image": "nginx-ingress-default-backend",
              "tag": "1.1.1-20220413170248-b60724ed1",
              "helmFullImageKey": "defaultBackend.image.repository",
              "helmTagKey": "defaultBackend.image.tag"
            }
          ]
        }
      ]
    },
    {
      "name": "cert-manager",
      "subcomponents": [
        {
          "repository": "verrazzano",
          "name": "cert-manager",
          "images": [
            {
              "image": "cert-manager-controller",
              "tag": "v1.7.1",
              "helmFullImageKey": "image.repository",
              "helmTagKey": "image.tag"
            },
            {
              "image": "cert-manager-acmesolver",
              "tag": "v1.7.1",
              "helmFullImageKey": "extraArgs[0]=--acme-http01-solver-image"
            },
            {
              "image": "cert-manager-cainjector",
              "tag": "v1.7.1",
              "helmFullImageKey": "cainjector.image.repository",
              "helmTagKey": "cainjector.image.tag"
            },
            {
              "image": "cert-manager-webhook",
              "tag": "v1.7.1",
              "helmFullImageKey": "webhook.image.repository",
              "helmTagKey": "webhook.image.tag"
            }
          ]
        }
      ]
    },
    {
      "name": "external-dns",
      "subcomponents": [
        {
          "repository": "verrazzano",
          "name": "external-dns",
          "images": [
            {
              "image": "external-dns",
              "tag": "v0.10.2-20220225144626-7bae1b96",
              "helmFullImageKey": "image.repository",
              "helmRegKey": "image.registry",
              "helmTagKey": "image.tag"
            }
          ]
        }
      ]
    },
    {
      "name": "istio",
      "subcomponents": [
        {
          "repository": "verrazzano",
          "name": "istiod",
          "images": [
            {
              "image": "pilot",
              "tag": "1.11.4",
              "helmFullImageKey": "values.pilot.image"
            },
            {
              "image": "proxyv2",
              "tag": "1.11.4",
              "helmImageKey": "values.global.proxy.image",
              "helmTagKey": "values.global.tag",
              "helmRegistryAndRepoKey": "values.global.hub"
            }
          ]
        }
      ]
    },
    {
      "name": "rancher",
      "subcomponents": [
        {
          "repository": "verrazzano",
          "name": "rancher",
          "images": [
            {
              "image": "rancher",
              "tag": "v2.6.3-20220318142324-84d023acd",
              "helmFullImageKey": "rancherImage",
              "helmTagKey": "rancherImageTag"
            },
            {
              "image": "rancher-agent",
              "tag": "v2.6.3-20220318142324-84d023acd"
            }
          ]
        },
        {
          "registry": "docker.io",
          "repository": "rancher",
          "name": "additional-rancher",
          "images": [
            {
              "image": "shell",
              "tag": "v0.1.14"
            },
            {
              "image": "kubectl",
              "tag": "v1.20.2"
            },
            {
              "image": "rancher-webhook",
              "tag": "v0.2.2"
            },
            {
              "image": "fleet-agent",
              "tag": "v0.3.8"
            },
            {
              "image": "fleet",
              "tag": "v0.3.8"
            },
            {
              "image": "gitjob",
              "tag": "v0.1.23"
            },
            {
              "image": "local-path-provisioner",
              "tag": "v0.0.14"
            }
          ]
        }
      ]
    },
    {
      "name": "verrazzano",
      "subcomponents": [
        {
          "repository": "verrazzano",
          "name": "verrazzano",
          "images": [
            {
              "image": "node-exporter",
              "tag": "1.0.0-20220225034938-e25ae11",
              "helmFullImageKey": "nodeExporter.imageName",
              "helmTagKey": "nodeExporter.imageVersion"
            },
            {
<<<<<<< HEAD
              "image": "verrazzano-monitoring-operator-jenkins",
              "tag": "1.3.0-20220414120008-67b8640",
=======
              "image": "verrazzano-monitoring-operator",
              "tag": "1.3.0-20220411154318-17ca0f1",
>>>>>>> 0ea08e40
              "helmFullImageKey": "monitoringOperator.imageName",
              "helmTagKey": "monitoringOperator.imageVersion"
            },
            {
              "image": "proxyv2",
              "tag": "1.11.4",
              "helmFullImageKey": "monitoringOperator.istioProxyImage"
            },
            {
              "image": "grafana",
              "tag": "v7.5.11",
              "helmFullImageKey": "monitoringOperator.grafanaImage"
            },
            {
              "image": "prometheus",
              "tag": "v2.34.0",
              "helmFullImageKey": "monitoringOperator.prometheusImage"
            },
            {
              "image": "opensearch",
              "tag": "1.2.3-20220414183247-3456fb02cde",
              "helmFullImageKey": "monitoringOperator.esImage"
            },
            {
              "image": "opensearch-dashboards",
              "tag": "1.2.0-20220301201035-be0efd47ab",
              "helmFullImageKey": "monitoringOperator.kibanaImage"
            },
            {
              "image": "configmap-reload",
              "tag": "0.7.1-20220302211236-774d907",
              "helmFullImageKey": "monitoringOperator.configReloaderImage"
            },
            {
              "image": "nginx-ingress-controller",
              "tag": "1.1.1-20220413170248-b60724ed1",
              "helmFullImageKey": "monitoringOperator.oidcProxyImage"
            },
            {
              "image": "fluentd-kubernetes-daemonset",
              "tag": "v1.12.3-20220225061210-0302423",
              "helmFullImageKey": "logging.fluentdImage"
            },
            {
              "image": "console",
              "tag": "1.3.0-20220413232225-9d9bb79",
              "helmFullImageKey": "console.imageName",
              "helmTagKey": "console.imageVersion"
            },
            {
              "image": "nginx-ingress-controller",
              "tag": "1.1.1-20220413170248-b60724ed1",
              "helmFullImageKey": "api.imageName",
              "helmTagKey": "api.imageVersion"
            }
          ]
        }
      ]
    },
    {
      "name": "monitoring-init-images",
      "subcomponents": [
        {
          "repository": "oracle",
          "name": "monitoring-init-images",
          "images": [
            {
              "image": "oraclelinux",
              "tag": "7-slim",
              "helmFullImageKey": "monitoringOperator.prometheusInitImage"
            },
            {
              "image": "oraclelinux",
              "tag": "7.9",
              "helmFullImageKey": "monitoringOperator.esInitImage"
            }
          ]
        }
      ]
    },
    {
      "name": "oam-kubernetes-runtime",
      "subcomponents": [
        {
          "repository": "verrazzano",
          "name": "oam-kubernetes-runtime",
          "images": [
            {
              "image": "oam-kubernetes-runtime",
              "tag": "v0.3.0-20220225035616-3a38226",
              "helmFullImageKey": "image.repository",
              "helmTagKey": "image.tag"
            }
          ]
        }
      ]
    },
    {
      "name": "verrazzano-application-operator",
      "subcomponents": [
        {
          "repository": "verrazzano",
          "name": "verrazzano-application-operator",
          "images": [
            {
              "image": "VERRAZZANO_APPLICATION_OPERATOR_IMAGE",
              "tag": "VERRAZZANO_APPLICATION_OPERATOR_TAG",
              "helmFullImageKey": "image"
            }
          ]
        }
      ]
    },
    {
      "name": "weblogic-operator",
      "subcomponents": [
        {
          "repository": "oracle",
          "name": "weblogic-operator",
          "images": [
            {
              "image": "weblogic-kubernetes-operator",
              "tag": "3.3.8",
              "helmFullImageKey": "image"
            },
            {
              "image": "weblogic-monitoring-exporter",
              "tag": "2.0.4",
              "helmFullImageKey": "weblogicMonitoringExporterImage"
            }
          ]
        }
      ]
    },
    {
      "name": "coherence-operator",
      "subcomponents": [
        {
          "repository": "oracle",
          "name": "coherence-operator",
          "images": [
            {
              "image": "coherence-operator",
              "tag": "3.2.5",
              "helmFullImageKey": "image"
            }
          ]
        }
      ]
    },
    {
      "name": "kiali-server",
      "subcomponents": [
        {
          "repository": "verrazzano",
          "name": "kiali-server",
          "images": [
            {
              "image": "kiali",
              "tag": "v1.42.0",
              "helmFullImageKey": "deployment.image_name",
              "helmTagKey": "deployment.image_version"
            }
          ]
        }
      ]
    },
    {
      "name": "mysql",
      "subcomponents": [
        {
          "repository": "verrazzano",
          "name": "mysql",
          "images": [
            {
              "image": "mysql",
              "tag": "8.0.28",
              "helmFullImageKey": "image",
              "helmTagKey": "imageTag"
            }
          ]
        },
        {
          "repository": "oracle",
          "name": "oraclelinux",
          "images": [
            {
              "image": "oraclelinux",
              "tag": "7-slim",
              "helmFullImageKey": "busybox.image",
              "helmTagKey": "busybox.tag"
            }
          ]
        }
      ]
    },
    {
      "name": "keycloak",
      "subcomponents": [
        {
          "repository": "verrazzano",
          "name": "keycloak",
          "images": [
            {
              "image": "keycloak",
              "tag": "15.0.2-20220225013936-a7c16adfc3",
              "helmFullImageKey": "image.repository",
              "helmTagKey": "image.tag"
            }
          ]
        },
        {
          "repository": "verrazzano",
          "name": "keycloak-oracle-theme",
          "images": [
            {
              "image": "keycloak-oracle-theme",
              "tag": "1.3.0-20220226065029-dc513a7"
            }
          ]
        }
      ]
    },
    {
      "name": "prometheus-operator",
      "subcomponents": [
        {
          "repository": "verrazzano",
          "name": "prometheus-operator",
          "images": [
            {
              "image": "prometheus-operator",
              "tag": "v0.55.1",
              "helmFullImageKey": "prometheusOperator.image.repository",
              "helmTagKey": "prometheusOperator.image.tag"
            }
          ]
        },
        {
          "repository": "verrazzano",
          "name": "prometheus-config-reloader",
          "images": [
            {
              "image": "prometheus-config-reloader",
              "tag": "v0.55.1",
              "helmFullImageKey": "prometheusOperator.prometheusConfigReloader.image.repository",
              "helmTagKey": "prometheusOperator.prometheusConfigReloader.image.tag"
            }
          ]
        },
        {
          "repository": "verrazzano",
          "name": "alertmanager",
          "images": [
            {
              "image": "alertmanager",
              "tag": "v0.24.0",
              "helmFullImageKey": "alertmanager.alertmanagerSpec.image.repository",
              "helmTagKey": "alertmanager.alertmanagerSpec.image.tag"
            }
          ]
        },
        {
          "repository": "verrazzano",
          "name": "prometheus",
          "images": [
            {
              "image": "prometheus",
              "tag": "v2.34.0",
              "helmFullImageKey": "prometheus.prometheusSpec.image.repository",
              "helmTagKey": "prometheus.prometheusSpec.image.tag"
            }
          ]
        }
      ]
    },
    {
      "name": "prometheus-adapter",
      "subcomponents": [
        {
          "repository": "verrazzano",
          "name": "prometheus-adapter",
          "images": [
            {
              "image": "prometheus-adapter",
              "tag": "v0.9.1-3",
              "helmFullImageKey": "image.repository",
              "helmTagKey": "image.tag"
            }
          ]
        }
      ]
    },
    {
      "name": "kube-state-metrics",
      "subcomponents": [
        {
          "repository": "verrazzano",
          "name": "kube-state-metrics",
          "images": [
            {
              "image": "kube-state-metrics",
              "tag": "v2.4.2",
              "helmFullImageKey": "image.repository",
              "helmTagKey": "image.tag"
            }
          ]
        }
      ]
    },
    {
      "name": "prometheus-pushgateway",
      "subcomponents": [
        {
          "repository": "verrazzano",
          "name": "prometheus-pushgateway",
          "images": [
            {
              "image": "prometheus-pushgateway",
              "tag": "v1.4.2",
              "helmFullImageKey": "image.repository",
              "helmTagKey": "image.tag"
            }
          ]
        }
      ]
    }
  ]
}<|MERGE_RESOLUTION|>--- conflicted
+++ resolved
@@ -186,13 +186,8 @@
               "helmTagKey": "nodeExporter.imageVersion"
             },
             {
-<<<<<<< HEAD
               "image": "verrazzano-monitoring-operator-jenkins",
               "tag": "1.3.0-20220414120008-67b8640",
-=======
-              "image": "verrazzano-monitoring-operator",
-              "tag": "1.3.0-20220411154318-17ca0f1",
->>>>>>> 0ea08e40
               "helmFullImageKey": "monitoringOperator.imageName",
               "helmTagKey": "monitoringOperator.imageVersion"
             },
