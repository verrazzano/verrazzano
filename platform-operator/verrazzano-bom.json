--- conflicted
+++ resolved
@@ -295,11 +295,7 @@
           "images": [
             {
               "image": "verrazzano-monitoring-operator",
-<<<<<<< HEAD
               "tag": "v2.0.0-20230713135924-c39455f",
-=======
-              "tag": "v2.0.0-20230710062314-6fb1764",
->>>>>>> f733cf5c
               "helmFullImageKey": "monitoringOperator.imageName",
               "helmTagKey": "monitoringOperator.imageVersion"
             },
