--- conflicted
+++ resolved
@@ -130,23 +130,14 @@
           "images": [
             {
               "image": "rancher",
-<<<<<<< HEAD
-              "tag": "20230314175830-9771f453e",
-              "dashboard": "v2.7.1-20230313192124-afde9c090",
-=======
               "tag": "v2.7.1-20230314213852-9771f453e",
               "dashboard": "v2.7.1-20230314212735-270d0ef83",
->>>>>>> d36f4e85
               "helmFullImageKey": "rancherImage",
               "helmTagKey": "rancherImageTag"
             },
             {
               "image": "rancher-agent",
-<<<<<<< HEAD
-              "tag": "20230314175830-9771f453e"
-=======
               "tag": "v2.7.1-20230314213852-9771f453e"
->>>>>>> d36f4e85
             }
           ]
         },
