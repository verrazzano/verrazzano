--- conflicted
+++ resolved
@@ -148,21 +148,13 @@
             {
               "image": "rancher",
               "dashboard": "v2.7.2-20230509143745-870a44e17",
-<<<<<<< HEAD
               "tag": "v2.7.3-20230515184120-457dea93d",
-=======
-              "tag": "v2.7.3-20230515134142-17fd098ac",
->>>>>>> aa59e63a
               "helmFullImageKey": "rancherImage",
               "helmTagKey": "rancherImageTag"
             },
             {
               "image": "rancher-agent",
-<<<<<<< HEAD
               "tag": "v2.7.3-20230515184120-457dea93d"
-=======
-              "tag": "v2.7.3-20230515134142-17fd098ac"
->>>>>>> aa59e63a
             }
           ]
         },
