--- conflicted
+++ resolved
@@ -191,11 +191,7 @@
             },
             {
               "image": "console",
-<<<<<<< HEAD
               "tag": "v1.4.0-20220803133223-d09ac54",
-=======
-              "tag": "1.4.0-20220728085214-87d3cd5",
->>>>>>> a87b8246
               "helmFullImageKey": "console.imageName",
               "helmTagKey": "console.imageVersion"
             },
