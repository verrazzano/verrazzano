{
  "registry": "ghcr.io",
  "version": "VERRAZZANO_VERSION",
  "components": [
    {
      "name": "verrazzano-platform-operator",
      "subcomponents": [
        {
          "repository": "verrazzano",
          "name": "verrazzano-platform-operator",
          "images": [
            {
              "image": "VERRAZZANO_PLATFORM_OPERATOR_IMAGE",
              "tag": "VERRAZZANO_PLATFORM_OPERATOR_TAG",
              "helmFullImageKey": "image"
            }
          ]
        }
      ]
    },
    {
      "name": "ingress-nginx",
      "version": "v1.3.1",
      "subcomponents": [
        {
          "repository": "verrazzano",
          "name": "ingress-controller",
          "images": [
            {
              "image": "nginx-ingress-controller",
              "tag": "v1.3.1-20230123200708-9eca7e983",
              "helmFullImageKey": "controller.image.repository",
              "helmTagKey": "controller.image.tag"
            },
            {
              "image": "nginx-ingress-default-backend",
              "tag": "v1.3.1-20230123200708-9eca7e983",
              "helmFullImageKey": "defaultBackend.image.repository",
              "helmTagKey": "defaultBackend.image.tag"
            }
          ]
        }
      ]
    },
    {
      "name": "cert-manager",
      "version": "v1.9.1",
      "subcomponents": [
        {
          "repository": "verrazzano",
          "name": "cert-manager",
          "images": [
            {
              "image": "cert-manager-controller",
              "tag": "v1.9.1-20230123161245-8004fda7",
              "helmFullImageKey": "image.repository",
              "helmTagKey": "image.tag"
            },
            {
              "image": "cert-manager-acmesolver",
              "tag": "v1.9.1-20230123161245-8004fda7",
              "helmFullImageKey": "extraArgs[0]"
            },
            {
              "image": "cert-manager-cainjector",
              "tag": "v1.9.1-20230123161245-8004fda7",
              "helmFullImageKey": "cainjector.image.repository",
              "helmTagKey": "cainjector.image.tag"
            },
            {
              "image": "cert-manager-webhook",
              "tag": "v1.9.1-20230123161245-8004fda7",
              "helmFullImageKey": "webhook.image.repository",
              "helmTagKey": "webhook.image.tag"
            }
          ]
        }
      ]
    },
    {
      "name": "external-dns",
      "version": "v0.12.2",
      "subcomponents": [
        {
          "repository": "verrazzano",
          "name": "external-dns",
          "images": [
            {
              "image": "external-dns",
              "tag": "v0.12.2-20230124195615-5eb1b215",
              "helmFullImageKey": "image.repository",
              "helmRegKey": "image.registry",
              "helmTagKey": "image.tag"
            }
          ]
        }
      ]
    },
    {
      "name": "istio",
      "version": "1.15.3",
      "subcomponents": [
        {
          "repository": "verrazzano",
          "name": "istiod",
          "images": [
            {
              "image": "pilot",
              "tag": "1.15.3-20221221225651-900a5c7b",
              "helmFullImageKey": "values.pilot.image"
            },
            {
              "image": "proxyv2",
              "tag": "1.15.3-20221221225651-900a5c7b",
              "helmImageKey": "values.global.proxy.image",
              "helmTagKey": "values.global.tag",
              "helmRegistryAndRepoKey": "values.global.hub"
            }
          ]
        }
      ]
    },
    {
      "name": "rancher",
      "version": "v2.6.8",
      "subcomponents": [
        {
          "repository": "verrazzano",
          "name": "rancher",
          "images": [
            {
              "image": "rancher",
              "tag": "v2.6.8-20230123170854-d3322376b",
              "dashboard": "v2.6.8-20230118014847-b34cbd87",
              "helmFullImageKey": "rancherImage",
              "helmTagKey": "rancherImageTag"
            },
            {
              "image": "rancher-agent",
              "tag": "v2.6.8-20230123170854-d3322376b"
            }
          ]
        },
        {
          "repository": "verrazzano/rancher",
          "name": "additional-rancher",
          "images": [
            {
              "image": "shell",
              "tag": "v0.1.18-20230120184751-374cc3f"
            },
            {
              "image": "rancher-webhook",
              "tag": "v0.2.6-20230120201304-b7fc3c3"
            },
            {
              "image": "fleet-agent",
              "tag": "v0.3.11-20230120184713-7400667"
            },
            {
              "image": "fleet",
              "tag": "v0.3.11-20230120184713-7400667"
            },
            {
              "image": "gitjob",
              "tag": "v0.1.30-20230120135703-8e24107"
            }
          ]
        }
      ]
    },
    {
      "name": "verrazzano",
      "version": "1.4.0",
      "subcomponents": [
        {
          "repository": "verrazzano",
          "name": "verrazzano",
          "images": [
            {
              "image": "proxyv2",
              "tag": "1.15.3-20221221225651-900a5c7b",
              "helmFullImageKey": "monitoringOperator.istioProxyImage"
            },
            {
              "image": "fluentd-kubernetes-daemonset",
              "tag": "v1.14.5-20221208053759-f85741b",
              "helmFullImageKey": "logging.fluentdImage"
            },
            {
              "image": "console",
              "tag": "v1.5.0-20230120214311-5347193",
              "helmFullImageKey": "console.imageName",
              "helmTagKey": "console.imageVersion"
            },
            {
              "image": "nginx-ingress-controller",
              "tag": "v1.3.1-20230123200708-9eca7e983",
              "helmFullImageKey": "api.imageName",
              "helmTagKey": "api.imageVersion"
            },
            {
              "image": "nginx-prometheus-exporter",
              "tag": "v0.10.0-20230124155241-85fea23b",
              "helmFullImageKey": "api.metricsImageName",
              "helmTagKey": "api.metricsImageVersion"
            }
          ]
        }
      ]
    },
    {
      "name": "verrazzano-monitoring-operator",
      "version": "1.5.0",
      "subcomponents": [
        {
          "repository": "verrazzano",
          "name": "verrazzano-monitoring-operator",
          "images": [
            {
              "image": "verrazzano-monitoring-operator",
              "tag": "v1.5.0-20230120052516-3926482",
              "helmFullImageKey": "monitoringOperator.imageName",
              "helmTagKey": "monitoringOperator.imageVersion"
            },
            {
              "image": "proxyv2",
              "tag": "1.15.3-20221221225651-900a5c7b",
              "helmFullImageKey": "monitoringOperator.istioProxyImage"
            },
            {
              "image": "grafana",
              "tag": "v7.5.17-20221219045426-a0a26f9b",
              "helmFullImageKey": "monitoringOperator.grafanaImage"
            },
            {
              "image": "k8s-sidecar",
              "tag": "v1.15.0-20230124154356-8dce2733",
              "helmFullImageKey": "monitoringOperator.k8sSidecarImage"
            },
            {
              "image": "opensearch",
              "tag": "2.3.0-20221201055859-aa8cdda4ea0",
              "helmFullImageKey": "monitoringOperator.esImage"
            },
            {
              "image": "opensearch-dashboards",
              "tag": "2.3.0-20221206112501-acc83ce515",
              "helmFullImageKey": "monitoringOperator.kibanaImage"
            },
            {
              "image": "nginx-ingress-controller",
              "tag": "v1.3.1-20230123200708-9eca7e983",
              "helmFullImageKey": "monitoringOperator.oidcProxyImage"
            }
          ]
        }
      ]
    },
    {
      "name": "monitoring-init-images",
      "subcomponents": [
        {
          "repository": "oracle",
          "name": "monitoring-init-images",
          "images": [
            {
              "image": "oraclelinux",
              "tag": "7-slim",
              "helmFullImageKey": "monitoringOperator.prometheusInitImage"
            },
            {
              "image": "oraclelinux",
              "tag": "7.9",
              "helmFullImageKey": "monitoringOperator.esInitImage"
            }
          ]
        }
      ]
    },
    {
      "name": "oam-kubernetes-runtime",
      "version": "0.3.3",
      "subcomponents": [
        {
          "repository": "verrazzano",
          "name": "oam-kubernetes-runtime",
          "images": [
            {
              "image": "oam-kubernetes-runtime",
              "tag": "v0.3.3-20230123213826-7ffb69d",
              "helmFullImageKey": "image.repository",
              "helmTagKey": "image.tag"
            }
          ]
        }
      ]
    },
    {
      "name": "verrazzano-cluster-operator",
      "version": "1.5.0",
      "subcomponents": [
        {
          "repository": "verrazzano",
          "name": "verrazzano-cluster-operator",
          "images": [
            {
              "image": "VERRAZZANO_CLUSTER_OPERATOR_IMAGE",
              "tag": "VERRAZZANO_CLUSTER_OPERATOR_TAG",
              "helmFullImageKey": "image"
            }
          ]
        }
      ]
    },
    {
      "name": "verrazzano-application-operator",
      "version": "1.5.0",
      "subcomponents": [
        {
          "repository": "verrazzano",
          "name": "verrazzano-application-operator",
          "images": [
            {
              "image": "VERRAZZANO_APPLICATION_OPERATOR_IMAGE",
              "tag": "VERRAZZANO_APPLICATION_OPERATOR_TAG",
              "helmFullImageKey": "image"
            }
          ]
        }
      ]
    },
    {
      "name": "weblogic-operator",
      "version": "4.0.4",
      "subcomponents": [
        {
          "repository": "oracle",
          "name": "weblogic-operator",
          "images": [
            {
              "image": "weblogic-kubernetes-operator",
              "tag": "4.0.4",
              "helmFullImageKey": "image"
            },
            {
              "image": "weblogic-monitoring-exporter",
              "tag": "2.1.1",
              "helmFullImageKey": "weblogicMonitoringExporterImage"
            }
          ]
        }
      ]
    },
    {
      "name": "coherence-operator",
      "version": "3.2.9",
      "subcomponents": [
        {
          "repository": "oracle",
          "name": "coherence-operator",
          "images": [
            {
              "image": "coherence-operator",
              "tag": "3.2.9",
              "helmFullImageKey": "image"
            }
          ]
        }
      ]
    },
    {
      "name": "kiali-server",
      "version": "1.57.1",
      "subcomponents": [
        {
          "repository": "verrazzano",
          "name": "kiali-server",
          "images": [
            {
              "image": "kiali",
              "tag": "v1.57.1-20230124154914-f8743fd9",
              "helmFullImageKey": "deployment.image_name",
              "helmTagKey": "deployment.image_version"
            }
          ]
        }
      ]
    },
    {
      "name": "mysql",
      "version": "8.0.32",
      "subcomponents": [
        {
          "repository": "verrazzano",
          "name": "mysql-upgrade",
          "images": [
            {
              "image": "mysql-server",
              "tag": "8.0.32",
              "helmFullImageKey": "legacyUpgrade.container.image"
            },
            {
              "repository": "oracle",
              "image": "oraclelinux",
              "tag": "7-slim",
              "helmFullImageKey": "legacyUpgrade.initContainer.image"
            }
          ]
        },
        {
          "registry": "ghcr.io",
          "repository": "verrazzano",
          "name": "additional-mysql",
          "images": [
            {
              "image": "mysql-router",
              "tag": "8.0.32"
            }
          ]
        }
      ]
    },
    {
      "name": "mysql-operator",
      "version": "8.0.32",
      "subcomponents": [
        {
          "repository": "verrazzano",
          "name": "mysql-operator",
          "images": [
            {
              "image": "mysql-operator",
              "tag": "8.0.32-2.0.8",
              "helmRegKey": "image.registry",
              "helmRepoKey": "image.repository",
              "helmTagKey": "image.tag"
            }
          ]
        }
      ]
    },
    {
      "name": "keycloak",
      "version": "20.0.1",
      "subcomponents": [
        {
          "repository": "verrazzano",
          "name": "keycloak",
          "images": [
            {
<<<<<<< HEAD
              "image": "keycloak-jenkins",
              "tag": "v20.0.1-20230123120552-0f6438e1d5",
=======
              "image": "keycloak",
              "tag": "v20.0.1-20230124194411-c79c07e094",
>>>>>>> b0367de6
              "helmFullImageKey": "image.repository",
              "helmTagKey": "image.tag"
            }
          ]
        },
        {
          "repository": "verrazzano",
          "name": "keycloak-oracle-theme",
          "images": [
            {
              "image": "keycloak-oracle-theme",
              "tag": "v1.5.0-20230124195518-771913f"
            }
          ]
        }
      ]
    },
    {
      "name": "prometheus-operator",
      "version": "0.59.1",
      "subcomponents": [
        {
          "repository": "verrazzano",
          "name": "prometheus-operator",
          "images": [
            {
              "image": "prometheus-operator",
              "tag": "v0.59.1-20230120192801-fb82ffaa",
              "helmFullImageKey": "prometheusOperator.image.repository",
              "helmTagKey": "prometheusOperator.image.tag"
            },
            {
              "image": "kube-webhook-certgen",
              "tag": "v1.3.1-20230123200708-9eca7e983",
              "helmFullImageKey": "prometheusOperator.admissionWebhooks.patch.image.repository",
              "helmTagKey": "prometheusOperator.admissionWebhooks.patch.image.tag"
            }
          ]
        },
        {
          "repository": "verrazzano",
          "name": "prometheus-config-reloader",
          "images": [
            {
              "image": "prometheus-config-reloader",
              "tag": "v0.59.1-20230120192801-fb82ffaa",
              "helmFullImageKey": "prometheusOperator.prometheusConfigReloader.image.repository",
              "helmTagKey": "prometheusOperator.prometheusConfigReloader.image.tag"
            }
          ]
        },
        {
          "repository": "verrazzano",
          "name": "alertmanager",
          "images": [
            {
              "image": "alertmanager",
              "tag": "v0.24.0-20230120223237-5c671265",
              "helmFullImageKey": "alertmanager.alertmanagerSpec.image.repository",
              "helmTagKey": "alertmanager.alertmanagerSpec.image.tag"
            }
          ]
        },
        {
          "repository": "verrazzano",
          "name": "prometheus",
          "images": [
            {
              "image": "prometheus",
              "tag": "v2.38.0-20230120200540-95634648",
              "helmFullImageKey": "prometheus.prometheusSpec.image.repository",
              "helmTagKey": "prometheus.prometheusSpec.image.tag"
            }
          ]
        }
      ]
    },
    {
      "name": "prometheus-adapter",
      "subcomponents": [
        {
          "repository": "verrazzano",
          "name": "prometheus-adapter",
          "images": [
            {
              "image": "prometheus-adapter",
              "tag": "v0.10.0-20230120221056-9313ff7b",
              "helmFullImageKey": "image.repository",
              "helmTagKey": "image.tag"
            }
          ]
        }
      ]
    },
    {
      "name": "kube-state-metrics",
      "subcomponents": [
        {
          "repository": "verrazzano",
          "name": "kube-state-metrics",
          "images": [
            {
              "image": "kube-state-metrics",
              "tag": "v2.6.0-20230120172545-fda95595",
              "helmFullImageKey": "image.repository",
              "helmTagKey": "image.tag"
            }
          ]
        }
      ]
    },
    {
      "name": "prometheus-pushgateway",
      "subcomponents": [
        {
          "repository": "verrazzano",
          "name": "prometheus-pushgateway",
          "images": [
            {
              "image": "prometheus-pushgateway",
              "tag": "v1.4.2-20230120221916-3af6d83b",
              "helmFullImageKey": "image.repository",
              "helmTagKey": "image.tag"
            }
          ]
        }
      ]
    },
    {
      "name": "node-exporter",
      "subcomponents": [
        {
          "repository": "verrazzano",
          "name": "prometheus-node-exporter",
          "images": [
            {
              "image": "node-exporter",
              "tag": "v1.3.1-20230124155137-2bb925b2",
              "helmFullImageKey": "image.repository",
              "helmTagKey": "image.tag"
            }
          ]
        }
      ]
    },
    {
      "name": "jaeger",
      "version": "1.37.0",
      "subcomponents": [
        {
          "repository": "verrazzano",
          "name": "jaeger-operator",
          "images": [
            {
              "image": "jaeger-operator",
              "tag": "1.37.0-20230123193526-0760c0d3",
              "helmFullImageKey": "image.repository",
              "helmTagKey": "image.tag"
            }
          ]
        },
        {
          "repository": "verrazzano",
          "name": "jaeger-agent",
          "images": [
            {
              "image": "jaeger-agent",
              "tag": "1.37.0-20230123194400-55f6b454",
              "helmFullImageKey": "jaegerAgentImage"
            }
          ]
        },
        {
          "repository": "verrazzano",
          "name": "jaeger-collector",
          "images": [
            {
              "image": "jaeger-collector",
              "tag": "1.37.0-20230123194400-55f6b454",
              "helmFullImageKey": "jaegerCollectorImage"
            }
          ]
        },
        {
          "repository": "verrazzano",
          "name": "jaeger-query",
          "images": [
            {
              "image": "jaeger-query",
              "tag": "1.37.0-20230123194400-55f6b454",
              "helmFullImageKey": "jaegerQueryImage"
            }
          ]
        },
        {
          "repository": "verrazzano",
          "name": "jaeger-ingester",
          "images": [
            {
              "image": "jaeger-ingester",
              "tag": "1.37.0-20230123194400-55f6b454",
              "helmFullImageKey": "jaegerIngesterImage"
            }
          ]
        },
        {
          "repository": "verrazzano",
          "name": "jaeger-es-index-cleaner",
          "images": [
            {
              "image": "jaeger-es-index-cleaner",
              "tag": "1.37.0-20230123194400-55f6b454",
              "helmFullImageKey": "jaegerESIndexCleanerImage"
            }
          ]
        },
        {
          "repository": "verrazzano",
          "name": "jaeger-es-rollover",
          "images": [
            {
              "image": "jaeger-es-rollover",
              "tag": "1.37.0-20221219184221-55f6b454",
              "helmFullImageKey": "jaegerESRolloverImage"
            }
          ]
        },
        {
          "repository": "verrazzano",
          "name": "jaeger-all-in-one",
          "images": [
            {
              "image": "jaeger-all-in-one",
              "tag": "1.37.0-20230123194400-55f6b454",
              "helmFullImageKey": "jaegerAllInOneImage"
            }
          ]
        }
      ]
    },
    {
      "name": "velero",
      "version": "1.9.1",
      "subcomponents": [
        {
          "repository": "verrazzano",
          "name": "velero",
          "images": [
            {
              "image": "velero",
              "tag": "v1.9.1-20230119225818-edba946d",
              "helmFullImageKey": "image.repository",
              "helmTagKey": "image.tag"
            },
            {
              "image": "velero-plugin-for-aws",
              "tag": "v1.5.0-20230123221521-9b26984f",
              "helmFullImageKey": "initContainers[0].image"
            },
            {
              "image": "velero-restic-restore-helper",
              "tag": "v1.9.1-20230119225818-edba946d",
              "helmFullImageKey": "configMaps.restic-restore-action-config.data.image"
            }
          ]
        }
      ]
    },
    {
      "name": "rancher-backup",
      "version": "2.1.3",
      "subcomponents": [
        {
          "repository": "verrazzano/rancher",
          "name": "rancher-backup",
          "images": [
            {
              "image": "backup-restore-operator",
              "tag": "v2.1.3-20230124185458-0977be7",
              "helmFullImageKey": "image.repository",
              "helmTagKey": "image.tag"
            }
          ]
        },
        {
          "registry": "docker.io",
          "repository": "rancher",
          "name": "rancher-backup-kubectl",
          "images": [
            {
              "image": "kubectl",
              "tag": "v1.20.2",
              "helmFullImageKey": "global.kubectl.repository",
              "helmTagKey": "global.kubectl.tag"
            }
          ]
        }
      ]
    },
    {
      "name": "argocd",
      "version": "2.5.3",
      "subcomponents": [
        {
          "repository": "verrazzano",
          "name": "argocd",
          "images": [
            {
              "image": "argocd",
              "tag": "v2.5.3-20230124173152-c922509d",
              "helmFullImageKey": "image.repository",
              "helmTagKey": "image.tag"
            }
          ]
        },
        {
          "repository": "verrazzano",
          "name": "redis",
          "images": [
            {
              "image": "redis",
              "tag": "v6.2.7-20230124164724-26c8b963",
              "helmFullImageKey": "image.repository",
              "helmTagKey": "image.tag"
            }
          ]
        }
      ]
    }
  ],
  "supportedKubernetesVersions": [
    "v1.20.0",
    "v1.21.0",
    "v1.22.0",
    "v1.23.0",
    "v1.24.0"
  ]
}<|MERGE_RESOLUTION|>--- conflicted
+++ resolved
@@ -449,13 +449,8 @@
           "name": "keycloak",
           "images": [
             {
-<<<<<<< HEAD
-              "image": "keycloak-jenkins",
-              "tag": "v20.0.1-20230123120552-0f6438e1d5",
-=======
               "image": "keycloak",
-              "tag": "v20.0.1-20230124194411-c79c07e094",
->>>>>>> b0367de6
+              "tag": "v20.0.1-20230125030008-7d38fe3025",
               "helmFullImageKey": "image.repository",
               "helmTagKey": "image.tag"
             }
