--- conflicted
+++ resolved
@@ -151,21 +151,13 @@
               "rancherUI": "v2.7.2-2/release-2.7.2",
               "ocneDriverVersion": "v0.2.0",
               "ocneDriverChecksum": "60cf8205a681a53ab73e6e9d125e741afa681b54cfd72d6c14e906d3e8b71f0c",
-<<<<<<< HEAD
               "tag": "20230530173710-3bce0eae6",
-=======
-              "tag": "v2.7.3-20230530013907-60c25e59b",
->>>>>>> 07fe5fc9
               "helmFullImageKey": "rancherImage",
               "helmTagKey": "rancherImageTag"
             },
             {
               "image": "rancher-agent",
-<<<<<<< HEAD
               "tag": "20230530173710-3bce0eae6"
-=======
-              "tag": "v2.7.3-20230530013907-60c25e59b"
->>>>>>> 07fe5fc9
             }
           ]
         },
