{
  "registry": "ghcr.io",
  "version": "VERRAZZANO_VERSION",
  "components": [
    {
      "name": "verrazzano-platform-operator",
      "subcomponents": [
        {
          "repository": "verrazzano",
          "name": "verrazzano-platform-operator",
          "images": [
            {
              "image": "VERRAZZANO_PLATFORM_OPERATOR_IMAGE",
              "tag": "VERRAZZANO_PLATFORM_OPERATOR_TAG",
              "helmFullImageKey": "image"
            }
          ]
        }
      ]
    },
    {
      "name": "ingress-nginx",
      "version": "v1.3.1",
      "subcomponents": [
        {
          "repository": "verrazzano",
          "name": "ingress-controller",
          "images": [
            {
              "image": "nginx-ingress-controller",
              "tag": "v1.3.1-20230123200708-9eca7e983",
              "helmFullImageKey": "controller.image.repository",
              "helmTagKey": "controller.image.tag"
            },
            {
              "image": "nginx-ingress-default-backend",
              "tag": "v1.3.1-20230123200708-9eca7e983",
              "helmFullImageKey": "defaultBackend.image.repository",
              "helmTagKey": "defaultBackend.image.tag"
            }
          ]
        }
      ]
    },
    {
      "name": "cert-manager",
      "version": "v1.9.1",
      "subcomponents": [
        {
          "repository": "verrazzano",
          "name": "cert-manager",
          "images": [
            {
              "image": "cert-manager-controller",
              "tag": "v1.9.1-20230123161245-8004fda7",
              "helmFullImageKey": "image.repository",
              "helmTagKey": "image.tag"
            },
            {
              "image": "cert-manager-acmesolver",
              "tag": "v1.9.1-20230123161245-8004fda7",
              "helmFullImageKey": "extraArgs[0]"
            },
            {
              "image": "cert-manager-cainjector",
              "tag": "v1.9.1-20230123161245-8004fda7",
              "helmFullImageKey": "cainjector.image.repository",
              "helmTagKey": "cainjector.image.tag"
            },
            {
              "image": "cert-manager-webhook",
              "tag": "v1.9.1-20230123161245-8004fda7",
              "helmFullImageKey": "webhook.image.repository",
              "helmTagKey": "webhook.image.tag"
            }
          ]
        }
      ]
    },
    {
      "name": "external-dns",
      "version": "v0.12.2",
      "subcomponents": [
        {
          "repository": "verrazzano",
          "name": "external-dns",
          "images": [
            {
              "image": "external-dns",
              "tag": "v0.12.2-20230124195615-5eb1b215",
              "helmFullImageKey": "image.repository",
              "helmRegKey": "image.registry",
              "helmTagKey": "image.tag"
            }
          ]
        }
      ]
    },
    {
      "name": "istio",
      "version": "1.15.3",
      "subcomponents": [
        {
          "repository": "verrazzano",
          "name": "istiod",
          "images": [
            {
              "image": "pilot",
              "tag": "1.15.3-20230124194836-900a5c7b",
              "helmFullImageKey": "values.pilot.image"
            },
            {
              "image": "proxyv2",
              "tag": "1.15.3-20230124194836-900a5c7b",
              "helmImageKey": "values.global.proxy.image",
              "helmTagKey": "values.global.tag",
              "helmRegistryAndRepoKey": "values.global.hub"
            }
          ]
        }
      ]
    },
    {
      "name": "rancher",
      "version": "v2.6.8",
      "subcomponents": [
        {
          "repository": "verrazzano",
          "name": "rancher",
          "images": [
            {
              "image": "rancher",
              "tag": "v2.6.8-20230125224945-d3322376b",
              "dashboard": "v2.6.8-20230125223507-a8c99d79",
              "helmFullImageKey": "rancherImage",
              "helmTagKey": "rancherImageTag"
            },
            {
              "image": "rancher-agent",
              "tag": "v2.6.8-20230125224945-d3322376b"
            }
          ]
        },
        {
          "repository": "verrazzano/rancher",
          "name": "additional-rancher",
          "images": [
            {
              "image": "shell",
              "tag": "v0.1.18-20230126141436-128380a"
            },
            {
              "image": "rancher-webhook",
              "tag": "v0.2.6-20230120201304-b7fc3c3"
            },
            {
              "image": "fleet-agent",
              "tag": "v0.3.11-20230120184713-7400667"
            },
            {
              "image": "fleet",
              "tag": "v0.3.11-20230120184713-7400667"
            },
            {
              "image": "gitjob",
              "tag": "v0.1.30-20230120135703-8e24107"
            }
          ]
        }
      ]
    },
    {
      "name": "verrazzano",
      "version": "1.4.0",
      "subcomponents": [
        {
          "repository": "verrazzano",
          "name": "verrazzano",
          "images": [
            {
              "image": "proxyv2",
              "tag": "1.15.3-20230124194836-900a5c7b",
              "helmFullImageKey": "monitoringOperator.istioProxyImage"
            },
            {
              "image": "fluentd-kubernetes-daemonset",
              "tag": "v1.14.5-20230124214321-f85741b",
              "helmFullImageKey": "logging.fluentdImage"
            },
            {
              "image": "console",
              "tag": "v1.5.0-20230120214311-5347193",
              "helmFullImageKey": "console.imageName",
              "helmTagKey": "console.imageVersion"
            },
            {
              "image": "nginx-ingress-controller",
              "tag": "v1.3.1-20230123200708-9eca7e983",
              "helmFullImageKey": "api.imageName",
              "helmTagKey": "api.imageVersion"
            },
            {
              "image": "nginx-prometheus-exporter",
              "tag": "v0.10.0-20230124155241-85fea23b",
              "helmFullImageKey": "api.metricsImageName",
              "helmTagKey": "api.metricsImageVersion"
            }
          ]
        }
      ]
    },
    {
      "name": "verrazzano-monitoring-operator",
      "version": "1.5.0",
      "subcomponents": [
        {
          "repository": "verrazzano",
          "name": "verrazzano-monitoring-operator",
          "images": [
            {
<<<<<<< HEAD
              "image": "verrazzano-monitoring-operator-jenkins",
              "tag": "v1.5.0-20230123192515-e469818",
=======
              "image": "verrazzano-monitoring-operator",
              "tag": "v1.5.0-20230125102506-eaf372d",
>>>>>>> 5890ce56
              "helmFullImageKey": "monitoringOperator.imageName",
              "helmTagKey": "monitoringOperator.imageVersion"
            },
            {
              "image": "proxyv2",
              "tag": "1.15.3-20230124194836-900a5c7b",
              "helmFullImageKey": "monitoringOperator.istioProxyImage"
            },
            {
              "image": "grafana",
              "tag": "v7.5.17-20230124193319-a0a26f9b",
              "helmFullImageKey": "monitoringOperator.grafanaImage"
            },
            {
              "image": "k8s-sidecar",
              "tag": "v1.15.0-20230124154356-8dce2733",
              "helmFullImageKey": "monitoringOperator.k8sSidecarImage"
            },
            {
              "image": "opensearch",
              "tag": "2.3.0-20230123213036-bd387046f04",
              "helmFullImageKey": "monitoringOperator.esImage"
            },
            {
              "image": "opensearch-dashboards",
              "tag": "2.3.0-20230124171546-f9e6353395",
              "helmFullImageKey": "monitoringOperator.kibanaImage"
            },
            {
              "image": "nginx-ingress-controller",
              "tag": "v1.3.1-20230123200708-9eca7e983",
              "helmFullImageKey": "monitoringOperator.oidcProxyImage"
            }
          ]
        }
      ]
    },
    {
      "name": "monitoring-init-images",
      "subcomponents": [
        {
          "repository": "oracle",
          "name": "monitoring-init-images",
          "images": [
            {
              "image": "oraclelinux",
              "tag": "8-slim",
              "helmFullImageKey": "monitoringOperator.prometheusInitImage"
            },
            {
              "image": "oraclelinux",
              "tag": "8",
              "helmFullImageKey": "monitoringOperator.esInitImage"
            }
          ]
        }
      ]
    },
    {
      "name": "oam-kubernetes-runtime",
      "version": "0.3.3",
      "subcomponents": [
        {
          "repository": "verrazzano",
          "name": "oam-kubernetes-runtime",
          "images": [
            {
              "image": "oam-kubernetes-runtime",
              "tag": "v0.3.3-20230123213826-7ffb69d",
              "helmFullImageKey": "image.repository",
              "helmTagKey": "image.tag"
            }
          ]
        }
      ]
    },
    {
      "name": "verrazzano-cluster-operator",
      "version": "1.5.0",
      "subcomponents": [
        {
          "repository": "verrazzano",
          "name": "verrazzano-cluster-operator",
          "images": [
            {
              "image": "VERRAZZANO_CLUSTER_OPERATOR_IMAGE",
              "tag": "VERRAZZANO_CLUSTER_OPERATOR_TAG",
              "helmFullImageKey": "image"
            }
          ]
        }
      ]
    },
    {
      "name": "verrazzano-application-operator",
      "version": "1.5.0",
      "subcomponents": [
        {
          "repository": "verrazzano",
          "name": "verrazzano-application-operator",
          "images": [
            {
              "image": "VERRAZZANO_APPLICATION_OPERATOR_IMAGE",
              "tag": "VERRAZZANO_APPLICATION_OPERATOR_TAG",
              "helmFullImageKey": "image"
            }
          ]
        }
      ]
    },
    {
      "name": "weblogic-operator",
      "version": "4.0.4",
      "subcomponents": [
        {
          "repository": "oracle",
          "name": "weblogic-operator",
          "images": [
            {
              "image": "weblogic-kubernetes-operator",
              "tag": "4.0.4",
              "helmFullImageKey": "image"
            },
            {
              "image": "weblogic-monitoring-exporter",
              "tag": "2.1.1",
              "helmFullImageKey": "weblogicMonitoringExporterImage"
            }
          ]
        }
      ]
    },
    {
      "name": "coherence-operator",
      "version": "3.2.9",
      "subcomponents": [
        {
          "repository": "oracle",
          "name": "coherence-operator",
          "images": [
            {
              "image": "coherence-operator",
              "tag": "3.2.9",
              "helmFullImageKey": "image"
            }
          ]
        }
      ]
    },
    {
      "name": "kiali-server",
      "version": "1.57.1",
      "subcomponents": [
        {
          "repository": "verrazzano",
          "name": "kiali-server",
          "images": [
            {
              "image": "kiali",
              "tag": "v1.57.1-20230124154914-f8743fd9",
              "helmFullImageKey": "deployment.image_name",
              "helmTagKey": "deployment.image_version"
            }
          ]
        }
      ]
    },
    {
      "name": "mysql",
      "version": "8.0.32",
      "subcomponents": [
        {
          "repository": "verrazzano",
          "name": "mysql-upgrade",
          "images": [
            {
              "image": "mysql-server",
              "tag": "8.0.32",
              "helmFullImageKey": "legacyUpgrade.container.image"
            },
            {
              "repository": "oracle",
              "image": "oraclelinux",
              "tag": "8-slim",
              "helmFullImageKey": "legacyUpgrade.initContainer.image"
            }
          ]
        },
        {
          "registry": "ghcr.io",
          "repository": "verrazzano",
          "name": "additional-mysql",
          "images": [
            {
              "image": "mysql-router",
              "tag": "8.0.32"
            }
          ]
        }
      ]
    },
    {
      "name": "mysql-operator",
      "version": "8.0.32",
      "subcomponents": [
        {
          "repository": "verrazzano",
          "name": "mysql-operator",
          "images": [
            {
              "image": "mysql-operator",
              "tag": "8.0.32-2.0.8",
              "helmRegKey": "image.registry",
              "helmRepoKey": "image.repository",
              "helmTagKey": "image.tag"
            }
          ]
        }
      ]
    },
    {
      "name": "keycloak",
      "version": "20.0.1",
      "subcomponents": [
        {
          "repository": "verrazzano",
          "name": "keycloak",
          "images": [
            {
              "image": "keycloak",
              "tag": "v20.0.1-20230124194411-c79c07e094",
              "helmFullImageKey": "image.repository",
              "helmTagKey": "image.tag"
            }
          ]
        },
        {
          "repository": "verrazzano",
          "name": "keycloak-oracle-theme",
          "images": [
            {
              "image": "keycloak-oracle-theme",
              "tag": "v1.5.0-20230124195518-771913f"
            }
          ]
        }
      ]
    },
    {
      "name": "prometheus-operator",
      "version": "0.59.1",
      "subcomponents": [
        {
          "repository": "verrazzano",
          "name": "prometheus-operator",
          "images": [
            {
              "image": "prometheus-operator",
              "tag": "v0.59.1-20230120192801-fb82ffaa",
              "helmFullImageKey": "prometheusOperator.image.repository",
              "helmTagKey": "prometheusOperator.image.tag"
            },
            {
              "image": "kube-webhook-certgen",
              "tag": "v1.3.1-20230123200708-9eca7e983",
              "helmFullImageKey": "prometheusOperator.admissionWebhooks.patch.image.repository",
              "helmTagKey": "prometheusOperator.admissionWebhooks.patch.image.tag"
            }
          ]
        },
        {
          "repository": "verrazzano",
          "name": "prometheus-config-reloader",
          "images": [
            {
              "image": "prometheus-config-reloader",
              "tag": "v0.59.1-20230120192801-fb82ffaa",
              "helmFullImageKey": "prometheusOperator.prometheusConfigReloader.image.repository",
              "helmTagKey": "prometheusOperator.prometheusConfigReloader.image.tag"
            }
          ]
        },
        {
          "repository": "verrazzano",
          "name": "alertmanager",
          "images": [
            {
              "image": "alertmanager",
              "tag": "v0.24.0-20230120223237-5c671265",
              "helmFullImageKey": "alertmanager.alertmanagerSpec.image.repository",
              "helmTagKey": "alertmanager.alertmanagerSpec.image.tag"
            }
          ]
        },
        {
          "repository": "verrazzano",
          "name": "prometheus",
          "images": [
            {
              "image": "prometheus",
              "tag": "v2.38.0-20230120200540-95634648",
              "helmFullImageKey": "prometheus.prometheusSpec.image.repository",
              "helmTagKey": "prometheus.prometheusSpec.image.tag"
            }
          ]
        }
      ]
    },
    {
      "name": "prometheus-adapter",
      "subcomponents": [
        {
          "repository": "verrazzano",
          "name": "prometheus-adapter",
          "images": [
            {
              "image": "prometheus-adapter",
              "tag": "v0.10.0-20230120221056-9313ff7b",
              "helmFullImageKey": "image.repository",
              "helmTagKey": "image.tag"
            }
          ]
        }
      ]
    },
    {
      "name": "kube-state-metrics",
      "subcomponents": [
        {
          "repository": "verrazzano",
          "name": "kube-state-metrics",
          "images": [
            {
              "image": "kube-state-metrics",
              "tag": "v2.6.0-20230120172545-fda95595",
              "helmFullImageKey": "image.repository",
              "helmTagKey": "image.tag"
            }
          ]
        }
      ]
    },
    {
      "name": "prometheus-pushgateway",
      "subcomponents": [
        {
          "repository": "verrazzano",
          "name": "prometheus-pushgateway",
          "images": [
            {
              "image": "prometheus-pushgateway",
              "tag": "v1.4.2-20230120221916-3af6d83b",
              "helmFullImageKey": "image.repository",
              "helmTagKey": "image.tag"
            }
          ]
        }
      ]
    },
    {
      "name": "node-exporter",
      "subcomponents": [
        {
          "repository": "verrazzano",
          "name": "prometheus-node-exporter",
          "images": [
            {
              "image": "node-exporter",
              "tag": "v1.3.1-20230124155137-2bb925b2",
              "helmFullImageKey": "image.repository",
              "helmTagKey": "image.tag"
            }
          ]
        }
      ]
    },
    {
      "name": "jaeger",
      "version": "1.37.0",
      "subcomponents": [
        {
          "repository": "verrazzano",
          "name": "jaeger-operator",
          "images": [
            {
              "image": "jaeger-operator",
              "tag": "1.37.0-20230123193526-0760c0d3",
              "helmFullImageKey": "image.repository",
              "helmTagKey": "image.tag"
            }
          ]
        },
        {
          "repository": "verrazzano",
          "name": "jaeger-agent",
          "images": [
            {
              "image": "jaeger-agent",
              "tag": "1.37.0-20230123194400-55f6b454",
              "helmFullImageKey": "jaegerAgentImage"
            }
          ]
        },
        {
          "repository": "verrazzano",
          "name": "jaeger-collector",
          "images": [
            {
              "image": "jaeger-collector",
              "tag": "1.37.0-20230123194400-55f6b454",
              "helmFullImageKey": "jaegerCollectorImage"
            }
          ]
        },
        {
          "repository": "verrazzano",
          "name": "jaeger-query",
          "images": [
            {
              "image": "jaeger-query",
              "tag": "1.37.0-20230123194400-55f6b454",
              "helmFullImageKey": "jaegerQueryImage"
            }
          ]
        },
        {
          "repository": "verrazzano",
          "name": "jaeger-ingester",
          "images": [
            {
              "image": "jaeger-ingester",
              "tag": "1.37.0-20230123194400-55f6b454",
              "helmFullImageKey": "jaegerIngesterImage"
            }
          ]
        },
        {
          "repository": "verrazzano",
          "name": "jaeger-es-index-cleaner",
          "images": [
            {
              "image": "jaeger-es-index-cleaner",
              "tag": "1.37.0-20230123194400-55f6b454",
              "helmFullImageKey": "jaegerESIndexCleanerImage"
            }
          ]
        },
        {
          "repository": "verrazzano",
          "name": "jaeger-es-rollover",
          "images": [
            {
              "image": "jaeger-es-rollover",
              "tag": "1.37.0-20230123194400-55f6b454",
              "helmFullImageKey": "jaegerESRolloverImage"
            }
          ]
        },
        {
          "repository": "verrazzano",
          "name": "jaeger-all-in-one",
          "images": [
            {
              "image": "jaeger-all-in-one",
              "tag": "1.37.0-20230123194400-55f6b454",
              "helmFullImageKey": "jaegerAllInOneImage"
            }
          ]
        }
      ]
    },
    {
      "name": "velero",
      "version": "1.9.1",
      "subcomponents": [
        {
          "repository": "verrazzano",
          "name": "velero",
          "images": [
            {
              "image": "velero",
              "tag": "v1.9.1-20230119225818-edba946d",
              "helmFullImageKey": "image.repository",
              "helmTagKey": "image.tag"
            },
            {
              "image": "velero-plugin-for-aws",
              "tag": "v1.5.0-20230123221521-9b26984f",
              "helmFullImageKey": "initContainers[0].image"
            },
            {
              "image": "velero-restic-restore-helper",
              "tag": "v1.9.1-20230119225818-edba946d",
              "helmFullImageKey": "configMaps.restic-restore-action-config.data.image"
            }
          ]
        }
      ]
    },
    {
      "name": "rancher-backup",
      "version": "2.1.3",
      "subcomponents": [
        {
          "repository": "verrazzano/rancher",
          "name": "rancher-backup",
          "images": [
            {
              "image": "backup-restore-operator",
              "tag": "v2.1.3-20230124185458-0977be7",
              "helmFullImageKey": "image.repository",
              "helmTagKey": "image.tag"
            }
          ]
        },
        {
          "repository": "verrazzano/rancher",
          "name": "rancher-backup-kubectl",
          "images": [
            {
              "image": "kubectl",
              "tag": "v1.20.2-20230125170623-2f0ea54",
              "helmFullImageKey": "global.kubectl.repository",
              "helmTagKey": "global.kubectl.tag"
            }
          ]
        }
      ]
    },
    {
      "name": "argocd",
      "version": "2.5.3",
      "subcomponents": [
        {
          "repository": "verrazzano",
          "name": "argocd",
          "images": [
            {
              "image": "argocd",
              "tag": "v2.5.3-20230124173152-c922509d",
              "helmFullImageKey": "image.repository",
              "helmTagKey": "image.tag"
            }
          ]
        },
        {
          "repository": "verrazzano",
          "name": "redis",
          "images": [
            {
              "image": "redis",
              "tag": "v6.2.7-20230124164724-26c8b963",
              "helmFullImageKey": "image.repository",
              "helmTagKey": "image.tag"
            }
          ]
        }
      ]
    }
  ],
  "supportedKubernetesVersions": [
    "v1.20.0",
    "v1.21.0",
    "v1.22.0",
    "v1.23.0",
    "v1.24.0"
  ]
}<|MERGE_RESOLUTION|>--- conflicted
+++ resolved
@@ -218,13 +218,8 @@
           "name": "verrazzano-monitoring-operator",
           "images": [
             {
-<<<<<<< HEAD
               "image": "verrazzano-monitoring-operator-jenkins",
-              "tag": "v1.5.0-20230123192515-e469818",
-=======
-              "image": "verrazzano-monitoring-operator",
-              "tag": "v1.5.0-20230125102506-eaf372d",
->>>>>>> 5890ce56
+              "tag": "v1.5.0-20230127144939-198db85",
               "helmFullImageKey": "monitoringOperator.imageName",
               "helmTagKey": "monitoringOperator.imageVersion"
             },
