{
  "registry": "ghcr.io",
  "components": [
    {
      "name": "verrazzano-platform-operator",
      "subcomponents": [
        {
          "repository": "verrazzano",
          "name": "verrazzano-platform-operator",
          "images": [
            {
              "image": "VERRAZZANO_PLATFORM_OPERATOR_IMAGE",
              "tag": "VERRAZZANO_PLATFORM_OPERATOR_TAG",
              "helmFullImageKey": "image"
            }
          ]
        }
      ]
    },
    {
      "name": "ingress-nginx",
      "subcomponents": [
        {
          "repository": "verrazzano",
          "name": "ingress-controller",
          "images": [
            {
              "image": "nginx-ingress-controller",
              "tag": "0.46.0-20210510134749-abc2d2088",
              "helmFullImageKey": "controller.image.repository",
              "helmTagKey": "controller.image.tag"
            },
            {
              "image": "nginx-ingress-default-backend",
              "tag": "0.46.0-20210510134749-abc2d2088",
              "helmFullImageKey": "defaultBackend.image.repository",
              "helmTagKey": "defaultBackend.image.tag"
            }
          ]
        }
      ]
    },
    {
      "name": "cert-manager",
      "subcomponents": [
        {
          "repository": "verrazzano",
          "name": "cert-manager",
          "images": [
            {
              "image": "cert-manager-controller",
              "tag": "1.2.0-20210602163405-aac6bdf62",
              "helmFullImageKey": "image.repository",
              "helmTagKey": "image.tag"
            },
            {
              "image": "cert-manager-acmesolver",
              "tag": "1.2.0-20210510185040-aac6bdf62",
              "helmFullImageKey": "extraArgs[0]=--acme-http01-solver-image"
            },
            {
              "image": "cert-manager-cainjector",
              "tag": "1.2.0-20210602163405-aac6bdf62",
              "helmFullImageKey": "cainjector.image.repository",
              "helmTagKey": "cainjector.image.tag"
            },
            {
              "image": "cert-manager-webhook",
              "tag": "1.2.0-20210602163405-aac6bdf62",
              "helmFullImageKey": "webhook.image.repository",
              "helmTagKey": "webhook.image.tag"
            }
          ]
        }
      ]
    },
    {
      "name":"external-dns",
      "subcomponents": [
        {
          "repository": "verrazzano",
          "name": "external-dns",
          "images": [
            {
              "image": "external-dns",
              "tag": "v0.7.1-20201016205338-516bc8b2",
              "helmFullImageKey": "image.repository",
              "helmRegKey": "image.registry",
              "helmTagKey": "image.tag"
            }
          ]
        }
      ]
    },
    {
      "name": "istio",
      "subcomponents": [
        {
          "repository": "verrazzano",
          "name": "istiocoredns",
          "images": [
            {
              "image": "coredns",
              "tag": "1.6.2",
              "helmFullImageKey": "istiocoredns.coreDNSImage",
              "helmTagKey": "istiocoredns.coreDNSTag"
            },
            {
              "image": "istio-coredns-plugin",
              "tag": "0.2-20201016204812-23723dcb",
              "helmFullImageKey": "istiocoredns.coreDNSPluginImage"
            }
          ]
        },
        {
          "repository": "verrazzano",
          "name": "istiod",
          "images": [
            {
              "image": "pilot",
              "tag": "1.7.3",
              "helmFullImageKey": "pilot.image"
            },
            {
              "image": "proxyv2",
              "tag": "1.7.3",
              "helmImageKey": "global.proxy.image",
              "helmTagKey": "global.tag"
            }
          ]
        },
        {
          "repository": "verrazzano",
          "name": "istio-ingress",
          "images": [
            {
              "image": "proxyv2",
              "tag": "1.7.3",
              "helmImageKey": "global.proxy.image",
              "helmTagKey": "global.tag"
            }
          ]
        },
        {
          "repository": "verrazzano",
          "name": "istio-egress",
          "images": [
            {
              "image": "proxyv2",
              "tag": "1.7.3",
              "helmImageKey": "global.proxy.image",
              "helmTagKey": "global.tag"
            }
          ]
        }
      ]
    },
    {
      "name": "rancher",
      "subcomponents": [
        {
          "repository": "verrazzano",
          "name": "rancher",
          "images": [
            {
              "image": "rancher",
              "tag": "v2.5.7-20210407205410-1c7b39d0c",
              "helmFullImageKey": "rancherImage",
              "helmTagKey": "rancherImageTag"
            },
            {
              "image": "rancher-agent",
              "tag": "v2.5.7-20210407205410-1c7b39d0c"
            }
          ]
        },
        {
          "registry": "docker.io",
          "repository": "rancher",
          "name": "additional-rancher",
          "images": [
            {
              "image": "shell",
              "tag": "v0.1.6"
            },
            {
              "image": "rancher-webhook",
              "tag": "v0.1.0-beta9"
            },
            {
              "image": "fleet-agent",
              "tag": "v0.3.4"
            },
            {
              "image": "fleet",
              "tag": "v0.3.4"
            },
            {
              "image": "gitjob",
              "tag": "v0.1.13"
            },
            {
              "image": "rancher-operator",
              "tag": "v0.1.3"
            }
          ]
        }
      ]
    },
    {
      "name": "verrazzano",
      "subcomponents": [
        {
          "repository": "verrazzano",
          "name": "verrazzano",
          "images": [
            {
              "image": "verrazzano-operator",
              "tag": "0.16.0-20210615185748-b8fa543",
              "helmFullImageKey": "verrazzanoOperator.imageName",
              "helmTagKey": "verrazzanoOperator.imageVersion"
            },
            {
              "image": "node-exporter",
              "tag": "1.0.0-20210513143333-a470f06",
              "helmFullImageKey": "verrazzanoOperator.nodeExporterImage"
            },
            {
<<<<<<< HEAD
              "image": "verrazzano-monitoring-operator-jenkins",
              "tag": "0.15.0-20210621172732-d219c80",
=======
              "image": "verrazzano-monitoring-operator",
              "tag": "0.16.0-20210615185744-bcb285c",
>>>>>>> 028cebf7
              "helmFullImageKey": "monitoringOperator.imageName",
              "helmTagKey": "monitoringOperator.imageVersion"

            },
            {
              "image": "proxyv2",
              "tag": "1.7.3",
              "helmFullImageKey": "monitoringOperator.istioProxyImage"
            },
            {
              "image": "grafana",
              "tag": "v6.4.4",
              "helmFullImageKey": "monitoringOperator.grafanaImage"
            },
            {
              "image": "prometheus",
              "tag": "v2.13.1",
              "helmFullImageKey": "monitoringOperator.prometheusImage"
            },
            {
              "image": "elasticsearch",
              "tag": "7.6.1-20201130145440-5c76ab1",
              "helmFullImageKey": "monitoringOperator.esImage"
            },
            {
              "image": "verrazzano-monitoring-instance-eswait",
              "tag": "0.15.0-20210527135645-9046e4b",
              "helmFullImageKey": "monitoringOperator.esWaitImage"
            },
            {
              "image": "kibana",
              "tag": "7.6.1-20201130145840-7717e73",
              "helmFullImageKey": "monitoringOperator.kibanaImage"
            },
            {
              "image": "configmap-reload",
              "tag": "0.3-20201016205243-4f24a0e",
              "helmFullImageKey": "monitoringOperator.configReloaderImage"
            },
            {
              "image": "nginx-ingress-controller",
              "tag": "0.46.0-20210510134749-abc2d2088",
              "helmFullImageKey": "monitoringOperator.oidcProxyImage"
            },
            {
              "image": "fluentd-kubernetes-daemonset",
              "tag": "v1.12.3-20210517195222-f345ec2",
              "helmFullImageKey": "logging.fluentdImage"
            },
            {
              "image": "console",
              "tag": "0.16.0-20210618131715-9ddff61",
              "helmFullImageKey": "console.imageName",
              "helmTagKey": "console.imageVersion"
            },
            {
              "image": "nginx-ingress-controller",
              "tag": "0.46.0-20210510134749-abc2d2088",
              "helmFullImageKey": "api.imageName",
              "helmTagKey": "api.imageVersion"
            }
          ]
        }
      ]
    },
    {
      "name": "monitoring-init-images",
      "subcomponents": [
        {
          "repository": "oracle",
          "name": "monitoring-init-images",
          "images": [
            {
              "image": "oraclelinux",
              "tag": "7-slim",
              "helmFullImageKey": "monitoringOperator.prometheusInitImage"
            },
            {
              "image": "oraclelinux",
              "tag": "7.8",
              "helmFullImageKey": "monitoringOperator.esInitImage"
            }
          ]
        }
      ]
    },
    {
      "name": "oam-kubernetes-runtime",
      "subcomponents": [
        {
          "repository": "verrazzano",
          "name": "oam-kubernetes-runtime",
          "images": [
            {
              "image": "oam-kubernetes-runtime",
              "tag": "v0.3.0-20210222205541-9e8d4fb",
              "helmFullImageKey": "image.repository",
              "helmTagKey": "image.tag"
            }
          ]
        }
      ]
    },
    {
      "name": "verrazzano-application-operator",
      "subcomponents": [
        {
          "repository": "verrazzano",
          "name": "verrazzano-application-operator",
          "images": [
            {
              "image": "VERRAZZANO_APPLICATION_OPERATOR_IMAGE",
              "tag": "VERRAZZANO_APPLICATION_OPERATOR_TAG",
              "helmFullImageKey": "image"
            },
            {
              "image": "fluentd-kubernetes-daemonset",
              "tag": "v1.12.3-20210517195222-f345ec2",
              "helmFullImageKey": "fluentdImage"
            }
          ]
        }
      ]
    },
    {
      "name": "weblogic-operator",
      "subcomponents": [
        {
          "repository": "oracle",
          "name": "weblogic-operator",
          "images": [
            {
              "image": "weblogic-kubernetes-operator",
              "tag": "3.2.4",
              "helmFullImageKey": "image"
            }
          ]
        }
      ]
    },
    {
      "name": "coherence-operator",
      "subcomponents": [
        {
          "repository": "oracle",
          "name": "coherence-operator",
          "images": [
            {
              "image": "coherence-operator",
              "tag": "3.1.5",
              "helmFullImageKey": "image"
            }
          ]
        }
      ]
    },
    {
      "name": "mysql",
      "subcomponents": [
        {
          "repository": "verrazzano",
          "name": "mysql",
          "images": [
            {
              "image": "mysql",
              "tag": "8.0.20",
              "helmFullImageKey": "image",
              "helmTagKey": "imageTag"
            }
          ]
        },
        {
          "repository": "oracle",
          "name": "oraclelinux",
          "images": [
            {
              "image": "oraclelinux",
              "tag": "7-slim",
              "helmFullImageKey": "busybox.image",
              "helmTagKey": "busybox.tag"
            }
          ]
        }
      ]
    },
    {
      "name": "keycloak",
      "subcomponents": [
        {
          "repository": "verrazzano",
          "name": "keycloak",
          "images": [
            {
              "image": "keycloak",
              "tag": "10.0.1-20201016212759-30d98b0",
              "helmFullImageKey": "keycloak.image.repository",
              "helmTagKey": "keycloak.image.tag"
            }
          ]
        },
        {
          "repository": "verrazzano",
          "name": "keycloak-oracle-theme",
          "images": [
            {
              "image": "keycloak-oracle-theme",
              "tag": "0.16.0-20210615185744-471503f"
            }
          ]
        }
      ]
    }
  ]
}<|MERGE_RESOLUTION|>--- conflicted
+++ resolved
@@ -226,13 +226,8 @@
               "helmFullImageKey": "verrazzanoOperator.nodeExporterImage"
             },
             {
-<<<<<<< HEAD
               "image": "verrazzano-monitoring-operator-jenkins",
               "tag": "0.15.0-20210621172732-d219c80",
-=======
-              "image": "verrazzano-monitoring-operator",
-              "tag": "0.16.0-20210615185744-bcb285c",
->>>>>>> 028cebf7
               "helmFullImageKey": "monitoringOperator.imageName",
               "helmTagKey": "monitoringOperator.imageVersion"
 
