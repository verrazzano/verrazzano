--- conflicted
+++ resolved
@@ -127,21 +127,13 @@
           "images": [
             {
               "image": "rancher",
-<<<<<<< HEAD
-              "tag": "v2.6.7-20220823173429-341eb7a3f",
-=======
-              "tag": "v2.6.6-20220824100616-736a6ef97",
->>>>>>> 5fab0ba1
+              "tag": "v2.6.7-20220824100716-ffe385103",
               "helmFullImageKey": "rancherImage",
               "helmTagKey": "rancherImageTag"
             },
             {
               "image": "rancher-agent",
-<<<<<<< HEAD
-              "tag": "v2.6.7-20220823173429-341eb7a3f"
-=======
-              "tag": "v2.6.6-20220824100616-736a6ef97"
->>>>>>> 5fab0ba1
+              "tag": "v2.6.7-20220824100716-ffe385103"
             }
           ]
         },
