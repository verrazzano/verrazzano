{
  "registry": "ghcr.io",
  "version": "VERRAZZANO_VERSION",
  "components": [
    {
      "name": "verrazzano-platform-operator",
      "subcomponents": [
        {
          "repository": "verrazzano",
          "name": "verrazzano-platform-operator",
          "images": [
            {
              "image": "VERRAZZANO_PLATFORM_OPERATOR_IMAGE",
              "tag": "VERRAZZANO_PLATFORM_OPERATOR_TAG",
              "helmFullImageKey": "image"
            }
          ]
        }
      ]
    },
    {
      "name": "ingress-nginx",
      "subcomponents": [
        {
          "repository": "verrazzano",
          "name": "ingress-controller",
          "images": [
            {
              "image": "nginx-ingress-controller",
              "tag": "0.46.0-20220316222923-c2764d860",
              "helmFullImageKey": "controller.image.repository",
              "helmTagKey": "controller.image.tag"
            },
            {
              "image": "nginx-ingress-default-backend",
              "tag": "0.46.0-20220316222923-c2764d860",
              "helmFullImageKey": "defaultBackend.image.repository",
              "helmTagKey": "defaultBackend.image.tag"
            }
          ]
        }
      ]
    },
    {
      "name": "cert-manager",
      "subcomponents": [
        {
          "repository": "verrazzano",
          "name": "cert-manager",
          "images": [
            {
              "image": "cert-manager-controller",
              "tag": "1.2.0-20220225033848-4f1415cb5",
              "helmFullImageKey": "image.repository",
              "helmTagKey": "image.tag"
            },
            {
              "image": "cert-manager-acmesolver",
              "tag": "1.2.0-20220225033913-4f1415cb5",
              "helmFullImageKey": "extraArgs[0]=--acme-http01-solver-image"
            },
            {
              "image": "cert-manager-cainjector",
              "tag": "1.2.0-20220225033848-4f1415cb5",
              "helmFullImageKey": "cainjector.image.repository",
              "helmTagKey": "cainjector.image.tag"
            },
            {
              "image": "cert-manager-webhook",
              "tag": "1.2.0-20220225033848-4f1415cb5",
              "helmFullImageKey": "webhook.image.repository",
              "helmTagKey": "webhook.image.tag"
            }
          ]
        }
      ]
    },
    {
      "name": "external-dns",
      "subcomponents": [
        {
          "repository": "verrazzano",
          "name": "external-dns",
          "images": [
            {
              "image": "external-dns",
              "tag": "v0.10.2-20220225144626-7bae1b96",
              "helmFullImageKey": "image.repository",
              "helmRegKey": "image.registry",
              "helmTagKey": "image.tag"
            }
          ]
        }
      ]
    },
    {
      "name": "istio",
      "subcomponents": [
        {
          "repository": "verrazzano",
          "name": "istiod",
          "images": [
            {
              "image": "pilot",
              "tag": "1.10.4-2",
              "helmFullImageKey": "values.pilot.image"
            },
            {
              "image": "proxyv2",
              "tag": "1.10.4-2",
              "helmImageKey": "values.global.proxy.image",
              "helmTagKey": "values.global.tag",
              "helmRegistryAndRepoKey": "values.global.hub"
            }
          ]
        }
      ]
    },
    {
      "name": "rancher",
      "subcomponents": [
        {
          "repository": "verrazzano",
          "name": "rancher",
          "images": [
            {
              "image": "rancher",
              "tag": "v2.5.9-20220228142012-806336795",
              "helmFullImageKey": "rancherImage",
              "helmTagKey": "rancherImageTag"
            },
            {
              "image": "rancher-agent",
              "tag": "v2.5.9-20220228142012-806336795"
            }
          ]
        },
        {
          "registry": "docker.io",
          "repository": "rancher",
          "name": "additional-rancher",
          "images": [
            {
              "image": "shell",
              "tag": "v0.1.6"
            },
            {
              "image": "kubectl",
              "tag": "v1.20.2"
            },
            {
              "image": "rancher-webhook",
              "tag": "v0.1.3"
            },
            {
              "image": "fleet-agent",
              "tag": "v0.3.5"
            },
            {
              "image": "fleet",
              "tag": "v0.3.5"
            },
            {
              "image": "gitjob",
              "tag": "v0.1.15"
            },
            {
              "image": "rancher-operator",
              "tag": "v0.1.4"
            },
            {
              "image": "local-path-provisioner",
              "tag": "v0.0.14"
            }
          ]
        }
      ]
    },
    {
      "name": "verrazzano",
      "subcomponents": [
        {
          "repository": "verrazzano",
          "name": "verrazzano",
          "images": [
            {
              "image": "verrazzano-operator",
              "tag": "1.3.0-20220225034830-4714c1c",
              "helmFullImageKey": "verrazzanoOperator.imageName",
              "helmTagKey": "verrazzanoOperator.imageVersion"
            },
            {
              "image": "node-exporter",
              "tag": "1.0.0-20220225034938-e25ae11",
              "helmFullImageKey": "nodeExporter.imageName",
              "helmTagKey": "nodeExporter.imageVersion"
            },
            {
              "image": "verrazzano-monitoring-operator",
              "tag": "1.3.0-20220324155310-c5e6f9e",
              "helmFullImageKey": "monitoringOperator.imageName",
              "helmTagKey": "monitoringOperator.imageVersion"
            },
            {
              "image": "proxyv2",
              "tag": "1.10.4-2",
              "helmFullImageKey": "monitoringOperator.istioProxyImage"
            },
            {
              "image": "grafana",
              "tag": "v7.5.11",
              "helmFullImageKey": "monitoringOperator.grafanaImage"
            },
            {
              "image": "prometheus",
              "tag": "v2.31.1",
              "helmFullImageKey": "monitoringOperator.prometheusImage"
            },
            {
              "image": "opensearch",
<<<<<<< HEAD
              "tag": "test",
=======
              "tag": "1.2.3-20220321223518-c480e8ed25d",
>>>>>>> 301b8c79
              "helmFullImageKey": "monitoringOperator.esImage"
            },
            {
              "image": "opensearch-dashboards",
              "tag": "1.2.0-20220301201035-be0efd47ab",
              "helmFullImageKey": "monitoringOperator.kibanaImage"
            },
            {
              "image": "configmap-reload",
              "tag": "0.7.1-20220302211236-774d907",
              "helmFullImageKey": "monitoringOperator.configReloaderImage"
            },
            {
              "image": "nginx-ingress-controller",
              "tag": "0.46.0-20220301064424-ee602c1aa",
              "helmFullImageKey": "monitoringOperator.oidcProxyImage"
            },
            {
              "image": "fluentd-kubernetes-daemonset",
              "tag": "test",
              "helmFullImageKey": "logging.fluentdImage"
            },
            {
              "image": "console",
              "tag": "1.3.0-20220318195701-8937c08",
              "helmFullImageKey": "console.imageName",
              "helmTagKey": "console.imageVersion"
            },
            {
              "image": "nginx-ingress-controller",
              "tag": "0.46.0-20220301064424-ee602c1aa",
              "helmFullImageKey": "api.imageName",
              "helmTagKey": "api.imageVersion"
            }
          ]
        }
      ]
    },
    {
      "name": "monitoring-init-images",
      "subcomponents": [
        {
          "repository": "oracle",
          "name": "monitoring-init-images",
          "images": [
            {
              "image": "oraclelinux",
              "tag": "7-slim",
              "helmFullImageKey": "monitoringOperator.prometheusInitImage"
            },
            {
              "image": "oraclelinux",
              "tag": "7.9",
              "helmFullImageKey": "monitoringOperator.esInitImage"
            }
          ]
        }
      ]
    },
    {
      "name": "oam-kubernetes-runtime",
      "subcomponents": [
        {
          "repository": "verrazzano",
          "name": "oam-kubernetes-runtime",
          "images": [
            {
              "image": "oam-kubernetes-runtime",
              "tag": "v0.3.0-20220225035616-3a38226",
              "helmFullImageKey": "image.repository",
              "helmTagKey": "image.tag"
            }
          ]
        }
      ]
    },
    {
      "name": "verrazzano-application-operator",
      "subcomponents": [
        {
          "repository": "verrazzano",
          "name": "verrazzano-application-operator",
          "images": [
            {
              "image": "VERRAZZANO_APPLICATION_OPERATOR_IMAGE",
              "tag": "VERRAZZANO_APPLICATION_OPERATOR_TAG",
              "helmFullImageKey": "image"
            }
          ]
        }
      ]
    },
    {
      "name": "weblogic-operator",
      "subcomponents": [
        {
          "repository": "oracle",
          "name": "weblogic-operator",
          "images": [
            {
              "image": "weblogic-kubernetes-operator",
              "tag": "3.3.8",
              "helmFullImageKey": "image"
            },
            {
              "image": "weblogic-monitoring-exporter",
              "tag": "2.0.4",
              "helmFullImageKey": "weblogicMonitoringExporterImage"
            }
          ]
        }
      ]
    },
    {
      "name": "coherence-operator",
      "subcomponents": [
        {
          "repository": "oracle",
          "name": "coherence-operator",
          "images": [
            {
              "image": "coherence-operator",
              "tag": "3.2.5",
              "helmFullImageKey": "image"
            }
          ]
        }
      ]
    },
    {
      "name": "kiali-server",
      "subcomponents": [
        {
          "repository": "verrazzano",
          "name": "kiali-server",
          "images": [
            {
              "image": "kiali",
              "tag": "v1.34.1-1",
              "helmFullImageKey": "deployment.image_name",
              "helmTagKey": "deployment.image_version"
            }
          ]
        }
      ]
    },
    {
      "name": "mysql",
      "subcomponents": [
        {
          "repository": "verrazzano",
          "name": "mysql",
          "images": [
            {
              "image": "mysql",
              "tag": "8.0.28",
              "helmFullImageKey": "image",
              "helmTagKey": "imageTag"
            }
          ]
        },
        {
          "repository": "oracle",
          "name": "oraclelinux",
          "images": [
            {
              "image": "oraclelinux",
              "tag": "7-slim",
              "helmFullImageKey": "busybox.image",
              "helmTagKey": "busybox.tag"
            }
          ]
        }
      ]
    },
    {
      "name": "keycloak",
      "subcomponents": [
        {
          "repository": "verrazzano",
          "name": "keycloak",
          "images": [
            {
              "image": "keycloak",
              "tag": "15.0.2-20220225013936-a7c16adfc3",
              "helmFullImageKey": "image.repository",
              "helmTagKey": "image.tag"
            }
          ]
        },
        {
          "repository": "verrazzano",
          "name": "keycloak-oracle-theme",
          "images": [
            {
              "image": "keycloak-oracle-theme",
              "tag": "1.3.0-20220226065029-dc513a7"
            }
          ]
        }
      ]
    },
    {
      "name": "prometheus-operator",
      "subcomponents": [
        {
          "repository": "verrazzano",
          "name": "prometheus-operator",
          "images": [
            {
              "image": "prometheus-operator",
              "tag": "v0.49.0-1",
              "helmFullImageKey": "prometheusOperator.image.repository",
              "helmTagKey": "prometheusOperator.image.tag"
            }
          ]
        }
      ]
    }
  ]
}<|MERGE_RESOLUTION|>--- conflicted
+++ resolved
@@ -218,11 +218,7 @@
             },
             {
               "image": "opensearch",
-<<<<<<< HEAD
               "tag": "test",
-=======
-              "tag": "1.2.3-20220321223518-c480e8ed25d",
->>>>>>> 301b8c79
               "helmFullImageKey": "monitoringOperator.esImage"
             },
             {
