{
  "registry": "ghcr.io",
  "version": "VERRAZZANO_VERSION",
  "components": [
    {
      "name": "verrazzano-platform-operator",
      "subcomponents": [
        {
          "repository": "verrazzano",
          "name": "verrazzano-platform-operator",
          "images": [
            {
              "image": "VERRAZZANO_PLATFORM_OPERATOR_IMAGE",
              "tag": "VERRAZZANO_PLATFORM_OPERATOR_TAG",
              "helmFullImageKey": "image"
            }
          ]
        }
      ]
    },
    {
      "name": "ingress-nginx",
      "version": "v1.3.1",
      "subcomponents": [
        {
          "repository": "verrazzano",
          "name": "ingress-controller",
          "images": [
            {
              "image": "nginx-ingress-controller",
              "tag": "v1.3.1-20230322153500-05e7a995d",
              "helmFullImageKey": "controller.image.repository",
              "helmTagKey": "controller.image.tag"
            },
            {
              "image": "nginx-ingress-default-backend",
              "tag": "v1.3.1-20230322153500-05e7a995d",
              "helmFullImageKey": "defaultBackend.image.repository",
              "helmTagKey": "defaultBackend.image.tag"
            }
          ]
        }
      ]
    },
    {
      "name": "cert-manager",
      "version": "v1.9.1",
      "subcomponents": [
        {
          "repository": "verrazzano",
          "name": "cert-manager",
          "images": [
            {
              "image": "cert-manager-controller",
              "tag": "v1.9.1-20230209063813-3a732e40",
              "helmFullImageKey": "image.repository",
              "helmTagKey": "image.tag"
            },
            {
              "image": "cert-manager-acmesolver",
              "tag": "v1.9.1-20230209063813-3a732e40",
              "helmFullImageKey": "extraArgs[0]"
            },
            {
              "image": "cert-manager-cainjector",
              "tag": "v1.9.1-20230209063813-3a732e40",
              "helmFullImageKey": "cainjector.image.repository",
              "helmTagKey": "cainjector.image.tag"
            },
            {
              "image": "cert-manager-webhook",
              "tag": "v1.9.1-20230209063813-3a732e40",
              "helmFullImageKey": "webhook.image.repository",
              "helmTagKey": "webhook.image.tag"
            }
          ]
        }
      ]
    },
    {
      "name": "verrazzano-ocidns-webhook",
      "subcomponents": [
        {
          "repository": "verrazzano",
          "name": "verrazzano-ocidns-webhook",
          "images": [
            {
              "image": "cert-manager-ocidns-provider",
              "tag": "v1.6.0-20230516012126-783aef9",
              "helmFullImageKey": "image.repository",
              "helmTagKey": "image.tag"
            }
          ]
        }
      ]
    },
    {
      "name": "external-dns",
      "version": "v0.12.2",
      "subcomponents": [
        {
          "repository": "verrazzano",
          "name": "external-dns",
          "images": [
            {
              "image": "external-dns",
              "tag": "v0.12.2-20230511162352-49b4f66e",
              "helmFullImageKey": "image.repository",
              "helmRegKey": "image.registry",
              "helmTagKey": "image.tag"
            }
          ]
        }
      ]
    },
    {
      "name": "istio",
      "version": "1.15.3",
      "subcomponents": [
        {
          "repository": "verrazzano",
          "name": "istiod",
          "images": [
            {
              "image": "pilot",
              "tag": "1.15.3-20230209181608-900a5c7b",
              "helmFullImageKey": "values.pilot.image"
            },
            {
              "image": "proxyv2",
              "tag": "1.15.3-20230209181608-900a5c7b",
              "helmImageKey": "values.global.proxy.image",
              "helmTagKey": "values.global.tag",
              "helmRegistryAndRepoKey": "values.global.hub"
            }
          ]
        }
      ]
    },
    {
      "name": "rancher",
      "version": "v2.7.3",
      "subcomponents": [
        {
          "repository": "verrazzano",
          "name": "rancher",
          "images": [
            {
              "image": "rancher",
<<<<<<< HEAD
              "dashboard": "v2.7.2-20230509143745-870a44e17",
              "tag": "v2.7.3-20230523163926-ecd090578",
=======
              "dashboard": "v2.7.2-20230523220119-736f7a0cc",
              "tag": "v2.7.3-20230523221215-ecd090578",
>>>>>>> 58427a7d
              "helmFullImageKey": "rancherImage",
              "helmTagKey": "rancherImageTag"
            },
            {
              "image": "rancher-agent",
<<<<<<< HEAD
              "tag": "v2.7.3-20230523163926-ecd090578"
=======
              "tag": "v2.7.3-20230523221215-ecd090578"
>>>>>>> 58427a7d
            }
          ]
        },
        {
          "repository": "verrazzano",
          "name": "additional-rancher",
          "images": [
            {
              "image": "rancher-shell",
              "tag": "v0.1.18-20230403204343-4124528"
            },
            {
              "image": "rancher-webhook",
              "tag": "v0.3.3-20230511200909-abfe60f"
            },
            {
              "image": "rancher-fleet-agent",
              "tag": "v0.6.0-20230503174321-22d5a53"
            },
            {
              "image": "rancher-fleet",
              "tag": "v0.6.0-20230503174321-22d5a53"
            },
            {
              "image": "rancher-gitjob",
              "tag": "v0.1.30-20230505115129-1dd0ea0"
            },
            {
              "image": "rancher-cleanup",
              "tag": "v1.0.0-20230403191516-fa35c50"
            }
          ]
        }
      ]
    },
    {
      "name": "capi-cluster-api",
      "version": "v1.4.2",
      "subcomponents": [
        {
          "repository": "verrazzano",
          "name": "capi-cluster-api",
          "images": [
            {
              "image": "cluster-api-controller",
              "tag": "v1.4.2-20230515185906-d75d4df4d"
            }
          ]
        }
      ]
    },
    {
      "name": "capi-oci",
      "version": "v0.8.1",
      "subcomponents": [
        {
          "repository": "oracle",
          "name": "capi-oci",
          "images": [
            {
              "image": "cluster-api-oci-controller",
              "tag": "v0.8.1"
            }
          ]
        }
      ]
    },
    {
      "name": "capi-ocne",
      "version": "v0.1.0",
      "subcomponents": [
        {
          "repository": "verrazzano",
          "name": "capi-ocne",
          "images": [
            {
              "image": "cluster-api-ocne-bootstrap-controller",
              "tag": "v0.1.0-20230522163916-38da305"
            },
            {
              "image": "cluster-api-ocne-control-plane-controller",
              "tag": "v0.1.0-20230522163916-38da305"
            }
          ]
        }
      ]
    },
    {
      "name": "verrazzano",
      "version": "1.6.0",
      "subcomponents": [
        {
          "repository": "verrazzano",
          "name": "verrazzano",
          "images": [
            {
              "image": "proxyv2",
              "tag": "1.15.3-20230209181608-900a5c7b",
              "helmFullImageKey": "monitoringOperator.istioProxyImage"
            },
            {
              "image": "fluentd-kubernetes-daemonset",
              "tag": "v1.14.5-20230522051724-403c5d3",
              "helmFullImageKey": "logging.fluentdImage"
            },
            {
              "image": "console",
              "tag": "v1.6.0-20230518201121-1c995fb",
              "helmFullImageKey": "console.imageName",
              "helmTagKey": "console.imageVersion"
            },
            {
              "image": "nginx-ingress-controller",
              "tag": "v1.3.1-20230322153500-05e7a995d",
              "helmFullImageKey": "api.imageName",
              "helmTagKey": "api.imageVersion"
            },
            {
              "image": "nginx-prometheus-exporter",
              "tag": "v0.10.0-20230209071016-7cf62c11",
              "helmFullImageKey": "api.metricsImageName",
              "helmTagKey": "api.metricsImageVersion"
            }
          ]
        }
      ]
    },
    {
      "name": "verrazzano-monitoring-operator",
      "version": "1.6.0",
      "subcomponents": [
        {
          "repository": "verrazzano",
          "name": "verrazzano-monitoring-operator",
          "images": [
            {
              "image": "verrazzano-monitoring-operator",
              "tag": "v1.6.0-20230428170552-b70d524",
              "helmFullImageKey": "monitoringOperator.imageName",
              "helmTagKey": "monitoringOperator.imageVersion"
            },
            {
              "image": "proxyv2",
              "tag": "1.15.3-20230209181608-900a5c7b",
              "helmFullImageKey": "monitoringOperator.istioProxyImage"
            },
            {
              "image": "grafana",
              "tag": "v7.5.17-20230324124607-7afbf50a",
              "helmFullImageKey": "monitoringOperator.grafanaImage"
            },
            {
              "image": "k8s-sidecar",
              "tag": "v1.15.0-20230209100034-7adaf012",
              "helmFullImageKey": "monitoringOperator.k8sSidecarImage"
            },
            {
              "image": "opensearch",
              "tag": "2.3.0-20230509104157-071cbb2e727",
              "helmFullImageKey": "monitoringOperator.osImage"
            },
            {
              "image": "opensearch-dashboards",
              "tag": "2.3.0-20230424094216-cff07fd190",
              "helmFullImageKey": "monitoringOperator.osdImage"
            },
            {
              "image": "nginx-ingress-controller",
              "tag": "v1.3.1-20230322153500-05e7a995d",
              "helmFullImageKey": "monitoringOperator.oidcProxyImage"
            }
          ]
        }
      ]
    },
    {
      "name": "monitoring-init-images",
      "subcomponents": [
        {
          "repository": "oracle",
          "name": "monitoring-init-images",
          "images": [
            {
              "image": "oraclelinux",
              "tag": "8",
              "helmFullImageKey": "monitoringOperator.osInitImage"
            }
          ]
        }
      ]
    },
    {
      "name": "oam-kubernetes-runtime",
      "version": "0.3.3",
      "subcomponents": [
        {
          "repository": "verrazzano",
          "name": "oam-kubernetes-runtime",
          "images": [
            {
              "image": "oam-kubernetes-runtime",
              "tag": "v0.3.3-20230209072020-c8b5d4a",
              "helmFullImageKey": "image.repository",
              "helmTagKey": "image.tag"
            }
          ]
        }
      ]
    },
    {
      "name": "verrazzano-cluster-operator",
      "version": "1.5.0",
      "subcomponents": [
        {
          "repository": "verrazzano",
          "name": "verrazzano-cluster-operator",
          "images": [
            {
              "image": "VERRAZZANO_CLUSTER_OPERATOR_IMAGE",
              "tag": "VERRAZZANO_CLUSTER_OPERATOR_TAG",
              "helmFullImageKey": "image"
            }
          ]
        }
      ]
    },
    {
      "name": "verrazzano-application-operator",
      "version": "1.5.0",
      "subcomponents": [
        {
          "repository": "verrazzano",
          "name": "verrazzano-application-operator",
          "images": [
            {
              "image": "VERRAZZANO_APPLICATION_OPERATOR_IMAGE",
              "tag": "VERRAZZANO_APPLICATION_OPERATOR_TAG",
              "helmFullImageKey": "image"
            }
          ]
        }
      ]
    },
    {
      "name": "weblogic-operator",
      "version": "4.0.6",
      "subcomponents": [
        {
          "repository": "oracle",
          "name": "weblogic-operator",
          "images": [
            {
              "image": "weblogic-kubernetes-operator",
              "tag": "4.0.6",
              "helmFullImageKey": "image"
            },
            {
              "image": "weblogic-monitoring-exporter",
              "tag": "2.1.3",
              "helmFullImageKey": "weblogicMonitoringExporterImage"
            }
          ]
        }
      ]
    },
    {
      "name": "coherence-operator",
      "version": "3.2.10",
      "subcomponents": [
        {
          "repository": "oracle",
          "name": "coherence-operator",
          "images": [
            {
              "image": "coherence-operator",
              "tag": "3.2.10",
              "helmFullImageKey": "image"
            }
          ]
        }
      ]
    },
    {
      "name": "kiali-server",
      "version": "1.57.1",
      "subcomponents": [
        {
          "repository": "verrazzano",
          "name": "kiali-server",
          "images": [
            {
              "image": "kiali",
              "tag": "v1.57.1-20230324120010-d94b80c9",
              "helmFullImageKey": "deployment.image_name",
              "helmTagKey": "deployment.image_version"
            }
          ]
        }
      ]
    },
    {
      "name": "mysql",
      "version": "8.0.33",
      "subcomponents": [
        {
          "repository": "verrazzano",
          "name": "mysql-upgrade",
          "images": [
            {
              "image": "community-server",
              "tag": "8.0.33",
              "helmFullImageKey": "legacyUpgrade.container.image"
            },
            {
              "repository": "oracle",
              "image": "oraclelinux",
              "tag": "8-slim",
              "helmFullImageKey": "legacyUpgrade.initContainer.image"
            }
          ]
        },
        {
          "registry": "ghcr.io",
          "repository": "verrazzano",
          "name": "additional-mysql",
          "images": [
            {
              "image": "community-router",
              "tag": "8.0.33"
            }
          ]
        }
      ]
    },
    {
      "name": "mysql-operator",
      "version": "8.0.33",
      "subcomponents": [
        {
          "repository": "verrazzano",
          "name": "mysql-operator",
          "images": [
            {
              "image": "community-operator",
              "tag": "8.0.33-2.0.9",
              "helmRegKey": "image.registry",
              "helmRepoKey": "image.repository",
              "helmImageKey": "image.name",
              "helmTagKey": "image.tag"
            }
          ]
        }
      ]
    },
    {
      "name": "keycloak",
      "version": "20.0.1",
      "subcomponents": [
        {
          "repository": "verrazzano",
          "name": "keycloak",
          "images": [
            {
              "image": "keycloak",
              "tag": "v20.0.1-20230517204511-228d40b314",
              "helmFullImageKey": "image.repository",
              "helmTagKey": "image.tag"
            }
          ]
        },
        {
          "repository": "verrazzano",
          "name": "keycloak-oracle-theme",
          "images": [
            {
              "image": "keycloak-oracle-theme",
              "tag": "v1.6.0-20230512022548-e289e05"
            }
          ]
        }
      ]
    },
    {
      "name": "prometheus-operator",
      "version": "0.64.1",
      "subcomponents": [
        {
          "repository": "verrazzano",
          "name": "prometheus-operator",
          "images": [
            {
              "image": "prometheus-operator",
              "tag": "v0.64.1-20230505202019-0d565bbd",
              "helmRegKey": "prometheusOperator.image.registry",
              "helmFullImageKey": "prometheusOperator.image.repository",
              "helmTagKey": "prometheusOperator.image.tag"
            },
            {
              "image": "kube-webhook-certgen",
              "tag": "v1.3.1-20230302040354-bf21e9603",
              "helmRegKey": "prometheusOperator.admissionWebhooks.patch.image.registry",
              "helmFullImageKey": "prometheusOperator.admissionWebhooks.patch.image.repository",
              "helmTagKey": "prometheusOperator.admissionWebhooks.patch.image.tag"
            }
          ]
        },
        {
          "repository": "verrazzano",
          "name": "prometheus-config-reloader",
          "images": [
            {
              "image": "prometheus-config-reloader",
              "tag": "v0.64.1-20230505202019-0d565bbd",
              "helmRegKey": "prometheusOperator.prometheusConfigReloader.image.registry",
              "helmFullImageKey": "prometheusOperator.prometheusConfigReloader.image.repository",
              "helmTagKey": "prometheusOperator.prometheusConfigReloader.image.tag"
            }
          ]
        },
        {
          "repository": "verrazzano",
          "name": "alertmanager",
          "images": [
            {
              "image": "alertmanager",
              "tag": "v0.24.0-20230324104837-18128160",
              "helmRegKey": "alertmanager.alertmanagerSpec.image.registry",
              "helmFullImageKey": "alertmanager.alertmanagerSpec.image.repository",
              "helmTagKey": "alertmanager.alertmanagerSpec.image.tag"
            }
          ]
        },
        {
          "repository": "verrazzano",
          "name": "prometheus",
          "images": [
            {
              "image": "prometheus",
              "tag": "v2.38.0-20230324105920-186a8ee6",
              "helmRegKey": "prometheus.prometheusSpec.image.registry",
              "helmFullImageKey": "prometheus.prometheusSpec.image.repository",
              "helmTagKey": "prometheus.prometheusSpec.image.tag"
            }
          ]
        }
      ]
    },
    {
      "name": "prometheus-adapter",
      "subcomponents": [
        {
          "repository": "verrazzano",
          "name": "prometheus-adapter",
          "images": [
            {
              "image": "prometheus-adapter",
              "tag": "v0.10.0-20230209071833-9313ff7b",
              "helmFullImageKey": "image.repository",
              "helmTagKey": "image.tag"
            }
          ]
        }
      ]
    },
    {
      "name": "kube-state-metrics",
      "subcomponents": [
        {
          "repository": "verrazzano",
          "name": "kube-state-metrics",
          "images": [
            {
              "image": "kube-state-metrics",
              "tag": "v2.6.0-20230223191441-e3cc4e3d",
              "helmFullImageKey": "image.repository",
              "helmTagKey": "image.tag"
            }
          ]
        }
      ]
    },
    {
      "name": "prometheus-pushgateway",
      "subcomponents": [
        {
          "repository": "verrazzano",
          "name": "prometheus-pushgateway",
          "images": [
            {
              "image": "prometheus-pushgateway",
              "tag": "v1.4.2-20230209072927-3af6d83b",
              "helmFullImageKey": "image.repository",
              "helmTagKey": "image.tag"
            }
          ]
        }
      ]
    },
    {
      "name": "node-exporter",
      "subcomponents": [
        {
          "repository": "verrazzano",
          "name": "prometheus-node-exporter",
          "images": [
            {
              "image": "node-exporter",
              "tag": "v1.3.1-20230323153951-b7f69924",
              "helmFullImageKey": "image.repository",
              "helmTagKey": "image.tag"
            }
          ]
        }
      ]
    },
    {
      "name": "jaeger",
      "version": "1.42.0",
      "subcomponents": [
        {
          "repository": "verrazzano",
          "name": "jaeger-operator",
          "images": [
            {
              "image": "jaeger-operator",
              "tag": "1.42.0-20230327230723-9970d003",
              "helmFullImageKey": "image.repository",
              "helmTagKey": "image.tag"
            }
          ]
        },
        {
          "repository": "verrazzano",
          "name": "jaeger-agent",
          "images": [
            {
              "image": "jaeger-agent",
              "tag": "1.42.0-20230327232727-cd357656",
              "helmFullImageKey": "jaegerAgentImage"
            }
          ]
        },
        {
          "repository": "verrazzano",
          "name": "jaeger-collector",
          "images": [
            {
              "image": "jaeger-collector",
              "tag": "1.42.0-20230327232727-cd357656",
              "helmFullImageKey": "jaegerCollectorImage"
            }
          ]
        },
        {
          "repository": "verrazzano",
          "name": "jaeger-query",
          "images": [
            {
              "image": "jaeger-query",
              "tag": "1.42.0-20230327232727-cd357656",
              "helmFullImageKey": "jaegerQueryImage"
            }
          ]
        },
        {
          "repository": "verrazzano",
          "name": "jaeger-ingester",
          "images": [
            {
              "image": "jaeger-ingester",
              "tag": "1.42.0-20230327232727-cd357656",
              "helmFullImageKey": "jaegerIngesterImage"
            }
          ]
        },
        {
          "repository": "verrazzano",
          "name": "jaeger-es-index-cleaner",
          "images": [
            {
              "image": "jaeger-es-index-cleaner",
              "tag": "1.42.0-20230327232727-cd357656",
              "helmFullImageKey": "jaegerESIndexCleanerImage"
            }
          ]
        },
        {
          "repository": "verrazzano",
          "name": "jaeger-es-rollover",
          "images": [
            {
              "image": "jaeger-es-rollover",
              "tag": "1.42.0-20230327232727-cd357656",
              "helmFullImageKey": "jaegerESRolloverImage"
            }
          ]
        },
        {
          "repository": "verrazzano",
          "name": "jaeger-all-in-one",
          "images": [
            {
              "image": "jaeger-all-in-one",
              "tag": "1.42.0-20230327232727-cd357656",
              "helmFullImageKey": "jaegerAllInOneImage"
            }
          ]
        }
      ]
    },
    {
      "name": "velero",
      "version": "1.9.1",
      "subcomponents": [
        {
          "repository": "verrazzano",
          "name": "velero",
          "images": [
            {
              "image": "velero",
              "tag": "v1.9.1-20230209073855-edba946d",
              "helmFullImageKey": "image.repository",
              "helmTagKey": "image.tag"
            },
            {
              "image": "velero-plugin-for-aws",
              "tag": "v1.5.0-20230209073455-9b26984f",
              "helmFullImageKey": "initContainers[0].image"
            },
            {
              "image": "velero-restic-restore-helper",
              "tag": "v1.9.1-20230209073855-edba946d",
              "helmFullImageKey": "configMaps.restic-restore-action-config.data.image"
            }
          ]
        }
      ]
    },
    {
      "name": "rancher-backup",
      "version": "3.1.0",
      "subcomponents": [
        {
          "repository": "verrazzano",
          "name": "rancher-backup",
          "images": [
            {
              "image": "rancher-backup-restore-operator",
              "tag": "v3.1.0-20230420145739-385811a",
              "helmFullImageKey": "image.repository",
              "helmTagKey": "image.tag"
            }
          ]
        },
        {
          "repository": "verrazzano",
          "name": "rancher-backup-kubectl",
          "images": [
            {
              "image": "rancher-kubectl",
              "tag": "v1.20.2-20230208201835-2f0ea54",
              "helmFullImageKey": "global.kubectl.repository",
              "helmTagKey": "global.kubectl.tag"
            }
          ]
        }
      ]
    },
    {
      "name": "argocd",
      "version": "2.7.2",
      "subcomponents": [
        {
          "repository": "verrazzano",
          "name": "argocd",
          "images": [
            {
              "image": "argocd",
              "tag": "v2.7.2-20230523142723-fc41216e",
              "helmFullImageKey": "image.repository",
              "helmTagKey": "image.tag"
            }
          ]
        },
        {
          "repository": "verrazzano",
          "name": "redis",
          "images": [
            {
              "image": "redis",
              "tag": "v6.2.7-20230516204818-26c8b963",
              "helmFullImageKey": "image.repository",
              "helmTagKey": "image.tag"
            }
          ]
        }
      ]
    },
    {
      "name": "thanos",
      "version": "v0.30.2",
      "subcomponents": [
        {
          "repository": "verrazzano",
          "name": "thanos",
          "images": [
            {
              "image": "thanos",
              "tag": "v0.30.2-20230329204202-4b7a94ea",
              "helmRegKey": "image.registry",
              "helmFullImageKey": "image.repository",
              "helmTagKey": "image.tag"
            }
          ]
        }
      ]
    }
  ],
  "supportedKubernetesVersions": [
    "v1.21.0",
    "v1.22.0",
    "v1.23.0",
    "v1.24.0",
    "v1.25.0"
  ]
}<|MERGE_RESOLUTION|>--- conflicted
+++ resolved
@@ -147,23 +147,14 @@
           "images": [
             {
               "image": "rancher",
-<<<<<<< HEAD
-              "dashboard": "v2.7.2-20230509143745-870a44e17",
-              "tag": "v2.7.3-20230523163926-ecd090578",
-=======
               "dashboard": "v2.7.2-20230523220119-736f7a0cc",
               "tag": "v2.7.3-20230523221215-ecd090578",
->>>>>>> 58427a7d
               "helmFullImageKey": "rancherImage",
               "helmTagKey": "rancherImageTag"
             },
             {
               "image": "rancher-agent",
-<<<<<<< HEAD
-              "tag": "v2.7.3-20230523163926-ecd090578"
-=======
               "tag": "v2.7.3-20230523221215-ecd090578"
->>>>>>> 58427a7d
             }
           ]
         },
