{
  "registry": "ghcr.io",
  "version": "VERRAZZANO_VERSION",
  "components": [
    {
      "name": "verrazzano-platform-operator",
      "subcomponents": [
        {
          "repository": "verrazzano",
          "name": "verrazzano-platform-operator",
          "images": [
            {
              "image": "VERRAZZANO_PLATFORM_OPERATOR_IMAGE",
              "tag": "VERRAZZANO_PLATFORM_OPERATOR_TAG",
              "helmFullImageKey": "image"
            }
          ]
        }
      ]
    },
    {
      "name": "ingress-nginx",
      "version": "v1.7.1",
      "subcomponents": [
        {
          "repository": "verrazzano",
          "name": "ingress-controller",
          "images": [
            {
              "image": "nginx-ingress-controller",
              "tag": "v1.7.1-20230817215350-c8315d559",
              "helmFullImageKey": "controller.image.repository",
              "helmTagKey": "controller.image.tag"
            },
            {
              "image": "nginx-ingress-default-backend",
              "tag": "v1.7.1-20230817215350-c8315d559",
              "helmFullImageKey": "defaultBackend.image.repository",
              "helmTagKey": "defaultBackend.image.tag"
            }
          ]
        }
      ]
    },
    {
      "name": "cert-manager",
      "version": "v1.9.1",
      "subcomponents": [
        {
          "repository": "verrazzano",
          "name": "cert-manager",
          "images": [
            {
              "image": "cert-manager-controller",
              "tag": "v1.9.1-20230922085719-ec3b7033",
              "helmFullImageKey": "image.repository",
              "helmTagKey": "image.tag"
            },
            {
              "image": "cert-manager-acmesolver",
              "tag": "v1.9.1-20230922085719-ec3b7033",
              "helmFullImageKey": "extraArgs[0]"
            },
            {
              "image": "cert-manager-cainjector",
              "tag": "v1.9.1-20230922085719-ec3b7033",
              "helmFullImageKey": "cainjector.image.repository",
              "helmTagKey": "cainjector.image.tag"
            },
            {
              "image": "cert-manager-webhook",
              "tag": "v1.9.1-20230922085719-ec3b7033",
              "helmFullImageKey": "webhook.image.repository",
              "helmTagKey": "webhook.image.tag"
            }
          ]
        }
      ]
    },
    {
      "name": "cert-manager-webhook-oci",
      "subcomponents": [
        {
          "repository": "verrazzano",
          "name": "cert-manager-webhook-oci",
          "images": [
            {
              "image": "cert-manager-webhook-oci",
              "tag": "v0.1.0-20230925072151-7a73e30",
              "helmFullImageKey": "image.repository",
              "helmTagKey": "image.tag"
            }
          ]
        }
      ]
    },
    {
      "name": "external-dns",
      "version": "v0.12.2",
      "subcomponents": [
        {
          "repository": "verrazzano",
          "name": "external-dns",
          "images": [
            {
              "image": "external-dns",
              "tag": "v0.12.2-20230922083811-49b4f66e",
              "helmFullImageKey": "image.repository",
              "helmRegKey": "image.registry",
              "helmTagKey": "image.tag"
            }
          ]
        }
      ]
    },
    {
      "name": "istio",
      "version": "1.19.0",
      "subcomponents": [
        {
          "repository": "verrazzano",
          "name": "istiod",
          "images": [
            {
              "image": "pilot",
<<<<<<< HEAD
              "tag": "1.19.3-20231223010704-694a68a8",
=======
              "tag": "1.19.0-1-20240102223345-96c3a993",
>>>>>>> 310dc40b
              "helmFullImageKey": "values.pilot.image"
            },
            {
              "image": "proxyv2",
<<<<<<< HEAD
              "tag": "1.19.3-20231223010704-694a68a8",
=======
              "tag": "1.19.0-1-20240102223345-96c3a993",
>>>>>>> 310dc40b
              "helmImageKey": "values.global.proxy.image",
              "helmTagKey": "values.global.tag",
              "helmRegistryAndRepoKey": "values.global.hub"
            }
          ]
        }
      ]
    },
    {
      "name": "rancher",
      "version": "v2.7.5",
      "subcomponents": [
        {
          "repository": "verrazzano",
          "name": "rancher",
          "images": [
            {
              "image": "rancher",
              "dashboard": "v2.7.5-20230921192928-7c49553c6",
              "rancherUI": "v2.7.2-11/release-2.7.2",
              "ocneDriverVersion": "v0.24.0",
              "ocneDriverChecksum": "0d537a9e810ce23f7727b4ad70d884acc9648afa4d600be9036b0c4893d7311a",
              "tag": "v2.7.6-20230921193355-4a359105b",
              "helmFullImageKey": "rancherImage",
              "helmTagKey": "rancherImageTag"
            },
            {
              "image": "rancher-agent",
              "tag": "v2.7.6-20230921193355-4a359105b"
            }
          ]
        },
        {
          "repository": "verrazzano",
          "name": "additional-rancher",
          "images": [
            {
              "image": "rancher-shell",
              "tag": "v0.1.20-20230908151457-b1ce5ae"
            },
            {
              "image": "rancher-webhook",
              "tag": "v0.3.5-20230922100255-1a77563"
            },
            {
              "image": "rancher-fleet-agent",
              "tag": "v0.7.1-20230913140901-c69add6c"
            },
            {
              "image": "rancher-fleet",
              "tag": "v0.7.1-20230913140901-c69add6c"
            },
            {
              "image": "rancher-gitjob",
              "tag": "v0.1.32-20230925114322-53ac350"
            },
            {
              "image": "rancher-cleanup",
              "tag": "v1.0.0-20230922083921-15c72a6"
            }
          ]
        }
      ]
    },
    {
      "name": "capi-cluster-api",
      "version": "v1.4.6",
      "subcomponents": [
        {
          "repository": "verrazzano",
          "name": "capi-cluster-api",
          "images": [
            {
              "image": "cluster-api-controller",
              "tag": "v1.4.6-20230919163417-54657bc14"
            }
          ]
        }
      ]
    },
    {
      "name": "capi-oci",
      "version": "v0.12.1",
      "subcomponents": [
        {
          "repository": "oracle",
          "name": "capi-oci",
          "images": [
            {
              "image": "cluster-api-oci-controller",
              "tag": "v0.12.1"
            }
          ]
        }
      ]
    },
    {
      "name": "capi-ocne",
      "version": "v1.7.0",
      "subcomponents": [
        {
          "repository": "verrazzano",
          "name": "capi-ocne",
          "images": [
            {
              "image": "cluster-api-ocne-bootstrap-controller",
              "tag": "v1.7.0-20230815141941-9a36ded"
            },
            {
              "image": "cluster-api-ocne-control-plane-controller",
              "tag": "v1.7.0-20230815141941-9a36ded"
            }
          ]
        }
      ]
    },
    {
      "name": "verrazzano",
      "version": "1.6.10",
      "subcomponents": [
        {
          "repository": "verrazzano",
          "name": "verrazzano",
          "images": [
            {
              "image": "proxyv2",
<<<<<<< HEAD
              "tag": "1.19.3-20231223010704-694a68a8",
=======
              "tag": "1.19.0-1-20240102223345-96c3a993",
>>>>>>> 310dc40b
              "helmFullImageKey": "monitoringOperator.istioProxyImage"
            },
            {
              "image": "fluentd-kubernetes-daemonset",
              "tag": "v1.14.5-20230922100900-8777b84",
              "helmFullImageKey": "logging.fluentdImage"
            },
            {
              "image": "console",
              "tag": "v1.6.10-20231125002735-0ce0a35",
              "helmFullImageKey": "console.imageName",
              "helmTagKey": "console.imageVersion"
            },
            {
              "image": "nginx-ingress-controller",
              "tag": "v1.7.1-20230817215350-c8315d559",
              "helmFullImageKey": "api.imageName",
              "helmTagKey": "api.imageVersion"
            },
            {
              "image": "nginx-prometheus-exporter",
              "tag": "v0.10.0-20230922082301-7cf62c11",
              "helmFullImageKey": "api.metricsImageName",
              "helmTagKey": "api.metricsImageVersion"
            }
          ]
        }
      ]
    },
    {
      "name": "verrazzano-monitoring-operator",
      "version": "1.6.10",
      "subcomponents": [
        {
          "repository": "verrazzano",
          "name": "verrazzano-monitoring-operator",
          "images": [
            {
              "image": "verrazzano-monitoring-operator",
              "tag": "v1.6.10-20231125002614-6c29afc",
              "helmFullImageKey": "monitoringOperator.imageName",
              "helmTagKey": "monitoringOperator.imageVersion"
            },
            {
              "image": "proxyv2",
<<<<<<< HEAD
              "tag": "1.19.3-20231223010704-694a68a8",
=======
              "tag": "1.19.0-1-20240102223345-96c3a993",
>>>>>>> 310dc40b
              "helmFullImageKey": "monitoringOperator.istioProxyImage"
            },
            {
              "image": "grafana",
              "tag": "v7.5.17-20230922085309-7afbf50a",
              "helmFullImageKey": "monitoringOperator.grafanaImage"
            },
            {
              "image": "k8s-sidecar",
              "tag": "v1.15.0-20230922083013-7adaf012",
              "helmFullImageKey": "monitoringOperator.k8sSidecarImage"
            },
            {
              "image": "opensearch",
              "tag": "2.3.0-20230914055551-b6247ad8ac8",
              "helmFullImageKey": "monitoringOperator.osImage"
            },
            {
              "image": "opensearch-dashboards",
              "tag": "2.3.0-20230918052256-cc04b43c2b",
              "helmFullImageKey": "monitoringOperator.osdImage"
            },
            {
              "image": "nginx-ingress-controller",
              "tag": "v1.7.1-20230817215350-c8315d559",
              "helmFullImageKey": "monitoringOperator.oidcProxyImage"
            }
          ]
        }
      ]
    },
    {
      "name": "monitoring-init-images",
      "subcomponents": [
        {
          "repository": "oracle",
          "name": "monitoring-init-images",
          "images": [
            {
              "image": "oraclelinux",
              "tag": "8",
              "helmFullImageKey": "monitoringOperator.osInitImage"
            }
          ]
        }
      ]
    },
    {
      "name": "oam-kubernetes-runtime",
      "version": "0.3.3",
      "subcomponents": [
        {
          "repository": "verrazzano",
          "name": "oam-kubernetes-runtime",
          "images": [
            {
              "image": "oam-kubernetes-runtime",
              "tag": "v0.3.3-20230922080726-c8b5d4a",
              "helmFullImageKey": "image.repository",
              "helmTagKey": "image.tag"
            }
          ]
        }
      ]
    },
    {
      "name": "verrazzano-cluster-operator",
      "version": "1.6.10",
      "subcomponents": [
        {
          "repository": "verrazzano",
          "name": "verrazzano-cluster-operator",
          "images": [
            {
              "image": "VERRAZZANO_CLUSTER_OPERATOR_IMAGE",
              "tag": "VERRAZZANO_CLUSTER_OPERATOR_TAG",
              "helmFullImageKey": "image"
            }
          ]
        }
      ]
    },
    {
      "name": "verrazzano-cluster-agent",
      "version": "1.6.10",
      "subcomponents": [
        {
          "repository": "verrazzano",
          "name": "verrazzano-cluster-agent",
          "images": [
            {
              "image": "VERRAZZANO_APPLICATION_OPERATOR_IMAGE",
              "tag": "VERRAZZANO_APPLICATION_OPERATOR_TAG",
              "helmFullImageKey": "image"
            }
          ]
        }
      ]
    },
    {
      "name": "verrazzano-application-operator",
      "version": "1.6.10",
      "subcomponents": [
        {
          "repository": "verrazzano",
          "name": "verrazzano-application-operator",
          "images": [
            {
              "image": "VERRAZZANO_APPLICATION_OPERATOR_IMAGE",
              "tag": "VERRAZZANO_APPLICATION_OPERATOR_TAG",
              "helmFullImageKey": "image"
            }
          ]
        }
      ]
    },
    {
      "name": "weblogic-operator",
      "version": "4.1.2",
      "subcomponents": [
        {
          "repository": "oracle",
          "name": "weblogic-operator",
          "images": [
            {
              "image": "weblogic-kubernetes-operator",
              "tag": "4.1.2",
              "helmFullImageKey": "image"
            },
            {
              "image": "weblogic-monitoring-exporter",
              "tag": "2.1.5",
              "helmFullImageKey": "weblogicMonitoringExporterImage"
            }
          ]
        }
      ]
    },
    {
      "name": "coherence-operator",
      "version": "3.2.10",
      "subcomponents": [
        {
          "repository": "oracle",
          "name": "coherence-operator",
          "images": [
            {
              "image": "coherence-operator",
              "tag": "3.2.10",
              "helmFullImageKey": "image"
            }
          ]
        }
      ]
    },
    {
      "name": "fluent-operator",
      "version": "2.2.0",
      "subcomponents": [
        {
          "repository": "verrazzano",
          "name": "fluent-operator",
          "images": [
            {
              "image": "fluent-operator",
              "tag": "v2.2.0-20230922080640-052953d",
              "helmFullImageKey": "operator.container.repository",
              "helmTagKey": "operator.container.tag"
            },
            {
              "image": "fluent-bit",
              "tag": "v2.0.11-20230922080458-cc5f50963",
              "helmFullImageKey": "fluentbit.image.repository",
              "helmTagKey": "fluentbit.image.tag"
            },
            {
              "repository": "oracle",
              "image": "oraclelinux",
              "tag": "8",
              "helmFullImageKey": "operator.initcontainer.repository",
              "helmTagKey": "operator.initcontainer.tag"
            }
          ]
        }
      ]
    },
    {
      "name": "kiali-server",
      "version": "1.73.0",
      "subcomponents": [
        {
          "repository": "verrazzano",
          "name": "kiali-server",
          "images": [
            {
              "image": "kiali",
              "tag": "v1.73.0-20231005093008-ad59bc25",
              "helmFullImageKey": "deployment.image_name",
              "helmTagKey": "deployment.image_version"
            }
          ]
        }
      ]
    },
    {
      "name": "mysql",
      "version": "8.0.32",
      "subcomponents": [
        {
          "repository": "verrazzano",
          "name": "mysql-upgrade",
          "images": [
            {
              "image": "mysql-server",
              "tag": "8.0.32",
              "helmFullImageKey": "legacyUpgrade.container.image"
            },
            {
              "repository": "oracle",
              "image": "oraclelinux",
              "tag": "8-slim",
              "helmFullImageKey": "legacyUpgrade.initContainer.image"
            }
          ]
        },
        {
          "registry": "ghcr.io",
          "repository": "verrazzano",
          "name": "additional-mysql",
          "images": [
            {
              "image": "mysql-router",
              "tag": "8.0.32"
            }
          ]
        }
      ]
    },
    {
      "name": "mysql-operator",
      "version": "8.0.32",
      "subcomponents": [
        {
          "repository": "verrazzano",
          "name": "mysql-operator",
          "images": [
            {
              "image": "mysql-operator",
              "tag": "8.0.32-2.0.8",
              "helmRegKey": "image.registry",
              "helmRepoKey": "image.repository",
              "helmTagKey": "image.tag"
            }
          ]
        }
      ]
    },
    {
      "name": "keycloak",
      "version": "20.0.1",
      "subcomponents": [
        {
          "repository": "verrazzano",
          "name": "keycloak",
          "images": [
            {
              "image": "keycloak",
              "tag": "v20.0.1-20230928072224-3874ea5092",
              "helmFullImageKey": "image.repository",
              "helmTagKey": "image.tag"
            }
          ]
        },
        {
          "repository": "verrazzano",
          "name": "keycloak-oracle-theme",
          "images": [
            {
              "image": "keycloak-oracle-theme",
              "tag": "v2.0.0-20230925105859-b8bc75a"
            }
          ]
        }
      ]
    },
    {
      "name": "prometheus-operator",
      "version": "0.64.1",
      "subcomponents": [
        {
          "repository": "verrazzano",
          "name": "prometheus-operator",
          "images": [
            {
              "image": "prometheus-operator",
              "tag": "v0.64.1-20230922083452-0d565bbd",
              "helmRegKey": "prometheusOperator.image.registry",
              "helmFullImageKey": "prometheusOperator.image.repository",
              "helmTagKey": "prometheusOperator.image.tag"
            },
            {
              "image": "kube-webhook-certgen",
              "tag": "v1.7.1-20230817215350-c8315d559",
              "helmRegKey": "prometheusOperator.admissionWebhooks.patch.image.registry",
              "helmFullImageKey": "prometheusOperator.admissionWebhooks.patch.image.repository",
              "helmTagKey": "prometheusOperator.admissionWebhooks.patch.image.tag"
            }
          ]
        },
        {
          "repository": "verrazzano",
          "name": "prometheus-config-reloader",
          "images": [
            {
              "image": "prometheus-config-reloader",
              "tag": "v0.64.1-20230922083452-0d565bbd",
              "helmRegKey": "prometheusOperator.prometheusConfigReloader.image.registry",
              "helmFullImageKey": "prometheusOperator.prometheusConfigReloader.image.repository",
              "helmTagKey": "prometheusOperator.prometheusConfigReloader.image.tag"
            }
          ]
        },
        {
          "repository": "verrazzano",
          "name": "alertmanager",
          "images": [
            {
              "image": "alertmanager",
              "tag": "v0.24.0-20230926053740-18128160",
              "helmRegKey": "alertmanager.alertmanagerSpec.image.registry",
              "helmFullImageKey": "alertmanager.alertmanagerSpec.image.repository",
              "helmTagKey": "alertmanager.alertmanagerSpec.image.tag"
            }
          ]
        },
        {
          "repository": "verrazzano",
          "name": "prometheus",
          "images": [
            {
              "image": "prometheus",
              "tag": "v2.44.0-20230922084259-74087370",
              "helmRegKey": "prometheus.prometheusSpec.image.registry",
              "helmFullImageKey": "prometheus.prometheusSpec.image.repository",
              "helmTagKey": "prometheus.prometheusSpec.image.tag"
            }
          ]
        }
      ]
    },
    {
      "name": "prometheus-adapter",
      "subcomponents": [
        {
          "repository": "verrazzano",
          "name": "prometheus-adapter",
          "images": [
            {
              "image": "prometheus-adapter",
              "tag": "v0.10.0-20230922082621-9313ff7b",
              "helmFullImageKey": "image.repository",
              "helmTagKey": "image.tag"
            }
          ]
        }
      ]
    },
    {
      "name": "kube-state-metrics",
      "subcomponents": [
        {
          "repository": "verrazzano",
          "name": "kube-state-metrics",
          "images": [
            {
              "image": "kube-state-metrics",
              "tag": "v2.8.2-20230925100848-be7e3d42",
              "helmRegKey": "image.registry",
              "helmFullImageKey": "image.repository",
              "helmTagKey": "image.tag"
            }
          ]
        }
      ]
    },
    {
      "name": "prometheus-pushgateway",
      "subcomponents": [
        {
          "repository": "verrazzano",
          "name": "prometheus-pushgateway",
          "images": [
            {
              "image": "prometheus-pushgateway",
              "tag": "v1.4.2-20230922084048-3af6d83b",
              "helmFullImageKey": "image.repository",
              "helmTagKey": "image.tag"
            }
          ]
        }
      ]
    },
    {
      "name": "node-exporter",
      "subcomponents": [
        {
          "repository": "verrazzano",
          "name": "prometheus-node-exporter",
          "images": [
            {
              "image": "node-exporter",
              "tag": "v1.3.1-20230925070337-b7f69924",
              "helmFullImageKey": "image.repository",
              "helmTagKey": "image.tag"
            }
          ]
        }
      ]
    },
    {
      "name": "jaeger",
      "version": "1.42.0",
      "subcomponents": [
        {
          "repository": "verrazzano",
          "name": "jaeger-operator",
          "images": [
            {
              "image": "jaeger-operator",
              "tag": "1.42.0-20230922084214-9970d003",
              "helmFullImageKey": "image.repository",
              "helmTagKey": "image.tag"
            }
          ]
        },
        {
          "repository": "verrazzano",
          "name": "jaeger-agent",
          "images": [
            {
              "image": "jaeger-agent",
              "tag": "1.42.0-20230925061552-cd357656",
              "helmFullImageKey": "jaegerAgentImage"
            }
          ]
        },
        {
          "repository": "verrazzano",
          "name": "jaeger-collector",
          "images": [
            {
              "image": "jaeger-collector",
              "tag": "1.42.0-20230925061552-cd357656",
              "helmFullImageKey": "jaegerCollectorImage"
            }
          ]
        },
        {
          "repository": "verrazzano",
          "name": "jaeger-query",
          "images": [
            {
              "image": "jaeger-query",
              "tag": "1.42.0-20230925061552-cd357656",
              "helmFullImageKey": "jaegerQueryImage"
            }
          ]
        },
        {
          "repository": "verrazzano",
          "name": "jaeger-ingester",
          "images": [
            {
              "image": "jaeger-ingester",
              "tag": "1.42.0-20230925061552-cd357656",
              "helmFullImageKey": "jaegerIngesterImage"
            }
          ]
        },
        {
          "repository": "verrazzano",
          "name": "jaeger-es-index-cleaner",
          "images": [
            {
              "image": "jaeger-es-index-cleaner",
              "tag": "1.42.0-20230925061552-cd357656",
              "helmFullImageKey": "jaegerESIndexCleanerImage"
            }
          ]
        },
        {
          "repository": "verrazzano",
          "name": "jaeger-es-rollover",
          "images": [
            {
              "image": "jaeger-es-rollover",
              "tag": "1.42.0-20230925061552-cd357656",
              "helmFullImageKey": "jaegerESRolloverImage"
            }
          ]
        },
        {
          "repository": "verrazzano",
          "name": "jaeger-all-in-one",
          "images": [
            {
              "image": "jaeger-all-in-one",
              "tag": "1.42.0-20230925061552-cd357656",
              "helmFullImageKey": "jaegerAllInOneImage"
            }
          ]
        }
      ]
    },
    {
      "name": "velero",
      "version": "1.9.1",
      "subcomponents": [
        {
          "repository": "verrazzano",
          "name": "velero",
          "images": [
            {
              "image": "velero",
              "tag": "v1.9.1-20230922085006-edba946d",
              "helmFullImageKey": "image.repository",
              "helmTagKey": "image.tag"
            },
            {
              "image": "velero-plugin-for-aws",
              "tag": "v1.5.0-20230922084241-9b26984f",
              "helmFullImageKey": "initContainers[0].image"
            },
            {
              "image": "velero-restic-restore-helper",
              "tag": "v1.9.1-20230922085006-edba946d",
              "helmFullImageKey": "configMaps.restic-restore-action-config.data.image"
            }
          ]
        }
      ]
    },
    {
      "name": "rancher-backup",
      "version": "3.1.0",
      "subcomponents": [
        {
          "repository": "verrazzano",
          "name": "rancher-backup",
          "images": [
            {
              "image": "rancher-backup-restore-operator",
              "tag": "v3.1.0-20230922084053-385811a",
              "helmFullImageKey": "image.repository",
              "helmTagKey": "image.tag"
            }
          ]
        },
        {
          "repository": "verrazzano",
          "name": "rancher-backup-kubectl",
          "images": [
            {
              "image": "rancher-kubectl",
              "tag": "v1.20.2-20230922084020-2f0ea54",
              "helmFullImageKey": "global.kubectl.repository",
              "helmTagKey": "global.kubectl.tag"
            }
          ]
        }
      ]
    },
    {
      "name": "argocd",
      "version": "2.7.2",
      "subcomponents": [
        {
          "repository": "verrazzano",
          "name": "argocd",
          "images": [
            {
              "image": "argocd",
              "tag": "v2.7.2-20230919043605-fc41216e",
              "helmFullImageKey": "image.repository",
              "helmTagKey": "image.tag"
            }
          ]
        },
        {
          "repository": "verrazzano",
          "name": "redis",
          "images": [
            {
              "image": "redis",
              "tag": "v7.0.12-20230921093854-848a7e94",
              "helmFullImageKey": "image.repository",
              "helmTagKey": "image.tag"
            }
          ]
        }
      ]
    },
    {
      "name": "thanos",
      "version": "v0.32.2",
      "subcomponents": [
        {
          "repository": "verrazzano",
          "name": "thanos",
          "images": [
            {
              "image": "thanos",
              "tag": "v0.32.2-20230911193410-1e27f1f9",
              "helmRegKey": "image.registry",
              "helmFullImageKey": "image.repository",
              "helmTagKey": "image.tag"
            }
          ]
        }
      ]
    }
  ],
  "supportedKubernetesVersions": ["v1.24.0", "v1.25.0", "v1.26.0", "v1.27.0"]
}<|MERGE_RESOLUTION|>--- conflicted
+++ resolved
@@ -123,20 +123,12 @@
           "images": [
             {
               "image": "pilot",
-<<<<<<< HEAD
               "tag": "1.19.3-20231223010704-694a68a8",
-=======
-              "tag": "1.19.0-1-20240102223345-96c3a993",
->>>>>>> 310dc40b
               "helmFullImageKey": "values.pilot.image"
             },
             {
               "image": "proxyv2",
-<<<<<<< HEAD
               "tag": "1.19.3-20231223010704-694a68a8",
-=======
-              "tag": "1.19.0-1-20240102223345-96c3a993",
->>>>>>> 310dc40b
               "helmImageKey": "values.global.proxy.image",
               "helmTagKey": "values.global.tag",
               "helmRegistryAndRepoKey": "values.global.hub"
@@ -263,11 +255,7 @@
           "images": [
             {
               "image": "proxyv2",
-<<<<<<< HEAD
               "tag": "1.19.3-20231223010704-694a68a8",
-=======
-              "tag": "1.19.0-1-20240102223345-96c3a993",
->>>>>>> 310dc40b
               "helmFullImageKey": "monitoringOperator.istioProxyImage"
             },
             {
@@ -313,11 +301,7 @@
             },
             {
               "image": "proxyv2",
-<<<<<<< HEAD
               "tag": "1.19.3-20231223010704-694a68a8",
-=======
-              "tag": "1.19.0-1-20240102223345-96c3a993",
->>>>>>> 310dc40b
               "helmFullImageKey": "monitoringOperator.istioProxyImage"
             },
             {
