{
  "registry": "ghcr.io",
  "version": "VERRAZZANO_VERSION",
  "components": [
    {
      "name": "verrazzano-platform-operator",
      "subcomponents": [
        {
          "repository": "verrazzano",
          "name": "verrazzano-platform-operator",
          "images": [
            {
              "image": "VERRAZZANO_PLATFORM_OPERATOR_IMAGE",
              "tag": "VERRAZZANO_PLATFORM_OPERATOR_TAG",
              "helmFullImageKey": "image"
            }
          ]
        }
      ]
    },
    {
      "name": "ingress-nginx",
      "subcomponents": [
        {
          "repository": "verrazzano",
          "name": "ingress-controller",
          "images": [
            {
              "image": "nginx-ingress-controller",
              "tag": "0.46.0-20220316222923-c2764d860",
              "helmFullImageKey": "controller.image.repository",
              "helmTagKey": "controller.image.tag"
            },
            {
              "image": "nginx-ingress-default-backend",
              "tag": "0.46.0-20220316222923-c2764d860",
              "helmFullImageKey": "defaultBackend.image.repository",
              "helmTagKey": "defaultBackend.image.tag"
            }
          ]
        }
      ]
    },
    {
      "name": "cert-manager",
      "subcomponents": [
        {
          "repository": "verrazzano",
          "name": "cert-manager",
          "images": [
            {
              "image": "cert-manager-controller",
              "tag": "1.2.0-20220225033848-4f1415cb5",
              "helmFullImageKey": "image.repository",
              "helmTagKey": "image.tag"
            },
            {
              "image": "cert-manager-acmesolver",
              "tag": "1.2.0-20220225033913-4f1415cb5",
              "helmFullImageKey": "extraArgs[0]=--acme-http01-solver-image"
            },
            {
              "image": "cert-manager-cainjector",
              "tag": "1.2.0-20220225033848-4f1415cb5",
              "helmFullImageKey": "cainjector.image.repository",
              "helmTagKey": "cainjector.image.tag"
            },
            {
              "image": "cert-manager-webhook",
              "tag": "1.2.0-20220225033848-4f1415cb5",
              "helmFullImageKey": "webhook.image.repository",
              "helmTagKey": "webhook.image.tag"
            }
          ]
        }
      ]
    },
    {
      "name": "external-dns",
      "subcomponents": [
        {
          "repository": "verrazzano",
          "name": "external-dns",
          "images": [
            {
              "image": "external-dns",
              "tag": "v0.10.2-20220225144626-7bae1b96",
              "helmFullImageKey": "image.repository",
              "helmRegKey": "image.registry",
              "helmTagKey": "image.tag"
            }
          ]
        }
      ]
    },
    {
      "name": "istio",
      "subcomponents": [
        {
          "repository": "verrazzano",
          "name": "istiod",
          "images": [
            {
              "image": "pilot",
              "tag": "1.11.4",
              "helmFullImageKey": "values.pilot.image"
            },
            {
              "image": "proxyv2",
              "tag": "1.11.4",
              "helmImageKey": "values.global.proxy.image",
              "helmTagKey": "values.global.tag",
              "helmRegistryAndRepoKey": "values.global.hub"
            }
          ]
        }
      ]
    },
    {
      "name": "rancher",
      "subcomponents": [
        {
          "repository": "verrazzano",
          "name": "rancher",
          "images": [
            {
              "image": "rancher",
              "tag": "v2.5.9-20220228142012-806336795",
              "helmFullImageKey": "rancherImage",
              "helmTagKey": "rancherImageTag"
            },
            {
              "image": "rancher-agent",
              "tag": "v2.5.9-20220228142012-806336795"
            }
          ]
        },
        {
          "registry": "docker.io",
          "repository": "rancher",
          "name": "additional-rancher",
          "images": [
            {
              "image": "shell",
              "tag": "v0.1.6"
            },
            {
              "image": "kubectl",
              "tag": "v1.20.2"
            },
            {
              "image": "rancher-webhook",
              "tag": "v0.1.3"
            },
            {
              "image": "fleet-agent",
              "tag": "v0.3.5"
            },
            {
              "image": "fleet",
              "tag": "v0.3.5"
            },
            {
              "image": "gitjob",
              "tag": "v0.1.15"
            },
            {
              "image": "rancher-operator",
              "tag": "v0.1.4"
            },
            {
              "image": "local-path-provisioner",
              "tag": "v0.0.14"
            }
          ]
        }
      ]
    },
    {
      "name": "verrazzano",
      "subcomponents": [
        {
          "repository": "verrazzano",
          "name": "verrazzano",
          "images": [
            {
              "image": "verrazzano-operator",
              "tag": "1.3.0-20220225034830-4714c1c",
              "helmFullImageKey": "verrazzanoOperator.imageName",
              "helmTagKey": "verrazzanoOperator.imageVersion"
            },
            {
              "image": "node-exporter",
              "tag": "1.0.0-20220225034938-e25ae11",
              "helmFullImageKey": "nodeExporter.imageName",
              "helmTagKey": "nodeExporter.imageVersion"
            },
            {
<<<<<<< HEAD
              "image": "verrazzano-monitoring-operator-jenkins",
              "tag": "1.3.0-20220405222928-082e581",
=======
              "image": "verrazzano-monitoring-operator",
              "tag": "1.3.0-20220406210419-47c491d",
>>>>>>> 221174c5
              "helmFullImageKey": "monitoringOperator.imageName",
              "helmTagKey": "monitoringOperator.imageVersion"
            },
            {
              "image": "proxyv2",
              "tag": "1.11.4",
              "helmFullImageKey": "monitoringOperator.istioProxyImage"
            },
            {
              "image": "grafana",
              "tag": "v7.5.11",
              "helmFullImageKey": "monitoringOperator.grafanaImage"
            },
            {
              "image": "prometheus",
              "tag": "v2.31.1",
              "helmFullImageKey": "monitoringOperator.prometheusImage"
            },
            {
              "image": "opensearch",
              "tag": "1.2.3-20220321223518-c480e8ed25d",
              "helmFullImageKey": "monitoringOperator.esImage"
            },
            {
              "image": "opensearch-dashboards",
              "tag": "1.2.0-20220301201035-be0efd47ab",
              "helmFullImageKey": "monitoringOperator.kibanaImage"
            },
            {
              "image": "configmap-reload",
              "tag": "0.7.1-20220302211236-774d907",
              "helmFullImageKey": "monitoringOperator.configReloaderImage"
            },
            {
              "image": "nginx-ingress-controller",
              "tag": "0.46.0-20220301064424-ee602c1aa",
              "helmFullImageKey": "monitoringOperator.oidcProxyImage"
            },
            {
              "image": "fluentd-kubernetes-daemonset",
              "tag": "v1.12.3-20220225061210-0302423",
              "helmFullImageKey": "logging.fluentdImage"
            },
            {
              "image": "console",
              "tag": "1.3.0-20220330134752-bb0b72b",
              "helmFullImageKey": "console.imageName",
              "helmTagKey": "console.imageVersion"
            },
            {
              "image": "nginx-ingress-controller",
              "tag": "0.46.0-20220301064424-ee602c1aa",
              "helmFullImageKey": "api.imageName",
              "helmTagKey": "api.imageVersion"
            }
          ]
        }
      ]
    },
    {
      "name": "monitoring-init-images",
      "subcomponents": [
        {
          "repository": "oracle",
          "name": "monitoring-init-images",
          "images": [
            {
              "image": "oraclelinux",
              "tag": "7-slim",
              "helmFullImageKey": "monitoringOperator.prometheusInitImage"
            },
            {
              "image": "oraclelinux",
              "tag": "7.9",
              "helmFullImageKey": "monitoringOperator.esInitImage"
            }
          ]
        }
      ]
    },
    {
      "name": "oam-kubernetes-runtime",
      "subcomponents": [
        {
          "repository": "verrazzano",
          "name": "oam-kubernetes-runtime",
          "images": [
            {
              "image": "oam-kubernetes-runtime",
              "tag": "v0.3.0-20220225035616-3a38226",
              "helmFullImageKey": "image.repository",
              "helmTagKey": "image.tag"
            }
          ]
        }
      ]
    },
    {
      "name": "verrazzano-application-operator",
      "subcomponents": [
        {
          "repository": "verrazzano",
          "name": "verrazzano-application-operator",
          "images": [
            {
              "image": "VERRAZZANO_APPLICATION_OPERATOR_IMAGE",
              "tag": "VERRAZZANO_APPLICATION_OPERATOR_TAG",
              "helmFullImageKey": "image"
            }
          ]
        }
      ]
    },
    {
      "name": "weblogic-operator",
      "subcomponents": [
        {
          "repository": "oracle",
          "name": "weblogic-operator",
          "images": [
            {
              "image": "weblogic-kubernetes-operator",
              "tag": "3.3.8",
              "helmFullImageKey": "image"
            },
            {
              "image": "weblogic-monitoring-exporter",
              "tag": "2.0.4",
              "helmFullImageKey": "weblogicMonitoringExporterImage"
            }
          ]
        }
      ]
    },
    {
      "name": "coherence-operator",
      "subcomponents": [
        {
          "repository": "oracle",
          "name": "coherence-operator",
          "images": [
            {
              "image": "coherence-operator",
              "tag": "3.2.5",
              "helmFullImageKey": "image"
            }
          ]
        }
      ]
    },
    {
      "name": "kiali-server",
      "subcomponents": [
        {
          "repository": "verrazzano",
          "name": "kiali-server",
          "images": [
            {
              "image": "kiali",
              "tag": "v1.34.1-1",
              "helmFullImageKey": "deployment.image_name",
              "helmTagKey": "deployment.image_version"
            }
          ]
        }
      ]
    },
    {
      "name": "mysql",
      "subcomponents": [
        {
          "repository": "verrazzano",
          "name": "mysql",
          "images": [
            {
              "image": "mysql",
              "tag": "8.0.28",
              "helmFullImageKey": "image",
              "helmTagKey": "imageTag"
            }
          ]
        },
        {
          "repository": "oracle",
          "name": "oraclelinux",
          "images": [
            {
              "image": "oraclelinux",
              "tag": "7-slim",
              "helmFullImageKey": "busybox.image",
              "helmTagKey": "busybox.tag"
            }
          ]
        }
      ]
    },
    {
      "name": "keycloak",
      "subcomponents": [
        {
          "repository": "verrazzano",
          "name": "keycloak",
          "images": [
            {
              "image": "keycloak",
              "tag": "15.0.2-20220225013936-a7c16adfc3",
              "helmFullImageKey": "image.repository",
              "helmTagKey": "image.tag"
            }
          ]
        },
        {
          "repository": "verrazzano",
          "name": "keycloak-oracle-theme",
          "images": [
            {
              "image": "keycloak-oracle-theme",
              "tag": "1.3.0-20220226065029-dc513a7"
            }
          ]
        }
      ]
    },
    {
      "name": "prometheus-operator",
      "subcomponents": [
        {
          "repository": "verrazzano",
          "name": "prometheus-operator",
          "images": [
            {
              "image": "prometheus-operator",
              "tag": "v0.49.0-1",
              "helmFullImageKey": "prometheusOperator.image.repository",
              "helmTagKey": "prometheusOperator.image.tag"
            }
          ]
        }
      ]
    }
  ]
}<|MERGE_RESOLUTION|>--- conflicted
+++ resolved
@@ -196,13 +196,8 @@
               "helmTagKey": "nodeExporter.imageVersion"
             },
             {
-<<<<<<< HEAD
               "image": "verrazzano-monitoring-operator-jenkins",
-              "tag": "1.3.0-20220405222928-082e581",
-=======
-              "image": "verrazzano-monitoring-operator",
-              "tag": "1.3.0-20220406210419-47c491d",
->>>>>>> 221174c5
+              "tag": "1.3.0-20220406211359-3252d94",
               "helmFullImageKey": "monitoringOperator.imageName",
               "helmTagKey": "monitoringOperator.imageVersion"
             },
