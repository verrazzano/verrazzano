# Copyright (c) 2020, Oracle and/or its affiliates.
# Licensed under the Universal Permissive License v 1.0 as shown at https://oss.oracle.com/licenses/upl.
name: verrazzano

global:
  imagePullSecrets: []

image:
  pullPolicy: Always
  terminationGracePeriodSeconds: 60

verrazzanoOperator:
  name: verrazzano-operator
  imageName: ghcr.io/verrazzano/verrazzano-operator
  imageVersion: 0.4.0-20201026183833-875c588
  cohMicroImage: ghcr.io/verrazzano/verrazzano-coh-cluster-operator:0.4.0-20201026185521-17b87b8
  helidonMicroImage: ghcr.io/verrazzano/verrazzano-helidon-app-operator:0.4.0-20201026185525-4693dbe
  wlsMicroImage: ghcr.io/verrazzano/verrazzano-wko-operator:0.4.0-20201026193223-27839a7
  prometheusPusherImage: ghcr.io/verrazzano/prometheus-pusher:1.0.1-20201016212958-5b64612
  nodeExporterImage: ghcr.io/verrazzano/node-exporter:0.18.1-20201016212926-e3dc9ad
  filebeatImage: ghcr.io/verrazzano/filebeat:6.8.3-20201016212236-05eabe44b
  journalbeatImage: ghcr.io/verrazzano/journalbeat:6.8.3-20201016212623-05eabe44b
  weblogicOperatorImage: oracle/weblogic-kubernetes-operator:3.0.2
  fluentdImage: ghcr.io/verrazzano/fluentd-kubernetes-daemonset:v1.10.4-20201016214205-7f37ac6
  apiServerRealm: verrazzano-system
  RequestMemory: 72Mi
  cohMicroRequestMemory: 28Mi
  helidonMicroRequestMemory: 24Mi
  wlsMicroRequestMemory: 32Mi
  esMasterNodeRequestMemory: 1.4Gi
  esIngestNodeRequestMemory: 2.5Gi
  esDataNodeRequestMemory: 4.8Gi
  grafanaRequestMemory: 48Mi
  prometheusRequestMemory: 128Mi
  kibanaRequestMemory: 192Mi
  esMasterNodeReplicas: 3

monitoringOperator:
  name: verrazzano-monitoring-operator
  imageName: ghcr.io/verrazzano/verrazzano-monitoring-operator
  imageVersion: 0.4.0-20201026183726-751e0b0
  metricsPort: 8090
  defaultSimpleCompReplicas: 1
  defaultPrometheusReplicas: 1
  grafanaImage: container-registry.oracle.com/olcne/grafana:v6.4.4
  prometheusImage: container-registry.oracle.com/olcne/prometheus:v2.13.1
  prometheusInitImage: container-registry.oracle.com/os/oraclelinux:7-slim
  prometheusGatewayImage: ghcr.io/verrazzano/prometheus-pushgateway:1.2.0-20201016205229-164dd8b
  alertManagerImage: "noimage"
  esWaitTargetVersion: 7.6.1
  esImage: ghcr.io/verrazzano/elasticsearch:7.6.1-20201016211502-0412e78
  esWaitImage: ghcr.io/verrazzano/verrazzano-monitoring-instance-eswait:0.4.0-20201026183726-751e0b0
  esInitImage: container-registry.oracle.com/os/oraclelinux:7.8
  kibanaImage: ghcr.io/verrazzano/kibana:7.6.1-20201016212846-5eab01c
  monitoringInstanceApiImage: ghcr.io/verrazzano/verrazzano-monitoring-instance-api:0.4.0-20201026183730-875c1e3
  configReloaderImage: ghcr.io/verrazzano/configmap-reload:0.3-20201016205243-4f24a0e
  nodeExporterImage: ghcr.io/verrazzano/node-exporter:0.18.1-20201016212926-e3dc9ad
  RequestMemory: 48Mi

clusterOperator:
  name: verrazzano-cluster-operator
  imageName: ghcr.io/verrazzano/verrazzano-cluster-operator
  imageVersion: 0.4.0-20201026183756-b25149b
  rancherURL:
  rancherUserName:
  rancherPassword:
  rancherHostname:
  RequestMemory: 27Mi

verrazzanoAdmissionController:
  name: verrazzano-validation
  controllerName: verrazzano-admission-controller
  imageName: ghcr.io/verrazzano/verrazzano-admission-controller
<<<<<<< HEAD
  imageVersion: 0.4.0-20201027121300-ffd7251
=======
  imageVersion: 0.4.0-20201026173246-5aa583e
>>>>>>> 1272d6a9
  caBundle:
  RequestMemory: 15Mi

# OCI-related values
oci:
  region: ""
  tenancyOcid: ""
  userOcid: ""
  fingerprint: ""
  privateKey: ""
  compartment: ""
  clusterOcid: ""
  objectStore:
    bucketName: ""
    namespace: ""

config:
  envName:
  dnsSuffix: verrazzano.io
  enableMonitoringStorage: true<|MERGE_RESOLUTION|>--- conflicted
+++ resolved
@@ -71,11 +71,7 @@
   name: verrazzano-validation
   controllerName: verrazzano-admission-controller
   imageName: ghcr.io/verrazzano/verrazzano-admission-controller
-<<<<<<< HEAD
   imageVersion: 0.4.0-20201027121300-ffd7251
-=======
-  imageVersion: 0.4.0-20201026173246-5aa583e
->>>>>>> 1272d6a9
   caBundle:
   RequestMemory: 15Mi
 
