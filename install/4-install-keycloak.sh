--- conflicted
+++ resolved
@@ -215,11 +215,7 @@
 
 DNS_TARGET_NAME=${DNS_PREFIX}.${ENV_NAME}.${DNS_SUFFIX}
 
-<<<<<<< HEAD
 action "Preparing for installation" cleanup_all || exit 1
-=======
-action "Cleaning up previous Keycloak installation" cleanup_all || exit 1
->>>>>>> 74f4d467
 action "Installing MySQL" install_mysql || exit 1
 action "Installing Keycloak" install_keycloak || exit 1
 action "Setting Rancher Server URL" set_rancher_server_url || true
