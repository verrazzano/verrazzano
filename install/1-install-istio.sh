--- conflicted
+++ resolved
@@ -191,14 +191,10 @@
     done
 
     if [ "$OCR_VERIFIED" == false ]; then
-<<<<<<< HEAD
       "$SCRIPT_DIR"/k8s-dump-objects.sh -o "jobs" -n "default" -r "ocrtest" -m "ocr Test Failure"
       "$SCRIPT_DIR"/k8s-dump-objects.sh -o "pods" -n "default" -r "ocrtest-*" -m "ocr Test Failure"
       kubectl delete job $OCR_TEST_JOB_NAME
       fail "ERROR: Cannot access Oracle Container Registry. This may be due to incorrect credentials, check the ocr secret and re-create the secret if the credentials are wrong. \ne.g. kubectl create secret docker-registry ocr --docker-username=<username> --docker-password=<password> --docker-server=container-registry.oracle.com\nCheck ${SCRIPT_DIR}/build/logs/diagnostics.log for a descriptive output of the error"
-=======
-        fail "ERROR: OCR Secret verification failed. See log file for more details."
->>>>>>> 40c0f4b4
     fi
     kubectl delete job $OCR_TEST_JOB_NAME
 }
