# Verrazzano Installation on Oracle Linux Cloud Native Environment

This document describes installing [Verrazzano](https://verrazzano.io/) on [Oracle Linux Cloud Native Environment (OLCNE)](https://docs.oracle.com/en/operating-systems/olcne/)
cluster.

> **NOTE**: You should only install this alpha release of Verrazzano in a cluster that can be safely deleted when your evaluation is complete.

## Prerequisites
* Verrazzano requires Oracle Linux Cloud Native Environment version 1.1 or later.
* Verrazzano installation requires the following software be installed on the system used to install Verrazzano.
  The Oracle Linux Cloud Native Environment operator node is typically used to install Verrazzano.  
  * curl
  * helm (version 3.0.x, 3.1.x or 3.2.x)
  * jq
  * kubectl
  * openssl

  If you are using Oracle Linux 7 these requirements can be installed as shown below.
  ```
  sudo yum install -y oracle-olcne-release-el7
  sudo yum-config-manager --enable ol7_olcne11 ol7_addons ol7_latest
  sudo yum install -y kubectl helm jq openssl curl
  ```

## Installation

### 1. Prepare for the Oracle Linux Cloud Native Environment install
Oracle Linux Cloud Native Environment can be installed in several different type of environments.
These range from physical on premises hardware to virtualized cloud infrastructure.
The Oracle Linux Cloud Native Environment installation instructions assume that networking and compute resources already exists.
The basic infrastructure requirements are a network with a public and private subnet
and a set of host connected to those networks.

#### OCI Example
The OCI infrastructure detailed below is an example of infrastructure that could be used to evaluate Verrazzano installed on Oracle Linux Cloud Native Environment.
If other environments are used the capacity and configuration should be similar to those below.

The VCN Wizard of the OCI console can be used to automatically create most of the described network infrastructure.
Additional security lists rules as detailed below will need to be added manually. 
All CIDR values provided below are examples and can be customized as required.

* Virtual Cloud Network (e.g. CIDR 10.0.0.0/16)
  * Public Subnet (e.g. CIDR 10.0.0.0/24)
    * Security List / Ingress Rules

      |Stateless|Destination|Protocol|Source Ports|Destination Ports|Type & Code|Description        |
      |---------|-----------|--------|------------|-----------------|-----------|-------------------|
      |No       |0.0.0.0/0  |ICMP    |            |                 |3, 4       |ICMP Errors        |
      |No       |10.0.0.0/16|ICMP    |            |                 |3          |ICMP Errors        |
      |No       |0.0.0.0/0  |TCP     |All         |22               |           |SSH                |
      |No       |0.0.0.0/0  |TCP     |All         |80               |           |HTTP Load Balancer |
      |No       |0.0.0.0/0  |TCP     |All         |443              |           |HTTPS Load Balancer|

    * Security List / Egress Rules
 
      |Stateless|Destination|Protocol|Source Ports|Destination Ports|Type & Code|Description        |
      |---------|-----------|--------|------------|-----------------|-----------|-------------------|
      |No       |10.0.1.0/24|TCP     |All         |22               |           |SSH                |
      |No       |10.0.1.0/24|TCP     |All         |30080            |           |HTTP Load Balancer |
      |No       |10.0.1.0/24|TCP     |All         |30443            |           |HTTPS Load Balancer|
      |No       |10.0.1.0/24|TCP     |All         |31380            |           |HTTP Load Balancer |
      |No       |10.0.1.0/24|TCP     |All         |31390            |           |HTTPS Load Balancer|

  * Private Subnet (e.g. CIDR 10.0.1.0/24)
    * Security List / Ingress Rules
      
      |Stateless|Destination|Protocol|Source Ports|Destination Ports|Type & Code|Description          |
      |---------|-----------|--------|------------|-----------------|-----------|---------------------|
      |No       |0.0.0.0/0  |ICMP    |            |                 |3, 4       |ICMP Errors          |
      |No       |10.0.0.0/16|ICMP    |            |                 |3          |ICMP Errors          |
      |No       |10.0.0.0/16|TCP     |All         |22               |           |SSH                  |
      |No       |10.0.0.0/24|TCP     |All         |30080            |           |HTTP Load Balancer   |
      |No       |10.0.0.0/24|TCP     |All         |30443            |           |HTTPS Load Balancer  |
      |No       |10.0.0.0/24|TCP     |All         |31380            |           |HTTP Load Balancer   |
      |No       |10.0.0.0/24|TCP     |All         |31390            |           |HTTPS Load Balancer  |
      |No       |10.0.1.0/24|UDP     |All         |111              |           |NFS                  |
      |No       |10.0.1.0/24|TCP     |All         |111              |           |NFS                  |
      |No       |10.0.1.0/24|UDP     |All         |2048             |           |NFS                  |
      |No       |10.0.1.0/24|TCP     |All         |2048-2050        |           |NFS                  |
      |No       |10.0.1.0/24|TCP     |All         |2379-2380        |           |Kubernetes etcd      |
      |No       |10.0.1.0/24|TCP     |All         |6443             |           |Kubernetes API Server|
      |No       |10.0.1.0/24|TCP     |All         |6446             |           |MySQL                |
      |No       |10.0.1.0/24|TCP     |All         |8090-8091        |           |OLCNE Platform Agent |
      |No       |10.0.1.0/24|UDP     |All         |8472             |           |Flannel              |
      |No       |10.0.1.0/24|TCP     |All         |10250-10255      |           |Kubernetes Kublet    |
            
    * Security List / Egress Rules
       
      |Stateless|Destination|Protocol|Source Ports|Destination Ports|Type and Code|Description       |
      |---------|-----------|--------|------------|-----------------|-------------|------------------|
      |No       |10.0.0.0/0 |TCP     |            |                 |             |All egress traffic|
          
  * DHCP Options

    |DNS Type                 |
    |-------------------------|
    |Internet and VCN Resolver|
    
  * Route Tables
    * Public Subnet Route Table Rules
    
      |Destination|Target          |
      |-----------|----------------|
      |0.0.0.0/0  |Internet Gateway|
      
    * Private Subnet Route Table Rules
    
      |Destination     |Target         |
      |----------------|---------------|
      |0.0.0.0/0       |NAT Gateway    |
      |All OCI Services|Service Gateway|
      
  * Internet Gateway
  * NAT Gateway
  * Service Gateway
  
The compute resources describe below follow the guidelines provided in the Oracle Linux Cloud Native Environment Getting Started guide.
The attributes indicated (e.g. Subnet RAM, Shape, Image) are recommendations that have been tested.
Other values can be used if required.
  
* Compute Instances

  | Role                          | Subnet  | Suggested RAM | Compatible VM Shape | Compatible VM Image |
  |-------------------------------|---------|---------------|---------------------|---------------------|
  | SSH Jump Host                 | Public  | 8GB           | VM.Standard.E2.1    | Oracle Linux 7.8    |
  | OLCNE Operator Host           | Private | 16GB          | VM.Standard.E2.2    | Oracle Linux 7.8    |
  | Kubernetes Control Plane Node | Private | 32GB          | VM.Standard.E2.4    | Oracle Linux 7.8    |
  | Kubernetes Worker Node 1      | Private | 32GB          | VM.Standard.E2.4    | Oracle Linux 7.8    |
  | Kubernetes Worker Node 2      | Private | 32GB          | VM.Standard.E2.4    | Oracle Linux 7.8    |
  | Kubernetes Worker Node 3      | Private | 32GB          | VM.Standard.E2.4    | Oracle Linux 7.8    |

### 2. Do the Oracle Linux Cloud Native Environment install
Deploy Oracle Linux Cloud Native Environment with the Kubernetes module following instructions from the [Getting Started](https://docs.oracle.com/en/operating-systems/olcne/start/deploy-kube.html) guide.
* Use single Kubernetes control plane node
* Skip Kubernetes API load balancer (3.4.3)
* Use private CA certificates (3.5.3)

### 3. Prepare for the Verrazzano install

####  Prerequisites Overview
A Verrazzano Oracle Linux Cloud Native Environment deployment requires:
* A default storage provider that supports "Multiple Read/Write" mounts. For example, an NFS service like:
    * Oracle Cloud Infrastructure File Storage Service.
    * A hardware-based storage system that provides NFS capabilities.
* Load balancers in front of the worker nodes in the cluster.
* DNS records that reference the load balancers.

Examples for meeting these requirements follow.

#### Prerequisites Detail

##### Storage
Verrazzano requires persistent storage for several components.
This persistent storage is provided by a default storage class.
A number of persistent storage providers exist for Kubernetes.
This guide will focus on a preallocated persistent volumes.
In particular the provided samples will illustrate the use of OCI's NFS File System.

###### OCI Example  
Before storage can be exposed to Kubernetes is must be created.
In OCI this is done using File System resources.
Using the OCI console create a new File System.
Within the new file system create an Export.
Remember the value used for  `Export Path` as it will be used later. 
Also note the Mount Target's `IP Address` for use later.

Once the exports have been created, referenced persistent volume folders (e.g. /example/pv0001) will need to be created.
In OCI this can be done by mounting the export on one of the Kubernetes worker nodes and creating the folders.
In the example below the value '/example' is the `Export Path` and '10.0.1.8' is the Mount Target's `IP Address`.
The command below should be executed on one of the Kubernetes worker nodes.
This will result in the creation of 9 persistent volume folders.
The reason for 9 persistent volume folders is covered in the next section. 
```
sudo mount 10.0.1.8:/example /mnt
for x in {0001..0009}; do sudo mkdir -p /mnt/pv${x} && sudo chmod 777 /mnt/pv${x}; done
```

###### Persistent Volumes
A default Kubernetes storage class is required by Verrazzano.
When using pre-allocated PersistentVolumes, for example NFS, persistent volumes should be declared as shown below.
The value for `name` below may be customized but will need to match the PersistentVolume storageClassName value later.
* Create a default `StorageClass`
  ```
  cat << EOF | kubectl apply -f -
    apiVersion: storage.k8s.io/v1
    kind: StorageClass
    metadata:
      name: example-nfs
      annotations:
        storageclass.kubernetes.io/is-default-class: "true"
    provisioner: kubernetes.io/no-provisioner
    volumeBindingMode: WaitForFirstConsumer
  EOF
  ```
* Create the required number of `PersistentVolume` resources.
  The Verrazzano system requires five persistent volumes for itself.
  Each deployed Verrazzano binding requires an additional four persistent volumes.
  The command below creates nine persistent volumes which is enough for one deployed binding.
  The value for storageClassName must match the above `StorageClass` name.
  The values for `name` may be customized.
  The value for `path` must match the `Export Path` of the Export from above combined with the persistent volume folder from above.
  The value for `server` must be changed to match the location of your file system server.  
  ```
  for n in {0001..0009}; do cat << EOF | kubectl apply -f -
    apiVersion: v1
    kind: PersistentVolume
    metadata:
      name: pv${n}
    spec:
      storageClassName: example-nfs
      accessModes:
        - ReadWriteOnce
        - ReadWriteMany
      capacity:
        storage: 50Gi
      nfs:
        path: /example/pv${n}
        server: 10.0.1.8
      volumeMode: Filesystem
      persistentVolumeReclaimPolicy: Recycle
  EOF
  ```
  
#### Load Balancers
Verrazzano on Oracle Linux Cloud Native Environment uses external load balancer services.
These will not automatically be provided by Verrazzano or Kubernetes.
Two load balancers must be deployed outside of the subnet used for the Kubernetes cluster.
One load balancer is for management traffic and the other for application traffic.

Specific steps will differ for each load balancer provider, but a generic configuration and an OCI example follow.

##### Generic Configuration
* Target Host: Host names of Kubernetes worker nodes
* Target Ports: See table
* External Ports: See table
* Distribution: Round Robin
* Health Check: TCP

| Traffic Type | Service Name                                  | Type | Suggested External Port | Target Port |
|--------------|-----------------------------------------------|------|-------------------------|-------------|
| Application  | `istio-ingressgateway`                        | TCP  | 80                      | 31380       |
| Application  | `istio-ingressgateway`                        | TCP  | 443                     | 31390       |
| Management   | `ingress-controller-nginx-ingress-controller` | TCP  | 80                      | 30080       |
| Management   | `ingress-controller-nginx-ingress-controller` | TCP  | 443                     | 30443       |

##### OCI Example
The details below can be used to create OCI Load Balancers for accessing application and management user interfaces respectively.
These load balancers will route HTTP/HTTP traffic from the internet into the private subnet.
If load balancers are desired they should be created now even though the application and management endpoints will actually be installed later.

* Application Load Balancer: Public Subnet
  * Listeners
    * HTTP Listener: Protocol TCP, Port 80
    * HTTPS Listener: Protocol TCP, Port 443
  * Backend Sets
    * HTTP Backend Sets:
      * Health Check: Protocol TCP, Port 31380
      * Backends: Kubernetes Worker Nodes, Port 31380, Distribution Policy Weighted Round Robin
    * HTTPS Backend Sets
      * Health Check: Protocol TCP, Port 31390
      * Backends: Kubernetes Worker Nodes, Port 31390, Distribution Policy Weighted Round Robin
* Management Load Balancer: Public Subnet
  * Listeners
    * HTTP Listener: Protocol TCP, Port 80
    * HTTPS Listener: Protocol TCP, Port 443
  * Backend Sets
    * HTTP Backend Sets:
      * Health Check: Protocol TCP, Port 30080
      * Backends: Kubernetes Worker Nodes, Port 30080, Distribution Policy Weighted Round Robin
    * HTTPS Backend Sets
      * Health Check: Protocol TCP, Port 30443
      * Backends: Kubernetes Worker Nodes, Port 30443, Distribution Policy Weighted Round Robin

##### DNS
When using the `manual` DNS type, the installer searches the DNS Zone you provide for two specific A records.
These are used to configure the cluster and should refer to external addresses of the load balancers in the previous step.
The A records will need to be created manually.

**NOTE:** At this time, the only supported deployment for Oracle Linux Cloud Native Environment is the manual DNS type.

|Record             | Use                                                                                              |
|-------------------|--------------------------------------------------------------------------------------------------|
|ingress-mgmt       | Set as the `.spec.externalIPs` value of the `ingress-controller-nginx-ingress-controller` service|
|ingress-verrazzano | Set as the `.spec.externalIPs` value of the `istio-ingressgateway` service                       |

For example:
```
198.51.100.10                                   A       ingress-mgmt.myenv.mydomain.com.
203.0.113.10                                    A       ingress-verrazzano.myenv.mydomain.com.
```

Verrazzano installation will result in a number of management services that need to point to the ingress-mgmt address.
```
keycloak.myenv.mydomain.com                      CNAME   ingress-mgmt.myenv.mydomain.com.
rancher.myenv.mydomain.com                       CNAME   ingress-mgmt.myenv.mydomain.com.

grafana.vmi.system.myenv.mydomain.com            CNAME   ingress-mgmt.myenv.mydomain.com.
prometheus.vmi.system.myenv.mydomain.com         CNAME   ingress-mgmt.myenv.mydomain.com.
kibana.vmi.system.myenv.mydomain.com             CNAME   ingress-mgmt.myenv.mydomain.com.
elasticsearch.vmi.system.myenv.mydomain.com      CNAME   ingress-mgmt.myenv.mydomain.com.
```

Deployment of applications as a VerrazzanoBinding will create four more services in the form:
* grafana.vmi.**mybinding**.myenv.mydomain.com
* prometheus.vmi.**mybinding**.myenv.mydomain.com
* kibana.vmi.**mybinding**.myenv.mydomain.com
* elasticsearch.vmi.**mybinding**.myenv.mydomain.com

For simplicity, an administrator may want to create [wildcard DNS records](https://tools.ietf.org/html/rfc1034#section-4.3.3) for the management addresses:
```
*.system.myenv.mydomain.com                      CNAME   ingress-mgmt.myenv.mydomain.com.
*.mybinding.myenv.mydomain.com                   CNAME   ingress-mgmt.myenv.mydomain.com.
```
or
```
*.myenv.mydomain.com                             CNAME   ingress-mgmt.myenv.mydomain.com.
```

<<<<<<< HEAD
##### OCI Example
DNS is configured in OCI by creating DNS Zones in the OCI console.
When creating a DNS Zone use these values.
* Method: Manual
* Zone Name: <dns-suffix>
* Zone Type: Primary 
The value for '<dns-suffix>' excludes the environment (e.g. use mydomain.com portion of myenv.mydomain.com).

DNS A records must be manually added to the zone and published using values described above.
DNS CNAME records in same way.

### 4. Do the Verrazzano install
During install of Verrazzano these steps should be performed on the Oracle Linux Cloud Native Environment operator node.
 
Clone the Verrazzano install repository
```
git clone https://github.com/verrazzano/verrazzano.git 
cd verrazzano/install
``` 
Use the following commands to install git if required.
```
sudo yum install -y git
```

Set the following environment variables:
The value for '<path to valid kubernetes config>' is typically ${HOME}/.kube/config
```
export CLUSTER_TYPE=OLCNE
export VERRAZZANO_KUBECONFIG=<path to valid kubernetes config>
export KUBECONFIG=$VERRAZZANO_KUBECONFIG
```
=======

**NOTE:** At this time, the only supported deployment for OLCNE is the manual DNS type.

## Installation

### 1. Configure the environment

Set the following `ENV` vars:
  ```
    export CLUSTER_TYPE=OLCNE
    export VERRAZZANO_KUBECONFIG=<path to valid kubernetes config>
    export KUBECONFIG=$VERRAZZANO_KUBECONFIG
  ```

### 2. Install Verrazzano
>>>>>>> 9ffe4e4b

You will install Verrazzano using the `manual` DNS type.
The value for '<env-name>' is a unique DNS subdomain for the cluster (e.g. myenv in myenv.mydomain.com).
The value for '<dns-suffix>' is the remainder of the DNS domain (e.g. mydomain.com in myenv.mydomain.com).

Run the following scripts in order:
```
./1-install-istio.sh                       -d manual -n <env-name> -s <dns-suffix>
./2a-install-system-components-magicdns.sh -d manual -n <env-name> -s <dns-suffix>
./3-install-verrazzano.sh                  -d manual -n <env-name> -s <dns-suffix>
./4-install-keycloak.sh                    -d manual -n <env-name> -s <dns-suffix>
```

<<<<<<< HEAD
### 5. Verify the Verrazzano install
=======
### 3. Verify installation
>>>>>>> 9ffe4e4b
Verrazzano installs multiple objects in multiple namespaces.  All the pods in the `verrazzano-system` namespaces in the `Running` status does not guarantee but likely indicates that Verrazzano is up and running.
```
kubectl get pods -n verrazzano-system
verrazzano-admission-controller-84d6bc647c-7b8tl   1/1     Running   0          5m13s
verrazzano-cluster-operator-57fb95fc99-kqjll       1/1     Running   0          5m13s
verrazzano-monitoring-operator-7cb5947f4c-x9kfc    1/1     Running   0          5m13s
verrazzano-operator-b6d95b4c4-sxprv                1/1     Running   0          5m13s
vmi-system-api-7c8654dc76-2bdll                    1/1     Running   0          4m44s
vmi-system-es-data-0-6679cf99f4-9p25f              2/2     Running   0          4m44s
vmi-system-es-data-1-8588867569-zlwwx              2/2     Running   0          4m44s
vmi-system-es-ingest-78f6dfddfc-2v5nc              1/1     Running   0          4m44s
vmi-system-es-master-0                             1/1     Running   0          4m44s
vmi-system-es-master-1                             1/1     Running   0          4m44s
vmi-system-es-master-2                             1/1     Running   0          4m44s
vmi-system-grafana-5f7bc8b676-xx49f                1/1     Running   0          4m44s
vmi-system-kibana-649466fcf8-4n8ct                 1/1     Running   0          4m44s
vmi-system-prometheus-0-7f97ff97dc-gfclv           3/3     Running   0          4m44s
vmi-system-prometheus-gw-7cb9df774-48g4b           1/1     Running   0          4m44s
```

<<<<<<< HEAD
### 6. Get the console URLs
Verrazzano installs several consoles.
You can get the ingress for the consoles with the following command:  
=======
### 4. Get the console URLs
Verrazzano installs several consoles.  You can get the ingress for the consoles with the following command:  
>>>>>>> 9ffe4e4b

`kubectl get ingress -A`

Prefix `https://` to the host name returned to get the URL.
For example `https://rancher.myenv.mydomain.com`

Following is an example of the ingresses:
```
NAMESPACE           NAME                               HOSTS                                          ADDRESS          PORTS     AGE
cattle-system       rancher                            rancher.myenv.mydomain.com                     128.234.33.198   80, 443   93m
keycloak            keycloak                           keycloak.myenv.mydomain.com                    128.234.33.198   80, 443   69m
verrazzano-system   verrazzano-operator-ingress        api.myenv.mydomain.com                         128.234.33.198   80, 443   81m
verrazzano-system   vmi-system-api                     api.vmi.system.myenv.mydomain.com              128.234.33.198   80, 443   80m
verrazzano-system   vmi-system-es-ingest               elasticsearch.vmi.system.myenv.mydomain.com    128.234.33.198   80, 443   80m
verrazzano-system   vmi-system-grafana                 grafana.vmi.system.myenv.mydomain.com          128.234.33.198   80, 443   80m
verrazzano-system   vmi-system-kibana                  kibana.vmi.system.myenv.mydomain.com           128.234.33.198   80, 443   80m
verrazzano-system   vmi-system-prometheus              prometheus.vmi.system.myenv.mydomain.com       128.234.33.198   80, 443   80m
verrazzano-system   vmi-system-prometheus-gw           prometheus-gw.vmi.system.myenv.mydomain.com    128.234.33.198   80, 443   80m
```

<<<<<<< HEAD
### 7. Get console credentials
=======
### 5. Get console credentials
>>>>>>> 9ffe4e4b
You will need the credentials to access the various consoles installed by Verrazzano.

#### Consoles accessed by the same user name/password
* Grafana
* Prometheus
* Kibana
* Elasticsearch

**User:** `verrazzano`

Run the following command to get the password:
```
kubectl get secret --namespace verrazzano-system verrazzano -o jsonpath={.data.password} | base64 --decode; echo
```

#### The Keycloak admin console
**User:** `keycloakadmin`

Run the following command to get the password:
```
kubectl get secret --namespace keycloak keycloak-http -o jsonpath={.data.password} | base64 --decode; echo
```

#### The Rancher console
**User:** `admin`

Run the following command to get the password:
```
kubectl get secret --namespace cattle-system rancher-admin-secret -o jsonpath={.data.password} | base64 --decode; echo
```

### 8. (Optional) Install the example applications

Example applications are located in the `examples` directory.<|MERGE_RESOLUTION|>--- conflicted
+++ resolved
@@ -316,7 +316,6 @@
 *.myenv.mydomain.com                             CNAME   ingress-mgmt.myenv.mydomain.com.
 ```
 
-<<<<<<< HEAD
 ##### OCI Example
 DNS is configured in OCI by creating DNS Zones in the OCI console.
 When creating a DNS Zone use these values.
@@ -348,23 +347,6 @@
 export VERRAZZANO_KUBECONFIG=<path to valid kubernetes config>
 export KUBECONFIG=$VERRAZZANO_KUBECONFIG
 ```
-=======
-
-**NOTE:** At this time, the only supported deployment for OLCNE is the manual DNS type.
-
-## Installation
-
-### 1. Configure the environment
-
-Set the following `ENV` vars:
-  ```
-    export CLUSTER_TYPE=OLCNE
-    export VERRAZZANO_KUBECONFIG=<path to valid kubernetes config>
-    export KUBECONFIG=$VERRAZZANO_KUBECONFIG
-  ```
-
-### 2. Install Verrazzano
->>>>>>> 9ffe4e4b
 
 You will install Verrazzano using the `manual` DNS type.
 The value for '<env-name>' is a unique DNS subdomain for the cluster (e.g. myenv in myenv.mydomain.com).
@@ -378,11 +360,7 @@
 ./4-install-keycloak.sh                    -d manual -n <env-name> -s <dns-suffix>
 ```
 
-<<<<<<< HEAD
 ### 5. Verify the Verrazzano install
-=======
-### 3. Verify installation
->>>>>>> 9ffe4e4b
 Verrazzano installs multiple objects in multiple namespaces.  All the pods in the `verrazzano-system` namespaces in the `Running` status does not guarantee but likely indicates that Verrazzano is up and running.
 ```
 kubectl get pods -n verrazzano-system
@@ -403,14 +381,9 @@
 vmi-system-prometheus-gw-7cb9df774-48g4b           1/1     Running   0          4m44s
 ```
 
-<<<<<<< HEAD
 ### 6. Get the console URLs
 Verrazzano installs several consoles.
 You can get the ingress for the consoles with the following command:  
-=======
-### 4. Get the console URLs
-Verrazzano installs several consoles.  You can get the ingress for the consoles with the following command:  
->>>>>>> 9ffe4e4b
 
 `kubectl get ingress -A`
 
@@ -431,11 +404,7 @@
 verrazzano-system   vmi-system-prometheus-gw           prometheus-gw.vmi.system.myenv.mydomain.com    128.234.33.198   80, 443   80m
 ```
 
-<<<<<<< HEAD
 ### 7. Get console credentials
-=======
-### 5. Get console credentials
->>>>>>> 9ffe4e4b
 You will need the credentials to access the various consoles installed by Verrazzano.
 
 #### Consoles accessed by the same user name/password
