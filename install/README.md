--- conflicted
+++ resolved
@@ -107,17 +107,10 @@
 
 Run the following scripts in order:
 ```
-<<<<<<< HEAD
-   ./install/1-install-istio.sh
-   ./install/2b-install-system-components-ocidns.sh -n <env-name> 
-   ./install/3-install-verrazzano.sh -n <env-name> -d oci -s <oci-dns-zone-name>
-   ./install/4-install-keycloak.sh -n <env-name> -d oci -s <oci-dns-zone-name>
-=======
    ./1-install-istio.sh
-   ./2b-install-system-components-ocidns.sh -n <env-name> -s
+   ./2b-install-system-components-ocidns.sh -n <env-name>
    ./3-install-verrazzano.sh -n <env-name> -d oci -s <oci-dns-zone-name>
    ./4-install-keycloak.sh -n <env-name> -d oci -s <oci-dns-zone-name>
->>>>>>> 4ae9c156
 ```
 
 ## 3. Get the console URLs
