--- conflicted
+++ resolved
@@ -4,14 +4,10 @@
 You can install Verrazzano in a single [Oracle Cloud Infrastructure Container Engine for Kubernetes (OKE)](https://docs.cloud.oracle.com/en-us/iaas/Content/ContEng/Concepts/contengoverview.htm) cluster or
 an [Oracle Linux Cloud Native Environment (OCLNE)](https://docs.oracle.com/en/operating-systems/olcne/) deployment. For an Oracle OKE cluster, you have two DNS choices:
 [xip.io](http://xip.io/) or
-[Oracle OCI DNS](https://docs.cloud.oracle.com/en-us/iaas/Content/DNS/Concepts/dnszonemanagement.htm).
-<<<<<<< HEAD
-Oracle Linux Cloud Native Environment currently supports only a manual DNS.
+[Oracle OCI DNS](https://docs.cloud.oracle.com/en-us/iaas/Content/DNS/Concepts/dnszonemanagement.htm). Oracle Linux Cloud Native Environment currently supports only a manual DNS.
 
 This README describes installing Verrazzano in an OKE cluster. For instructions on installing Verrazzano on OLCNE, see this [document](install-olcne.md).
-=======
-Oracle Linux Cloud Native Environment currently supports only a manual DNS.   
->>>>>>> 1bc5e419
+
 
 > **NOTE**: You should only install this alpha release of Verrazzano in a cluster that can be safely deleted when your evaluation is complete.
 
@@ -25,7 +21,7 @@
 * openssl
 * patch (for OCI DNS installation)
 
-<<<<<<< HEAD
+
 ### 1. Preparing for installation
 
 * Create the OKE cluster using the OCI console or some other means.  
@@ -33,158 +29,17 @@
 * An OKE cluster with 3 nodes of `VM.Standard2.4` [OCI Compute instance shape](https://www.oracle.com/cloud/compute/virtual-machines.html) has proven sufficient to install Verrazzano and deploy the Bob's Books example application.
 
 * Set the following `ENV` vars:
-=======
-## 1. Preparing for installation
 
-Depending on your cluster type, prepare for installation as shown below.
-Then, create the Docker registry secret.
-
-###  Using an OKE cluster
-
-* Create the OKE cluster using the OCI console or some other means.  
-* Select `v1.16.8` in `KUBERNETES VERSION`.
-* An OKE cluster with 3 nodes of `VM.Standard2.4` [OCI Compute instance shape](https://www.oracle.com/cloud/compute/virtual-machines.html) has proven sufficient to install Verrazzano and deploy the Bob's Books example application.
-
-* Then set the following `ENV` vars:
->>>>>>> 1bc5e419
 ```
    export CLUSTER_TYPE=OKE
    export VERRAZZANO_KUBECONFIG=<path to valid kubernetes config>
    export KUBECONFIG=$VERRAZZANO_KUBECONFIG
-<<<<<<< HEAD
+
 ```
 
 ### 2. Create the Oracle Container Registry secret
 You need to create an "ocr" secret for pulling images from the container-registry.oracle.com repository.
-=======
-```
 
-### Using an OLCNE cluster
-
-When using an OLCNE cluster, the following prerequisites must be met:
-
-* Oracle Linux Cloud Native Environment 1.1 with Kubernetes 1.17.4.
-
-```
-    sudo yum install -y oracle-olcne-release-el7
-    sudo yum-config-manager --enable ol7_olcne11 ol7_addons ol7_latest
-    sudo yum install -y kubectl helm jq openssl curl patch
-```
-
-* A storage provider that supports "Read/Write Multiple" mounts. For example, an NFS service like:
-
-    * Oracle Cloud Infrastructure File Storage Service.
-    * A hardware-based storage system that provides NFS capabilities.
-
-
-* A load balancer in front of the worker nodes in the cluster. For a non-production environment, you may choose to access your clusters using NodePorts instead, in which case the load balancer is not required.
-
-* Also set the following `ENV` vars:
-```
-   export CLUSTER_TYPE=OLCNE
-   export VERRAZZANO_KUBECONFIG=<path to valid kubernetes config>
-   export KUBECONFIG=$VERRAZZANO_KUBECONFIG
-```
-
-#### Prerequisites details
-##### Storage
-A default storage class is necessary. When using preallocated PersistentVolumes, for example, iSCSI/FC/NFS,
-they should be declared with a `storageClassName` as shown:
-* Create a default `StorageClass`
-  ```yaml
-  cat << EOF | kubectl apply -f -
-    apiVersion: storage.k8s.io/v1
-    kind: StorageClass
-    metadata:
-      name: datacentre5-nfs
-      annotations:
-        storageclass.kubernetes.io/is-default-class: "true"
-    provisioner: kubernetes.io/no-provisioner
-    volumeBindingMode: WaitForFirstConsumer
-  EOF
-  ```
-* Create a `PersistentVolume`
-  ```yaml
-  cat << EOF | kubectl apply -f -
-    apiVersion: v1
-    kind: PersistentVolume
-    metadata:
-      name: pv0001
-    spec:
-      storageClassName: datacentre5-nfs
-      accessModes:
-        - ReadWriteOnce
-        - ReadWriteMany
-      capacity:
-        storage: 50Gi
-      nfs:
-        path: /datapool/k8s/pv0001
-        server: 10.10.10.10
-      volumeMode: Filesystem
-  EOF
-  ```
-
-#### Networking
-
-When installing Verrazzano on Oracle Linux Cloud Native Environment (OLCNE), it's likely you will be using your
-own external load balancer services, not those dynamically provided by Kubernetes.
-Prior to installation, two load balancers should be deployed, one for management traffic and one
-for general traffic.
-
-
-* Target Host: Hostnames of Kubernetes worker nodes
-* Target Port: See table
-* Distribution: Round Robin
-* Health Check: TCP
-
-Traffic Type | Service Name | Target Port | Type | Suggested External Port
- ---|---|---|---|---
-Management | `istio-ingressgateway` | 31380 | TCP | 80
-Management | `istio-ingressgateway` | 31390 | TCP | 443
-General | `ingress-controller-nginx-ingress-controller` | 30080 | TCP | 80
-General | `ingress-controller-nginx-ingress-controller` | 30443 | TCP | 443
-
-An NGINX example of the management load balancer:
-```
-load_module /usr/lib64/nginx/modules/ngx_stream_module.so;
-events {
-  worker_connections 2048;
-}
-stream {
-  upstream backend_http {
-    server worker-0.example.com:31380;
-    server worker-1.example.com:31380;
-    server worker-2.example.com:31380;
-  }
-  upstream backend_https {
-    server worker-0.example.com:31390;
-    server worker-1.example.com:31390;
-    server worker-2.example.com:31390;
-  }
-  server {
-    listen 80;
-    proxy_pass backend_http;
-  }
-  server {
-    listen 443;
-    proxy_pass backend_https;
-  }
-}
-```
-
-##### Manual DNS type
-When using the `manual` DNS type, the installer searches the DNS zone you provide for two specific records:
-
-Record | Use
----|---
-ingress-mgmt | Set as the `.spec.externalIPs` value of the `istio-ingressgateway` service
-ingress-verrazzano | Set as the `.spec.externalIPs` value of the `ingress-controller-nginx-ingress-controller` service
-
-> **NOTE**: At this time the only supported deployment for OLCNE is the manual DNS type.
-
-### Create the Oracle Container Registry secret
-For both cluster types, you need to create the "ocr" secret. This is needed for pulling images from the container-registry.oracle.com repository.
->>>>>>> 1bc5e419
 ```
    kubectl create secret docker-registry ocr \
        --docker-username=<username> \
@@ -194,11 +49,8 @@
 
 ### 3. Do the install
 
-<<<<<<< HEAD
 According to your DNS choice, install Verrazzano using one of the following methods:
-=======
-For an OKE cluster, see [Install using xip.io](#install-using-xip-io) or [Install using OCI DNS](#install-using-oci-dns). For OLCNE, see [Install using manual DNS](#install-using-manual-dns). In xip.io and OCI DNS, the DNS records will be automatically configured for you. In manual mode, you must create the DNS records manually.
->>>>>>> 1bc5e419
+
 
 #### Install using xip.io
 Run the following scripts in order:
@@ -209,11 +61,9 @@
    ./4-install-keycloak.sh
 ```
 
-<<<<<<< HEAD
+
 #### Install using OCI DNS
-=======
-### Install using OCI DNS
->>>>>>> 1bc5e419
+
 
 Installing Verrazzano on OCI DNS requires the following environment variables to create DNS records:
 
@@ -241,20 +91,9 @@
    ./4-install-keycloak.sh -n <env-name> -d oci -s <oci-dns-zone-name>
 ```
 
-<<<<<<< HEAD
+
 ### 4. Verify the install
-=======
-### Install using manual DNS
-Run the following scripts in order:
-```
-   ./1-install-istio.sh                       -d manual -n <env-name> -s <dns-suffix>
-   ./2a-install-system-components-magicdns.sh -d manual -n <env-name> -s <dns-suffix>
-   ./3-install-verrazzano.sh                  -d manual -n <env-name> -s <dns-suffix>
-   ./4-install-keycloak.sh                    -d manual -n <env-name> -s <dns-suffix>
-```
 
-## 3. Verify the install
->>>>>>> 1bc5e419
 Verrazzano installs multiple objects in multiple namespaces.  All the pods in the `verrazzano-system` namespaces in the `Running` status does not guarantee but likely indicates that Verrazzano is up and running.
 ```
 kubectl get pods -n verrazzano-system
@@ -295,11 +134,9 @@
    verrazzano-system   vmi-system-prometheus-gw           prometheus-gw.vmi.system.myenv.mydomain.com    128.234.33.198   80, 443   80m
 ```
 
-<<<<<<< HEAD
 ### 6. Get console credentials
-=======
-## 5. Get console credentials
->>>>>>> 1bc5e419
+
+
 You will need the credentials to access the various consoles installed by Verrazzano.
 
 #### Consoles accessed by the same user name/password
@@ -313,21 +150,17 @@
 Run the following command to get the password:
 `kubectl get secret --namespace verrazzano-system verrazzano -o jsonpath={.data.password} | base64 --decode; echo`
 
-<<<<<<< HEAD
+
 #### The Keycloak admin console
-=======
-### The Keycloak Admin console
->>>>>>> 1bc5e419
+
 **User:** `keycloakadmin`
 
 Run the following command to get the password:  
 `kubectl get secret --namespace keycloak keycloak-http -o jsonpath={.data.password} | base64 --decode; echo`
 
-<<<<<<< HEAD
+
 #### The Rancher console
-=======
-### The Rancher console
->>>>>>> 1bc5e419
+
 **User:** `admin`
 
 Run the following command to get the password:  
@@ -337,13 +170,10 @@
 ### 7. (Optional) Install the example applications
 Example applications are located in the `examples` directory.
 
-<<<<<<< HEAD
+
 ### Known Issues
 #### OKE Missing Security List Ingress Rules
-=======
-## Known Issues
-### OKE Missing Security List Ingress Rules
->>>>>>> 1bc5e419
+
 The install scripts will perform a check which attempts access through the ingress ports.  If the check fails then the install will exit and you should see error messages like this:
 
 `ERROR: Port 443 is NOT accessible on ingress(132.145.66.80)!  Check that security lists include an ingress rule for the node port 31739.`
