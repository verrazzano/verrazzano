--- conflicted
+++ resolved
@@ -67,7 +67,7 @@
 }
 
 VERRAZZANO_NS=verrazzano-system
-VERRAZZANO_VERSION=v0.0.67
+VERRAZZANO_VERSION=v0.0.68
 set_INGRESS_IP
 check_ingress_ports
 if [ $? -ne 0 ]; then
@@ -109,14 +109,6 @@
   --from-file=ca.key=$CERTS_OUT/ca.key
 
   rm -rf $CERTS_OUT
-}
-
-<<<<<<< HEAD
-function dump_rancher_ingress {
-  echo
-  echo "########  rancher ingress details ##########"
-  kubectl get ingress rancher -n cattle-system -o yaml
-  echo "########  end rancher ingress details ##########"
 }
 
 function download_chart() {
@@ -127,8 +119,6 @@
   curl -H "Authorization: token ${GITHUB_API_TOKEN}" -H 'Accept: application/octet-stream' -L https://api.github.com/repos/verrazzano/verrazzano-operator/releases/assets/$assetId -o verrazzano-${VERRAZZANO_VERSION}.tgz
 }
 
-=======
->>>>>>> 0a4b239d
 function install_verrazzano()
 {
   local rancher_admin_password=`kubectl get secret --namespace cattle-system rancher-admin-secret -o jsonpath={.data.password} | base64 --decode`
