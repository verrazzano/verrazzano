--- conflicted
+++ resolved
@@ -70,19 +70,9 @@
 }
 
 VERRAZZANO_NS=verrazzano-system
-<<<<<<< HEAD
-VERRAZZANO_VERSION=v0.0.77
+VERRAZZANO_VERSION=v0.0.78
 action "Getting ingress address" set_INGRESS_IP
 action "Checking ingress ports" check_ingress_ports || fail "ERROR: Failed ingress port check."
-=======
-VERRAZZANO_VERSION=v0.0.78
-set_INGRESS_IP
-check_ingress_ports
-if [ $? -ne 0 ]; then
-  error "ERROR: Failed ingress port check."
-  exit 1
-fi
->>>>>>> c40efedb
 
 set -eu
 
