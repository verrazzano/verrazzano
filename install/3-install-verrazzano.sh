--- conflicted
+++ resolved
@@ -24,13 +24,7 @@
 }
 
 VERRAZZANO_NS=verrazzano-system
-<<<<<<< HEAD
-VERRAZZANO_VERSION=v0.0.32
-RancherAdminPassword=${RancherAdminPassword:=admin}
-=======
 VERRAZZANO_VERSION=v0.0.39
-set_INGRESS_IP
->>>>>>> ce52dec2
 
 set -eu
 
@@ -77,14 +71,9 @@
   helm uninstall verrazzano --namespace ${VERRAZZANO_NS}
   kubectl delete vmc local
   kubectl delete secret verrazzano-managed-cluster-local
-<<<<<<< HEAD
-  kubectl -n cattle-system delete secret rancher-admin-secret
   set -e
 
-  kubectl -n cattle-system create secret generic rancher-admin-secret --from-literal=password="${RancherAdminPassword}"
-=======
   RancherAdminPassword=`kubectl get secret --namespace cattle-system rancher-admin-secret -o jsonpath={.data.password} | base64 --decode`
->>>>>>> ce52dec2
 
   export RANCHER_ADMIN_TOKEN=$(curl -k --connect-timeout 30 --retry 10 --retry-delay 30 \
   -d '{"Username":"admin", "Password":"'"${RancherAdminPassword}"'"}' \
