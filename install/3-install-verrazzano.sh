#!/usr/bin/env bash
#
# Copyright (c) 2020, Oracle and/or its affiliates.
# Licensed under the Universal Permissive License v 1.0 as shown at https://oss.oracle.com/licenses/upl.
#
SCRIPT_DIR=$(cd $(dirname "$0"); pwd -P)
. $SCRIPT_DIR/common.sh

CONFIG_DIR=$SCRIPT_DIR/config
CERTS_OUT=$SCRIPT_DIR/build/admin-control-cert

function set_INGRESS_IP() {
  if [ ${CLUSTER_TYPE} == "OKE" ]; then
    INGRESS_IP=$(kubectl get svc ingress-controller-nginx-ingress-controller -n ingress-nginx -o json | jq -r '.status.loadBalancer.ingress[0].ip')
  elif [ ${CLUSTER_TYPE} == "KIND" ]; then
    INGRESS_IP=$(kubectl get node ${KIND_CLUSTER_NAME}-control-plane -o json | jq -r '.status.addresses[] | select (.type == "InternalIP") | .address')
  elif [ ${CLUSTER_TYPE} == "OLCNE" ]; then
    # Test for IP from status, if that is not present then assume an on premises installation and use the externalIPs hint
    INGRESS_IP=$(kubectl get svc ingress-controller-nginx-ingress-controller -n ingress-nginx -o json | jq -r '.status.loadBalancer.ingress[0].ip')
    if [ ${INGRESS_IP} == "null" ]; then
      INGRESS_IP=$(kubectl get svc ingress-controller-nginx-ingress-controller -n ingress-nginx -o json  | jq -r '.spec.externalIPs[0]')
    fi
  fi
}

# Check if the nginx ingress ports are accessible
function check_ingress_ports() {
  exitvalue=0
  if [ ${CLUSTER_TYPE} == "OKE" ]; then
    # Get the ports from the ingress
    PORTS=$(kubectl get services -n ingress-nginx ingress-controller-nginx-ingress-controller -o=custom-columns=PORT:.spec.ports[*].name --no-headers)
    IFS=',' read -r -a port_array <<< "$PORTS"

    index=0
    for element in "${port_array[@]}"
    do
      # For each get the port, nodePort and targetPort
      RESP=$(kubectl get services -n ingress-nginx ingress-controller-nginx-ingress-controller -o=custom-columns=PORT:.spec.ports[$index].port,NODEPORT:.spec.ports[$index].nodePort,TARGETPORT:.spec.ports[$index].targetPort --no-headers)
      ((index++))

      IFS=' ' read -r -a vals <<< "$RESP"
      PORT="${vals[0]}"
      NODEPORT="${vals[1]}"
      TARGETPORT="${vals[2]}"

      # Attempt to access the port on the $INGRESS_IP
      if [ $TARGETPORT == "https" ]; then
        ARGS=(-k https://$INGRESS_IP:$PORT)
        call_curl 0 response http_code ARGS
      else
        ARGS=(http://$INGRESS_IP:$PORT)
        call_curl 0 response http_code ARGS
      fi

      # Check the result of the curl call
      if [ $? -eq 0 ]; then
        echo
        echo "Port $PORT is accessible on ingress($INGRESS_IP).  Note that '404 page not found' is an expected response."
      else
        echo
        echo "ERROR: Port $PORT is NOT accessible on ingress($INGRESS_IP)!  Check that security lists include an ingress rule for the node port $NODEPORT."
        exitvalue=1
      fi
    done
  fi
  return $exitvalue
}

VERRAZZANO_NS=verrazzano-system
VERRAZZANO_VERSION=v0.0.56
set_INGRESS_IP
check_ingress_ports
if [ $? -ne 0 ]; then
  echo "ERROR : Failed ingress port check."
  exit 1
fi

set -eu

function create_admission_controller_cert()
{
  echo # for newline before additional output from below commands
  rm -rf $CERTS_OUT
  mkdir -p $CERTS_OUT

  # Prepare verrazzano_admission_controller_ca_config.txt and verrazzano_admission_controller_cert_config.txt
  sed "s/VERRAZZANO_NS/${VERRAZZANO_NS}/g" $CONFIG_DIR/verrazzano_admission_controller_ca_config.txt > $CERTS_OUT/verrazzano_admission_controller_ca_config.txt
  sed "s/VERRAZZANO_NS/${VERRAZZANO_NS}/g" $CONFIG_DIR/verrazzano_admission_controller_cert_config.txt > $CERTS_OUT/verrazzano_admission_controller_cert_config.txt

  # Create the private key for our custom CA
  openssl genrsa -out $CERTS_OUT/ca.key 2048

  # Generate a CA cert with the private key
  openssl req -new -x509 -key $CERTS_OUT/ca.key -out $CERTS_OUT/ca.crt -config $CERTS_OUT/verrazzano_admission_controller_ca_config.txt

  # Create the private key for our server
  openssl genrsa -out $CERTS_OUT/verrazzano-key.pem 2048

  # Create a CSR from the configuration file and our private key
  openssl req -new -key $CERTS_OUT/verrazzano-key.pem -subj "/CN=verrazzano-validation.${VERRAZZANO_NS}.svc" -out $CERTS_OUT/verrazzano.csr -config $CERTS_OUT/verrazzano_admission_controller_cert_config.txt

  # Create the cert signing the CSR with the CA created before
  openssl x509 -req -in $CERTS_OUT/verrazzano.csr -CA $CERTS_OUT/ca.crt -CAkey $CERTS_OUT/ca.key -CAcreateserial -out $CERTS_OUT/verrazzano-crt.pem

  if kubectl get secret verrazzano-validation -n ${VERRAZZANO_NS} ; then
    kubectl delete secret verrazzano-validation -n ${VERRAZZANO_NS}
  fi

  kubectl create secret generic verrazzano-validation -n ${VERRAZZANO_NS} \
  --from-file=cert.pem=$CERTS_OUT/verrazzano-crt.pem \
  --from-file=key.pem=$CERTS_OUT/verrazzano-key.pem \
  --from-file=ca.crt=$CERTS_OUT/ca.crt \
  --from-file=ca.key=$CERTS_OUT/ca.key

  rm -rf $CERTS_OUT
}

function dump_rancher_ingress {
  echo
  echo "########  rancher ingress details ##########"
  kubectl get ingress rancher -n cattle-system -o yaml
  echo "########  end rancher ingress details ##########"
}

function install_verrazzano()
{
  set +e
  echo # for newline before additional output from below commands
  logDt "Uninstalling any existing verrazzano components\n"
  helm uninstall verrazzano --namespace ${VERRAZZANO_NS}
  kubectl delete vmc local
  kubectl delete secret verrazzano-managed-cluster-local
  set -e
  logDt "Completed uninstall\n"

  RancherAdminPassword=`kubectl get secret --namespace cattle-system rancher-admin-secret -o jsonpath={.data.password} | base64 --decode`

  if [ -z "$RancherAdminPassword" ] ; then
    consoleerr "ERROR: Failed to retrieve rancher-admin-secret - did you run the scripts to install Istio and system components?"
    return 1
  fi

  # Wait until rancher TLS cert is ready
  logDt "Waiting for Rancher TLS cert to reach ready state"
  kubectl wait --for=condition=ready cert tls-rancher-ingress -n cattle-system

  # Make sure rancher ingress has an IP
  wait_for_ingress_ip rancher cattle-system

<<<<<<< HEAD
  logDt "Retrieving the rancher admin token from Rancher at ${RANCHER_HOSTNAME}"

  # Use external retries instead of curl retries, since curl does not retry for all
  # the scenarios we want (e.g. connection errors)
  retries=0
  until [ $retries -ge 10 ]
  do
    RANCHER_ADMIN_TOKEN=$(curl -s -k --connect-timeout 30 \
      -d '{"Username":"admin", "Password":"'"${RancherAdminPassword}"'"}' \
      -H "Content-Type: application/json" \
      -X POST https://${RANCHER_HOSTNAME}/v3-public/localProviders/local?action=login | jq -r '.token')

    if [ -n "$RANCHER_ADMIN_TOKEN" ] ; then
      break
    fi

    logDt "Retrying get RANCHER_ADMIN_TOKEN"
    retries=$(($retries+1))
    sleep 30
  done

  export RANCHER_ADMIN_TOKEN

  if [ -z "$RANCHER_ADMIN_TOKEN" ] ; then
      echo "RANCHER_ADMIN_TOKEN is empty! Did you run the scripts to install Istio and system components?"
      return 1
  fi

  logDt "Retrieving the access token from Rancher at ${RANCHER_HOSTNAME}"

  # Use external retries instead of curl retries, since curl does not retry for all
  # the scenarios we want (e.g. connection errors)
  retries=0
  until [ "$retries" -ge 10 ]
  do
    RANCHER_ACCESS_TOKEN=$(curl -s -k --connect-timeout 30 \
      -d '{"type":"token", "description":"automation"}' \
      -H "Content-Type: application/json" -H "Authorization: Bearer ${RANCHER_ADMIN_TOKEN}" \
      -X POST https://${RANCHER_HOSTNAME}/v3/token | jq -r '.token')

    if [ -n "$RANCHER_ACCESS_TOKEN" ] ; then
      break
    fi

    logDt "Retrying get RANCHER_ACCESS_TOKEN"
    retries=$(($retries+1))
    sleep 30
  done

  if [ -z "$RANCHER_ACCESS_TOKEN" ] ; then
      logDt "RANCHER_ACCESS_TOKEN is empty!\n"
      echo
      echo "Dumping additional detail below"
      dump_rancher_ingress
      return 1
  fi

  export RANCHER_ACCESS_TOKEN
=======
  get_rancher_access_token "${RANCHER_HOSTNAME}" "${RancherAdminPassword}" || exit 1
>>>>>>> 05f15cda

  export TOKEN_ARRAY=(${RANCHER_ACCESS_TOKEN//:/ })

  logDt "Installing verrazzano from Helm chart\n"
  helm \
      upgrade --install verrazzano \
      https://objectstorage.us-phoenix-1.oraclecloud.com/n/stevengreenberginc/b/verrazzano-helm-chart/o/${VERRAZZANO_VERSION}%2Fverrazzano-${VERRAZZANO_VERSION}.tgz \
      --namespace ${VERRAZZANO_NS} \
      --set image.pullPolicy=IfNotPresent \
      --set config.envName=${NAME} \
      --set config.dnsSuffix=${DNS_SUFFIX} \
      --set config.enableMonitoringStorage=true \
      --set verrazzanoOperator.sslVerify=false \
      --set clusterOperator.rancherURL=https://${RANCHER_HOSTNAME} \
      --set clusterOperator.rancherUserName="${TOKEN_ARRAY[0]}" \
      --set clusterOperator.rancherPassword="${TOKEN_ARRAY[1]}" \
      --set clusterOperator.rancherHostname=${RANCHER_HOSTNAME} \
      --set verrazzanoAdmissionController.caBundle="$(kubectl -n ${VERRAZZANO_NS} get secret verrazzano-validation -o json | jq -r '.data."ca.crt"' | base64 --decode)"

  logDt "\nVerifying that needed secrets are created"
  retries=0
  until [ "$retries" -ge 60 ]
  do
      kubectl get secret -n ${VERRAZZANO_NS} verrazzano | grep verrazzano && break
      retries=$(($retries+1))
      sleep 5
  done
  if ! kubectl get secret --namespace ${VERRAZZANO_NS} verrazzano ; then
      consoleerr "ERROR: failed creating verrazzano secret"
      exit 1
  fi
  logDt "Verrazzano install completed\n"
}

function usage {
    consoleerr
    consoleerr "usage: $0 [-n name] [-d dns_type] [-s dns_suffix]"
    consoleerr "  -n name        Environment Name. Optional.  Defaults to default."
    consoleerr "  -d dns_type    DNS type [xip.io|manual|oci]. Optional.  Defaults to xip.io."
    consoleerr "  -s dns_suffix  DNS suffix (e.g v8o.example.com). Not valid for dns_type xip.io. Required for dns-type oci or manual"
    consoleerr "  -h             Help"
    consoleerr
    exit 1
}

NAME="default"
DNS_TYPE="xip.io"
DNS_SUFFIX=""

while getopts n:d:s:h flag
do
    case "${flag}" in
        n) NAME=${OPTARG};;
        d) DNS_TYPE=${OPTARG};;
        s) DNS_SUFFIX=${OPTARG};;
        h) usage;;
        *) usage;;
    esac
done
# check for valid DNS type
if [ $DNS_TYPE != "xip.io" ] && [ $DNS_TYPE != "oci" ] && [ $DNS_TYPE != "manual" ]; then
  consoleerr
  consoleerr "Unknown DNS type ${DNS_TYPE}"
  usage
fi

set_INGRESS_IP

# check expected dns suffix for given dns type
if [ -z "$DNS_SUFFIX" ]; then
  if [ $DNS_TYPE == "oci" ] || [ $DNS_TYPE == "manual" ]; then
    consoleerr
    consoleerr "-s option is required for ${DNS_TYPE}"
    usage
  else
    DNS_SUFFIX="${INGRESS_IP}".xip.io
  fi
else
  if [ $DNS_TYPE = "xip.io" ]; then
    consoleerr
    consoleerr "A dns_suffix should not be given with dns_type xip.io!"
    usage
  fi
fi

RANCHER_HOSTNAME=rancher.${NAME}.${DNS_SUFFIX}

if ! kubectl get namespace ${VERRAZZANO_NS} ; then
  action "Creating ${VERRAZZANO_NS} namespace" kubectl create namespace ${VERRAZZANO_NS} || exit 1
fi

action "Creating admission controller cert" create_admission_controller_cert || exit 1
action "Installing Verrazzano system components" install_verrazzano || exit 1<|MERGE_RESOLUTION|>--- conflicted
+++ resolved
@@ -147,68 +147,7 @@
   # Make sure rancher ingress has an IP
   wait_for_ingress_ip rancher cattle-system
 
-<<<<<<< HEAD
-  logDt "Retrieving the rancher admin token from Rancher at ${RANCHER_HOSTNAME}"
-
-  # Use external retries instead of curl retries, since curl does not retry for all
-  # the scenarios we want (e.g. connection errors)
-  retries=0
-  until [ $retries -ge 10 ]
-  do
-    RANCHER_ADMIN_TOKEN=$(curl -s -k --connect-timeout 30 \
-      -d '{"Username":"admin", "Password":"'"${RancherAdminPassword}"'"}' \
-      -H "Content-Type: application/json" \
-      -X POST https://${RANCHER_HOSTNAME}/v3-public/localProviders/local?action=login | jq -r '.token')
-
-    if [ -n "$RANCHER_ADMIN_TOKEN" ] ; then
-      break
-    fi
-
-    logDt "Retrying get RANCHER_ADMIN_TOKEN"
-    retries=$(($retries+1))
-    sleep 30
-  done
-
-  export RANCHER_ADMIN_TOKEN
-
-  if [ -z "$RANCHER_ADMIN_TOKEN" ] ; then
-      echo "RANCHER_ADMIN_TOKEN is empty! Did you run the scripts to install Istio and system components?"
-      return 1
-  fi
-
-  logDt "Retrieving the access token from Rancher at ${RANCHER_HOSTNAME}"
-
-  # Use external retries instead of curl retries, since curl does not retry for all
-  # the scenarios we want (e.g. connection errors)
-  retries=0
-  until [ "$retries" -ge 10 ]
-  do
-    RANCHER_ACCESS_TOKEN=$(curl -s -k --connect-timeout 30 \
-      -d '{"type":"token", "description":"automation"}' \
-      -H "Content-Type: application/json" -H "Authorization: Bearer ${RANCHER_ADMIN_TOKEN}" \
-      -X POST https://${RANCHER_HOSTNAME}/v3/token | jq -r '.token')
-
-    if [ -n "$RANCHER_ACCESS_TOKEN" ] ; then
-      break
-    fi
-
-    logDt "Retrying get RANCHER_ACCESS_TOKEN"
-    retries=$(($retries+1))
-    sleep 30
-  done
-
-  if [ -z "$RANCHER_ACCESS_TOKEN" ] ; then
-      logDt "RANCHER_ACCESS_TOKEN is empty!\n"
-      echo
-      echo "Dumping additional detail below"
-      dump_rancher_ingress
-      return 1
-  fi
-
-  export RANCHER_ACCESS_TOKEN
-=======
   get_rancher_access_token "${RANCHER_HOSTNAME}" "${RancherAdminPassword}" || exit 1
->>>>>>> 05f15cda
 
   export TOKEN_ARRAY=(${RANCHER_ACCESS_TOKEN//:/ })
 
