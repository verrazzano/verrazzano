# Copyright (c) 2020, Oracle and/or its affiliates.
# Licensed under the Universal Permissive License v 1.0 as shown at https://oss.oracle.com/licenses/upl.

apiVersion: install.verrazzano.io/v1alpha1
kind: Verrazzano
metadata:
  name: my-olcne-install
spec:
  environmentName: uni
  profile: dev
  components:
    dns:
      external:
        suffix: abc.def.xyz.com
    ingress:
      type: LoadBalancer
      nginxInstallArgs:
<<<<<<< HEAD
      - name: controller.service.externalTrafficPolicy
        value: Local
      - name: controller.autoscaling.enabled
        value: "true"
      - name: controller.autoscaling.minReplicas
        value: "2"
      - name: controller.service.externalIPs
        valueList:
        - 11.22.33.44
=======
        - name: controller.service.externalTrafficPolicy
          value: Local
        - name: controller.autoscaling.enabled
          value: "true"
        - name: controller.autoscaling.minReplicas
          value: "2"
        - name: controller.service.externalIPs
          valueList:
            - 11.22.33.44
>>>>>>> 291807c5
      ports:
      - name: http
        port: 80
        nodePort: 30080
      - name: https
        port: 443
        nodePort: 30443
      - name: healthz
        port: 30254
        nodePort: 30254
        protocol: TCP
        targetPort: 10254
    istio:
      istioInstallArgs:
<<<<<<< HEAD
      - name: gateways.istio-ingressgateway.externalIPs
        valueList:
        - 11.22.33.55
=======
        - name: gateways.istio-ingressgateway.externalIPs
          valueList:
            - 11.22.33.55
>>>>>>> 291807c5
<|MERGE_RESOLUTION|>--- conflicted
+++ resolved
@@ -8,24 +8,13 @@
 spec:
   environmentName: uni
   profile: dev
-  components:
-    dns:
-      external:
-        suffix: abc.def.xyz.com
-    ingress:
-      type: LoadBalancer
+  dns:
+    external:
+      suffix: abc.def.xyz.com
+  ingress:
+    type: LoadBalancer
+    verrazzano:
       nginxInstallArgs:
-<<<<<<< HEAD
-      - name: controller.service.externalTrafficPolicy
-        value: Local
-      - name: controller.autoscaling.enabled
-        value: "true"
-      - name: controller.autoscaling.minReplicas
-        value: "2"
-      - name: controller.service.externalIPs
-        valueList:
-        - 11.22.33.44
-=======
         - name: controller.service.externalTrafficPolicy
           value: Local
         - name: controller.autoscaling.enabled
@@ -35,27 +24,20 @@
         - name: controller.service.externalIPs
           valueList:
             - 11.22.33.44
->>>>>>> 291807c5
       ports:
-      - name: http
-        port: 80
-        nodePort: 30080
-      - name: https
-        port: 443
-        nodePort: 30443
-      - name: healthz
-        port: 30254
-        nodePort: 30254
-        protocol: TCP
-        targetPort: 10254
-    istio:
+        - name: http
+          port: 80
+          nodePort: 30080
+        - name: https
+          port: 443
+          nodePort: 30443
+        - name: healthz
+          port: 30254
+          nodePort: 30254
+          protocol: TCP
+          targetPort: 10254
+    application:
       istioInstallArgs:
-<<<<<<< HEAD
-      - name: gateways.istio-ingressgateway.externalIPs
-        valueList:
-        - 11.22.33.55
-=======
         - name: gateways.istio-ingressgateway.externalIPs
           valueList:
-            - 11.22.33.55
->>>>>>> 291807c5
+            - 11.22.33.55