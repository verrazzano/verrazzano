--- conflicted
+++ resolved
@@ -15,7 +15,6 @@
     ingress:
       type: LoadBalancer
       nginxInstallArgs:
-<<<<<<< HEAD
       - name: controller.service.externalTrafficPolicy
         value: Local
       - name: controller.autoscaling.enabled
@@ -24,18 +23,7 @@
         value: "2"
       - name: controller.service.externalIPs
         valueList:
-        - 152.67.140.131
-=======
-        - name: controller.service.externalTrafficPolicy
-          value: Local
-        - name: controller.autoscaling.enabled
-          value: "true"
-        - name: controller.autoscaling.minReplicas
-          value: "2"
-        - name: controller.service.externalIPs
-          valueList:
-            - 11.22.33.44
->>>>>>> 4d9c426b
+        - 11.22.33.44
       ports:
       - name: http
         port: 80
@@ -50,12 +38,6 @@
         targetPort: 10254
     istio:
       istioInstallArgs:
-<<<<<<< HEAD
       - name: gateways.istio-ingressgateway.externalIPs
         valueList:
-        - 140.238.95.166
-=======
-        - name: gateways.istio-ingressgateway.externalIPs
-          valueList:
-            - 11.22.33.55
->>>>>>> 4d9c426b
+        - 11.22.33.55