--- conflicted
+++ resolved
@@ -45,21 +45,14 @@
 # the installation jobs that the operator creates.  The default mode is to run
 # the verrazzano-platform-operator.
 
-<<<<<<< HEAD
-if [ ${MODE} == "INSTALL" ]; then
-  # Create a kubeconfig and run the installation
-  create-kubeconfig
-=======
-# Create a kubeconfig
-create-kubeconfig
 if [ ${MODE} == "NOOP" ]; then
   echo "*************************************************************"
   echo " Running in NOOP mode, exiting                               "
   echo "*************************************************************"
   exit 0
 elif [ ${MODE} == "INSTALL" ]; then
-  # Run the installation
->>>>>>> 98a0afb2
+  # Create a kubeconfig and run the installation
+  create-kubeconfig
   ./install/1-install-istio.sh || dump-install-logs 1
   ./install/2-install-system-components.sh || dump-install-logs 1
   ./install/3-install-verrazzano.sh || dump-install-logs 1
