#!/usr/bin/env bash
#
# Copyright (c) 2020, 2021, Oracle and/or its affiliates.
# Licensed under the Universal Permissive License v 1.0 as shown at https://oss.oracle.com/licenses/upl.
#
SCRIPT_DIR=$(cd $(dirname "$0"); pwd -P)
. $SCRIPT_DIR/common.sh
. $SCRIPT_DIR/config.sh

TMP_DIR=$(mktemp -d)
trap 'rc=$?; rm -rf ${TMP_DIR} || true; _logging_exit_handler $rc' EXIT

set -eu

function install_nginx_ingress_controller()
{
    local NGINX_INGRESS_CHART_DIR=${CHARTS_DIR}/nginx-ingress

    # Create the namespace for nginx
    if ! kubectl get namespace ingress-nginx ; then
        kubectl create namespace ingress-nginx
    fi

    local ingress_type=$(get_config_value ".ingress.type")

    # Handle any additional NGINX install args - since NGINX is for Verrazzano system Ingress,
    # these should be in .ingress.verrazzano.nginxInstallArgs[]
    local EXTRA_NGINX_ARGUMENTS=$(get_nginx_helm_args_from_config)

    if [ "$DNS_TYPE" == "oci" ]; then
      EXTRA_NGINX_ARGUMENTS="$EXTRA_NGINX_ARGUMENTS --set controller.service.annotations.'external-dns\.alpha\.kubernetes\.io/ttl'=60"
      local dns_zone=$(get_config_value ".dns.oci.dnsZoneName")
      EXTRA_NGINX_ARGUMENTS="$EXTRA_NGINX_ARGUMENTS --set controller.service.annotations.'external-dns\.alpha\.kubernetes\.io/hostname'=verrazzano-ingress.${NAME}.${dns_zone}"
    fi

    helm upgrade ingress-controller ${NGINX_INGRESS_CHART_DIR} --install \
      --set controller.image.repository=$NGINX_INGRESS_CONTROLLER_IMAGE \
      --set controller.image.tag=$NGINX_INGRESS_CONTROLLER_TAG \
      --set controller.config.client-body-buffer-size=64k \
      --set defaultBackend.image.repository=$NGINX_DEFAULT_BACKEND_IMAGE \
      --set defaultBackend.image.tag=$NGINX_DEFAULT_BACKEND_TAG \
      --namespace ingress-nginx \
      --set controller.metrics.enabled=true \
      --set controller.podAnnotations.'prometheus\.io/port'=10254 \
      --set controller.podAnnotations.'prometheus\.io/scrape'=true \
      --set controller.podAnnotations.'system\.io/scrape'=true \
      --set controller.service.type="${ingress_type}" \
      --set controller.publishService.enabled=true \
      --set controller.service.enableHttp=false \
      ${EXTRA_NGINX_ARGUMENTS} \
      --timeout 15m0s \
      --wait \
      || return $?

    # Handle any ports specified for Verrazzano Ingress - these must be patched after install
    local nginx_svc_patch_spec=$(get_verrazzano_ports_spec)
    if [ ! -z "${nginx_svc_patch_spec}" ]; then
      log "Patching NGINX service with: ${nginx_svc_patch_spec}"
      kubectl patch service -n ingress-nginx ingress-controller-nginx-ingress-controller -p "${nginx_svc_patch_spec}"
    fi
}

function setup_cert_manager_crd() {
  local CERT_MANAGER_MANIFEST_DIR=${MANIFESTS_DIR}/cert-manager
  cp "$CERT_MANAGER_MANIFEST_DIR/00-crds.yaml" "$TMP_DIR/00-crds.yaml"
  if [ "$DNS_TYPE" == "oci" ]; then
    command -v patch >/dev/null 2>&1 || {
      fail "patch is required but cannot be found on the path. Aborting.";
    }
    patch "$TMP_DIR/00-crds.yaml" "$SCRIPT_DIR/config/00-crds.patch"
  fi
}

function setup_cluster_issuer() {
  if [ "$CERT_ISSUER_TYPE" == "acme" ]; then
    local OCI_DNS_CONFIG_SECRET=$(get_config_value ".dns.oci.ociConfigSecret")
    local EMAIL_ADDRESS=$(get_config_value ".certificates.acme.emailAddress")
    local OCI_DNS_ZONE_OCID=$(get_config_value ".dns.oci.dnsZoneOcid")
    local OCI_DNS_ZONE_NAME=$(get_config_value ".dns.oci.dnsZoneName")

    if ! kubectl get secret $OCI_DNS_CONFIG_SECRET ; then
        fail "The OCI Configuration Secret $OCI_DNS_CONFIG_SECRET does not exist"
    fi

    kubectl apply -f <(echo "
apiVersion: cert-manager.io/v1alpha2
kind: ClusterIssuer
metadata:
  name: verrazzano-cluster-issuer
spec:
  acme:
    email: $EMAIL_ADDRESS
    server: "https://acme-v02.api.letsencrypt.org/directory"
    privateKeySecretRef:
      name: verrazzano-cert-acme-secret
    solvers:
      - dns01:
          ocidns:
            useInstancePrincipals: false
            serviceAccountSecretRef:
              name: $OCI_DNS_CONFIG_SECRET
              key: "oci.yaml"
            ocizonename: $DNS_SUFFIX
")
  elif [ "$CERT_ISSUER_TYPE" == "ca" ]; then
    kubectl apply -f <(echo "
apiVersion: cert-manager.io/v1alpha2
kind: ClusterIssuer
metadata:
  name: verrazzano-cluster-issuer
spec:
  ca:
    secretName: $(get_config_value ".certificates.ca.secretName")
")
  else
    fail "certificates issuerType $CERT_ISSUER_TYPE is not supported.";
  fi
}

function install_cert_manager()
{
    local CERT_MANAGER_CHART_DIR=${CHARTS_DIR}/cert-manager

    # Create the namespace for cert-manager
    if ! kubectl get namespace cert-manager ; then
        kubectl create namespace cert-manager
    fi

    setup_cert_manager_crd
    kubectl apply -f "$TMP_DIR/00-crds.yaml" --validate=false

    local EXTRA_CERT_MANAGER_ARGUMENTS=""
    if [ "$CERT_ISSUER_TYPE" == "ca" ]; then
      EXTRA_CERT_MANAGER_ARGUMENTS="--set clusterResourceNamespace=$(get_config_value ".certificates.ca.clusterResourceNamespace")"
    fi

    helm upgrade cert-manager ${CERT_MANAGER_CHART_DIR} \
        --install \
        --namespace cert-manager \
        --set image.repository=$CERT_MANAGER_IMAGE \
        --set image.tag=$CERT_MANAGER_TAG \
        --set extraArgs[0]=--acme-http01-solver-image=$CERT_MANAGER_SOLVER_IMAGE:$CERT_MANAGER_SOLVER_TAG \
        --set cainjector.enabled=false \
        --set webhook.enabled=false \
        --set webhook.injectAPIServerCA=false \
        --set ingressShim.defaultIssuerName=verrazzano-cluster-issuer \
        --set ingressShim.defaultIssuerKind=ClusterIssuer \
        ${EXTRA_CERT_MANAGER_ARGUMENTS} \
        --wait \
        || return $?

    setup_cluster_issuer

    kubectl -n cert-manager rollout status -w deploy/cert-manager
}

function install_external_dns()
{
  local EXTERNAL_DNS_CHART_DIR=${CHARTS_DIR}/external-dns

  if [ "$DNS_TYPE" == "oci" ]; then
    if ! kubectl get secret $OCI_DNS_CONFIG_SECRET -n cert-manager ; then
      # secret does not exist, so copy the configured oci config secret from default namespace.
      # Operator has already checked for existence of secret in default namespace
      # The DNS zone compartment will get appended to secret generated for cert external dns
      local dns_compartment=$(get_config_value ".dns.oci.dnsZoneCompartmentOcid")
      kubectl get secret ${OCI_DNS_CONFIG_SECRET} -o go-template='{{range $k,$v := .data}}{{if not $v}}{{$v}}{{else}}{{$v | base64decode}}{{end}}{{"\n"}}{{end}}' \
          | sed '/^$/d' > $TMP_DIR/oci.yaml
      echo "compartment: $dns_compartment" >> $TMP_DIR/oci.yaml
      kubectl create secret generic $OCI_DNS_CONFIG_SECRET --from-file=$TMP_DIR/oci.yaml -n cert-manager
    fi

    helm upgrade external-dns ${EXTERNAL_DNS_CHART_DIR} \
        --install \
        --namespace cert-manager \
<<<<<<< HEAD
        --version $EXTERNAL_DNS_VERSION \
        -f $SCRIPT_DIR/components/external-dns-values.yaml \
=======
        --set image.registry=$EXTERNAL_DNS_REGISTRY \
        --set image.repository=$EXTERNAL_DNS_REPO \
        --set image.tag=$EXTERNAL_DNS_TAG \
        --set provider=oci \
        --set logLevel=debug \
        --set registry=txt \
        --set sources[0]=ingress \
        --set sources[1]=service \
>>>>>>> aa529c88
        --set domainFilters[0]=${DNS_SUFFIX} \
        --set zoneIdFilters[0]=$(get_config_value ".dns.oci.dnsZoneOcid") \
        --set txtOwnerId=v8o-local-${NAME} \
        --set txtPrefix=_v8o-local-${NAME}_ \
        --set extraVolumes[0].name=config \
        --set extraVolumes[0].secret.secretName=$OCI_DNS_CONFIG_SECRET \
        --set extraVolumeMounts[0].name=config \
        --set extraVolumeMounts[0].mountPath=/etc/kubernetes/ \
        --wait \
        || return $?
  fi
}

function install_rancher()
{
    local RANCHER_CHART_DIR=${CHARTS_DIR}/rancher

    log "Create Rancher namespace (if required)"
    if ! kubectl get namespace cattle-system > /dev/null 2>&1; then
        kubectl create namespace cattle-system
    fi

    local INGRESS_TLS_SOURCE=""
    local EXTRA_RANCHER_ARGUMENTS=""
    local RANCHER_PATCH_DATA=""
    if [ "$CERT_ISSUER_TYPE" == "acme" ]; then
      INGRESS_TLS_SOURCE="letsEncrypt"
      EXTRA_RANCHER_ARGUMENTS="--set letsEncrypt.ingress.class=rancher --set letsEncrypt.email=$(get_config_value ".certificates.acme.emailAddress") --set letsEncrypt.environment=$(get_acme_environment)"
      RANCHER_PATCH_DATA="{\"metadata\":{\"annotations\":{\"kubernetes.io/tls-acme\":\"true\",\"nginx.ingress.kubernetes.io/auth-realm\":\"${DNS_SUFFIX} auth\",\"external-dns.alpha.kubernetes.io/target\":\"verrazzano-ingress.${NAME}.${DNS_SUFFIX}\",\"cert-manager.io/issuer\":null,\"external-dns.alpha.kubernetes.io/ttl\":\"60\"}}}"
    elif [ "$CERT_ISSUER_TYPE" == "ca" ]; then
      INGRESS_TLS_SOURCE="rancher"
      RANCHER_PATCH_DATA="{\"metadata\":{\"annotations\":{\"kubernetes.io/tls-acme\":\"true\",\"nginx.ingress.kubernetes.io/auth-realm\":\"${NAME}.${DNS_SUFFIX} auth\",\"cert-manager.io/issuer\":\"rancher\",\"cert-manager.io/issuer-kind\":\"Issuer\"}}}"
    else
      fail "certificates issuerType $CERT_ISSUER_TYPE is not supported.";
    fi

    log "Install Rancher"
    # Do not add --wait since helm install will not fully work in OLCNE until MKNOD is added in the next command
    helm upgrade rancher ${RANCHER_CHART_DIR} \
      --install --namespace cattle-system \
      --set systemDefaultRegistry=ghcr.io/verrazzano \
      --set rancherImage=$RANCHER_IMAGE \
      --set rancherImageTag=$RANCHER_TAG \
      --set hostname=rancher.${NAME}.${DNS_SUFFIX} \
      --set ingress.tls.source=${INGRESS_TLS_SOURCE} \
      ${EXTRA_RANCHER_ARGUMENTS}

    # CRI-O does not deliver MKNOD by default, until https://github.com/rancher/rancher/pull/27582 is merged we must add the capability
    # OLCNE uses CRI-O and needs this change, and it doesn't hurt other cases
    kubectl patch deployments -n cattle-system rancher -p '{"spec":{"template":{"spec":{"containers":[{"name":"rancher","securityContext":{"capabilities":{"add":["MKNOD"]}}}]}}}}'

    log "Patch Rancher ingress"
    kubectl patch ingress rancher -n cattle-system -p "$RANCHER_PATCH_DATA" --type=merge

    log "Rollout Rancher"
    kubectl -n cattle-system rollout status -w deploy/rancher || return $?

    log "Create Rancher secrets"
    RANCHER_DATA=$(kubectl --kubeconfig $KUBECONFIG -n cattle-system exec $(kubectl --kubeconfig $KUBECONFIG -n cattle-system get pods -l app=rancher | grep '1/1' | head -1 | awk '{ print $1 }') -- reset-password 2>/dev/null)
    ADMIN_PW=`echo $RANCHER_DATA | awk '{ print $NF }'`

    if [ -z "$ADMIN_PW" ] ; then
      error "ERROR: Failed to reset Rancher password"
      return 1
    fi

    kubectl -n cattle-system create secret generic rancher-admin-secret --from-literal=password="$ADMIN_PW"
}

function set_rancher_server_url
{
    local rancher_server_url="https://${RANCHER_HOSTNAME}"
    echo "Get Rancher admin password."
    rancher_admin_password=$(kubectl get secret --namespace cattle-system rancher-admin-secret -o jsonpath={.data.password})
    if [ $? -ne 0 ]; then
      echo "Failed to get Rancher admin password. Continuing without setting Rancher server URL."
      return 0
    fi
    rancher_admin_password=$(echo ${rancher_admin_password} | base64 --decode)
    if [ $? -ne 0 ]; then
      echo "Failed to decode Rancher admin password. Continuing without setting Rancher server URL."
      return 0
    fi
    echo "Get Rancher access token."
    get_rancher_access_token "${RANCHER_HOSTNAME}" "${rancher_admin_password}"
    if [ $? -ne 0 ] ; then
      echo "Failed to get Rancher access token. Continuing without setting Rancher server URL."
      return 0
    fi

    if [ -z "${RANCHER_ACCESS_TOKEN}" ]; then
      echo "Failed to get valid Rancher access token. Continuing without setting Rancher server URL."
      return 0
    fi
    echo "Set Rancher server URL to ${rancher_server_url}"
    curl_args=("${rancher_server_url}/v3/settings/server-url" $(get_rancher_resolve ${RANCHER_HOSTNAME}) \
          -H 'content-type: application/json' \
          -H "Authorization: Bearer ${RANCHER_ACCESS_TOKEN}" \
          -X PUT \
          --data-binary '{"name":"server-url","value":"'${rancher_server_url}'"}' \
          --insecure)
    call_curl 200 http_response http_status curl_args || true
    if [ ${http_status:--1} -ne 200 ]; then
      echo "Failed to set Rancher server URL. Continuing without setting Rancher server URL."
      return 0
    else
      echo "Successfully set Rancher server URL."
    fi
}

function wait_for_rancher_agent_to_exist {
    retries=0
    until kubectl -n cattle-system get deploy | grep cattle-cluster-agent; do
      retries=$(($retries+1))
      sleep 2
      if [ "$retries" -ge 30 ] ; then
        break
      fi
    done
}

function patch_rancher_agents() {
    local rancher_in_cluster_host=$(get_rancher_in_cluster_host ${RANCHER_HOSTNAME})

    if [ ${RANCHER_HOSTNAME} != ${rancher_in_cluster_host} ]; then
        local patch_data='{"spec":{"template":{"spec":{"hostAliases":[{"hostnames":["'"${RANCHER_HOSTNAME}"'"],"ip":"'"${rancher_in_cluster_host}"'"}]}}}}'

        wait_for_rancher_agent_to_exist

        # only when cattle-cluster-agent is deployed
        kubectl -n cattle-system get deploy/cattle-cluster-agent
        if [ $? -eq 0 ]; then
            echo "cattle-cluster-agent is deployed.  Continue with patching cattle-cluster-agent."
            kubectl -n cattle-system patch deployments cattle-cluster-agent --patch ${patch_data}
        else
            echo "cattle-cluster-agent is not deployed.  Skip patching."
        fi

        # only when cattle-node-agent is deployed
        kubectl -n cattle-system get daemonset/cattle-node-agent
        if [ $? -eq 0 ]; then
            echo "cattle-node-agent is deployed.  Continue with patching cattle-node-agent."
            kubectl -n cattle-system patch daemonsets cattle-node-agent --patch ${patch_data}
        else
            echo "cattle-node-agent is not deployed.  Skip patching."
        fi
    else
        echo "Rancher host is the same from inside and outside the cluster.  No need to patch agents."
    fi
}

OCI_DNS_CONFIG_SECRET=$(get_config_value ".dns.oci.ociConfigSecret")
NAME=$(get_config_value ".environmentName")
DNS_TYPE=$(get_config_value ".dns.type")
CERT_ISSUER_TYPE=$(get_config_value ".certificates.issuerType")

action "Installing Nginx Ingress Controller" install_nginx_ingress_controller || exit 1

# We can only know the ingress IP after installing nginx ingress controller
INGRESS_IP=$(get_verrazzano_ingress_ip)

# DNS_SUFFIX is only used by install_rancher
DNS_SUFFIX=$(get_dns_suffix ${INGRESS_IP})

RANCHER_HOSTNAME=rancher.${NAME}.${DNS_SUFFIX}

action "Installing cert manager" install_cert_manager || exit 1
action "Installing external DNS" install_external_dns || exit 1
action "Installing Rancher" install_rancher || exit 1
action "Setting Rancher Server URL" set_rancher_server_url || true
action "Patching Rancher Agents" patch_rancher_agents || true<|MERGE_RESOLUTION|>--- conflicted
+++ resolved
@@ -173,19 +173,8 @@
     helm upgrade external-dns ${EXTERNAL_DNS_CHART_DIR} \
         --install \
         --namespace cert-manager \
-<<<<<<< HEAD
         --version $EXTERNAL_DNS_VERSION \
         -f $SCRIPT_DIR/components/external-dns-values.yaml \
-=======
-        --set image.registry=$EXTERNAL_DNS_REGISTRY \
-        --set image.repository=$EXTERNAL_DNS_REPO \
-        --set image.tag=$EXTERNAL_DNS_TAG \
-        --set provider=oci \
-        --set logLevel=debug \
-        --set registry=txt \
-        --set sources[0]=ingress \
-        --set sources[1]=service \
->>>>>>> aa529c88
         --set domainFilters[0]=${DNS_SUFFIX} \
         --set zoneIdFilters[0]=$(get_config_value ".dns.oci.dnsZoneOcid") \
         --set txtOwnerId=v8o-local-${NAME} \
