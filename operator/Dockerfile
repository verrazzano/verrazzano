--- conflicted
+++ resolved
@@ -1,27 +1,7 @@
 # Copyright (C) 2020, 2021, Oracle and/or its affiliates.
 # Licensed under the Universal Permissive License v 1.0 as shown at https://oss.oracle.com/licenses/upl.
 
-<<<<<<< HEAD
-FROM ghcr.io/oracle/oraclelinux:7-slim@sha256:fcc6f54bb01fc83319990bf5fa1b79f1dec93cbb87db3c5a8884a5a44148e7bb AS build_base
-
-RUN yum update -y \
-    && yum-config-manager --add-repo http://yum.oracle.com/repo/OracleLinux/OL7/developer/golang113/x86_64 \
-    && yum install -y git gcc make golang-1.13.3-1.el7 \
-    && yum clean all \
-    && go version
-
-# Compile to /usr/bin
-ENV GOBIN=/usr/bin
-
-# Set go path
-ENV GOPATH=/go
-
-ARG BUILDVERSION
-ARG BUILDDATE
-ARG VERRAZZANO_APPLICATION_OPERATOR_IMAGE
-=======
 FROM ghcr.io/oracle/oraclelinux:7-slim AS build_base
->>>>>>> 3be882fd
 
 # Need to use specific WORKDIR to match verrazzano's source packages
 WORKDIR /root/go/src/github.com/verrazzano/verrazzano/operator
@@ -29,14 +9,10 @@
 
 COPY out/linux_amd64/verrazzano-platform-operator /usr/local/bin/verrazzano-platform-operator
 
-<<<<<<< HEAD
 RUN sed -i.bak \
         -e "s|__VERRAZZANO_APPLICATION_OPERATOR_IMAGE__|${VERRAZZANO_APPLICATION_OPERATOR_IMAGE}|g" \
         scripts/install/common.sh \
     && chmod 500 /usr/bin/verrazzano-platform-operator \
-=======
-RUN chmod 500 /usr/local/bin/verrazzano-platform-operator \
->>>>>>> 3be882fd
     && chmod +x scripts/install/*.sh \
     && chmod +x scripts/uninstall/*.sh \
     && chmod +x scripts/uninstall/uninstall-steps/*.sh
