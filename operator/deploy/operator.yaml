--- conflicted
+++ resolved
@@ -45,29 +45,21 @@
       containers:
         - name: verrazzano-platform-operator
           imagePullPolicy: IfNotPresent
-<<<<<<< HEAD
-          image: ghcr.io/verrazzano/verrazzano-platform-operator:0.7.0-20201211163529-111a378
+          image: ghcr.io/verrazzano/verrazzano-platform-operator:0.7.0-20201214160508-d6e0363
           ports:
             - containerPort: 9443
               name: webhook
               protocol: TCP
-=======
-          image: ghcr.io/verrazzano/verrazzano-platform-operator:0.7.0-20201214160508-d6e0363
->>>>>>> d69a10c9
           args:
             - --zap-log-level=info
           env:
             - name: MODE
               value: RUN_OPERATOR
             - name: VZ_INSTALL_IMAGE
-<<<<<<< HEAD
-              value: ghcr.io/verrazzano/verrazzano-platform-operator:0.7.0-20201211163529-111a378
+              value: ghcr.io/verrazzano/verrazzano-platform-operator:0.7.0-20201214160508-d6e0363
           volumeMounts:
             - name: webhook-certs
               mountPath: /etc/webhook/certs
-=======
-              value: ghcr.io/verrazzano/verrazzano-platform-operator:0.7.0-20201214160508-d6e0363
->>>>>>> d69a10c9
           resources:
             requests:
               memory: 72Mi
