--- conflicted
+++ resolved
@@ -63,7 +63,6 @@
             - containerPort: 9443
               name: webhook
               protocol: TCP
-<<<<<<< HEAD
           startupProbe:
             httpGet:
               path: /validate-install-verrazzano-io-v1alpha1-verrazzano
@@ -75,8 +74,6 @@
             periodSeconds: 5
             timeoutSeconds: 3
             failureThreshold: 15
-=======
->>>>>>> e9072e15
           args:
             - --zap-log-level=info
           env:
