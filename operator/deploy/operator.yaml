--- conflicted
+++ resolved
@@ -299,6 +299,9 @@
                 description: Profile is the name of the profile to install.  Default
                   is "prod".
                 type: string
+              version:
+                description: Version is the Verrazzano version
+                type: string
             type: object
           status:
             description: VerrazzanoStatus defines the observed state of Verrazzano
@@ -327,145 +330,12 @@
                   - status
                   - type
                   type: object
-<<<<<<< HEAD
                 type: array
+              version:
+                description: The version of Verrazzano that is installed
+                type: string
             type: object
         type: object
-=======
-                type:
-                  description: Type of ingress.  Default is LoadBalancer
-                  type: string
-                verrazzano:
-                  description: Verrazzano infrastructure install options
-                  properties:
-                    nginxInstallArgs:
-                      description: Arguments for installing nginx
-                      items:
-                        description: InstallArgs identifies a name/value or name/value
-                          list needed for install. Value and ValueList cannot both
-                          be specified.
-                        properties:
-                          name:
-                            description: Name of install argument
-                            type: string
-                          value:
-                            description: Value for named install argument
-                            type: string
-                          valueList:
-                            description: List of values for named install argument
-                            items:
-                              type: string
-                            type: array
-                        required:
-                        - name
-                        type: object
-                      type: array
-                    ports:
-                      description: Ports to be used for nginx
-                      items:
-                        description: ServicePort contains information on service's
-                          port.
-                        properties:
-                          appProtocol:
-                            description: The application protocol for this port. This
-                              field follows standard Kubernetes label syntax. Un-prefixed
-                              names are reserved for IANA standard service names (as
-                              per RFC-6335 and http://www.iana.org/assignments/service-names).
-                              Non-standard protocols should use prefixed names such
-                              as mycompany.com/my-custom-protocol. Field can be enabled
-                              with ServiceAppProtocol feature gate.
-                            type: string
-                          name:
-                            description: The name of this port within the service.
-                              This must be a DNS_LABEL. All ports within a ServiceSpec
-                              must have unique names. When considering the endpoints
-                              for a Service, this must match the 'name' field in the
-                              EndpointPort. Optional if only one ServicePort is defined
-                              on this service.
-                            type: string
-                          nodePort:
-                            description: 'The port on each node on which this service
-                              is exposed when type=NodePort or LoadBalancer. Usually
-                              assigned by the system. If specified, it will be allocated
-                              to the service if unused or else creation of the service
-                              will fail. Default is to auto-allocate a port if the
-                              ServiceType of this Service requires one. More info:
-                              https://kubernetes.io/docs/concepts/services-networking/service/#type-nodeport'
-                            format: int32
-                            type: integer
-                          port:
-                            description: The port that will be exposed by this service.
-                            format: int32
-                            type: integer
-                          protocol:
-                            description: The IP protocol for this port. Supports "TCP",
-                              "UDP", and "SCTP". Default is TCP.
-                            type: string
-                          targetPort:
-                            anyOf:
-                            - type: integer
-                            - type: string
-                            description: 'Number or name of the port to access on
-                              the pods targeted by the service. Number must be in
-                              the range 1 to 65535. Name must be an IANA_SVC_NAME.
-                              If this is a string, it will be looked up as a named
-                              port in the target Pod''s container ports. If this is
-                              not specified, the value of the ''port'' field is used
-                              (an identity map). This field is ignored for services
-                              with clusterIP=None, and should be omitted or set equal
-                              to the ''port'' field. More info: https://kubernetes.io/docs/concepts/services-networking/service/#defining-a-service'
-                            x-kubernetes-int-or-string: true
-                        required:
-                        - port
-                        type: object
-                      type: array
-                  type: object
-              type: object
-            profile:
-              description: Profile is the name of the profile to install.  Default
-                is "prod".
-              type: string
-            version:
-              description: Version is the Verrazzano version
-              type: string
-          type: object
-        status:
-          description: VerrazzanoStatus defines the observed state of Verrazzano
-          properties:
-            conditions:
-              description: The latest available observations of an object's current
-                state.
-              items:
-                description: Condition describes current state of an install.
-                properties:
-                  lastTransitionTime:
-                    description: Last time the condition transitioned from one status
-                      to another.
-                    type: string
-                  message:
-                    description: Human readable message indicating details about last
-                      transition.
-                    type: string
-                  status:
-                    description: Status of the condition, one of True, False, Unknown.
-                    type: string
-                  type:
-                    description: Type of condition.
-                    type: string
-                required:
-                - status
-                - type
-                type: object
-              type: array
-            version:
-              description: The version of Verrazzano that is installed
-              type: string
-          type: object
-      type: object
-  version: v1alpha1
-  versions:
-  - name: v1alpha1
->>>>>>> 6bb11fc9
     served: true
     storage: true
     subresources:
