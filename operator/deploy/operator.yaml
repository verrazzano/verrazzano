--- conflicted
+++ resolved
@@ -42,105 +42,21 @@
       labels:
         app: verrazzano-platform-operator
     spec:
-      initContainers:
-        - name: webhook-init
-          image: ghcr.io/verrazzano/verrazzano-platform-operator:0.8.0-20201223185223-6676314
-          imagePullPolicy: IfNotPresent
-          args:
-            - --zap-log-level=info
-            - --init-webhooks=true
-          env:
-            - name: MODE
-              value: RUN_OPERATOR
-          volumeMounts:
-            - name: webhook-certs
-              mountPath: /etc/webhook/certs
       containers:
         - name: verrazzano-platform-operator
           imagePullPolicy: IfNotPresent
-<<<<<<< HEAD
-          image: ghcr.io/verrazzano/verrazzano-platform-operator:0.8.0-20201223185223-6676314
-          ports:
-            - containerPort: 9443
-              name: webhook
-              protocol: TCP
-          startupProbe:
-            httpGet:
-              path: /validate-install-verrazzano-io-v1alpha1-verrazzano
-              port: webhook
-              scheme: HTTPS
-              httpHeaders:
-                - name: Content-Type
-                  value: application/json
-            periodSeconds: 5
-            timeoutSeconds: 3
-            failureThreshold: 15
-=======
           image: ghcr.io/verrazzano/verrazzano-platform-operator:0.6.0-20201210170721-c17ef6e
->>>>>>> 291807c5
           args:
             - --zap-log-level=info
           env:
             - name: MODE
               value: RUN_OPERATOR
             - name: VZ_INSTALL_IMAGE
-<<<<<<< HEAD
-              value: ghcr.io/verrazzano/verrazzano-platform-operator:0.8.0-20201223185223-6676314
-          volumeMounts:
-            - name: webhook-certs
-              mountPath: /etc/webhook/certs
-              readOnly: true
-=======
               value: ghcr.io/verrazzano/verrazzano-platform-operator:0.6.0-20201210170721-c17ef6e
->>>>>>> 291807c5
           resources:
             requests:
               memory: 72Mi
-      volumes:
-        - name: webhook-certs
-          emptyDir: {}
       serviceAccountName: verrazzano-platform-operator
----
-apiVersion: v1
-kind: Service
-metadata:
-  name: verrazzano-platform-operator
-  namespace: verrazzano-install
-  labels:
-    app: verrazzano-platform-operator
-spec:
-  ports:
-    - name: webhook
-      port: 443
-      targetPort: 9443
-  selector:
-    app: verrazzano-platform-operator
----
-apiVersion: admissionregistration.k8s.io/v1beta1
-kind: ValidatingWebhookConfiguration
-metadata:
-  name: verrazzano-platform-operator
-  labels:
-    app: verrazzano-platform-operator
-webhooks:
-  - name: install.verrazzano.io
-    clientConfig:
-      service:
-        name: verrazzano-platform-operator
-        namespace: verrazzano-install
-        path: /validate-install-verrazzano-io-v1alpha1-verrazzano
-    rules:
-      - apiGroups:
-          - install.verrazzano.io
-        apiVersions:
-          - v1alpha1
-        operations:
-          - CREATE
-          - UPDATE
-        resources:
-          - verrazzanos
-    sideEffects: None
-    failurePolicy: Fail
 # Copyright (c) 2020, Oracle and/or its affiliates.
 # Licensed under the Universal Permissive License v 1.0 as shown at https://oss.oracle.com/licenses/upl.
 
@@ -189,83 +105,115 @@
           spec:
             description: VerrazzanoSpec defines the desired state of Verrazzano
             properties:
-              components:
-                description: Core specifies core Verrazzano configuration
+              certificate:
+                description: Type of cert issuer for an install
                 properties:
-                  certManager:
-                    description: CertManager contains the CertManager component configuration
-                    properties:
-                      certificate:
-                        description: Certificate used for an install
-                        properties:
-                          acme:
-                            description: ACME cert issuer
-                            properties:
-                              emailAddress:
-                                description: email address
+                  acme:
+                    description: ACME cert issuer
+                    properties:
+                      emailAddress:
+                        description: email address
+                        type: string
+                      environment:
+                        description: environment
+                        type: string
+                      provider:
+                        description: Type of provider for ACME cert issuer.
+                        type: string
+                    required:
+                    - provider
+                    type: object
+                  ca:
+                    description: CA cert issuer
+                    properties:
+                      clusterResourceNamespace:
+                        description: Namespace where secret is located for CA cert
+                          issuer
+                        type: string
+                      secretName:
+                        description: Name of secret for CA cert issuer
+                        type: string
+                    required:
+                    - clusterResourceNamespace
+                    - secretName
+                    type: object
+                type: object
+              dns:
+                description: Type of DNS for an install
+                properties:
+                  external:
+                    description: DNS type of external. For example, OLCNE uses this
+                      type.
+                    properties:
+                      suffix:
+                        description: DNS suffix appended to EnviromentName to form
+                          DNS name
+                        type: string
+                    required:
+                    - suffix
+                    type: object
+                  oci:
+                    description: DNS type of OCI (Oracle Cloud Infrastructure)
+                    properties:
+                      dnsZoneCompartmentOCID:
+                        type: string
+                      dnsZoneName:
+                        type: string
+                      dnsZoneOCID:
+                        type: string
+                      ociConfigSecret:
+                        type: string
+                    required:
+                    - dnsZoneCompartmentOCID
+                    - dnsZoneName
+                    - dnsZoneOCID
+                    - ociConfigSecret
+                    type: object
+                  xip.io:
+                    description: DNS type of xio.io.  This is the default.
+                    type: object
+                type: object
+              environmentName:
+                description: Short name to identify install environment.  Default
+                  environment name is "default".
+                type: string
+              ingress:
+                description: Type of Ingress for an install
+                properties:
+                  application:
+                    description: Non-Verrazzano infrastructure install options
+                    properties:
+                      istioInstallArgs:
+                        description: Arguments for installing istio
+                        items:
+                          description: InstallArgs identifies a name/value or name/value
+                            list needed for install. Value and ValueList cannot both
+                            be specified.
+                          properties:
+                            name:
+                              description: Name of install argument
+                              type: string
+                            setString:
+                              description: If the Value is a literal string
+                              type: boolean
+                            value:
+                              description: Value for named install argument
+                              type: string
+                            valueList:
+                              description: List of values for named install argument
+                              items:
                                 type: string
-                              environment:
-                                description: environment
-                                type: string
-                              provider:
-                                description: Type of provider for ACME cert issuer.
-                                type: string
-                            required:
-                            - provider
-                            type: object
-                          ca:
-                            description: CA cert issuer
-                            properties:
-                              clusterResourceNamespace:
-                                description: Namespace where secret is located for
-                                  CA cert issuer
-                                type: string
-                              secretName:
-                                description: Name of secret for CA cert issuer
-                                type: string
-                            required:
-                            - clusterResourceNamespace
-                            - secretName
-                            type: object
-                        type: object
-                    type: object
-                  dns:
-                    description: DNS contains the DNS component configuration
-                    properties:
-                      external:
-                        description: DNS type of external. For example, OLCNE uses
-                          this type.
-                        properties:
-                          suffix:
-                            description: DNS suffix appended to EnviromentName to
-                              form DNS name
-                            type: string
-                        required:
-                        - suffix
-                        type: object
-                      oci:
-                        description: DNS type of OCI (Oracle Cloud Infrastructure)
-                        properties:
-                          dnsZoneCompartmentOCID:
-                            type: string
-                          dnsZoneName:
-                            type: string
-                          dnsZoneOCID:
-                            type: string
-                          ociConfigSecret:
-                            type: string
-                        required:
-                        - dnsZoneCompartmentOCID
-                        - dnsZoneName
-                        - dnsZoneOCID
-                        - ociConfigSecret
-                        type: object
-                      xip.io:
-                        description: DNS type of xio.io.  This is the default.
-                        type: object
-                    type: object
-                  ingress:
-                    description: Ingress contains the ingress-nginx component configuration
+                              type: array
+                          required:
+                          - name
+                          type: object
+                        type: array
+                    type: object
+                  type:
+                    description: Type of ingress.  Default is LoadBalancer
+                    type: string
+                  verrazzano:
+                    description: Verrazzano infrastructure install options
                     properties:
                       nginxInstallArgs:
                         description: Arguments for installing nginx
@@ -351,110 +299,8 @@
                           - port
                           type: object
                         type: array
-                      type:
-                        description: Type of ingress.  Default is LoadBalancer
-                        type: string
-                    type: object
-                  istio:
-                    description: Istio contains the istio component configuration
-                    properties:
-                      istioInstallArgs:
-                        description: Arguments for installing istio
-                        items:
-                          description: InstallArgs identifies a name/value or name/value
-                            list needed for install. Value and ValueList cannot both
-                            be specified.
-                          properties:
-                            name:
-                              description: Name of install argument
-                              type: string
-                            setString:
-                              description: If the Value is a literal string
-                              type: boolean
-                            value:
-                              description: Value for named install argument
-                              type: string
-                            valueList:
-                              description: List of values for named install argument
-                              items:
-                                type: string
-                              type: array
-                          required:
-                          - name
-                          type: object
-                        type: array
-                    type: object
-                  keycloak:
-                    description: Keycloak contains the keycloak component configuration
-                    properties:
-                      keycloakInstallArgs:
-                        description: Arguments for installing keycloak
-                        items:
-                          description: InstallArgs identifies a name/value or name/value
-                            list needed for install. Value and ValueList cannot both
-                            be specified.
-                          properties:
-                            name:
-                              description: Name of install argument
-                              type: string
-                            setString:
-                              description: If the Value is a literal string
-                              type: boolean
-                            value:
-                              description: Value for named install argument
-                              type: string
-                            valueList:
-                              description: List of values for named install argument
-                              items:
-                                type: string
-                              type: array
-                          required:
-                          - name
-                          type: object
-                        type: array
-                      mysql:
-                        description: MySql contains the MySQL component configuration
-                          needed for keycloak
-                        properties:
-                          mysqlInstallArgs:
-                            description: Arguments for installing MySQL
-                            items:
-                              description: InstallArgs identifies a name/value or
-                                name/value list needed for install. Value and ValueList
-                                cannot both be specified.
-                              properties:
-                                name:
-                                  description: Name of install argument
-                                  type: string
-                                setString:
-                                  description: If the Value is a literal string
-                                  type: boolean
-                                value:
-                                  description: Value for named install argument
-                                  type: string
-                                valueList:
-                                  description: List of values for named install argument
-                                  items:
-                                    type: string
-                                  type: array
-                              required:
-                              - name
-                              type: object
-                            type: array
-                        type: object
-                    type: object
-                  oam:
-                    description: OAM contains the OAM component configuration
-                    properties:
-                      enabled:
-                        description: Argument to enable installation of OAM components
-                        type: boolean
                     type: object
                 type: object
-              environmentName:
-                description: EnvironmentName identifies install environment.  Default
-                  environment name is "default".
-                type: string
               profile:
                 description: Profile is the name of the profile to install.  Default
                   is "prod".
@@ -491,9 +337,6 @@
                   - type
                   type: object
                 type: array
-              state:
-                description: State of the Verrazzano custom resource
-                type: string
               version:
                 description: The version of Verrazzano that is installed
                 type: string
