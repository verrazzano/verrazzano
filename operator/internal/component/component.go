// Copyright (c) 2020, 2021, Oracle and/or its affiliates.
// Licensed under the Universal Permissive License v 1.0 as shown at https://oss.oracle.com/licenses/upl.

package component

import (
	"github.com/verrazzano/verrazzano/operator/internal/config"
	"path/filepath"
)

// Component interface defines the methods implemented by components
type Component interface {
	// Name returns the name of the Verrazzano component
	Name() string

	// Upgrade will upgrade the Verrazzano component specified in the CR.Version field
	Upgrade(namespace string) error
}

// GetComponents returns the list of components that are installable and upgradeable.
// The components will be processed in the order items in the array
func GetComponents() []Component {
	componentDir := filepath.Join(config.Get().VerrazzanoInstallDir, "components")

	return []Component{
		Verrazzano{},
		Nginx{},
		helmComponent{
			releaseName:             "external-dns",
			chartDir:                filepath.Join(config.Get().ThirdpartyChartsDir, "external-dns"),
			chartNamespace:          "cert-manager",
			ignoreNamespaceOverride: true,
			valuesFile:              filepath.Join(componentDir, "external-dns-values.yaml"),
		},
		helmComponent{
<<<<<<< HEAD
			releaseName:             "rancher",
			chartDir:                filepath.Join(config.Get().ThirdpartyChartsDir, "rancher"),
			chartNamespace:          "cattle-system",
			allowsNamespaceOverride: true,
			valuesFile:              filepath.Join(componentDir, "rancher-values.yaml"),
=======
			releaseName:             "cert-manager",
			chartDir:                filepath.Join(config.Get().ThirdpartyChartsDir, "cert-manager"),
			chartNamespace:          "cert-manager",
			ignoreNamespaceOverride: true,
			valuesFile:              filepath.Join(componentDir, "cert-manager-values.yaml"),
>>>>>>> 49e426e2
		},
	}
}<|MERGE_RESOLUTION|>--- conflicted
+++ resolved
@@ -33,19 +33,18 @@
 			valuesFile:              filepath.Join(componentDir, "external-dns-values.yaml"),
 		},
 		helmComponent{
-<<<<<<< HEAD
-			releaseName:             "rancher",
-			chartDir:                filepath.Join(config.Get().ThirdpartyChartsDir, "rancher"),
-			chartNamespace:          "cattle-system",
-			allowsNamespaceOverride: true,
-			valuesFile:              filepath.Join(componentDir, "rancher-values.yaml"),
-=======
 			releaseName:             "cert-manager",
 			chartDir:                filepath.Join(config.Get().ThirdpartyChartsDir, "cert-manager"),
 			chartNamespace:          "cert-manager",
 			ignoreNamespaceOverride: true,
 			valuesFile:              filepath.Join(componentDir, "cert-manager-values.yaml"),
->>>>>>> 49e426e2
+		},
+		helmComponent{
+			releaseName:             "rancher",
+			chartDir:                filepath.Join(config.Get().ThirdpartyChartsDir, "rancher"),
+			chartNamespace:          "cattle-system",
+			ignoreNamespaceOverride: true,
+			valuesFile:              filepath.Join(componentDir, "rancher-values.yaml"),
 		},
 	}
 }