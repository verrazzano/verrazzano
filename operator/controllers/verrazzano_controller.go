// Copyright (c) 2020, Oracle and/or its affiliates.
// Licensed under the Universal Permissive License v 1.0 as shown at https://oss.oracle.com/licenses/upl.

package controllers

import (
	"context"
	"encoding/base64"
	"encoding/json"
	"fmt"
	"github.com/verrazzano/verrazzano/operator/internal"
	"os"
	"time"

	installv1alpha1 "github.com/verrazzano/verrazzano/operator/api/v1alpha1"
	"github.com/verrazzano/verrazzano/operator/internal/installjob"
	"github.com/verrazzano/verrazzano/operator/internal/uninstalljob"
	"go.uber.org/zap"
	batchv1 "k8s.io/api/batch/v1"
	corev1 "k8s.io/api/core/v1"
	rbacv1 "k8s.io/api/rbac/v1"
	"k8s.io/apimachinery/pkg/api/errors"
	metav1 "k8s.io/apimachinery/pkg/apis/meta/v1"
	"k8s.io/apimachinery/pkg/runtime"
	"k8s.io/apimachinery/pkg/types"
	ctrl "sigs.k8s.io/controller-runtime"
	"sigs.k8s.io/controller-runtime/pkg/client"
	"sigs.k8s.io/controller-runtime/pkg/controller"
	"sigs.k8s.io/controller-runtime/pkg/controller/controllerutil"
	"sigs.k8s.io/controller-runtime/pkg/reconcile"
)

// VerrazzanoReconciler reconciles a Verrazzano object
type VerrazzanoReconciler struct {
	client.Client
	Log        *zap.SugaredLogger
	Scheme     *runtime.Scheme
	Controller controller.Controller
	DryRun     bool
}

// Name of finalizer
const finalizerName = "install.verrazzano.io"

// Key into ConfigMap data for stored install Spec, the data for which will be used for update/upgrade purposes
const configDataKey = "spec"

// Reconcile will reconcile the CR
// +kubebuilder:rbac:groups=install.verrazzano.io,resources=verrazzanos,verbs=get;list;watch;create;update;patch;delete
// +kubebuilder:rbac:groups=install.verrazzano.io,resources=verrazzanos/status,verbs=get;update;patch
// +kubebuilder:rbac:groups=batch,resources=jobs,verbs=get;watch;list;create;update;delete
func (r *VerrazzanoReconciler) Reconcile(req ctrl.Request) (ctrl.Result, error) {
	ctx := context.TODO()
	log := zap.S().With("resource", fmt.Sprintf("%s:%s", req.Namespace, req.Name))

	log.Info("Reconciler called")

	vz := &installv1alpha1.Verrazzano{}
	if err := r.Get(ctx, req.NamespacedName, vz); err != nil {
		// If the resource is not found, that means all of the finalizers have been removed,
		// and the verrazzano resource has been deleted, so there is nothing left to do.
		if errors.IsNotFound(err) {
			return reconcile.Result{}, nil
		}

		// Error getting the verrazzano resource - don't requeue.
		log.Error(err, "Failed to fetch verrazzano resource")
		return reconcile.Result{}, err
	}

	// The verrazzano resource is being deleted
	if !vz.ObjectMeta.DeletionTimestamp.IsZero() {
		// Finalizer is present, so lets do the uninstall
		if containsString(vz.ObjectMeta.Finalizers, finalizerName) {
			if err := r.createUninstallJob(log, vz); err != nil {
				// If fail to start the uninstall, return with error so that it can be retried
				return reconcile.Result{}, err
			}

			// Remove the finalizer and update the verrazzano resource if the uninstall has finished.
			for _, condition := range vz.Status.Conditions {
				if condition.Type == installv1alpha1.UninstallComplete || condition.Type == installv1alpha1.UninstallFailed {
					log.Infof("Removing finalizer %s", finalizerName)
					vz.ObjectMeta.Finalizers = removeString(vz.ObjectMeta.Finalizers, finalizerName)
					if err := r.Update(ctx, vz); err != nil {
						return reconcile.Result{}, err
					}
				}
			}
		}
		return reconcile.Result{}, nil
	}

	// If Verrazzano is installed see if upgrade is needed
	if isInstalled(vz.Status) {
		// If the version is specified and different than the current version of the installation
		// then proceed with upgrade
		if len(vz.Spec.Version) > 0 && vz.Spec.Version != vz.Status.Version {
			return r.reconcileUpgrade(log, req, vz)
		}
		// nothing to do, installation already at target version
		return ctrl.Result{}, nil
	}

	if err := r.createServiceAccount(ctx, log, vz); err != nil {
		return reconcile.Result{}, err
	}

	if err := r.createClusterRoleBinding(ctx, log, vz); err != nil {
		return reconcile.Result{}, err
	}

	// if an OCI DNS installation, make sure the secret required exists before proceeding
	if vz.Spec.DNS.OCI != (installv1alpha1.OCI{}) {
		err := doesOCIDNSConfigSecretExist(r, vz)
		if err != nil {
			return reconcile.Result{}, err
		}
	}
	err := r.createConfigMap(ctx, log, vz)
	if err != nil {
		return reconcile.Result{}, err
	}

	if err := r.createInstallJob(ctx, log, vz, buildConfigMapName(vz.Name)); err != nil {
		return reconcile.Result{}, err
	}

	// Create/update a configmap from spec for future comparison on update/upgrade
	if err := r.saveVerrazzanoSpec(ctx, vz); err != nil {
		return reconcile.Result{}, err
	}

	return ctrl.Result{}, err
}

func doesOCIDNSConfigSecretExist(r *VerrazzanoReconciler, vz *installv1alpha1.Verrazzano) error {
	// ensure the secret exists before proceeding
	secret := &corev1.Secret{}
	err := r.Get(context.TODO(), types.NamespacedName{Name: vz.Spec.DNS.OCI.OCIConfigSecret, Namespace: vz.Namespace}, secret)
	if err != nil {
		return err
	}
	return nil
}

// createServiceAccount creates a required service account
func (r *VerrazzanoReconciler) createServiceAccount(ctx context.Context, log *zap.SugaredLogger, vz *installv1alpha1.Verrazzano) error {
	// Define a new service account resource
	serviceAccount := installjob.NewServiceAccount(vz.Namespace, buildServiceAccountName(vz.Name), os.Getenv("IMAGE_PULL_SECRET"), vz.Labels)

	// Set verrazzano resource as the owner and controller of the service account resource.
	// This reference will result in the service account resource being deleted when the verrazzano CR is deleted.
	if err := controllerutil.SetControllerReference(vz, serviceAccount, r.Scheme); err != nil {
		return err
	}

	// Check if the service account for running the scripts exist
	serviceAccountFound := &corev1.ServiceAccount{}
	log.Infof("Checking if install service account %s exist", buildServiceAccountName(vz.Name))
	err := r.Get(ctx, types.NamespacedName{Name: buildServiceAccountName(vz.Name), Namespace: vz.Namespace}, serviceAccountFound)
	if err != nil && errors.IsNotFound(err) {
		log.Infof("Creating install service account %s", buildServiceAccountName(vz.Name))
		err = r.Create(ctx, serviceAccount)
		if err != nil {
			return err
		}
	} else if err != nil {
		return err
	}

	return nil
}

// createClusterRoleBinding creates a required cluster role binding
func (r *VerrazzanoReconciler) createClusterRoleBinding(ctx context.Context, log *zap.SugaredLogger, vz *installv1alpha1.Verrazzano) error {
	// Define a new cluster role binding resource
	clusterRoleBinding := installjob.NewClusterRoleBinding(vz, buildClusterRoleBindingName(vz.Namespace, vz.Name), buildServiceAccountName(vz.Name))

	// Check if the cluster role binding for running the install scripts exist
	clusterRoleBindingFound := &rbacv1.ClusterRoleBinding{}
	log.Infof("Checking if install cluster role binding %s exist", clusterRoleBinding.Name)
	err := r.Get(ctx, types.NamespacedName{Name: clusterRoleBinding.Name, Namespace: clusterRoleBinding.Namespace}, clusterRoleBindingFound)
	if err != nil && errors.IsNotFound(err) {
		log.Infof("Creating install cluster role binding %s", clusterRoleBinding.Name)
		err = r.Create(ctx, clusterRoleBinding)
		if err != nil {
			return err
		}
	} else if err != nil {
		return err
	}

	return nil
}

// createConfigMap creates a required config map for installation
func (r *VerrazzanoReconciler) createConfigMap(ctx context.Context, log *zap.SugaredLogger, vz *installv1alpha1.Verrazzano) error {
	// Create the configmap resource that will contain installation configuration options
	configMap := installjob.NewConfigMap(vz.Namespace, buildConfigMapName(vz.Name), vz.Labels)

	// Set the verrazzano resource as the owner and controller of the configmap
	err := controllerutil.SetControllerReference(vz, configMap, r.Scheme)
	if err != nil {
		return err
	}

	// Check if the ConfigMap exists for running the install
	configMapFound := &corev1.ConfigMap{}
	log.Infof("Checking if install ConfigMap %s exist", configMap.Name)

	err = r.Get(ctx, types.NamespacedName{Name: configMap.Name, Namespace: configMap.Namespace}, configMapFound)
	if err != nil && errors.IsNotFound(err) {
<<<<<<< HEAD
		config, err := installjob.GetInstallConfig(vz)
=======
		// Convert to json and insert into the configmap.
		dnsAuth, err = getDNSAuth(r, vz.Spec.Components.DNS, vz.Namespace)
		if err != nil {
			return err
		}
		config, err := installjob.GetInstallConfig(vz, dnsAuth)
>>>>>>> 7db00865
		if err != nil {
			return err
		}
		jsonEncoding, err := json.MarshalIndent(config, "", "  ")
		if err != nil {
			return err
		}
		configMap.Data = map[string]string{"config.json": string(jsonEncoding)}

		log.Infof("Creating install ConfigMap %s", configMap.Name)
		err = r.Create(ctx, configMap)
		if err != nil {
			return err
		}
	} else if err != nil {
		return err
	}

	return nil
}

// createInstallJob creates the installation job
func (r *VerrazzanoReconciler) createInstallJob(ctx context.Context, log *zap.SugaredLogger, vz *installv1alpha1.Verrazzano, configMapName string) error {
	// Define a new install job resource
	r.Log.Infof("Creating install job for %s, dry-run=%v", vz.Name, r.DryRun)
	job := installjob.NewJob(
		&installjob.JobConfig{
			JobConfigCommon: internal.JobConfigCommon{
				JobName:            buildInstallJobName(vz.Name),
				Namespace:          vz.Namespace,
				Labels:             vz.Labels,
				ServiceAccountName: buildServiceAccountName(vz.Name),
				JobImage:           os.Getenv("VZ_INSTALL_IMAGE"),
				DryRun:             r.DryRun,
			},
			ConfigMapName: configMapName,
		})

	// Set verrazzano resource as the owner and controller of the job resource.
	// This reference will result in the job resource being deleted when the verrazzano CR is deleted.
	if err := controllerutil.SetControllerReference(vz, job, r.Scheme); err != nil {
		return err
	}
	// Check if the job for running the install scripts exist
	jobFound := &batchv1.Job{}
	log.Infof("Checking if install job %s exist", buildInstallJobName(vz.Name))
	err := r.Get(ctx, types.NamespacedName{Name: buildInstallJobName(vz.Name), Namespace: vz.Namespace}, jobFound)
	if err != nil && errors.IsNotFound(err) {
		log.Infof("Creating install job %s", buildInstallJobName(vz.Name))
		err = r.Create(ctx, job)
		if err != nil {
			return err
		}

		// Add our finalizer if not already added
		if !containsString(vz.ObjectMeta.Finalizers, finalizerName) {
			log.Infof("Adding finalizer %s", finalizerName)
			vz.ObjectMeta.Finalizers = append(vz.ObjectMeta.Finalizers, finalizerName)
			if err := r.Update(ctx, vz); err != nil {
				return err
			}
		}

		// Delete leftover uninstall job if we find one.
		err = r.cleanupUninstallJob(buildUninstallJobName(vz.Name), vz.Namespace, log)
		if err != nil {
			return err
		}

	} else if err != nil {
		return err
	}

	err = r.setInstallCondition(log, jobFound, vz)

	return err
}

<<<<<<< HEAD
=======
func getDNSAuth(r *VerrazzanoReconciler, dns installv1alpha1.DNSComponent, namespace string) (*installjob.DNSAuth, error) {
	if dns.OCI != (installv1alpha1.OCI{}) {
		secret := &corev1.Secret{}
		err := r.Get(context.TODO(), types.NamespacedName{Name: dns.OCI.OCIConfigSecret, Namespace: namespace}, secret)
		if err != nil {
			return nil, err
		}
		dnsAuth := installjob.DNSAuth{}

		err = yaml.Unmarshal(secret.Data[installv1alpha1.OciConfigSecretFile], &dnsAuth)
		if err != nil {
			return nil, err
		}
		return &dnsAuth, nil
	}
	return nil, nil
}

>>>>>>> 7db00865
// cleanupUninstallJob checks for the existence of a stale uninstall job and deletes the job if one is found
func (r *VerrazzanoReconciler) cleanupUninstallJob(jobName string, namespace string, log *zap.SugaredLogger) error {
	// Check if the job for running the uninstall scripts exist
	jobFound := &batchv1.Job{}
	log.Infof("Checking if stale uninstall job %s exists", jobName)
	err := r.Get(context.TODO(), types.NamespacedName{Name: jobName, Namespace: namespace}, jobFound)
	if err == nil {
		log.Infof("Deleting stale uninstall job %s", jobName)
		propagationPolicy := metav1.DeletePropagationBackground
		deleteOptions := &client.DeleteOptions{PropagationPolicy: &propagationPolicy}
		err = r.Delete(context.TODO(), jobFound, deleteOptions)
		if err != nil {
			return err
		}
	}

	return nil
}

// SetupWithManager creates a new controller and adds it to the manager
func (r *VerrazzanoReconciler) SetupWithManager(mgr ctrl.Manager) error {
	var err error
	r.Controller, err = ctrl.NewControllerManagedBy(mgr).
		For(&installv1alpha1.Verrazzano{}).
		Build(r)
	return err
}

func (r *VerrazzanoReconciler) createUninstallJob(log *zap.SugaredLogger, vz *installv1alpha1.Verrazzano) error {
	// Define a new uninstall job resource
	r.Log.Infof("Creating uninstall job for %s, dry-run=%v", vz.Name, r.DryRun)
	job := uninstalljob.NewJob(
		&uninstalljob.JobConfig{
			JobConfigCommon: internal.JobConfigCommon{
				JobName:            buildUninstallJobName(vz.Name),
				Namespace:          vz.Namespace,
				Labels:             vz.Labels,
				ServiceAccountName: buildServiceAccountName(vz.Name),
				JobImage:           os.Getenv("VZ_INSTALL_IMAGE"),
				DryRun:             r.DryRun,
			},
		},
	)

	// Set verrazzano resource as the owner and controller of the uninstall job resource.
	if err := controllerutil.SetControllerReference(vz, job, r.Scheme); err != nil {
		return err
	}

	// Check if the job for running the uninstall scripts exist
	jobFound := &batchv1.Job{}
	log.Infof("Checking if uninstall job %s exist", buildUninstallJobName(vz.Name))
	err := r.Get(context.TODO(), types.NamespacedName{Name: buildUninstallJobName(vz.Name), Namespace: vz.Namespace}, jobFound)
	if err != nil && errors.IsNotFound(err) {
		log.Infof("Creating uninstall job %s", buildUninstallJobName(vz.Name))
		err = r.Create(context.TODO(), job)
		if err != nil {
			return err
		}

		err = r.setUninstallCondition(log, jobFound, vz)
		if err != nil {
			return err
		}

		// Job created successfully and status set successfully
		return nil
	} else if err != nil {
		return err
	}

	err = r.setUninstallCondition(log, jobFound, vz)
	if err != nil {
		return err
	}

	return nil
}

// buildInstallJobName returns the name of an install job based on verrazzano resource name.
func buildInstallJobName(name string) string {
	return fmt.Sprintf("verrazzano-install-%s", name)
}

// buildUninstallJobName returns the name of an uninstall job based on verrazzano resource name.
func buildUninstallJobName(name string) string {
	return fmt.Sprintf("verrazzano-uninstall-%s", name)
}

// buildServiceAccountName returns the service account name for jobs based on verrazzano resource name.
func buildServiceAccountName(name string) string {
	return fmt.Sprintf("verrazzano-install-%s", name)
}

// buildClusterRoleBindingName returns the clusterrolebinding name for jobs based on verrazzano resource name.
func buildClusterRoleBindingName(namespace string, name string) string {
	return fmt.Sprintf("verrazzano-install-%s-%s", namespace, name)
}

// buildConfigMapName returns the name of a config map for an install job based on verrazzano resource name.
func buildConfigMapName(name string) string {
	return fmt.Sprintf("verrazzano-install-%s", name)
}

// buildInternalConfigMapName returns the name of the internal configmap associated with an install resource.
func buildInternalConfigMapName(name string) string {
	return fmt.Sprintf("verrazzano-install-%s-internal", name)
}

// updateStatus updates the status in the verrazzano CR
func (r *VerrazzanoReconciler) updateStatus(log *zap.SugaredLogger, cr *installv1alpha1.Verrazzano, message string, conditionType installv1alpha1.ConditionType) error {
	t := time.Now().UTC()
	condition := installv1alpha1.Condition{
		Type:    conditionType,
		Status:  corev1.ConditionTrue,
		Message: message,
		LastTransitionTime: fmt.Sprintf("%d-%02d-%02dT%02d:%02d:%02dZ",
			t.Year(), t.Month(), t.Day(),
			t.Hour(), t.Minute(), t.Second()),
	}

	cr.Status.Conditions = append(cr.Status.Conditions, condition)
	log.Infof("Setting verrazzano resource condition type/status: %v/%v", condition.Type, condition.Status)

	// Update the status
	err := r.Status().Update(context.TODO(), cr)
	if err != nil {
		log.Error(err, "Failed to update verrazzano resource status")
		return err
	}
	return nil
}

// setInstallCondition sets the verrazzano resource condition in status for install
func (r *VerrazzanoReconciler) setInstallCondition(log *zap.SugaredLogger, job *batchv1.Job, vz *installv1alpha1.Verrazzano) (err error) {
	// If the job has succeeded or failed add the appropriate condition
	if job.Status.Succeeded != 0 || job.Status.Failed != 0 {
		for _, condition := range vz.Status.Conditions {
			if condition.Type == installv1alpha1.InstallComplete || condition.Type == installv1alpha1.InstallFailed {
				return nil
			}
		}
		var message string
		var conditionType installv1alpha1.ConditionType
		if job.Status.Succeeded == 1 {
			message = "Verrazzano install completed successfully"
			conditionType = installv1alpha1.InstallComplete
		} else {
			message = "Verrazzano install failed to complete"
			conditionType = installv1alpha1.InstallFailed
		}
		return r.updateStatus(log, vz, message, conditionType)
	}

	// Add the install started condition if not already added
	for _, condition := range vz.Status.Conditions {
		if condition.Type == installv1alpha1.InstallStarted {
			return nil
		}
	}

	return r.updateStatus(log, vz, "Verrazzano install in progress", installv1alpha1.InstallStarted)
}

// setUninstallCondition sets the verrazzano resource condition in status for uninstall
func (r *VerrazzanoReconciler) setUninstallCondition(log *zap.SugaredLogger, job *batchv1.Job, vz *installv1alpha1.Verrazzano) (err error) {
	// If the job has succeeded or failed add the appropriate condition
	if job.Status.Succeeded != 0 || job.Status.Failed != 0 {
		for _, condition := range vz.Status.Conditions {
			if condition.Type == installv1alpha1.UninstallComplete || condition.Type == installv1alpha1.UninstallFailed {
				return nil
			}
		}

		// Remove the owner reference so that the install job is not deleted when the verrazzano resource is deleted
		job.SetOwnerReferences([]metav1.OwnerReference{})

		// Update the job
		err := r.Status().Update(context.TODO(), job)
		if err != nil {
			log.Error(err, "Failed to update uninstall job owner references")
			return err
		}

		var message string
		var conditionType installv1alpha1.ConditionType
		if job.Status.Succeeded == 1 {
			message = "Verrazzano uninstall completed successfully"
			conditionType = installv1alpha1.UninstallComplete
		} else {
			message = "Verrazzano uninstall failed to complete"
			conditionType = installv1alpha1.UninstallFailed
		}
		return r.updateStatus(log, vz, message, conditionType)
	}

	// Add the uninstall started condition if not already added
	for _, condition := range vz.Status.Conditions {
		if condition.Type == installv1alpha1.UninstallStarted {
			return nil
		}
	}

	return r.updateStatus(log, vz, "Verrazzano uninstall in progress", installv1alpha1.UninstallStarted)
}

// saveInstallSpec Saves the install spec in a configmap to use with upgrade/updates later on
func (r *VerrazzanoReconciler) saveVerrazzanoSpec(ctx context.Context, vz *installv1alpha1.Verrazzano) (err error) {
	installSpecBytes, err := yaml.Marshal(vz.Spec)
	if err == nil {
		installSpec := base64.StdEncoding.EncodeToString(installSpecBytes)
		var installConfig *corev1.ConfigMap
		installConfig, err = r.getInternalConfigMap(ctx, vz)
		if err == nil {
			// Update the configmap if the data has changed
			currentConfigData := installConfig.Data[configDataKey]
			if currentConfigData != installSpec {
				installConfig.Data[configDataKey] = installSpec
				return r.Update(ctx, installConfig)
			}
		} else if errors.IsNotFound(err) {
			configMapName := buildInternalConfigMapName(vz.Name)
			configData := make(map[string]string)
			configData[configDataKey] = installSpec
			// Create the configmap and set the owner reference to the VZ installer resource for garbage collection
			installConfig = &corev1.ConfigMap{
				ObjectMeta: metav1.ObjectMeta{
					Name:      configMapName,
					Namespace: vz.Namespace,
					OwnerReferences: []metav1.OwnerReference{{
						APIVersion: vz.APIVersion,
						Kind:       vz.Kind,
						Name:       vz.Name,
						UID:        vz.UID,
					}},
				},
				Data: configData,
			}
			err = r.Create(ctx, installConfig)
			if err != nil {
				r.Log.Errorf("Unable to create installer config map %s: %v", configMapName, err)
				return err
			}
		}
	}
	return err
}

// getInternalConfigMap Convenience method for getting the saved install ConfigMap
func (r *VerrazzanoReconciler) getInternalConfigMap(ctx context.Context, vz *installv1alpha1.Verrazzano) (installConfig *corev1.ConfigMap, err error) {
	key := client.ObjectKey{
		Namespace: vz.Namespace,
		Name:      buildInternalConfigMapName(vz.Name),
	}
	installConfig = &corev1.ConfigMap{}
	err = r.Get(ctx, key, installConfig)
	return installConfig, err
}

// containsString checks for a string in a slice of strings
func containsString(slice []string, s string) bool {
	for _, item := range slice {
		if item == s {
			return true
		}
	}
	return false
}

// removeString removes a string from a slice of strings
func removeString(slice []string, s string) (result []string) {
	for _, item := range slice {
		if item == s {
			continue
		}
		result = append(result, item)
	}
	return
}<|MERGE_RESOLUTION|>--- conflicted
+++ resolved
@@ -10,6 +10,7 @@
 	"fmt"
 	"github.com/verrazzano/verrazzano/operator/internal"
 	"os"
+	"sigs.k8s.io/yaml"
 	"time"
 
 	installv1alpha1 "github.com/verrazzano/verrazzano/operator/api/v1alpha1"
@@ -111,7 +112,7 @@
 	}
 
 	// if an OCI DNS installation, make sure the secret required exists before proceeding
-	if vz.Spec.DNS.OCI != (installv1alpha1.OCI{}) {
+	if vz.Spec.Components.DNS.OCI != (installv1alpha1.OCI{}) {
 		err := doesOCIDNSConfigSecretExist(r, vz)
 		if err != nil {
 			return reconcile.Result{}, err
@@ -137,7 +138,7 @@
 func doesOCIDNSConfigSecretExist(r *VerrazzanoReconciler, vz *installv1alpha1.Verrazzano) error {
 	// ensure the secret exists before proceeding
 	secret := &corev1.Secret{}
-	err := r.Get(context.TODO(), types.NamespacedName{Name: vz.Spec.DNS.OCI.OCIConfigSecret, Namespace: vz.Namespace}, secret)
+	err := r.Get(context.TODO(), types.NamespacedName{Name: vz.Spec.Components.DNS.OCI.OCIConfigSecret, Namespace: vz.Namespace}, secret)
 	if err != nil {
 		return err
 	}
@@ -211,16 +212,7 @@
 
 	err = r.Get(ctx, types.NamespacedName{Name: configMap.Name, Namespace: configMap.Namespace}, configMapFound)
 	if err != nil && errors.IsNotFound(err) {
-<<<<<<< HEAD
 		config, err := installjob.GetInstallConfig(vz)
-=======
-		// Convert to json and insert into the configmap.
-		dnsAuth, err = getDNSAuth(r, vz.Spec.Components.DNS, vz.Namespace)
-		if err != nil {
-			return err
-		}
-		config, err := installjob.GetInstallConfig(vz, dnsAuth)
->>>>>>> 7db00865
 		if err != nil {
 			return err
 		}
@@ -299,27 +291,6 @@
 	return err
 }
 
-<<<<<<< HEAD
-=======
-func getDNSAuth(r *VerrazzanoReconciler, dns installv1alpha1.DNSComponent, namespace string) (*installjob.DNSAuth, error) {
-	if dns.OCI != (installv1alpha1.OCI{}) {
-		secret := &corev1.Secret{}
-		err := r.Get(context.TODO(), types.NamespacedName{Name: dns.OCI.OCIConfigSecret, Namespace: namespace}, secret)
-		if err != nil {
-			return nil, err
-		}
-		dnsAuth := installjob.DNSAuth{}
-
-		err = yaml.Unmarshal(secret.Data[installv1alpha1.OciConfigSecretFile], &dnsAuth)
-		if err != nil {
-			return nil, err
-		}
-		return &dnsAuth, nil
-	}
-	return nil, nil
-}
-
->>>>>>> 7db00865
 // cleanupUninstallJob checks for the existence of a stale uninstall job and deletes the job if one is found
 func (r *VerrazzanoReconciler) cleanupUninstallJob(jobName string, namespace string, log *zap.SugaredLogger) error {
 	// Check if the job for running the uninstall scripts exist
