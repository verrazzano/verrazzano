--- conflicted
+++ resolved
@@ -72,13 +72,8 @@
 	Conditions []Condition `json:"conditions,omitempty"`
 }
 
-<<<<<<< HEAD
-// OciConfigSecretFile is the name of the OCI configuration yaml file
-const OciConfigSecretFile = "oci.yaml"
-=======
 // ConditionType identifies the condition of the install/uninstall which can be checked with kubectl wait
 type ConditionType string
->>>>>>> 7db00865
 
 const (
 	// InstallStarted is state when an install is in progress.
@@ -234,26 +229,18 @@
 	CA CA `json:"ca,omitempty"`
 }
 
+// OciPrivateKeyFileName is the private key file name
+const OciPrivateKeyFileName = "oci_api_key.pem"
+
+// OciPrivateKeyFilePath is the private key mount path
+const OciPrivateKeyFilePath = "/config/" + OciPrivateKeyFileName
+
+// OciConfigSecretFile is the name of the OCI configuration yaml file
+const OciConfigSecretFile = "oci.yaml"
+
 // XIPIO is xip.io DNS type
 type XIPIO struct {
 }
-
-// PrivateKeyPassphraseSecretRef identifies the private key passphrase needed for an OCI DNS install
-type PrivateKeyPassphraseSecretRef struct {
-	// Name of secret
-	Name string `json:"name"`
-	// Key for value in secret
-	Key string `json:"key"`
-}
-
-// OciPrivateKeyFileName is the private key file name
-const OciPrivateKeyFileName = "oci_api_key.pem"
-
-// OciPrivateKeyFilePath is the private key mount path
-const OciPrivateKeyFilePath = "/config/" + OciPrivateKeyFileName
-
-// OciConfigSecretFile is the name of the OCI configuration yaml file
-const OciConfigSecretFile = "oci-config.yaml"
 
 // OCI DNS type
 type OCI struct {
