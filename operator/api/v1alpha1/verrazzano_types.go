// Copyright (c) 2020, Oracle and/or its affiliates.
// Licensed under the Universal Permissive License v 1.0 as shown at https://oss.oracle.com/licenses/upl.

package v1alpha1

import (
	corev1 "k8s.io/api/core/v1"
	metav1 "k8s.io/apimachinery/pkg/apis/meta/v1"
)

// ProfileType is the type of install profile.
type ProfileType string

const (
	// Dev identifies the development install profile
	Dev ProfileType = "dev"
	// Prod identifies the production install profile
	Prod ProfileType = "prod"
)

// XIPIO is xip.io DNS type
type XIPIO struct {
}

// PrivateKeyPassphraseSecretRef identifies the private key passphrase needed for an OCI DNS install
type PrivateKeyPassphraseSecretRef struct {
	// Name of secret
	Name string `json:"name"`
	// Key for value in secret
	Key string `json:"key"`
}

// OciPrivateKeyFileName is the private key file name
const OciPrivateKeyFileName = "oci_api_key.pem"

// OciPrivateKeyFilePath is the private key mount path
const OciPrivateKeyFilePath = "/config/" + OciPrivateKeyFileName

// OciConfigSecretFile is the name of the OCI configuration yaml file
const OciConfigSecretFile = "oci-config.yaml"

// OCI DNS type
type OCI struct {
	OCIConfigSecret        string `json:"ociConfigSecret"`
	DNSZoneCompartmentOCID string `json:"dnsZoneCompartmentOCID"`
	DNSZoneOCID            string `json:"dnsZoneOCID"`
	DNSZoneName            string `json:"dnsZoneName"`
}

// External DNS type
type External struct {
	// DNS suffix appended to EnviromentName to form DNS name
	Suffix string `json:"suffix"`
}

// IngressType is the type of ingress.
type IngressType string

const (
	// LoadBalancer is an ingress type of LoadBalancer.  This is the default value.
	LoadBalancer IngressType = "LoadBalancer"
	// NodePort is an ingress type of NodePort.
	NodePort IngressType = "NodePort"
)

// InstallArgs identifies a name/value or name/value list needed for install.
// Value and ValueList cannot both be specified.
type InstallArgs struct {
	// Name of install argument
	Name string `json:"name"`
	// Value for named install argument
	// +optional
	Value string `json:"value,omitempty"`
	// List of values for named install argument
	// +optional
	ValueList []string `json:"valueList,omitempty"`
}

// VerrazzanoInstall identifies the Verrazzano infrastructure install options.
type VerrazzanoInstall struct {
	// Arguments for installing nginx
	// +optional
	NGINXInstallArgs []InstallArgs `json:"nginxInstallArgs,omitempty"`
	// Ports to be used for nginx
	// +optional
	Ports []corev1.ServicePort `json:"ports,omitempty"`
}

// ApplicationInstall identifies non-Verrazzano infrastructure install options.
type ApplicationInstall struct {
	// Arguments for installing istio
	// +optional
	IstioInstallArgs []InstallArgs `json:"istioInstallArgs,omitempty"`
}

// ProviderType identifies Acme provider type.
type ProviderType string

const (
	// LetsEncrypt is a Let's Encrypt provider
	LetsEncrypt ProviderType = "LetsEncrypt"
)

// Acme identifies the ACME cert issuer.
type Acme struct {
	// Type of provider for ACME cert issuer.
	Provider ProviderType `json:"provider"`
	// email address
	// +optional
	EmailAddress string `json:"emailAddress,omitempty"`
	// environment
	// +optional
	Environment string `json:"environment,omitempty"`
}

// CA identifies the CA cert issuer.
type CA struct {
	// Name of secret for CA cert issuer
	SecretName string `json:"secretName"`
	// Namespace where secret is located for CA cert issuer
	ClusterResourceNamespace string `json:"clusterResourceNamespace"`
}

// Certificate represents the type of cert issuer for an install
// Only one of its members may be specified.
type Certificate struct {
	// ACME cert issuer
	// +optional
	Acme Acme `json:"acme,omitempty"`
	// CA cert issuer
	// +optional
	CA CA `json:"ca,omitempty"`
}

<<<<<<< HEAD
=======
// VerrazzanoSpec defines the desired state of Verrazzano
type VerrazzanoSpec struct {
	// Version is the Verrazzano version
	// +optional
	Version string `json:"version,omitempty"`
	// Profile is the name of the profile to install.  Default is "prod".
	// +optional
	Profile ProfileType `json:"profile,omitempty"`
	// Short name to identify install environment.  Default environment name is "default".
	// +optional
	EnvironmentName string `json:"environmentName,omitempty"`
	// Type of DNS for an install
	// +optional
	DNS DNS `json:"dns,omitempty"`
	// Type of Ingress for an install
	// +optional
	Ingress Ingress `json:"ingress,omitempty"`
	// Type of cert issuer for an install
	// +optional
	Certificate Certificate `json:"certificate,omitempty"`
}

>>>>>>> a23613eb
// ConditionType identifies the condition of the install/uninstall which can be checked with kubectl wait
type ConditionType string

const (
	// InstallStarted is state when an install is in progress.
	InstallStarted ConditionType = "InstallStarted"

	// InstallComplete means the install job has completed its execution successfully
	InstallComplete ConditionType = "InstallComplete"

	// InstallFailed means the install job has failed during execution.
	InstallFailed ConditionType = "InstallFailed"

	// UninstallStarted is state when an uninstall is in progress.
	UninstallStarted ConditionType = "UninstallStarted"

	// UninstallComplete means the uninstall job has completed its execution successfully
	UninstallComplete ConditionType = "UninstallComplete"

	// UninstallFailed means the uninstall job has failed during execution.
	UninstallFailed ConditionType = "UninstallFailed"

	// UpgradeStarted means that a Verraazzano upgrade has been started.
	UpgradeStarted ConditionType = "UpgradeStarted"

	// UpgradeFailed means the upgrade has failed during execution.
	UpgradeFailed ConditionType = "UpgradeFailed"

	// UpgradeComplete means the upgrade has completed successfully
	UpgradeComplete ConditionType = "UpgradeComplete"
)

// Condition describes current state of an install.
type Condition struct {
	// Type of condition.
	Type ConditionType `json:"type"`
	// Status of the condition, one of True, False, Unknown.
	Status corev1.ConditionStatus `json:"status"`
	// Last time the condition transitioned from one status to another.
	// +optional
	LastTransitionTime string `json:"lastTransitionTime,omitempty"`
	// Human readable message indicating details about last transition.
	// +optional
	Message string `json:"message,omitempty"`
}

// VerrazzanoStatus defines the observed state of Verrazzano
type VerrazzanoStatus struct {
	// The version of Verrazzano that is installed
	Version string `json:"version,omitempty"`
	// The latest available observations of an object's current state.
	Conditions []Condition `json:"conditions,omitempty"`
}

// +kubebuilder:object:root=true
// +kubebuilder:resource:path=verrazzanos
// +kubebuilder:subresource:status
// +kubebuilder:resource:shortName=vz;vzs
// +kubebuilder:printcolumn:name="Status",type="string",JSONPath=".status.conditions[-1:].type",description="The current status of the install/uninstall"

// Verrazzano is the Schema for the verrazzanos API
type Verrazzano struct {
	metav1.TypeMeta   `json:",inline"`
	metav1.ObjectMeta `json:"metadata,omitempty"`

	Spec   VerrazzanoSpec   `json:"spec,omitempty"`
	Status VerrazzanoStatus `json:"status,omitempty"`
}

// VerrazzanoSpec defines the desired state of Verrazzano
type VerrazzanoSpec struct {
	// Profile is the name of the profile to install.  Default is "prod".
	// +optional
	Profile ProfileType `json:"profile,omitempty"`
	// Core specifies core Verrazzano configuration
	// +optional
	Core VerrazzanoCore `json:"core,omitempty"`
	// Components specify the optional component overrides
	// +optional
	Components ComponentSpec `json:"components,omitempty"`
}

// +kubebuilder:object:root=true

// VerrazzanoList contains a list of Verrazzano
type VerrazzanoList struct {
	metav1.TypeMeta `json:",inline"`
	metav1.ListMeta `json:"metadata,omitempty"`
	Items           []Verrazzano `json:"items"`
}

// VerrazzanoCore specifies the core Verrazzano config.  It cannot be disabled
type VerrazzanoCore struct {
	// Short name to identify install environment.  Default environment name is "default".
	// +optional
	EnvironmentName string `json:"environmentName,omitempty"`
	// Certificate used for an install
	// +optional
	Certificate Certificate `json:"certificate,omitempty"`
}

// ComponentSpec contains a set of components used by Verrazzano
type ComponentSpec struct {
	// DNS contains the DNS component configuration
	// +optional
	DNS DNSComponent `json:"dns,omitempty"`
	// +optional
	// Ingress contains the ingress-nginx component configuration
	Ingress IngressNginxComponent `json:"ingress,omitempty"`
}

// DNSComponent specifies the DNS configuration
type DNSComponent struct {
	// DNS type of xio.io.  This is the default.
	// +optional
	XIPIO XIPIO `json:"xip.io,omitempty"`
	// DNS type of OCI (Oracle Cloud Infrastructure)
	// +optional
	OCI OCI `json:"oci,omitempty"`
	// DNS type of external. For example, OLCNE uses this type.
	// +optional
	External External `json:"external,omitempty"`
}

// IngressNginxComponent identifies the ingress-nginx configuration
type IngressNginxComponent struct {
	// Type of ingress.  Default is LoadBalancer
	// +optional
	Type IngressType `json:"type,omitempty"`
	// Non-Verrazzano infrastructure install options
	// +optional
	Application ApplicationInstall `json:"application,omitempty"`
	// Verrazzano infrastructure install options
	// +optional
	Verrazzano VerrazzanoInstall `json:"verrazzano,omitempty"`
}

func init() {
	SchemeBuilder.Register(&Verrazzano{}, &VerrazzanoList{})
}<|MERGE_RESOLUTION|>--- conflicted
+++ resolved
@@ -132,8 +132,6 @@
 	CA CA `json:"ca,omitempty"`
 }
 
-<<<<<<< HEAD
-=======
 // VerrazzanoSpec defines the desired state of Verrazzano
 type VerrazzanoSpec struct {
 	// Version is the Verrazzano version
@@ -142,21 +140,14 @@
 	// Profile is the name of the profile to install.  Default is "prod".
 	// +optional
 	Profile ProfileType `json:"profile,omitempty"`
-	// Short name to identify install environment.  Default environment name is "default".
-	// +optional
-	EnvironmentName string `json:"environmentName,omitempty"`
-	// Type of DNS for an install
-	// +optional
-	DNS DNS `json:"dns,omitempty"`
-	// Type of Ingress for an install
-	// +optional
-	Ingress Ingress `json:"ingress,omitempty"`
-	// Type of cert issuer for an install
-	// +optional
-	Certificate Certificate `json:"certificate,omitempty"`
-}
-
->>>>>>> a23613eb
+	// Core specifies core Verrazzano configuration
+	// +optional
+	Core VerrazzanoCore `json:"core,omitempty"`
+	// Components specify the optional component overrides
+	// +optional
+	Components ComponentSpec `json:"components,omitempty"`
+}
+
 // ConditionType identifies the condition of the install/uninstall which can be checked with kubectl wait
 type ConditionType string
 
@@ -226,19 +217,6 @@
 	Status VerrazzanoStatus `json:"status,omitempty"`
 }
 
-// VerrazzanoSpec defines the desired state of Verrazzano
-type VerrazzanoSpec struct {
-	// Profile is the name of the profile to install.  Default is "prod".
-	// +optional
-	Profile ProfileType `json:"profile,omitempty"`
-	// Core specifies core Verrazzano configuration
-	// +optional
-	Core VerrazzanoCore `json:"core,omitempty"`
-	// Components specify the optional component overrides
-	// +optional
-	Components ComponentSpec `json:"components,omitempty"`
-}
-
 // +kubebuilder:object:root=true
 
 // VerrazzanoList contains a list of Verrazzano
