// Copyright (c) 2020, Oracle and/or its affiliates.
// Licensed under the Universal Permissive License v 1.0 as shown at https://oss.oracle.com/licenses/upl.

package v1alpha1

import (
<<<<<<< HEAD
	"context"
	"io/ioutil"
=======
	"errors"
	"github.com/stretchr/testify/assert"
	"github.com/verrazzano/verrazzano/operator/internal/util/env"
	"github.com/verrazzano/verrazzano/operator/internal/util/semver"
	"io/ioutil"
	corev1 "k8s.io/api/core/v1"
	"os"
>>>>>>> aa666957
	"testing"

	"github.com/stretchr/testify/assert"
	corev1 "k8s.io/api/core/v1"
	metav1 "k8s.io/apimachinery/pkg/apis/meta/v1"
	"sigs.k8s.io/controller-runtime/pkg/client/fake"
)

const validChartYAML = `
apiVersion: v1
description: A Helm chart for Verrazzano
name: verrazzano
version: 0.7.0
appVersion: 0.7.0
`

// TestValidUpgradeRequestNoCurrentVersion Tests the condition for valid upgrade where the version is not specified in the current spec
// GIVEN an edit to update a Verrazzano spec to a new version
// WHEN the new version is valid and the current version is not specified
// THEN ensure no error is returned from ValidateUpgradeRequest
func TestValidUpgradeRequestNoCurrentVersion(t *testing.T) {
	chartYaml := validChartYAML
	readFileFunction = func(string) ([]byte, error) {
		return []byte(chartYaml), nil
	}
	defer func() {
		readFileFunction = ioutil.ReadFile
	}()
	currentSpec := &VerrazzanoSpec{
		Profile: "dev",
	}
	newSpec := &VerrazzanoSpec{
		Version: "v0.7.0",
		Profile: "dev",
	}
	assert.NoError(t, ValidateUpgradeRequest(currentSpec, newSpec))
}

// TestValidUpgradeRequestCurrentVersionExists Tests the condition for valid upgrade where versions are specified in both specs
// GIVEN an edit to update a Verrazzano spec to a new version
// WHEN the new version is valid and the current version is less than the current version
// THEN ensure no error is returned from ValidateUpgradeRequest
func TestValidUpgradeRequestCurrentVersionExists(t *testing.T) {
	chartYaml := validChartYAML
	readFileFunction = func(string) ([]byte, error) {
		return []byte(chartYaml), nil
	}
	defer func() {
		readFileFunction = ioutil.ReadFile
	}()
	currentSpec := &VerrazzanoSpec{
		Version: "v0.6.0",
		Profile: "dev",
	}
	newSpec := &VerrazzanoSpec{
		Version: "v0.7.0",
		Profile: "dev",
	}
	assert.NoError(t, ValidateUpgradeRequest(currentSpec, newSpec))
}

// TestValidUpgradeRequestCurrentVersionExists Tests the condition where both specs are at the same version
// GIVEN an edit to update a Verrazzano spec to a new version
// WHEN the new version and the current version are at the latest version
// THEN ensure no error is returned from ValidateUpgradeRequest
func TestValidUpgradeNotNecessary(t *testing.T) {
	chartYaml := validChartYAML
	readFileFunction = func(string) ([]byte, error) {
		return []byte(chartYaml), nil
	}
	defer func() {
		readFileFunction = ioutil.ReadFile
	}()
	currentSpec := &VerrazzanoSpec{
		Version: "v0.7.0",
		Profile: "dev",
	}
	newSpec := &VerrazzanoSpec{
		Version: "v0.7.0",
		Profile: "dev",
	}
	assert.NoError(t, ValidateUpgradeRequest(currentSpec, newSpec))
}

// TestValidateUpgradeBadOldVersion Tests scenario where there is an invalid version string in the old spec (should never happen, but...code coverage)
// GIVEN an edit to update a Verrazzano spec to a new version
// WHEN the current version is not valid but the new version is
// THEN ensure an error is returned from ValidateUpgradeRequest
func TestValidateUpgradeBadOldVersion(t *testing.T) {
	chartYaml := validChartYAML
	readFileFunction = func(string) ([]byte, error) {
		return []byte(chartYaml), nil
	}
	defer func() {
		readFileFunction = ioutil.ReadFile
	}()
	currentSpec := &VerrazzanoSpec{
		Version: "blah",
		Profile: "dev",
	}
	newSpec := &VerrazzanoSpec{
		Version: "v0.7.0",
		Profile: "dev",
	}
	assert.Error(t, ValidateUpgradeRequest(currentSpec, newSpec))
}

// TestValidateUpgradeBadOldVersion Tests scenario where there is an invalid version string in the new spec
// GIVEN an edit to update a Verrazzano spec to a new version
// WHEN the current version is there and valid valid but the new version is not
// THEN ensure an error is returned from ValidateUpgradeRequest
func TestValidateUpgradeBadNewVersion(t *testing.T) {
	chartYaml := validChartYAML
	readFileFunction = func(string) ([]byte, error) {
		return []byte(chartYaml), nil
	}
	defer func() {
		readFileFunction = ioutil.ReadFile
	}()
	currentSpec := &VerrazzanoSpec{
		Version: "v0.6.0",
		Profile: "dev",
	}
	newSpec := &VerrazzanoSpec{
		Version: "blah",
		Profile: "dev",
	}
	assert.Error(t, ValidateUpgradeRequest(currentSpec, newSpec))
}

// TestNoVersionsSpecified Tests the validate passes if no versions are specified in either spec
// GIVEN an edit to update a Verrazzano spec
// WHEN the new version and the current version are not specified
// THEN ensure no error is returned from ValidateUpgradeRequest
func TestNoVersionsSpecified(t *testing.T) {
	chartYaml := validChartYAML
	readFileFunction = func(string) ([]byte, error) {
		return []byte(chartYaml), nil
	}
	defer func() {
		readFileFunction = ioutil.ReadFile
	}()
	currentSpec := &VerrazzanoSpec{
		Profile: "dev",
	}
	newSpec := &VerrazzanoSpec{
		Profile: "dev",
	}
	assert.NoError(t, ValidateUpgradeRequest(currentSpec, newSpec))
}

// TestValidValidVersionWithProfileChange Tests the validate fails if the upgrade version is OK but the profile is changed
// GIVEN an edit to update a Verrazzano spec to a new version
// WHEN the new version is valid and the profile field is changed
// THEN an error is returned from ValidateUpgradeRequest
func TestValidVersionWithProfileChange(t *testing.T) {
	chartYaml := validChartYAML
	readFileFunction = func(string) ([]byte, error) {
		return []byte(chartYaml), nil
	}
	defer func() {
		readFileFunction = ioutil.ReadFile
	}()
	currentSpec := &VerrazzanoSpec{
		Profile: "dev",
	}
	newSpec := &VerrazzanoSpec{
		Version: "v0.7.0",
		Profile: "prod",
	}
	assert.Error(t, ValidateUpgradeRequest(currentSpec, newSpec))
}

// TestProfileChangeOnlyNoVersions Tests the validate fails if no versions specified but the profile is changed
// GIVEN an edit to update a Verrazzano spec
// WHEN only the profile has changed
// THEN no error is returned from ValidateUpgradeRequest
func TestProfileChangeOnlyNoVersions(t *testing.T) {
	chartYaml := validChartYAML
	readFileFunction = func(string) ([]byte, error) {
		return []byte(chartYaml), nil
	}
	defer func() {
		readFileFunction = ioutil.ReadFile
	}()
	currentSpec := &VerrazzanoSpec{
		Profile: "dev",
	}
	newSpec := &VerrazzanoSpec{
		Profile: "prod",
	}
	assert.NoError(t, ValidateUpgradeRequest(currentSpec, newSpec))
}

// TestProfileChangeOnlyNoNewVersionString Tests the validate fails if the old spec has a version but the new one doesn't
// GIVEN an edit to update a Verrazzano spec to change a profile value
// WHEN the old spec specifies a version but the new one does not
// THEN an error is returned from ValidateUpgradeRequest
func TestProfileChangeOnlyNoNewVersionString(t *testing.T) {
	chartYaml := validChartYAML
	readFileFunction = func(string) ([]byte, error) {
		return []byte(chartYaml), nil
	}
	defer func() {
		readFileFunction = ioutil.ReadFile
	}()
	currentSpec := &VerrazzanoSpec{
		Profile: "dev",
		Version: "v0.6.0",
	}
	newSpec := &VerrazzanoSpec{
		Profile: "prod",
	}
	err := ValidateUpgradeRequest(currentSpec, newSpec)
	assert.Error(t, err)
	assert.Equal(t, "Requested version is not specified", err.Error())
}

// TestValidVersionWithEnvNameChange Tests the validate fails if the upgrade version is OK but the EnvironmentName is changed
// GIVEN an edit to update a Verrazzano spec to a new version
// WHEN the new version is valid and the EnvironmentName field is changed
// THEN an error is returned from ValidateUpgradeRequest
func TestValidVersionWithEnvNameChange(t *testing.T) {
	chartYaml := validChartYAML
	readFileFunction = func(string) ([]byte, error) {
		return []byte(chartYaml), nil
	}
	defer func() {
		readFileFunction = ioutil.ReadFile
	}()
	currentSpec := &VerrazzanoSpec{
		Profile: "dev",
	}
	newSpec := &VerrazzanoSpec{
		Version:         "v0.7.0",
		Profile:         "dev",
		EnvironmentName: "newEnv",
	}
	assert.Error(t, ValidateUpgradeRequest(currentSpec, newSpec))
}

// TestValidVersionWithCertManagerChange Tests the validate fails if the upgrade version is OK but the CertManagerComponent is changed
// GIVEN an edit to update a Verrazzano spec to a new version
// WHEN the new version is valid and the CertManagerComponent field is changed
// THEN an error is returned from ValidateUpgradeRequest
func TestValidVersionWithCertManagerChange(t *testing.T) {
	chartYaml := validChartYAML
	readFileFunction = func(string) ([]byte, error) {
		return []byte(chartYaml), nil
	}
	defer func() {
		readFileFunction = ioutil.ReadFile
	}()
	currentSpec := &VerrazzanoSpec{
		Profile: "dev",
		Components: ComponentSpec{
			CertManager: CertManagerComponent{
				Certificate: Certificate{
					Acme: Acme{
						Provider:     "MyProvider",
						EmailAddress: "email1@mycompany.com",
						Environment:  "someEnv",
					},
				},
			},
		},
	}
	newSpec := &VerrazzanoSpec{
		Version: "v0.7.0",
		Profile: "dev",
		Components: ComponentSpec{
			CertManager: CertManagerComponent{
				Certificate: Certificate{
					Acme: Acme{
						Provider:     "MyProvider",
						EmailAddress: "email2@mycompany.com",
						Environment:  "someEnv",
					},
				},
			},
		},
	}
	assert.Error(t, ValidateUpgradeRequest(currentSpec, newSpec))
}

// TestValidVersionWithNewDNS Tests the validate fails if the upgrade version is OK but the DNS component is added
// GIVEN an edit to update a Verrazzano spec to a new version
// WHEN the new version is valid and the DNS component is added
// THEN an error is returned from ValidateUpgradeRequest
func TestValidVersionWithNewDNS(t *testing.T) {
	chartYaml := validChartYAML
	readFileFunction = func(string) ([]byte, error) {
		return []byte(chartYaml), nil
	}
	defer func() {
		readFileFunction = ioutil.ReadFile
	}()
	currentSpec := &VerrazzanoSpec{
		Profile: "dev",
		Components: ComponentSpec{
			CertManager: CertManagerComponent{
				Certificate: Certificate{
					Acme: Acme{
						Provider:     "MyProvider",
						EmailAddress: "email1@mycompany.com",
						Environment:  "someEnv",
					},
				},
			},
		},
	}
	newSpec := &VerrazzanoSpec{
		Version: "v0.7.0",
		Profile: "dev",
		Components: ComponentSpec{
			CertManager: CertManagerComponent{
				Certificate: Certificate{
					Acme: Acme{
						Provider:     "MyProvider",
						EmailAddress: "email1@mycompany.com",
						Environment:  "someEnv",
					},
				},
			},
			DNS: DNSComponent{
				OCI: OCI{
					OCIConfigSecret:        "secret",
					DNSZoneCompartmentOCID: "zonecompocid",
					DNSZoneOCID:            "zoneOcid",
					DNSZoneName:            "zoneName",
				},
			},
		},
	}
	assert.Error(t, ValidateUpgradeRequest(currentSpec, newSpec))
}

// TestValidVersionWithIngressChange Tests the validate fails if the upgrade version is OK but the Ingress component is changed
// GIVEN an edit to update a Verrazzano spec to a new version
// WHEN the new version is valid and the Ingress component is changed
// THEN an error is returned from ValidateUpgradeRequest
func TestValidVersionWithIngressChange(t *testing.T) {
	assert.Error(t, runValidateWithIngressChangeTest())
}

// TestValidVersionWithIngressChangeVersionCheckDisabled Tests the validate passes for component change with version check disabled
// GIVEN an edit to update a Verrazzano spec to a new version
// WHEN the new version is valid and the Ingress component is changed, but version checking is disabled
// THEN no error is returned from ValidateUpgradeRequest
func TestValidVersionWithIngressChangeVersionCheckDisabled(t *testing.T) {
	os.Setenv(env.CheckVersionEnabled, "false")
	defer os.Unsetenv(env.CheckVersionEnabled)
	assert.NoError(t, runValidateWithIngressChangeTest())
}

// runValidateWithIngressChangeTest Shared test logic for ingress change validation
func runValidateWithIngressChangeTest() error {
	chartYaml := validChartYAML
	readFileFunction = func(string) ([]byte, error) {
		return []byte(chartYaml), nil
	}
	defer func() {
		readFileFunction = ioutil.ReadFile
	}()
	currentSpec := &VerrazzanoSpec{
		Profile: "dev",
		Components: ComponentSpec{
			Ingress: IngressNginxComponent{
				Type: "sometype",
				NGINXInstallArgs: []InstallArgs{
					{
						Name:      "arg1",
						Value:     "val1",
						SetString: false,
					},
				},
				Ports: []corev1.ServicePort{
					{
						Name:     "port1",
						Protocol: "TCP",
						Port:     8000,
					},
				},
			},
		},
	}
	newSpec := &VerrazzanoSpec{
		Version: "v0.7.0",
		Profile: "dev",
		Components: ComponentSpec{
			Ingress: IngressNginxComponent{
				Type: "sometype",
				NGINXInstallArgs: []InstallArgs{
					{
						Name:      "arg1",
						Value:     "val1",
						SetString: false,
					},
				},
				Ports: []corev1.ServicePort{
					{
						Name:     "port1",
						Protocol: "TCP",
						Port:     8000,
					},
					{
						Name:     "port2",
						Protocol: "TCP",
						Port:     9000,
					},
				},
			},
		},
	}
<<<<<<< HEAD
	assert.Error(t, ValidateUpgradeRequest(currentSpec, newSpec))
}

// TestValidateActiveInstall tests that there is no Verrazzano installs active
// GIVEN a client for accessing Verrazzano resources
// WHEN no Verrazzano resources are found
// THEN ensure no error is returned from ValidateActiveInstall
func TestValidateActiveInstall(t *testing.T) {
	client := fake.NewFakeClientWithScheme(newScheme())
	assert.NoError(t, ValidateActiveInstall(client))
}

// TestValidateActiveInstallFail tests that there are active Verrazzano installs
// GIVEN a client for accessing Verrazzano resources
// WHEN a Verrazzano resources is found
// THEN ensure an error is returned from ValidateActiveInstall
func TestValidateActiveInstallFail(t *testing.T) {
	vz := &Verrazzano{
		ObjectMeta: metav1.ObjectMeta{
			Namespace: "test-namespace",
			Name:      "test-resource",
		},
		Spec: VerrazzanoSpec{},
	}
	client := fake.NewFakeClientWithScheme(newScheme())
	assert.NoError(t, client.Create(context.TODO(), vz))
	err := ValidateActiveInstall(client)
	if assert.Error(t, err) {
		assert.Equal(t, "Only one install of Verrazzano is allowed", err.Error())
	}
}

// TestValidateInProgress tests that an install or upgrade is not in progress
// GIVEN various Verrrazzano resource states
// THEN ensure TestValidateInProgress returns correctly
func TestValidateInProgress(t *testing.T) {
	assert.NoError(t, ValidateInProgress(Ready))
	err := ValidateInProgress(Installing)
	if assert.Error(t, err) {
		assert.Equal(t, "Updates to resource not allowed while install or an upgrade is in in progress", err.Error())
	}
	err = ValidateInProgress(Upgrading)
	if assert.Error(t, err) {
		assert.Equal(t, "Updates to resource not allowed while install or an upgrade is in in progress", err.Error())
	}
=======
	err := ValidateUpgradeRequest(currentSpec, newSpec)
	return err
}

// TestGetCurrentChartVersion Tests basic getChartVersion() happy path
// GIVEN a request for the current VZ Chart version
// WHEN the version in the chart is available
// THEN no error is returned and a valid SemVersion representing the Chart version is returned
func TestGetCurrentChartVersion(t *testing.T) {
	chartYaml := validChartYAML
	readFileFunction = func(string) ([]byte, error) {
		return []byte(chartYaml), nil
	}
	defer func() {
		readFileFunction = ioutil.ReadFile
	}()
	expectedVersion, err := semver.NewSemVersion("v0.7.0")
	assert.NoError(t, err)

	version, err := getCurrentChartVersion()
	assert.NoError(t, err)
	assert.Equal(t, expectedVersion, version)
}

// TestGetCurrentChartVersionFileReadError Tests  getChartVersion() when there is an error reading the Chart YAML
// GIVEN a request for the current VZ Chart version
// WHEN an error occurs reading the Chart.yaml file from the filesystem
// THEN an error is returned and nil is returned for the chart SemVersion
func TestGetCurrentChartVersionFileReadError(t *testing.T) {
	readFileFunction = func(string) ([]byte, error) {
		return []byte{}, errors.New("Unexpected file read error")
	}
	defer func() {
		readFileFunction = ioutil.ReadFile
	}()
	version, err := getCurrentChartVersion()
	assert.Error(t, err)
	assert.Nil(t, version)
}

// TestGetCurrentChartVersionBadYAML Tests  getChartVersion() when the Chart YAML is invalid
// GIVEN a request for the current VZ Chart version
// WHEN an error occurs unmarshalling the Chart.yaml bytes
// THEN an error is returned and nil is returned for the chart SemVersion
func TestGetCurrentChartVersionBadYAML(t *testing.T) {
	const invalidChartYAML = "{"
	readFileFunction = func(string) ([]byte, error) {
		return []byte(invalidChartYAML), nil
	}
	defer func() {
		readFileFunction = ioutil.ReadFile
	}()
	version, err := getCurrentChartVersion()
	assert.Error(t, err)
	assert.Contains(t, err.Error(), "error converting YAML to JSON")
	assert.Nil(t, version)
}

// TestValidateVersionInvalidVersionCheckingDisabled Tests  ValidateVersion() when version checking is disabled
// GIVEN a request for the current VZ Chart version
// WHEN the version provided is not valid version and checking is disabled
// THEN no error is returned
func TestValidateVersionInvalidVersionCheckingDisabled(t *testing.T) {
	os.Setenv(env.CheckVersionEnabled, "false")
	defer os.Unsetenv(env.CheckVersionEnabled)
	assert.NoError(t, ValidateVersion("blah"))
}

// TestValidateVersionInvalidVersion Tests  ValidateVersion() for invalid version
// GIVEN a request for the current VZ Chart version
// WHEN the version provided is not valid version
// THEN an error is returned
func TestValidateVersionInvalidVersion(t *testing.T) {
	assert.Error(t, ValidateVersion("blah"))
}

// TestValidateVersionBadChartYAML Tests  ValidateVersion() the chart YAML is bad
// GIVEN a request for the current VZ Chart version
// WHEN the version provided is not valid version
// THEN a YAML parsing error is returned
func TestValidateVersionBadChartYAML(t *testing.T) {
	const invalidChartYAML = "{"
	readFileFunction = func(string) ([]byte, error) {
		return []byte(invalidChartYAML), nil
	}
	defer func() {
		readFileFunction = ioutil.ReadFile
	}()
	err := ValidateVersion("v0.7.0")
	assert.Error(t, err)
	assert.Contains(t, err.Error(), "error converting YAML to JSON")
>>>>>>> aa666957
}<|MERGE_RESOLUTION|>--- conflicted
+++ resolved
@@ -4,21 +4,15 @@
 package v1alpha1
 
 import (
-<<<<<<< HEAD
 	"context"
+	"errors"
 	"io/ioutil"
-=======
-	"errors"
+	"os"
+	"testing"
+
 	"github.com/stretchr/testify/assert"
 	"github.com/verrazzano/verrazzano/operator/internal/util/env"
 	"github.com/verrazzano/verrazzano/operator/internal/util/semver"
-	"io/ioutil"
-	corev1 "k8s.io/api/core/v1"
-	"os"
->>>>>>> aa666957
-	"testing"
-
-	"github.com/stretchr/testify/assert"
 	corev1 "k8s.io/api/core/v1"
 	metav1 "k8s.io/apimachinery/pkg/apis/meta/v1"
 	"sigs.k8s.io/controller-runtime/pkg/client/fake"
@@ -430,8 +424,97 @@
 			},
 		},
 	}
-<<<<<<< HEAD
-	assert.Error(t, ValidateUpgradeRequest(currentSpec, newSpec))
+	err := ValidateUpgradeRequest(currentSpec, newSpec)
+	return err
+}
+
+// TestGetCurrentChartVersion Tests basic getChartVersion() happy path
+// GIVEN a request for the current VZ Chart version
+// WHEN the version in the chart is available
+// THEN no error is returned and a valid SemVersion representing the Chart version is returned
+func TestGetCurrentChartVersion(t *testing.T) {
+	chartYaml := validChartYAML
+	readFileFunction = func(string) ([]byte, error) {
+		return []byte(chartYaml), nil
+	}
+	defer func() {
+		readFileFunction = ioutil.ReadFile
+	}()
+	expectedVersion, err := semver.NewSemVersion("v0.7.0")
+	assert.NoError(t, err)
+
+	version, err := getCurrentChartVersion()
+	assert.NoError(t, err)
+	assert.Equal(t, expectedVersion, version)
+}
+
+// TestGetCurrentChartVersionFileReadError Tests  getChartVersion() when there is an error reading the Chart YAML
+// GIVEN a request for the current VZ Chart version
+// WHEN an error occurs reading the Chart.yaml file from the filesystem
+// THEN an error is returned and nil is returned for the chart SemVersion
+func TestGetCurrentChartVersionFileReadError(t *testing.T) {
+	readFileFunction = func(string) ([]byte, error) {
+		return []byte{}, errors.New("Unexpected file read error")
+	}
+	defer func() {
+		readFileFunction = ioutil.ReadFile
+	}()
+	version, err := getCurrentChartVersion()
+	assert.Error(t, err)
+	assert.Nil(t, version)
+}
+
+// TestGetCurrentChartVersionBadYAML Tests  getChartVersion() when the Chart YAML is invalid
+// GIVEN a request for the current VZ Chart version
+// WHEN an error occurs unmarshalling the Chart.yaml bytes
+// THEN an error is returned and nil is returned for the chart SemVersion
+func TestGetCurrentChartVersionBadYAML(t *testing.T) {
+	const invalidChartYAML = "{"
+	readFileFunction = func(string) ([]byte, error) {
+		return []byte(invalidChartYAML), nil
+	}
+	defer func() {
+		readFileFunction = ioutil.ReadFile
+	}()
+	version, err := getCurrentChartVersion()
+	assert.Error(t, err)
+	assert.Contains(t, err.Error(), "error converting YAML to JSON")
+	assert.Nil(t, version)
+}
+
+// TestValidateVersionInvalidVersionCheckingDisabled Tests  ValidateVersion() when version checking is disabled
+// GIVEN a request for the current VZ Chart version
+// WHEN the version provided is not valid version and checking is disabled
+// THEN no error is returned
+func TestValidateVersionInvalidVersionCheckingDisabled(t *testing.T) {
+	os.Setenv(env.CheckVersionEnabled, "false")
+	defer os.Unsetenv(env.CheckVersionEnabled)
+	assert.NoError(t, ValidateVersion("blah"))
+}
+
+// TestValidateVersionInvalidVersion Tests  ValidateVersion() for invalid version
+// GIVEN a request for the current VZ Chart version
+// WHEN the version provided is not valid version
+// THEN an error is returned
+func TestValidateVersionInvalidVersion(t *testing.T) {
+	assert.Error(t, ValidateVersion("blah"))
+}
+
+// TestValidateVersionBadChartYAML Tests  ValidateVersion() the chart YAML is bad
+// GIVEN a request for the current VZ Chart version
+// WHEN the version provided is not valid version
+// THEN a YAML parsing error is returned
+func TestValidateVersionBadChartYAML(t *testing.T) {
+	const invalidChartYAML = "{"
+	readFileFunction = func(string) ([]byte, error) {
+		return []byte(invalidChartYAML), nil
+	}
+	defer func() {
+		readFileFunction = ioutil.ReadFile
+	}()
+	err := ValidateVersion("v0.7.0")
+	assert.Error(t, err)
+	assert.Contains(t, err.Error(), "error converting YAML to JSON")
 }
 
 // TestValidateActiveInstall tests that there is no Verrazzano installs active
@@ -470,103 +553,10 @@
 	assert.NoError(t, ValidateInProgress(Ready))
 	err := ValidateInProgress(Installing)
 	if assert.Error(t, err) {
-		assert.Equal(t, "Updates to resource not allowed while install or an upgrade is in in progress", err.Error())
+		assert.Equal(t, "Updates to resource not allowed while install or an upgrade is in progress", err.Error())
 	}
 	err = ValidateInProgress(Upgrading)
 	if assert.Error(t, err) {
-		assert.Equal(t, "Updates to resource not allowed while install or an upgrade is in in progress", err.Error())
-	}
-=======
-	err := ValidateUpgradeRequest(currentSpec, newSpec)
-	return err
-}
-
-// TestGetCurrentChartVersion Tests basic getChartVersion() happy path
-// GIVEN a request for the current VZ Chart version
-// WHEN the version in the chart is available
-// THEN no error is returned and a valid SemVersion representing the Chart version is returned
-func TestGetCurrentChartVersion(t *testing.T) {
-	chartYaml := validChartYAML
-	readFileFunction = func(string) ([]byte, error) {
-		return []byte(chartYaml), nil
-	}
-	defer func() {
-		readFileFunction = ioutil.ReadFile
-	}()
-	expectedVersion, err := semver.NewSemVersion("v0.7.0")
-	assert.NoError(t, err)
-
-	version, err := getCurrentChartVersion()
-	assert.NoError(t, err)
-	assert.Equal(t, expectedVersion, version)
-}
-
-// TestGetCurrentChartVersionFileReadError Tests  getChartVersion() when there is an error reading the Chart YAML
-// GIVEN a request for the current VZ Chart version
-// WHEN an error occurs reading the Chart.yaml file from the filesystem
-// THEN an error is returned and nil is returned for the chart SemVersion
-func TestGetCurrentChartVersionFileReadError(t *testing.T) {
-	readFileFunction = func(string) ([]byte, error) {
-		return []byte{}, errors.New("Unexpected file read error")
-	}
-	defer func() {
-		readFileFunction = ioutil.ReadFile
-	}()
-	version, err := getCurrentChartVersion()
-	assert.Error(t, err)
-	assert.Nil(t, version)
-}
-
-// TestGetCurrentChartVersionBadYAML Tests  getChartVersion() when the Chart YAML is invalid
-// GIVEN a request for the current VZ Chart version
-// WHEN an error occurs unmarshalling the Chart.yaml bytes
-// THEN an error is returned and nil is returned for the chart SemVersion
-func TestGetCurrentChartVersionBadYAML(t *testing.T) {
-	const invalidChartYAML = "{"
-	readFileFunction = func(string) ([]byte, error) {
-		return []byte(invalidChartYAML), nil
-	}
-	defer func() {
-		readFileFunction = ioutil.ReadFile
-	}()
-	version, err := getCurrentChartVersion()
-	assert.Error(t, err)
-	assert.Contains(t, err.Error(), "error converting YAML to JSON")
-	assert.Nil(t, version)
-}
-
-// TestValidateVersionInvalidVersionCheckingDisabled Tests  ValidateVersion() when version checking is disabled
-// GIVEN a request for the current VZ Chart version
-// WHEN the version provided is not valid version and checking is disabled
-// THEN no error is returned
-func TestValidateVersionInvalidVersionCheckingDisabled(t *testing.T) {
-	os.Setenv(env.CheckVersionEnabled, "false")
-	defer os.Unsetenv(env.CheckVersionEnabled)
-	assert.NoError(t, ValidateVersion("blah"))
-}
-
-// TestValidateVersionInvalidVersion Tests  ValidateVersion() for invalid version
-// GIVEN a request for the current VZ Chart version
-// WHEN the version provided is not valid version
-// THEN an error is returned
-func TestValidateVersionInvalidVersion(t *testing.T) {
-	assert.Error(t, ValidateVersion("blah"))
-}
-
-// TestValidateVersionBadChartYAML Tests  ValidateVersion() the chart YAML is bad
-// GIVEN a request for the current VZ Chart version
-// WHEN the version provided is not valid version
-// THEN a YAML parsing error is returned
-func TestValidateVersionBadChartYAML(t *testing.T) {
-	const invalidChartYAML = "{"
-	readFileFunction = func(string) ([]byte, error) {
-		return []byte(invalidChartYAML), nil
-	}
-	defer func() {
-		readFileFunction = ioutil.ReadFile
-	}()
-	err := ValidateVersion("v0.7.0")
-	assert.Error(t, err)
-	assert.Contains(t, err.Error(), "error converting YAML to JSON")
->>>>>>> aa666957
+		assert.Equal(t, "Updates to resource not allowed while install or an upgrade is in progress", err.Error())
+	}
 }