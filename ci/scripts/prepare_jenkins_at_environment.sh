#!/usr/bin/env bash
#
# Copyright (c) 2021, Oracle and/or its affiliates.
# Licensed under the Universal Permissive License v 1.0 as shown at https://oss.oracle.com/licenses/upl.
#

# $1 Boolean indicates whether to setup and install Calico or not

set -o pipefail

set -xv

if [ -z "$JENKINS_URL" ] || [ -z "$GO_REPO_PATH" ] || [ -z "$TESTS_EXECUTED_FILE" ] || [ -z "$WORKSPACE" ] || [ -z "$VERRAZZANO_OPERATOR_IMAGE" ] || [ -z "$INSTALL_CONFIG_FILE_KIND" ] || [ -z "$OCI_OS_LOCATION" ] || [ -z "$TEST_SCRIPTS_DIR" ]; then
  echo "This script must only be called from Jenkins and requires a number of environment variables are set"
  exit 1
fi

INSTALL_CALICO=${1:-false}
WILDCARD_DNS_DOMAIN=${2:-"x=nip.io"}
CALICO_VERSION=${3:-"3.18.1"}

cd ${GO_REPO_PATH}/verrazzano
echo "tests will execute" > ${TESTS_EXECUTED_FILE}
echo "Create Kind cluster"
cd ${TEST_SCRIPTS_DIR}
./create_kind_cluster.sh "${CLUSTER_NAME}" "${GO_REPO_PATH}/verrazzano/platform-operator" "${KUBECONFIG}" "${KIND_KUBERNETES_CLUSTER_VERSION}" true true true $INSTALL_CALICO

if [ $INSTALL_CALICO == true ]; then
    echo "Install Calico"
    cd ${GO_REPO_PATH}/verrazzano
    ./ci/scripts/install_calico.sh "${CLUSTER_NAME}" "${CALICO_VERSION}"
fi

# With the Calico configuration to set disableDefaultCNI to true in the KIND configuration, the control plane node will
# be ready only after applying calico.yaml. So wait for the KIND control plane node to be ready, before proceeding further,
# with maximum wait period of 5 minutes.
kubectl wait --for=condition=ready nodes/${CLUSTER_NAME}-control-plane --timeout=5m --all
kubectl wait --for=condition=ready pods/kube-controller-manager-${CLUSTER_NAME}-control-plane -n kube-system --timeout=5m
echo "Listing pods in kube-system namespace ..."
kubectl get pods -n kube-system

echo "Install metallb"
cd ${GO_REPO_PATH}/verrazzano
./tests/e2e/config/scripts/install-metallb.sh

echo "Create Image Pull Secrets"
cd ${GO_REPO_PATH}/verrazzano
./tests/e2e/config/scripts/create-image-pull-secret.sh "${IMAGE_PULL_SECRET}" "${DOCKER_REPO}" "${DOCKER_CREDS_USR}" "${DOCKER_CREDS_PSW}"
./tests/e2e/config/scripts/create-image-pull-secret.sh github-packages "${DOCKER_REPO}" "${DOCKER_CREDS_USR}" "${DOCKER_CREDS_PSW}"
./tests/e2e/config/scripts/create-image-pull-secret.sh ocr "${OCR_REPO}" "${OCR_CREDS_USR}" "${OCR_CREDS_PSW}"

echo "Install Platform Operator"
cd ${GO_REPO_PATH}/verrazzano

if [ -z "$OPERATOR_YAML" ] && [ "" = "${OPERATOR_YAML}" ]; then
  # Derive the name of the operator.yaml file, copy or generate the file, then install
  if [ "NONE" = "${VERRAZZANO_OPERATOR_IMAGE}" ]; then
      echo "Using operator.yaml from object storage"
      oci --region us-phoenix-1 os object get --namespace ${OCI_OS_NAMESPACE} -bn ${OCI_OS_BUCKET} --name ${OCI_OS_LOCATION}/operator.yaml --file ${WORKSPACE}/downloaded-operator.yaml
      cp ${WORKSPACE}/downloaded-operator.yaml ${WORKSPACE}/acceptance-test-operator.yaml
  else
      echo "Generating operator.yaml based on image name provided: ${VERRAZZANO_OPERATOR_IMAGE}"
      env IMAGE_PULL_SECRETS=verrazzano-container-registry DOCKER_IMAGE=${VERRAZZANO_OPERATOR_IMAGE} ./tools/scripts/generate_operator_yaml.sh > ${WORKSPACE}/acceptance-test-operator.yaml
  fi
  kubectl apply -f ${WORKSPACE}/acceptance-test-operator.yaml
else
  # The operator.yaml filename was provided, install using that file.
  echo "Using provided operator.yaml file: " ${OPERATOR_YAML}
  kubectl apply -f ${OPERATOR_YAML}
fi



# make sure ns exists
./tests/e2e/config/scripts/check_verrazzano_ns_exists.sh verrazzano-install

# create secret in verrazzano-install ns
./tests/e2e/config/scripts/create-image-pull-secret.sh "${IMAGE_PULL_SECRET}" "${DOCKER_REPO}" "${DOCKER_CREDS_USR}" "${DOCKER_CREDS_PSW}" "verrazzano-install"

# Configure the custom resource to install verrazzano on Kind
echo "Installing yq"
GO111MODULE=on go get github.com/mikefarah/yq/v4
export PATH=${HOME}/go/bin:${PATH}
./tests/e2e/config/scripts/process_kind_install_yaml.sh ${INSTALL_CONFIG_FILE_KIND} ${WILDCARD_DNS_DOMAIN}

echo "Wait for Operator to be ready"
cd ${GO_REPO_PATH}/verrazzano
kubectl -n verrazzano-install rollout status deployment/verrazzano-platform-operator

echo "Installing Verrazzano on Kind"
install_retries=0
until kubectl apply -f ${INSTALL_CONFIG_FILE_KIND}; do
  install_retries=$((install_retries+1))
  sleep 6
<<<<<<< HEAD
  if [ "$install_retries" -ge 10 ] ; then
=======
  if [ $install_retries -ge 10 ] ; then
>>>>>>> ed6e13a4
    echo "Installation Failed trying to apply the Verazzano CR YAML"
    exit 1
  fi
done

${GO_REPO_PATH}/verrazzano/tools/scripts/k8s-dump-cluster.sh -d ${WORKSPACE}/debug-new-kind-acceptance-tests-cluster-dump -r ${WORKSPACE}/debug-new-kind-acceptance-tests-cluster-dump/analysis.report

# wait for Verrazzano install to complete
./tests/e2e/config/scripts/wait-for-verrazzano-install.sh
if [ $? -ne 0 ]; then
  exit 1
fi

exit 0<|MERGE_RESOLUTION|>--- conflicted
+++ resolved
@@ -92,11 +92,7 @@
 until kubectl apply -f ${INSTALL_CONFIG_FILE_KIND}; do
   install_retries=$((install_retries+1))
   sleep 6
-<<<<<<< HEAD
-  if [ "$install_retries" -ge 10 ] ; then
-=======
   if [ $install_retries -ge 10 ] ; then
->>>>>>> ed6e13a4
     echo "Installation Failed trying to apply the Verazzano CR YAML"
     exit 1
   fi
