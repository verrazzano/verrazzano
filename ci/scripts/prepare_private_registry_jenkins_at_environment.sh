#!/usr/bin/env bash
#
# Copyright (c) 2021, 2022, Oracle and/or its affiliates.
# Licensed under the Universal Permissive License v 1.0 as shown at https://oss.oracle.com/licenses/upl.
#

# $1 Boolean indicates whether to setup and install Calico or not

set -o pipefail

set -v

INSTALL_CALICO=${1:-false}
WILDCARD_DNS_DOMAIN=${2:-"nip.io"}
BASE_IMAGE_REPO=${3:-""}   # primarily used for Harbor ephemeral
PROJECTCONTOUR_NAMESPACE="projectcontour"
HELM_VERSION="3.7.2"
HELM_ZIP="helm-v${HELM_VERSION}-linux-amd64.tar.gz"
HARBOR_RELEASE="ephemeral-harbor"
BOM_FILE=${TARBALL_DIR}/verrazzano-bom.json
CHART_LOCATION=${TARBALL_DIR}/charts

<<<<<<< HEAD
deploy_contour () {
  kubectl apply -f https://projectcontour.io/quickstart/contour.yaml
  kubectl patch daemonsets -n ${PROJECTCONTOUR_NAMESPACE} envoy -p '{"spec":{"template":{"spec":{"nodeSelector":{"ingress-ready":"true"},"tolerations":[{"key":"node-role.kubernetes.io/master","operator":"Equal","effect":"NoSchedule"}]}}}}'
}

install_new_helm_version() {
  cd ${WORKSPACE}
  # Downloading newer version of helm in order to prevent harbor installation issues
  echo "Downloading helm ${HELM_VERSION} via command: curl -fsSL -o ${HELM_ZIP} https://get.helm.sh/${HELM_ZIP}"
  curl -fsSL -o ${HELM_ZIP} https://get.helm.sh/${HELM_ZIP}
  if [ $? -ne 0 ]; then
    echo "Error downloading helm ${HELM_VERSION}"
    exit 1
  fi
  tar -zxvf ${HELM_ZIP}
  if [ $? -ne 0 ]; then
=======
cd ${GO_REPO_PATH}/verrazzano
echo "tests will execute" > ${TESTS_EXECUTED_FILE}
echo "Create Kind cluster"
cd ${TEST_SCRIPTS_DIR}
./create_kind_cluster.sh "${CLUSTER_NAME}" "${GO_REPO_PATH}/verrazzano/platform-operator" "${KUBECONFIG}" "${KIND_KUBERNETES_CLUSTER_VERSION}" true true true $INSTALL_CALICO

if [ $INSTALL_CALICO == true ]; then
    echo "Install Calico"
    cd ${GO_REPO_PATH}/verrazzano
    ./ci/scripts/install_calico.sh "${CLUSTER_NAME}"
fi

# With the Calico configuration to set disableDefaultCNI to true in the KIND configuration, the control plane node will
# be ready only after applying calico.yaml. So wait for the KIND control plane node to be ready, before proceeding further,
# with maximum wait period of 5 minutes.
kubectl wait --for=condition=ready nodes/${CLUSTER_NAME}-control-plane --timeout=5m --all
kubectl wait --for=condition=ready pods/kube-controller-manager-${CLUSTER_NAME}-control-plane -n kube-system --timeout=5m
echo "Listing pods in kube-system namespace ..."
kubectl get pods -n kube-system

echo "Install metallb"
cd ${GO_REPO_PATH}/verrazzano
./tests/e2e/config/scripts/install-metallb.sh

echo "Create Image Pull Secrets"
cd ${GO_REPO_PATH}/verrazzano
./tests/e2e/config/scripts/create-image-pull-secret.sh "${IMAGE_PULL_SECRET}" "${REGISTRY}" "${PRIVATE_REGISTRY_USR}" "${PRIVATE_REGISTRY_PSW}"
./tests/e2e/config/scripts/create-image-pull-secret.sh ocr "${OCR_REPO}" "${OCR_CREDS_USR}" "${OCR_CREDS_PSW}"

echo "Install Platform Operator"
VPO_IMAGE=$(cat ${BOM_FILE} | jq -r '.components[].subcomponents[] | select(.name == "verrazzano-platform-operator") | "\(.repository)/\(.images[].image):\(.images[].tag)"')

helm upgrade --install myv8o ${CHART_LOCATION}/verrazzano-platform-operator \
    --set global.imagePullSecrets[0]=${IMAGE_PULL_SECRET} \
    --set image=${REGISTRY}/${PRIVATE_REPO}/${VPO_IMAGE} --set global.registry=${REGISTRY} \
    --set global.repository=${PRIVATE_REPO}

# make sure ns exists
./tests/e2e/config/scripts/check_verrazzano_ns_exists.sh verrazzano-install

# Create docker secret for platform operator image
./tests/e2e/config/scripts/create-image-pull-secret.sh "${IMAGE_PULL_SECRET}" "${REGISTRY}" "${PRIVATE_REGISTRY_USR}" "${PRIVATE_REGISTRY_PSW}" verrazzano-install

# optionally create a cluster dump snapshot for verifying uninstalls
if [ -n "${CLUSTER_DUMP_DIR}" ]; then
  ./tests/e2e/config/scripts/looping-test/dump_cluster.sh ${CLUSTER_DUMP_DIR}
fi

# Configure the custom resource to install Verrazzano on Kind
./tests/e2e/config/scripts/process_kind_install_yaml.sh ${INSTALL_CONFIG_FILE_KIND} ${WILDCARD_DNS_DOMAIN}

echo "Wait for Operator to be ready"
cd ${GO_REPO_PATH}/verrazzano
kubectl -n verrazzano-install rollout status deployment/verrazzano-platform-operator
if [ $? -ne 0 ]; then
  echo "Operator is not ready"
  exit 1
fi

echo "Installing Verrazzano on Kind"
install_retries=0
until kubectl apply -f ${INSTALL_CONFIG_FILE_KIND}; do
  install_retries=$((install_retries+1))
  sleep 6
  if [ $install_retries -ge 10 ] ; then
    echo "Installation Failed trying to apply the Verrazzano CR YAML"
>>>>>>> b51a9687
    exit 1
  fi
}

load_images() {
  # Run the image-helper to load the images into the Harbor registry
  cd ${TARBALL_DIR}
  ${TARBALL_DIR}/vz-registry-image-helper.sh -t ${V8O_HARBOR_PRIVATE_REGISTRY} -l . -r ${BASE_IMAGE_REPO}
  if [ $? -ne 0 ]; then
    echo "Loading images into Harbor failed"
    exit 1
  fi
}

deploy_harbor() {
  cd ${WORKSPACE}/linux-amd64
  # Install harbor via new version of helm
  ./helm --kubeconfig=${KUBECONFIG} repo add harbor https://helm.goharbor.io
  ./helm --kubeconfig=${KUBECONFIG} repo update
  ./helm --kubeconfig=${KUBECONFIG} install ${HARBOR_RELEASE} harbor/harbor \
    --set expose.ingress.hosts.core=${REGISTRY} \
    --set expose.ingress.annotations.'kubernetes\.io/ingress\.class'=contour \
    --set externalURL=http://${REGISTRY} \
    --set expose.tls.secretName=ephemeral-harbor-ingress-cert \
    --set notary.enabled=false \
    --set expose.tls.enabled=false \
    --set trivy.enabled=false \
    --set persistence.enabled=false \
    --set harborAdminPassword=${PRIVATE_REGISTRY_PSW}

  sleep 10

  kubectl wait --namespace default \
  --for=condition=ready pod \
  --all \
  --timeout=300s

  echo "Wait for contour pods to be up and running"
  kubectl wait --namespace ${PROJECTCONTOUR_NAMESPACE} \
    --for=condition=ready pod \
    --all \
    --timeout=150s

  docker login ${REGISTRY} -u ${PRIVATE_REGISTRY_USR} -p ${PRIVATE_REGISTRY_PSW}
  if [ $? -ne 0 ]; then
    echo "docker login to Harbor ephemeral failed"
  fi

  cd ${TEST_SCRIPTS_DIR}
  # Create the Harbor project if it does not exist
  ./create_harbor_project.sh -a "http://${REGISTRY}/api/v2.0" -u ${PRIVATE_REGISTRY_USR} -p ${PRIVATE_REGISTRY_PSW} -m ${IMAGE_REPO_SUBPATH_PREFIX} -l true
  if [ $? -ne 0 ]; then
    echo "Harbor installation failed"
    exit 1
  fi
}

start_installation() {
  if [ -z "${GO_REPO_PATH}" ] || [ -z "${WORKSPACE}" ] || [ -z "${TARBALL_DIR}" ] || [ -z "${CLUSTER_NAME}" ] ||
    [ -z "${KIND_KUBERNETES_CLUSTER_VERSION}" ] || [ -z "${KUBECONFIG}" ] ||
    [ -z "${IMAGE_PULL_SECRET}" ] || [ -z "${PRIVATE_REPO}" ] || [ -z "${REGISTRY}" ] || [ -z "${PRIVATE_REGISTRY_USR}" ] ||
    [ -z "${PRIVATE_REGISTRY_PSW}" ] || [ -z "${VZ_ENVIRONMENT_NAME}" ] || [ -z "${INSTALL_PROFILE}" ] ||
    [ -z "${TESTS_EXECUTED_FILE}" ] || [ -z "${INSTALL_CONFIG_FILE_KIND}" ] || [ -z "${TEST_SCRIPTS_DIR}" ] || [ -z "${V8O_HARBOR_PRIVATE_REGISTRY}" ] || [ -z "${SETUP_HARBOR}" ]; then
    echo "This script must only be called from Jenkins and requires a number of environment variables are set"
    exit 1
  fi

  cd ${GO_REPO_PATH}/verrazzano
  echo "tests will execute" > ${TESTS_EXECUTED_FILE}
  echo "Create Kind cluster"
  cd ${TEST_SCRIPTS_DIR}
  ./create_kind_cluster.sh "${CLUSTER_NAME}" "${GO_REPO_PATH}/verrazzano/platform-operator" "${KUBECONFIG}" "${KIND_KUBERNETES_CLUSTER_VERSION}" true true true $INSTALL_CALICO $SETUP_HARBOR $REGISTRY

  if [ $INSTALL_CALICO == true ]; then
      echo "Install Calico"
      cd ${GO_REPO_PATH}/verrazzano
      ./ci/scripts/install_calico.sh "${CLUSTER_NAME}"
  fi

  # With the Calico configuration to set disableDefaultCNI to true in the KIND configuration, the control plane node will
  # be ready only after applying calico.yaml. So wait for the KIND control plane node to be ready, before proceeding further,
  # with maximum wait period of 5 minutes.
  kubectl wait --for=condition=ready nodes/${CLUSTER_NAME}-control-plane --timeout=5m --all
  kubectl wait --for=condition=ready pods/kube-controller-manager-${CLUSTER_NAME}-control-plane -n kube-system --timeout=5m
  echo "Listing pods in kube-system namespace ..."
  kubectl get pods -n kube-system

  echo "Install metallb"
  cd ${GO_REPO_PATH}/verrazzano
  ./tests/e2e/config/scripts/install-metallb.sh

  echo "Create Image Pull Secrets"
  cd ${GO_REPO_PATH}/verrazzano
  ./tests/e2e/config/scripts/create-image-pull-secret.sh "${IMAGE_PULL_SECRET}" "${REGISTRY}" "${PRIVATE_REGISTRY_USR}" "${PRIVATE_REGISTRY_PSW}"
  ./tests/e2e/config/scripts/create-image-pull-secret.sh ocr "${OCR_REPO}" "${OCR_CREDS_USR}" "${OCR_CREDS_PSW}"

  if [ $SETUP_HARBOR == true ]; then
    install_new_helm_version
    deploy_contour
    deploy_harbor
    load_images
  fi

  cd ${GO_REPO_PATH}/verrazzano
  echo "Install Platform Operator"
  VPO_IMAGE=$(cat ${BOM_FILE} | jq -r '.components[].subcomponents[] | select(.name == "verrazzano-platform-operator") | "\(.repository)/\(.images[].image):\(.images[].tag)"')

  helm upgrade --install myv8o ${CHART_LOCATION}/verrazzano-platform-operator \
      --set global.imagePullSecrets[0]=${IMAGE_PULL_SECRET} \
      --set image=${REGISTRY}/${PRIVATE_REPO}/${VPO_IMAGE} --set global.registry=${REGISTRY} \
      --set global.repository=${PRIVATE_REPO}

  # make sure ns exists
  ./tests/e2e/config/scripts/check_verrazzano_ns_exists.sh verrazzano-install

  # Create docker secret for platform operator image
  ./tests/e2e/config/scripts/create-image-pull-secret.sh "${IMAGE_PULL_SECRET}" "${REGISTRY}" "${PRIVATE_REGISTRY_USR}" "${PRIVATE_REGISTRY_PSW}" verrazzano-install

  # Configure the custom resource to install Verrazzano on Kind
  ./tests/e2e/config/scripts/process_kind_install_yaml.sh ${INSTALL_CONFIG_FILE_KIND} ${WILDCARD_DNS_DOMAIN}

  echo "Wait for Operator to be ready"
  cd ${GO_REPO_PATH}/verrazzano
  kubectl -n verrazzano-install rollout status deployment/verrazzano-platform-operator
  if [ $? -ne 0 ]; then
    echo "Operator is not ready"
    exit 1
  fi

  echo "Installing Verrazzano on Kind"
  install_retries=0
  until kubectl apply -f ${INSTALL_CONFIG_FILE_KIND}; do
    install_retries=$((install_retries+1))
    sleep 6
    if [ $install_retries -ge 10 ] ; then
      echo "Installation Failed trying to apply the Verrazzano CR YAML"
      exit 1
    fi
  done

  ${GO_REPO_PATH}/verrazzano/tools/scripts/k8s-dump-cluster.sh -d ${WORKSPACE}/post-vz-install-cluster-dump -r ${WORKSPACE}/post-vz-install-cluster-dump/analysis.report

  # wait for Verrazzano install to complete
  ./tests/e2e/config/scripts/wait-for-verrazzano-install.sh
  if [ $? -ne 0 ]; then
    exit 1
  fi
}

start_installation<|MERGE_RESOLUTION|>--- conflicted
+++ resolved
@@ -20,7 +20,6 @@
 BOM_FILE=${TARBALL_DIR}/verrazzano-bom.json
 CHART_LOCATION=${TARBALL_DIR}/charts
 
-<<<<<<< HEAD
 deploy_contour () {
   kubectl apply -f https://projectcontour.io/quickstart/contour.yaml
   kubectl patch daemonsets -n ${PROJECTCONTOUR_NAMESPACE} envoy -p '{"spec":{"template":{"spec":{"nodeSelector":{"ingress-ready":"true"},"tolerations":[{"key":"node-role.kubernetes.io/master","operator":"Equal","effect":"NoSchedule"}]}}}}'
@@ -37,74 +36,6 @@
   fi
   tar -zxvf ${HELM_ZIP}
   if [ $? -ne 0 ]; then
-=======
-cd ${GO_REPO_PATH}/verrazzano
-echo "tests will execute" > ${TESTS_EXECUTED_FILE}
-echo "Create Kind cluster"
-cd ${TEST_SCRIPTS_DIR}
-./create_kind_cluster.sh "${CLUSTER_NAME}" "${GO_REPO_PATH}/verrazzano/platform-operator" "${KUBECONFIG}" "${KIND_KUBERNETES_CLUSTER_VERSION}" true true true $INSTALL_CALICO
-
-if [ $INSTALL_CALICO == true ]; then
-    echo "Install Calico"
-    cd ${GO_REPO_PATH}/verrazzano
-    ./ci/scripts/install_calico.sh "${CLUSTER_NAME}"
-fi
-
-# With the Calico configuration to set disableDefaultCNI to true in the KIND configuration, the control plane node will
-# be ready only after applying calico.yaml. So wait for the KIND control plane node to be ready, before proceeding further,
-# with maximum wait period of 5 minutes.
-kubectl wait --for=condition=ready nodes/${CLUSTER_NAME}-control-plane --timeout=5m --all
-kubectl wait --for=condition=ready pods/kube-controller-manager-${CLUSTER_NAME}-control-plane -n kube-system --timeout=5m
-echo "Listing pods in kube-system namespace ..."
-kubectl get pods -n kube-system
-
-echo "Install metallb"
-cd ${GO_REPO_PATH}/verrazzano
-./tests/e2e/config/scripts/install-metallb.sh
-
-echo "Create Image Pull Secrets"
-cd ${GO_REPO_PATH}/verrazzano
-./tests/e2e/config/scripts/create-image-pull-secret.sh "${IMAGE_PULL_SECRET}" "${REGISTRY}" "${PRIVATE_REGISTRY_USR}" "${PRIVATE_REGISTRY_PSW}"
-./tests/e2e/config/scripts/create-image-pull-secret.sh ocr "${OCR_REPO}" "${OCR_CREDS_USR}" "${OCR_CREDS_PSW}"
-
-echo "Install Platform Operator"
-VPO_IMAGE=$(cat ${BOM_FILE} | jq -r '.components[].subcomponents[] | select(.name == "verrazzano-platform-operator") | "\(.repository)/\(.images[].image):\(.images[].tag)"')
-
-helm upgrade --install myv8o ${CHART_LOCATION}/verrazzano-platform-operator \
-    --set global.imagePullSecrets[0]=${IMAGE_PULL_SECRET} \
-    --set image=${REGISTRY}/${PRIVATE_REPO}/${VPO_IMAGE} --set global.registry=${REGISTRY} \
-    --set global.repository=${PRIVATE_REPO}
-
-# make sure ns exists
-./tests/e2e/config/scripts/check_verrazzano_ns_exists.sh verrazzano-install
-
-# Create docker secret for platform operator image
-./tests/e2e/config/scripts/create-image-pull-secret.sh "${IMAGE_PULL_SECRET}" "${REGISTRY}" "${PRIVATE_REGISTRY_USR}" "${PRIVATE_REGISTRY_PSW}" verrazzano-install
-
-# optionally create a cluster dump snapshot for verifying uninstalls
-if [ -n "${CLUSTER_DUMP_DIR}" ]; then
-  ./tests/e2e/config/scripts/looping-test/dump_cluster.sh ${CLUSTER_DUMP_DIR}
-fi
-
-# Configure the custom resource to install Verrazzano on Kind
-./tests/e2e/config/scripts/process_kind_install_yaml.sh ${INSTALL_CONFIG_FILE_KIND} ${WILDCARD_DNS_DOMAIN}
-
-echo "Wait for Operator to be ready"
-cd ${GO_REPO_PATH}/verrazzano
-kubectl -n verrazzano-install rollout status deployment/verrazzano-platform-operator
-if [ $? -ne 0 ]; then
-  echo "Operator is not ready"
-  exit 1
-fi
-
-echo "Installing Verrazzano on Kind"
-install_retries=0
-until kubectl apply -f ${INSTALL_CONFIG_FILE_KIND}; do
-  install_retries=$((install_retries+1))
-  sleep 6
-  if [ $install_retries -ge 10 ] ; then
-    echo "Installation Failed trying to apply the Verrazzano CR YAML"
->>>>>>> b51a9687
     exit 1
   fi
 }
@@ -223,8 +154,13 @@
   # Create docker secret for platform operator image
   ./tests/e2e/config/scripts/create-image-pull-secret.sh "${IMAGE_PULL_SECRET}" "${REGISTRY}" "${PRIVATE_REGISTRY_USR}" "${PRIVATE_REGISTRY_PSW}" verrazzano-install
 
-  # Configure the custom resource to install Verrazzano on Kind
-  ./tests/e2e/config/scripts/process_kind_install_yaml.sh ${INSTALL_CONFIG_FILE_KIND} ${WILDCARD_DNS_DOMAIN}
+# optionally create a cluster dump snapshot for verifying uninstalls
+if [ -n "${CLUSTER_DUMP_DIR}" ]; then
+  ./tests/e2e/config/scripts/looping-test/dump_cluster.sh ${CLUSTER_DUMP_DIR}
+fi
+
+# Configure the custom resource to install Verrazzano on Kind
+./tests/e2e/config/scripts/process_kind_install_yaml.sh ${INSTALL_CONFIG_FILE_KIND} ${WILDCARD_DNS_DOMAIN}
 
   echo "Wait for Operator to be ready"
   cd ${GO_REPO_PATH}/verrazzano
