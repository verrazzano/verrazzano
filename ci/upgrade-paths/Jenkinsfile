// Copyright (c) 2022, Oracle and/or its affiliates.
// Licensed under the Universal Permissive License v 1.0 as shown at https://oss.oracle.com/licenses/upl.

def DOCKER_IMAGE_TAG
def SKIP_ACCEPTANCE_TESTS = false
def EFFECTIVE_DUMP_K8S_CLUSTER_ON_SUCCESS = false
def availableRegions = [ "ap-chuncheon-1", "ap-hyderabad-1", "ap-melbourne-1", "ap-mumbai-1", "ap-osaka-1", "ap-seoul-1", "ap-sydney-1",
                         "ap-tokyo-1", "ca-montreal-1", "ca-toronto-1", "eu-amsterdam-1", "eu-frankfurt-1", "eu-zurich-1", "me-jeddah-1",
                         "sa-saopaulo-1", "uk-london-1" ]
def acmeEnvironments = [ "staging", "production" ]
Collections.shuffle(availableRegions)
def zoneId = UUID.randomUUID().toString().substring(0,6).replace('-','')
def dns_zone_ocid = 'dummy'
def OKE_CLUSTER_PREFIX = ""
def agentLabel = env.JOB_NAME.contains('master') ? "phxlarge" : "VM.Standard2.8"

installerFileName = "install-verrazzano.yaml"

pipeline {
    options {
        skipDefaultCheckout true
        timestamps ()
    }

    agent {
        docker {
            image "${RUNNER_DOCKER_IMAGE}"
            args "${RUNNER_DOCKER_ARGS}"
            registryUrl "${RUNNER_DOCKER_REGISTRY_URL}"
            registryCredentialsId 'ocir-pull-and-push-account'
            label "${agentLabel}"
        }
    }

    parameters {
        booleanParam (description: 'Whether to use External Elasticsearch', name: 'EXTERNAL_ELASTICSEARCH', defaultValue: false)
        choice (description: 'Number of Cluster', name: 'TOTAL_CLUSTERS', choices: ["2", "1", "3"])
        choice (description: 'Predefined config permutations for Verrazzano installation', name: 'VZ_INSTALL_CONFIG',
                choices: ["NONE", "dev-kind-all-default"])
        choice (description: 'Verrazzano Test Environment', name: 'TEST_ENV',
                choices: ["KIND", "magicdns_oke", "ocidns_oke"])
        choice (description: 'ACME Certificate Environment (Staging or Production)', name: 'ACME_ENVIRONMENT',
                choices: acmeEnvironments)
        choice (description: 'OCI region to launch OKE clusters', name: 'OKE_CLUSTER_REGION',
                // 1st choice is the default value
                choices: availableRegions )
        choice (description: 'OKE node pool configuration', name: 'OKE_NODE_POOL',
                // 1st choice is the default value
                choices: [ "VM.Standard2.4-2", "VM.Standard.E3.Flex-8-2" ])
        choice (name: 'OKE_CLUSTER_VERSION',
                description: 'Kubernetes Version for OKE Cluster',
                // 1st choice is the default value
                choices: [ "v1.20.8", "v1.21.5", "v1.22.5" ])
        choice (name: 'KIND_CLUSTER_VERSION',
                description: 'Kubernetes Version for KIND Cluster',
                // 1st choice is the default value
                choices: [ "1.20", "1.21", "1.22", "1.23" ])
        string (name: 'VERSION_FOR_INSTALL',
                defaultValue: 'v1.1.2',
                description: 'This is the Verrazzano version for install before doing an upgrade.  By default, the v1.1.2 release will be installed',
                trim: true)
        string (name: 'VERSION_FOR_UPGRADE',
                defaultValue: 'NONE',
                description: 'This is the Verrazzano version for Upgrade. By default, the Verrazzano tip will be used.',
                trim: true)
        choice (name: 'IS_TRIGGERED_MANUALLY',
                description: 'This flag is used to test upgrade within existing releases. the default value is set to YES to enable users to trigger customized version upgrades. Default: YES',
                choices: [ "YES", "NO" ])
        string (name: 'GIT_COMMIT_TO_USE',
                defaultValue: 'NONE',
                description: 'This is the full git commit hash from the source build to be used for all jobs',
                trim: true)
        string (name: 'VERRAZZANO_OPERATOR_IMAGE',
                defaultValue: 'NONE',
                description: 'Verrazzano platform operator image name (in ghcr.io repo).  If not specified, the latest operator.yaml published to the Verrazzano Object Store will be used',
                trim: true)
        choice (name: 'ADMIN_CLUSTER_PROFILE',
                description: 'Verrazzano Admin Cluster install profile name',
                // 1st choice is the default value
                choices: [ "prod", "dev" ])
        choice (name: 'MANAGED_CLUSTER_PROFILE',
                description: 'Verrazzano Managed Cluster install profile name',
                // 1st choice is the default value
                choices: [ "managed-cluster", "prod", "dev" ])
        choice (name: 'WILDCARD_DNS_DOMAIN',
                description: 'This is the wildcard DNS domain',
                // 1st choice is the default value
                choices: [ "nip.io", "sslip.io"])
        booleanParam (description: 'Whether to create the cluster with Calico for AT testing', name: 'CREATE_CLUSTER_USE_CALICO', defaultValue: true)
        booleanParam (description: 'Whether to run BOM Validator after Upgrade', name: 'RUN_BOM_VALIDATOR', defaultValue: true)
        string (name: 'CONSOLE_REPO_BRANCH',
                defaultValue: '',
                description: 'The branch to check out after cloning the console repository.',
                trim: true)
        booleanParam (description: 'Whether to emit metrics from the pipeline', name: 'EMIT_METRICS', defaultValue: true)
        string (name: 'TAGGED_TESTS',
                defaultValue: '',
                description: 'A comma separated list of build tags for tests that should be executed (e.g. unstable_test). Default:',
                trim: true)
        string (name: 'INCLUDED_TESTS',
                defaultValue: '.*',
                description: 'A regex matching any fully qualified test file that should be executed (e.g. examples/helidon/). Default: .*',
                trim: true)
        string (name: 'EXCLUDED_TESTS',
                defaultValue: '_excluded_test',
                description: 'A regex matching any fully qualified test file that should not be executed (e.g. multicluster/|_excluded_test). Default: _excluded_test',
                trim: true)
    }

    environment {
        DOCKER_PLATFORM_CI_IMAGE_NAME = 'verrazzano-platform-operator-jenkins'
        DOCKER_PLATFORM_PUBLISH_IMAGE_NAME = 'verrazzano-platform-operator'
        DOCKER_PLATFORM_IMAGE_NAME = "${env.BRANCH_NAME == 'master' ? env.DOCKER_PLATFORM_PUBLISH_IMAGE_NAME : env.DOCKER_PLATFORM_CI_IMAGE_NAME}"
        DOCKER_OAM_CI_IMAGE_NAME = 'verrazzano-application-operator-jenkins'
        DOCKER_OAM_PUBLISH_IMAGE_NAME = 'verrazzano-application-operator'
        DOCKER_OAM_IMAGE_NAME = "${env.BRANCH_NAME == 'master' ? env.DOCKER_OAM_PUBLISH_IMAGE_NAME : env.DOCKER_OAM_CI_IMAGE_NAME}"
        CREATE_LATEST_TAG = "${env.BRANCH_NAME == 'master' ? '1' : '0'}"
        GOPATH = '/home/opc/go'
        GO_REPO_PATH = "${GOPATH}/src/github.com/verrazzano"
        DOCKER_CREDS = credentials('github-packages-credentials-rw')
        DOCKER_EMAIL = credentials('github-packages-email')
        DOCKER_REPO = 'ghcr.io'
        DOCKER_NAMESPACE = 'verrazzano'
        NETRC_FILE = credentials('netrc')
        CLUSTER_NAME_PREFIX = 'verrazzano'
        TESTS_EXECUTED_FILE = "${WORKSPACE}/tests_executed_file.tmp"
        POST_DUMP_FAILED_FILE = "${WORKSPACE}/post_dump_failed_file.tmp"
        KUBECONFIG_DIR = "${WORKSPACE}/kubeconfig"

        OCR_CREDS = credentials('ocr-pull-and-push-account')
        OCR_REPO = 'container-registry.oracle.com'
        IMAGE_PULL_SECRET = 'verrazzano-container-registry'

        TEST_ENV = "${params.TEST_ENV}"
        MANAGED_CLUSTER_PROFILE = "${params.MANAGED_CLUSTER_PROFILE}"
        ADMIN_CLUSTER_PROFILE = "${params.ADMIN_CLUSTER_PROFILE}"

        // Find a better way to handle this
        // OKE_CLUSTER_VERSION = "${params.KUBERNETES_VERSION == '1.17' ? 'v1.17.13' : 'v1.18.10'}"
        TF_VAR_compartment_id = credentials('oci-tiburon-dev-compartment-ocid')
        TF_VAR_tenancy_id = credentials('oci-tenancy')
        TF_VAR_tenancy_name = credentials('oci-tenancy-name')
        TF_VAR_user_id = credentials('oci-user-ocid')
        TF_VAR_region = "${params.OKE_CLUSTER_REGION}"
        TF_VAR_kubernetes_version = "${params.OKE_CLUSTER_VERSION}"
        TF_VAR_nodepool_config = "${params.OKE_NODE_POOL}"
        TF_VAR_api_fingerprint = credentials('oci-api-key-fingerprint')
        TF_VAR_api_private_key_path = credentials('oci-api-key')
        TF_VAR_s3_bucket_access_key = credentials('oci-s3-bucket-access-key')
        TF_VAR_s3_bucket_secret_key = credentials('oci-s3-bucket-secret-key')
        TF_VAR_ssh_public_key_path = credentials('oci-tf-pub-ssh-key')

        OCI_CLI_TENANCY = credentials('oci-tenancy')
        OCI_CLI_USER = credentials('oci-user-ocid')
        OCI_CLI_FINGERPRINT = credentials('oci-api-key-fingerprint')
        OCI_CLI_KEY_FILE = credentials('oci-api-key')
        OCI_CLI_REGION = "${params.OKE_CLUSTER_REGION}"
        OCI_CLI_SUPPRESS_FILE_PERMISSIONS_WARNING = 'True'

        INSTALL_CONFIG_FILE_KIND = "${GO_REPO_PATH}/verrazzano/tests/e2e/config/scripts/install-vz-prod-kind-upgrade.yaml"
        INSTALL_CONFIG_FILE_OCIDNS = "${GO_REPO_PATH}/verrazzano/tests/e2e/config/scripts/install-verrazzano-ocidns.yaml"
        INSTALL_CONFIG_FILE_NIPIO = "${GO_REPO_PATH}/verrazzano/tests/e2e/config/scripts/install-verrazzano-nipio.yaml"
        OCI_DNS_ZONE_NAME="z${zoneId}.v8o.io"
        ACME_ENVIRONMENT="${params.ACME_ENVIRONMENT}"
        CREATE_EXTERNAL_OPENSEARCH = "${GO_REPO_PATH}/verrazzano/tests/e2e/config/scripts/create-external-os.sh"

        TIMESTAMP = sh(returnStdout: true, script: "date +%Y%m%d%H%M%S").trim()
        SHORT_TIME_STAMP = sh(returnStdout: true, script: "date +%m%d%H%M%S").trim()
        TEST_SCRIPTS_DIR = "${GO_REPO_PATH}/verrazzano/tests/e2e/config/scripts"
        LOOPING_TEST_SCRIPTS_DIR = "${TEST_SCRIPTS_DIR}/looping-test"

        ADMIN_KUBECONFIG="${KUBECONFIG_DIR}/1/kube_config"

        DUMP_COMMAND="${GO_REPO_PATH}/verrazzano/tools/scripts/k8s-dump-cluster.sh"
        TEST_DUMP_ROOT="${WORKSPACE}/test-cluster-dumps"

        VERRAZZANO_INSTALL_LOGS_DIR="${WORKSPACE}/verrazzano/platform-operator/scripts/install/build/logs"
        VERRAZZANO_INSTALL_LOG="verrazzano-install.log"

        EXTERNAL_ELASTICSEARCH = "${params.EXTERNAL_ELASTICSEARCH}"

        // used for console artifact capture on failure
        JENKINS_READ = credentials('jenkins-auditor')
        OCI_CLI_AUTH="instance_principal"
        OCI_OS_NAMESPACE = credentials('oci-os-namespace')
        OCI_OS_ARTIFACT_BUCKET="build-failure-artifacts"
        OCI_OS_BUCKET="verrazzano-builds"

        // used to emit metrics
        PROMETHEUS_GW_URL = credentials('prometheus-dev-url')
        PROMETHEUS_CREDENTIALS = credentials('prometheus-credentials')
        TEST_ENV_LABEL = "${params.TEST_ENV}"
        SEARCH_HTTP_ENDPOINT = credentials('search-gw-url')
        SEARCH_PASSWORD = "${PROMETHEUS_CREDENTIALS_PSW}"
        SEARCH_USERNAME = "${PROMETHEUS_CREDENTIALS_USR}"

        // sample app deployed before upgrade and UI console tests
        SAMPLE_APP_NAME="hello-helidon-appconf"
        SAMPLE_APP_NAMESPACE="hello-helidon"
        SAMPLE_APP_PROJECT="hello-helidon-sample-proj"
        SAMPLE_APP_COMPONENT="hello-helidon-component"

        // used by ToDoList example test
        WEBLOGIC_PSW = credentials('weblogic-example-domain-password')
        DATABASE_PSW = credentials('todo-mysql-password')

        // used to generate Ginkgo test reports
        TEST_REPORT = "test-report.xml"
        GINKGO_REPORT_ARGS = "--junit-report=${TEST_REPORT} --keep-separate-reports=true"
        TEST_REPORT_DIR = "${WORKSPACE}/tests/e2e"

        VERSION_FOR_UPGRADE = "${params.VERSION_FOR_UPGRADE}"
        VERSION_FOR_INSTALL = "${params.VERSION_FOR_INSTALL}"

        TARGET_UPGRADE_OPERATOR_YAML = "${WORKSPACE}/target-upgrade-operator.yaml"
    }

    stages {
        stage('Clean workspace and checkout') {
            steps {
                sh """
                    echo "${NODE_LABELS}"
                """

                script {
                    EFFECTIVE_DUMP_K8S_CLUSTER_ON_SUCCESS = getEffectiveDumpOnSuccess()
                    if (params.GIT_COMMIT_TO_USE == "NONE") {
                        echo "Specific GIT commit was not specified, use current head"
                        def scmInfo = checkout scm
                        env.GIT_COMMIT = scmInfo.GIT_COMMIT
                        env.GIT_BRANCH = scmInfo.GIT_BRANCH
                    } else {
                        echo "SCM checkout of ${params.GIT_COMMIT_TO_USE}"
                        def scmInfo = checkout([
                                $class: 'GitSCM',
                                branches: [[name: params.GIT_COMMIT_TO_USE]],
                                doGenerateSubmoduleConfigurations: false,
                                extensions: [],
                                submoduleCfg: [],
                                userRemoteConfigs: [[url: env.SCM_VERRAZZANO_GIT_URL]]])
                        env.GIT_COMMIT = scmInfo.GIT_COMMIT
                        env.GIT_BRANCH = scmInfo.GIT_BRANCH
                        // If the commit we were handed is not what the SCM says we are using, fail
                        if (!env.GIT_COMMIT.equals(params.GIT_COMMIT_TO_USE)) {
                            echo "SCM didn't checkout the commit we expected. Expected: ${params.GIT_COMMIT_TO_USE}, Found: ${scmInfo.GIT_COMMIT}"
                            exit 1
                        }
                    }
                    echo "SCM checkout of ${env.GIT_BRANCH} at ${env.GIT_COMMIT}"
                }

                sh """
                    cp -f "${NETRC_FILE}" $HOME/.netrc
                    chmod 600 $HOME/.netrc
                """

                script {
                    try {
                        sh """
                            echo "${DOCKER_CREDS_PSW}" | docker login ${env.DOCKER_REPO} -u ${DOCKER_CREDS_USR} --password-stdin
                        """
                    } catch(error) {
                        echo "docker login failed, retrying after sleep"
                        retry(4) {
                            sleep(30)
                            sh """
                                echo "${DOCKER_CREDS_PSW}" | docker login ${env.DOCKER_REPO} -u ${DOCKER_CREDS_USR} --password-stdin
                            """
                        }
                    }
                }
                sh """
                    rm -rf ${GO_REPO_PATH}/verrazzano
                    mkdir -p ${GO_REPO_PATH}/verrazzano
                    tar cf - . | (cd ${GO_REPO_PATH}/verrazzano/ ; tar xf -)
                """
                script {
                    def props = readProperties file: '.verrazzano-development-version'
                    VERRAZZANO_DEV_VERSION = props['verrazzano-development-version']
                    TIMESTAMP = sh(returnStdout: true, script: "date +%Y%m%d%H%M%S").trim()
                    SHORT_COMMIT_HASH = sh(returnStdout: true, script: "git rev-parse --short=8 HEAD").trim()
                    DOCKER_IMAGE_TAG = "${VERRAZZANO_DEV_VERSION}-${TIMESTAMP}-${SHORT_COMMIT_HASH}"
                    // update the description with some meaningful info
                    setDisplayName()
                    currentBuild.description = SHORT_COMMIT_HASH + " : " + env.GIT_COMMIT + " : " + params.GIT_COMMIT_TO_USE
                    if (params.TEST_ENV != "KIND") {
                        // derive the prefix for the OKE cluster
                        OKE_CLUSTER_PREFIX = sh(returnStdout: true, script: "${GO_REPO_PATH}/verrazzano/ci/scripts/derive_oke_cluster_name.sh").trim()
                    }
                    // Derive Kubernetes version, which is used to set the value for a label in the metrics emitted by the tests
                    env.K8S_VERSION_LABEL = "${params.TEST_ENV == 'KIND' ? params.KIND_CLUSTER_VERSION : sh(returnStdout: true, script: '${WORKSPACE}/ci/scripts/derive_kubernetes_version.sh ${params.OKE_CLUSTER_VERSION}').trim()}"
                    // Sets the VZ installation configuration based on VZ_INSTALL_CONFIG parameter.
                    setVZConfigForInstallation()
                }
            }
        }

        stage('Install and Configure') {
            when {
                allOf {
                    not { buildingTag() }
                    anyOf {
                        branch 'master';
                        expression {SKIP_ACCEPTANCE_TESTS == false};
                    }
                }
            }
            stages {
                stage('Prepare AT environment') {
                    parallel {
                        stage('Create Kind Clusters') {
                            when { expression { return params.TEST_ENV == 'KIND' } }
                            steps {
                                createKindClusters()
                            }
                        }
                        stage('Create OKE Clusters') {
                            when { expression { return params.TEST_ENV == 'ocidns_oke' || params.TEST_ENV == 'magicdns_oke'} }
                            steps {
                                echo "OKE Cluster Prefix: ${OKE_CLUSTER_PREFIX}"
                                createOKEClusters("${OKE_CLUSTER_PREFIX}")
                            }
                        }
                    }
                }
                stage("Configure Clusters") {
                    parallel {
                        stage("Configure OKE/OCI DNS") {
                            when { expression { return params.TEST_ENV == 'ocidns_oke' } }
                            stages {
                                stage('Create OCI DNS zone') {
                                    steps {
                                        script {
                                            dns_zone_ocid = sh(script: "${GO_REPO_PATH}/verrazzano/tests/e2e/config/scripts/oci_dns_ops.sh -o create -c ${TF_VAR_compartment_id} -s z${zoneId}", returnStdout: true)
                                        }
                                    }
                                }
                                stage('Configure OCI DNS Resources') {
                                    environment {
                                        OCI_DNS_COMPARTMENT_OCID = credentials('oci-dns-compartment')
                                        OCI_PRIVATE_KEY_FILE = credentials('oci-api-key')
                                        OCI_DNS_ZONE_OCID = "${dns_zone_ocid}"
                                    }
                                    steps {
                                        script {
                                            int clusterCount = params.TOTAL_CLUSTERS.toInteger()
                                            for(int count=1; count<=clusterCount; count++) {
                                                sh """
                                                    export KUBECONFIG=${KUBECONFIG_DIR}/$count/kube_config
                                                    cd ${GO_REPO_PATH}/verrazzano
                                                    ./tests/e2e/config/scripts/create-test-oci-config-secret.sh
                                                """
                                            }
                                        }
                                    }
                                }
                                stage('Configure OCI DNS Installers') {
                                    environment {
                                        OCI_DNS_COMPARTMENT_OCID = credentials('oci-dns-compartment')
                                        OCI_PRIVATE_KEY_FILE = credentials('oci-api-key')
                                        OCI_DNS_ZONE_OCID = "${dns_zone_ocid}"
                                    }
                                    steps {
                                        script {
                                            configureVerrazzanoInstallers(env.INSTALL_CONFIG_FILE_OCIDNS, "./tests/e2e/config/scripts/process_oci_dns_install_yaml.sh", "acme", params.ACME_ENVIRONMENT)
                                        }
                                    }
                                }
                            }
                        }
                        stage("Configure KinD") {
                            when { expression { return params.TEST_ENV == 'KIND' } }
                            steps {
                                configureVerrazzanoInstallers(INSTALL_CONFIG_FILE_KIND,"./tests/e2e/config/scripts/process_kind_install_yaml.sh", params.WILDCARD_DNS_DOMAIN)
                            }
                        }
                        stage("Configure OKE/MagicDNS") {
                            when { expression { return params.TEST_ENV == 'magicdns_oke' } }
                            steps {
                                configureVerrazzanoInstallers(env.INSTALL_CONFIG_FILE_NIPIO, "./tests/e2e/config/scripts/process_nipio_install_yaml.sh", params.WILDCARD_DNS_DOMAIN)
                            }
                        }
                    }
                }
                stage ('Install Verrazzano') {
                    steps {
                        script {
                            VZ_INSTALL_METRIC = metricJobName('install_v8o')
                            metricTimerStart("${VZ_INSTALL_METRIC}")
                            getVerrazzanoOperatorYaml()
                        }
                        installVerrazzano()
                    }
                    post {
                        always {
                            script {
                                dumpInstallLogs()
                                VZ_TEST_METRIC = metricJobName('')
                                metricTimerStart("${VZ_TEST_METRIC}")
                            }
                        }
                        failure {
                            script {
                                dumpK8sCluster("${WORKSPACE}/install-failure-cluster-dump")
                                INSTALL_METRICS_PUSHED=metricTimerEnd("${VZ_INSTALL_METRIC}", '0')
                            }
                        }
                        success {
                            script {
                                INSTALL_METRICS_PUSHED=metricTimerEnd("${VZ_INSTALL_METRIC}", '1')
                            }
                        }
                    }
                }
                stage ('Pre-upgrade Acceptance Tests') {
                    stages {
                        stage('Register managed clusters') {
                            steps {
                                registerManagedClusters()
                            }
                        }
                        stage('Verify Register') {
                            steps {
                                verifyRegisterManagedClusters(true)
                            }
                        }
                        stage('pre-upgrade verify keycloak') {
                            steps {
                                runGinkgoRandomizeAdmin('upgrade/pre-upgrade/keycloak')
                            }
                        }
                        stage ('Deploy Examples Helidon') {
                            steps {
                                runGinkgoVerify('examples/helidon', "false", "true", "true", "hello-helidon")
                                runGinkgoVerifyManaged("multicluster/examples/helidon", "${TEST_DUMP_ROOT}/helidon-workload", "false", "true", "true")
                            }
                        }
                        stage ('Deploy Example Coherence') {
                            steps {
                                runGinkgoVerify('workloads/coherence', "false", "false", "true", "hello-coherence")
                                runGinkgoVerifyManaged("multicluster/workloads/mccoherence", "${TEST_DUMP_ROOT}/coherence-workload", "false", "false", "false")
                            }
                        }
                    }
                }
                stage("upgrade-platform-operator") {
                    steps {
                        upgradePlatformOperator()
                    }
                }
                stage("verify-upgrade-required") {
                    steps {
                        runGinkgoRandomize('upgrade/pre-upgrade/verify-upgrade-required')
                    }
                }
                stage("upgrade-verrazzano") {
                    steps {
                        upgradeVerrazzano()
                    }
                }
            }
            post {
                failure {
                    script {
                        dumpK8sCluster("${WORKSPACE}/multicluster-install-cluster-dump")
                    }
                }
            }
        }

        stage('Verify Upgrade') {
            // Rerun some stages to verify the upgrade
            parallel {
                stage ('Verify Register') {
                    steps {
                        verifyRegisterManagedClusters(false)
                    }
                }
                stage ('Verify Managed Cluster Permissions') {
                    steps {
                        verifyManagedClusterPermissions()
                    }
                }
                stage ('Verify Metrics') {
                    steps {
                        runGinkgoRandomize('metrics/syscomponents')
                    }
                }
            }
            post {
                failure {
                    script {
                        dumpK8sCluster("${WORKSPACE}/multicluster-verify-upgrade-cluster-dump")
                    }
                }
            }
        }

        stage ('Verify Install') {
            stages {
                stage('verify-install') {
                    steps {
                        runGinkgoRandomize('verify-install')
                    }
                }

                stage ('multicluster/verify-install') {
                    steps {
                        runGinkgoRandomize('multicluster/verify-install')
                    }
                }
            }
        }

        stage ('Verify Infra') {
            // NOTE: The stages are executed in parallel, however the tests themselves are executed against
            //       each cluster in sequence. If possible, we should parallelize that as well.
            parallel {
                stage('verify-scripts') {
                    steps {
                        runGinkgoRandomize('scripts')
                    }
                }
                stage('verify-infra restapi') {
                    steps {
                        runGinkgoRandomize('verify-infra/restapi')
                    }
                }
                stage('verify-infra oam') {
                    steps {
                        runGinkgoRandomize('verify-infra/oam')
                    }
                }
                stage('verify-infra vmi') {
                    steps {
                        runGinkgoRandomize('verify-infra/vmi')
                    }
                }
            }
            post {
                always {
                    archiveArtifacts artifacts: '**/coverage.html,**/logs/*', allowEmptyArchive: true
                    junit testResults: '**/*test-result.xml', allowEmptyResults: true
                }
            }
        }

        stage('Post-upgrade Acceptance Tests') {
            stages {
                stage ('Console') {
                    steps {
                        runConsoleTests()
                    }
                    post {
                        always {
                            sh "${GO_REPO_PATH}/verrazzano/ci/scripts/save_console_screenshots.sh"
                        }
                    }
                }
<<<<<<< HEAD
                stage('post-upgrade verify keycloak') {
                    steps {
                        runGinkgoRandomizeAdmin('upgrade/post-upgrade/keycloak')
                    }
                }
                stage ('Verify Example Apps') {
=======
                stage ('Verify & Uninstall Example Apps') {
>>>>>>> ac2f14f5
                    parallel {
                        stage ('Examples Helidon') {
                            steps {
                                runGinkgoVerifyManaged("multicluster/examples/helidon", "${TEST_DUMP_ROOT}/helidon-workload", "true", "false", "false")
                            }
                        }
                        stage ('Verify/Uninstall Example Coherence') {
                            steps {
                                runGinkgoVerifyManaged("multicluster/workloads/mccoherence", "${TEST_DUMP_ROOT}/coherence-workload", "false", "false", "false")
                            }
                        }
                    }
                }
                stage ("Verify install scripts") {
                    steps {
                        runGinkgoRandomizeAdmin("scripts/install")
                    }
                }
                stage ('Multi-cluster Verify Api') {
                    steps {
                        catchError(buildResult: 'FAILURE', stageResult: 'FAILURE') {
                            script {
                                runMulticlusterVerifyApi()
                            }
                        }
                    }
                    post {
                        failure {
                            script {
                                dumpK8sCluster("${WORKSPACE}/multicluster-post-upgrade-acceptance-tests-cluster-dump-pre-uninstall")
                            }
                        }
                    }
                }
            }
            post {
                failure {
                    script {
                        METRICS_PUSHED=metricTimerEnd("${VZ_TEST_METRIC}", '0')
                        dumpK8sCluster("${WORKSPACE}/multicluster-post-upgrade-acceptance-tests-cluster-dump")
                    }
                }
                aborted {
                    script {
                        METRICS_PUSHED=metricTimerEnd("${VZ_TEST_METRIC}", '0')
                        dumpK8sCluster("${WORKSPACE}/multicluster-post-upgrade-acceptance-tests-cluster-dump")
                    }
                }
                success {
                    script {
                        METRICS_PUSHED=metricTimerEnd("${VZ_TEST_METRIC}", '1')
                        if (EFFECTIVE_DUMP_K8S_CLUSTER_ON_SUCCESS == true) {
                            dumpK8sCluster("${WORKSPACE}/multicluster-post-upgrade-acceptance-tests-cluster-dump")
                        }
                    }
                }
            }
        }
        stage('Cleanup Tests') {
            stages {
                stage('verify deregister') {
                    steps {
                        verifyDeregisterManagedClusters()
                    }
                }
            }
            post {
                failure {
                    script {
                        METRICS_PUSHED=metricTimerEnd("${VZ_TEST_METRIC}", '0')
                        dumpK8sCluster("${WORKSPACE}/multicluster-cleanup-tests-cluster-dump")
                    }
                }
            }
        }
    }
    post {
        failure {
            sh """
                curl -k -u ${JENKINS_READ_USR}:${JENKINS_READ_PSW} -o ${WORKSPACE}/build-console-output.log ${BUILD_URL}consoleText
            """
            archiveArtifacts artifacts: '**/build-console-output.log,**/Screenshot*.png', allowEmptyArchive: true
            // Ignore failures in any of the following actions so that the "always" post step that cleans up clusters is executed
            sh """
                curl -k -u ${JENKINS_READ_USR}:${JENKINS_READ_PSW} -o archive.zip ${BUILD_URL}artifact/*zip*/archive.zip || true
                oci --region us-phoenix-1 os object put --force --namespace ${OCI_OS_NAMESPACE} -bn ${OCI_OS_ARTIFACT_BUCKET} --name ${env.JOB_NAME}/${env.BRANCH_NAME}/${env.BUILD_NUMBER}/archive.zip --file archive.zip || true
                rm archive.zip || true
            """
        }
        always {
            script {
                if ( fileExists(env.TESTS_EXECUTED_FILE) ) {
                    dumpVerrazzanoSystemPods()
                    dumpCattleSystemPods()
                    dumpNginxIngressControllerLogs()
                    dumpVerrazzanoPlatformOperatorLogs()
                    dumpVerrazzanoApplicationOperatorLogs()
                    dumpOamKubernetesRuntimeLogs()
                    dumpVerrazzanoApiLogs()
                }
            }
            sh """
                # Copy the generated test reports to WORKSPACE to archive them
                mkdir -p ${TEST_REPORT_DIR}
                cd ${GO_REPO_PATH}/verrazzano/tests/e2e
                find . -name "${TEST_REPORT}" | cpio -pdm ${TEST_REPORT_DIR}
            """
            archiveArtifacts artifacts: "**/*-operator.yaml,**/install-verrazzano.yaml,**/kube_config,**/coverage.html,**/logs/**,**/build/resources/**,**/verrazzano_images.txt,**/*-cluster-dump*/**,**/test-cluster-dumps/**,**/${TEST_REPORT}", allowEmptyArchive: true
            junit testResults: "**/${TEST_REPORT}", allowEmptyResults: true

            script {
                if (params.EMIT_METRICS) {
                    withCredentials([usernameColonPassword(credentialsId: 'prometheus-credentials', variable: 'PROMETHEUS_CREDENTIALS')]) {
                        sh """
                            ${GO_REPO_PATH}/verrazzano/ci/scripts/dashboard/emit_metrics.sh "${GO_REPO_PATH}/verrazzano/tests/e2e" "${PROMETHEUS_CREDENTIALS}" || echo "Emit metrics failed, continuing with other post actions"
                        """
                    }
                }

                int clusterCount = params.TOTAL_CLUSTERS.toInteger()
                if (env.TEST_ENV == "KIND") {
                    for(int count=1; count<=clusterCount; count++) {
                        sh """
                            if [ "${env.TEST_ENV}" == "KIND" ]
                            then
                                kind delete cluster --name ${CLUSTER_NAME_PREFIX}-$count
                            fi
                        """
                    }
                } else {
                    sh """
                        mkdir -p ${KUBECONFIG_DIR}
                        if [ "${TEST_ENV}" == "ocidns_oke" ]; then
                          cd ${GO_REPO_PATH}/verrazzano
                          ./tests/e2e/config/scripts/oci_dns_ops.sh -o delete -s z${zoneId} || echo "Failed to delete DNS zone z${zoneId}"
                        fi
                        cd ${TEST_SCRIPTS_DIR}
                        TF_VAR_label_prefix=${OKE_CLUSTER_PREFIX} TF_VAR_state_name=multicluster-${env.BUILD_NUMBER}-${env.BRANCH_NAME} ./delete_oke_cluster.sh "$clusterCount" "${KUBECONFIG_DIR}" || true
                    """
                }
                sh """
                    if [ -f ${POST_DUMP_FAILED_FILE} ]; then
                        echo "Failures seen during dumping of artifacts, treat post as failed"
                        exit 1
                    fi
                """
            }
        }
        cleanup {
            metricBuildDuration()
            emitJobMetrics()
            deleteDir()
        }
    }
}

// Create a KinD cluster instance
// - count - the cluster index into $KUBECONFIG_DIR
// - metallbAddressRange - the address range to provide the Metallb install within the KinD Docker bridge network address range
// - cleanupKindContainers - indicates to the script whether or not to remove any existing clusters with the same name before creating the new one
// - connectJenkinsRunnerToNetwork - indicates whether or not to connect the KinD Docker bridge network to the Jenkins local docker network
def installKindCluster(count, metallbAddressRange, cleanupKindContainers, connectJenkinsRunnerToNetwork) {
    // For parallel execution, wrap this in a Groovy enclosure {}
    return script {
        sh """
                echo ${CLUSTER_NAME_PREFIX}-$count
                echo ${KUBECONFIG_DIR}/$count/kube_config
                mkdir -p ${KUBECONFIG_DIR}/$count
                export KUBECONFIG=${KUBECONFIG_DIR}/$count/kube_config
                echo "Create Kind cluster \$1"
                cd ${TEST_SCRIPTS_DIR}
                # As a stop gap, for now we are using the api/vpo caches here to see if it helps with rate limiting issues, we will need to add specific caches so for now
                # specify the cache name based on the count value, this is assuming 1 or 2 clusters
                case "${count}" in
                    1)
                        ./create_kind_cluster.sh "${CLUSTER_NAME_PREFIX}-$count" "${GO_REPO_PATH}/verrazzano/platform-operator" "${KUBECONFIG_DIR}/$count/kube_config" "${params.KIND_CLUSTER_VERSION}" "$cleanupKindContainers" "$connectJenkinsRunnerToNetwork" true ${params.CREATE_CLUSTER_USE_CALICO} "vpo_integ"
                        ;;
                    2)
                        ./create_kind_cluster.sh "${CLUSTER_NAME_PREFIX}-$count" "${GO_REPO_PATH}/verrazzano/platform-operator" "${KUBECONFIG_DIR}/$count/kube_config" "${params.KIND_CLUSTER_VERSION}" "$cleanupKindContainers" "$connectJenkinsRunnerToNetwork" true ${params.CREATE_CLUSTER_USE_CALICO} "apo_integ"
                        ;;
                    *)
                        ./create_kind_cluster.sh "${CLUSTER_NAME_PREFIX}-$count" "${GO_REPO_PATH}/verrazzano/platform-operator" "${KUBECONFIG_DIR}/$count/kube_config" "${params.KIND_CLUSTER_VERSION}" "$cleanupKindContainers" "$connectJenkinsRunnerToNetwork" false ${params.CREATE_CLUSTER_USE_CALICO} "NONE"
                        ;;
                esac
                if [ ${params.CREATE_CLUSTER_USE_CALICO} == true ]; then
                    echo "Install Calico"
                    cd ${GO_REPO_PATH}/verrazzano
                    ./ci/scripts/install_calico.sh "${CLUSTER_NAME_PREFIX}-$count"
                fi
                kubectl wait --for=condition=ready nodes/${CLUSTER_NAME_PREFIX}-$count-control-plane --timeout=5m
                kubectl wait --for=condition=ready pods/kube-controller-manager-${CLUSTER_NAME_PREFIX}-$count-control-plane -n kube-system --timeout=5m
                echo "Listing pods in kube-system namespace ..."
                kubectl get pods -n kube-system
                echo "Install metallb"
                cd ${GO_REPO_PATH}/verrazzano
                ./tests/e2e/config/scripts/install-metallb.sh $metallbAddressRange
                echo "Deploy external es and create its secret on the admin cluster if EXTERNAL_ELASTICSEARCH is true"
                CLUSTER_NUMBER=${count}  ${CREATE_EXTERNAL_OPENSEARCH}
            """
    }
}

// Either download the specified release of the platform operator YAML, or create one
// using the specific operator image provided by the user.
def getVerrazzanoOperatorYaml() {
    sh """
        echo "Platform Operator Configuration"
        cd ${GO_REPO_PATH}/verrazzano
        if [ "NONE" == "${params.VERRAZZANO_OPERATOR_IMAGE}" ]; then
            if [ "true" == "${params.EXTERNAL_ELASTICSEARCH}" ]; then
                echo "Using the latest branch operator.yaml from object storage because external ES is not supported in versions prior to v1.1"
                oci --region us-phoenix-1 os object get --namespace ${OCI_OS_NAMESPACE} -bn ${OCI_OS_BUCKET} --name ${env.BRANCH_NAME}/${SHORT_COMMIT_HASH}/operator.yaml --file ${WORKSPACE}/downloaded-operator.yaml
                cp ${WORKSPACE}/downloaded-operator.yaml ${WORKSPACE}/acceptance-test-operator.yaml
            else
                echo "Downloading operator.yaml for release ${params.VERSION_FOR_INSTALL}"
                wget "https://github.com/verrazzano/verrazzano/releases/download/${params.VERSION_FOR_INSTALL}/operator.yaml" -O ${WORKSPACE}/downloaded-release-operator.yaml
                cp ${WORKSPACE}/downloaded-release-operator.yaml ${WORKSPACE}/acceptance-test-operator.yaml
            fi
        else
            echo "Generating operator.yaml based on image name provided: ${params.VERRAZZANO_OPERATOR_IMAGE}"
            env IMAGE_PULL_SECRETS=verrazzano-container-registry DOCKER_IMAGE=${params.VERRAZZANO_OPERATOR_IMAGE} ./tools/scripts/generate_operator_yaml.sh > ${WORKSPACE}/acceptance-test-operator.yaml
        fi
    """
}

// Install Verrazzano on each of the clusters
def installVerrazzano() {
    script {
        // Create a dictionary of Verrazzano install steps to be executed in parallel
        // - the first one will always be the Admin cluster
        // - clusters 2-max are managed clusters
        def verrazzanoInstallStages = [:]
        int clusterCount = params.TOTAL_CLUSTERS.toInteger()
        for(int count=1; count<=clusterCount; count++) {
            def installerPath="${KUBECONFIG_DIR}/${count}/${installerFileName}"
            def key = "vz-mgd-${count-1}"
            if (count == 1) {
                key = "vz-admin"
            }
            verrazzanoInstallStages["${key}"] = installVerrazzanoOnCluster(count, installerPath)
        }
        parallel verrazzanoInstallStages
    }
}

// Install Verrazzano on a target cluster
// - count is the cluster index into the $KUBECONFIG_DIR
// - verrazzanoConfig is the Verrazzano CR to use to install VZ on the cluster
def installVerrazzanoOnCluster(count, verrazzanoConfig) {
    // For parallel execution, wrap this in a Groovy enclosure {}
    return {
        script {
            sh """
                export KUBECONFIG=${KUBECONFIG_DIR}/$count/kube_config
                cd ${GO_REPO_PATH}/verrazzano

                # Display the kubectl and cluster versions
                kubectl version

                echo "Create Image Pull Secrets"
                ./tests/e2e/config/scripts/create-image-pull-secret.sh "${IMAGE_PULL_SECRET}" "${DOCKER_REPO}" "${DOCKER_CREDS_USR}" "${DOCKER_CREDS_PSW}"
                ./tests/e2e/config/scripts/create-image-pull-secret.sh github-packages "${DOCKER_REPO}" "${DOCKER_CREDS_USR}" "${DOCKER_CREDS_PSW}"
                ./tests/e2e/config/scripts/create-image-pull-secret.sh ocr "${OCR_REPO}" "${OCR_CREDS_USR}" "${OCR_CREDS_PSW}"

                echo "Installing the Verrazzano Platform Operator"
                kubectl apply -f ${WORKSPACE}/acceptance-test-operator.yaml

                # make sure ns exists
                ./tests/e2e/config/scripts/check_verrazzano_ns_exists.sh verrazzano-install

                # create secret in verrazzano-install ns
                ./tests/e2e/config/scripts/create-image-pull-secret.sh "${IMAGE_PULL_SECRET}" "${DOCKER_REPO}" "${DOCKER_CREDS_USR}" "${DOCKER_CREDS_PSW}" "verrazzano-install"

                echo "Wait for Operator to be ready"
                cd ${GO_REPO_PATH}/verrazzano
                kubectl -n verrazzano-install rollout status deployment/verrazzano-platform-operator

                ${LOOPING_TEST_SCRIPTS_DIR}/dump_cluster.sh ${WORKSPACE}/verrazzano/build/resources/cluster${count}/pre-install-resources

                echo "Applying \$verrazzanoConfig"
                kubectl apply -f ${verrazzanoConfig}

                # wait for Verrazzano install to complete
                ./tests/e2e/config/scripts/wait-for-verrazzano-install.sh
            """
        }
    }
}

def getPlatformOperatorForRelease(){
    script {
        //Removing v from the upgrade version for error handling.
        VERSION_FOR_UPGRADE = VERSION_FOR_UPGRADE - "v"
        def operatorCMD = "oci --region us-phoenix-1 os object get --namespace ${OCI_OS_NAMESPACE} -bn ${OCI_OS_BUCKET} --name ${env.BRANCH_NAME}/${SHORT_COMMIT_HASH}/operator.yaml --file"

        if(VERSION_FOR_UPGRADE != "master" && params.IS_TRIGGERED_MANUALLY != "YES" && VERSION_FOR_UPGRADE != "NONE"){

            def latestReleaseBranch = getLatestReleaseVersion()

            operatorCMD = "oci --region us-phoenix-1 os object get --namespace ${OCI_OS_NAMESPACE} -bn ${OCI_OS_BUCKET} --name release-${latestReleaseBranch}/operator.yaml --file"

        }else if(params.IS_TRIGGERED_MANUALLY == "YES" && VERSION_FOR_UPGRADE != "NONE" && VERSION_FOR_UPGRADE != "master"){
            operatorCMD = "curl -L https://github.com/verrazzano/verrazzano/releases/download/v${VERSION_FOR_UPGRADE}/operator.yaml --output"
        }

        sh(script: "$operatorCMD $TARGET_UPGRADE_OPERATOR_YAML")
    }
}

def getLatestReleaseVersion(){
    def latestReleaseBranch
    if(VERSION_FOR_UPGRADE != "NONE" && VERSION_FOR_UPGRADE != "master"){
        VERSION_FOR_UPGRADE = VERSION_FOR_UPGRADE - "v"
        def latestReleaseTagSplit = VERSION_FOR_UPGRADE.split("\\.")
        latestReleaseBranch = latestReleaseTagSplit[0] + "." + latestReleaseTagSplit[1]
    }
    return latestReleaseBranch
}

// Upgrade the verrazzano-platform-operator for all clusters
def upgradePlatformOperator() {
    script {
        echo "Downloading target upgrade operator yaml"
        getPlatformOperatorForRelease()

        // Create a dictionary of Verrazzano Platform Operator upgrade steps to be executed in parallel
        // - the first one will always be the Admin cluster
        // - clusters 2-max are managed clusters
        def verrazzanoPlatformOperatorUpgradeStages= [:]

        int clusterCount = params.TOTAL_CLUSTERS.toInteger()
        for(int count = 1; count <= clusterCount; count++) {
            def key = "vz-mgd-${count-1}"
            if (count == 1) {
                key = "vz-admin"
            }
            verrazzanoPlatformOperatorUpgradeStages["${key}"] = upgradePlatformOperatorOnCluster(count)
        }
        parallel verrazzanoPlatformOperatorUpgradeStages
    }
}

// Upgrade the verrazzano-platform-operator for a given cluster
// - count is the cluster index into the $KUBECONFIG_DIR
def upgradePlatformOperatorOnCluster(count) {
    // For parallel execution, wrap this in a Groovy enclosure {}
    return {
        script {
            def upgradeOperatorFile = "${KUBECONFIG_DIR}/${count}/upgrade-operator.yaml"
            def kubeClusterConfig="${KUBECONFIG_DIR}/${count}/kube_config"
            sh """
                cp ${TARGET_UPGRADE_OPERATOR_YAML} ${upgradeOperatorFile}
                echo "Upgrading the Verrazzano platform operator"
                kubectl --kubeconfig=${kubeClusterConfig} apply -f ${upgradeOperatorFile}

                # need to sleep since the old operator needs to transition to terminating state
                sleep 15

                # ensure operator pod is up
                kubectl --kubeconfig=${kubeClusterConfig} -n verrazzano-install rollout status deployment/verrazzano-platform-operator
            """
        }
    }
}

// Upgrade Verrazzano
def upgradeVerrazzano() {
    script {
        // Download the bom for the target version that we are upgrading to, then extract the version
        // Note, this version will have a semver suffix which is generated for each build, e.g. 1.0.1-33+d592fed6
        VERRAZZANO_DEV_VERSION = sh(returnStdout: true, script: "oci --region us-phoenix-1 os object get --namespace ${OCI_OS_NAMESPACE} -bn ${OCI_OS_BUCKET} --name ${env.BRANCH_NAME}/${SHORT_COMMIT_HASH}/generated-verrazzano-bom.json --file - | jq -r '.version'").trim()

        if(VERSION_FOR_UPGRADE == "NONE"){
            VERSION_FOR_UPGRADE = VERRAZZANO_DEV_VERSION
        } else if(VERSION_FOR_UPGRADE != "NONE" && VERSION_FOR_UPGRADE != "master"){
            VERRAZZANO_DEV_VERSION = VERSION_FOR_UPGRADE
        }

        // Create a dictionary of Verrazzano upgrade steps to be executed in parallel
        // - the first one will always be the Admin cluster
        // - clusters 2-max are managed clusters
        def verrazzanoUpgradeStages = [:]

        int clusterCount = params.TOTAL_CLUSTERS.toInteger()
        for(int count=1; count<=clusterCount; count++) {
            def key = "vz-mgd-${count-1}"
            if (count == 1) {
                key = "vz-admin"
            }
            verrazzanoUpgradeStages["${key}"] = upgradeVerrazzanoOnCluster(count, "${VERRAZZANO_DEV_VERSION}")
        }
        parallel verrazzanoUpgradeStages
    }
}

// Upgrade Verrazzano on a target cluster
// - count is the cluster index into the $KUBECONFIG_DIR
// - verrazzanoDevVersion is the Verrazzano version to be upgraded to
def upgradeVerrazzanoOnCluster(count, verrazzanoDevVersion) {
    // For parallel execution, wrap this in a Groovy enclosure {}
    return {
        script {
            def v8oInstallFile="${KUBECONFIG_DIR}/${count}/${installerFileName}"
            def v8oUpgradeFile="${KUBECONFIG_DIR}/${count}/verrazzano-upgrade-cr.yaml"
            def kubeClusterConfig="${KUBECONFIG_DIR}/${count}/kube_config"
            sh """
                mkdir -p ${WORKSPACE}/verrazzano/platform-operator/scripts/install/build/logs/${count}

                # Get the install job in verrazzano-install namespace
                kubectl --kubeconfig=${kubeClusterConfig} -n verrazzano-install get job -o yaml --selector=job-name=verrazzano-install-my-verrazzano > ${WORKSPACE}/verrazzano/platform-operator/scripts/install/build/logs/${count}/verrazzano-pre-upgrade-job.out

                echo "Upgrading the Verrazzano installation to version" ${verrazzanoDevVersion}
                # Modify the version field in the Verrazzano CR file to be this new Verrazzano version
                cd ${GO_REPO_PATH}/verrazzano
                cp ${v8oInstallFile} ${v8oUpgradeFile}
                ${TEST_SCRIPTS_DIR}/process_upgrade_yaml.sh  ${verrazzanoDevVersion}  ${v8oUpgradeFile}

                # Add some simple additional updates to validate update during an upgrade
                yq -i eval '.spec.components.istio.ingress.kubernetes.replicas = 3' ${v8oUpgradeFile}
                yq -i eval '.spec.components.istio.egress.kubernetes.replicas = 3' ${v8oUpgradeFile}

                # Do the upgrade
                echo "Following is the verrazzano CR file with the new version:"
                cat ${v8oUpgradeFile}
                kubectl --kubeconfig=${kubeClusterConfig} apply -f ${v8oUpgradeFile}
                # wait for the upgrade to complete
                kubectl --kubeconfig=${kubeClusterConfig} wait --timeout=30m --for=condition=UpgradeComplete verrazzano/my-verrazzano

                # Get the install job(s) and mke sure the it matches pre-install.  If there is more than 1 job or the job changed, then it won't match
                kubectl --kubeconfig=${kubeClusterConfig} -n verrazzano-install get job -o yaml --selector=job-name=verrazzano-install-my-verrazzano > ${WORKSPACE}/verrazzano/platform-operator/scripts/install/build/logs/${count}/verrazzano-post-upgrade-job.out

                echo "Ensuring that the install job(s) in verrazzzano-system are identical pre and post install"
                cmp -s ${WORKSPACE}/verrazzano/platform-operator/scripts/install/build/logs/${count}/verrazzano-pre-upgrade-job.out ${WORKSPACE}/verrazzano/platform-operator/scripts/install/build/logs/${count}/verrazzano-post-upgrade-job.out

                # ideally we don't need to wait here
                sleep 15
                echo "helm list : releases across all namespaces, after upgrading Verrazzano installation ..."
                helm --kubeconfig=${kubeClusterConfig} list -A
            """
        }
    }
}

// register all managed clusters
def registerManagedClusters() {
    catchError(buildResult: 'FAILURE', stageResult: 'FAILURE') {
        script {
            int clusterCount = params.TOTAL_CLUSTERS.toInteger()
            for(int count=2; count<=clusterCount; count++) {
                sh """
                    export MANAGED_CLUSTER_DIR="${KUBECONFIG_DIR}/${count}"
                    export MANAGED_CLUSTER_NAME="managed${count-1}"
                    export MANAGED_KUBECONFIG="${KUBECONFIG_DIR}/${count}/kube_config"
                    export MANAGED_CLUSTER_ENV="mgd${count-1}"
                    cd ${GO_REPO_PATH}/verrazzano
                    ./tests/e2e/config/scripts/register_managed_cluster.sh
                """
            }
        }
    }
}

// Verify the register of the managed clusters
def verifyRegisterManagedClusters(minimalVerification) {
    catchError(buildResult: 'FAILURE', stageResult: 'FAILURE') {
        script {
            int clusterCount = params.TOTAL_CLUSTERS.toInteger()
            for(int count=2; count<=clusterCount; count++) {
                sh """
                    export MANAGED_CLUSTER_NAME="managed${count-1}"
                    export MANAGED_KUBECONFIG="${KUBECONFIG_DIR}/${count}/kube_config"
                    cd ${GO_REPO_PATH}/verrazzano/tests/e2e
                    ginkgo -p --randomize-all -v --keep-going --no-color ${GINKGO_REPORT_ARGS} -tags="${params.TAGGED_TESTS}" --focus-file="${params.INCLUDED_TESTS}" --skip-file="${params.EXCLUDED_TESTS}" multicluster/verify-register/... -- --minimalVerification=${minimalVerification}
                """
            }
        }
    }
}

// Verify the deregister of the managed clusters
def verifyDeregisterManagedClusters() {
    catchError(buildResult: 'FAILURE', stageResult: 'FAILURE') {
        script {
            int clusterCount = params.TOTAL_CLUSTERS.toInteger()
            for(int count=2; count<=clusterCount; count++) {
                sh """
                    export MANAGED_CLUSTER_NAME="managed${count-1}"
                    export MANAGED_KUBECONFIG="${KUBECONFIG_DIR}/${count}/kube_config"
                    export KUBECONFIG="${KUBECONFIG_DIR}/${count}/kube_config"
                    kubectl -n verrazzano-system delete secret verrazzano-cluster-registration
                    cd ${GO_REPO_PATH}/verrazzano/tests/e2e
                    ginkgo -p --randomize-all -v --keep-going --no-color ${GINKGO_REPORT_ARGS} -tags="${params.TAGGED_TESTS}" --focus-file="${params.INCLUDED_TESTS}" --skip-file="${params.EXCLUDED_TESTS}" multicluster/verify-deregister/...
                """
            }
        }
    }
}

// Verify the managed cluster permissions
def verifyManagedClusterPermissions() {
    catchError(buildResult: 'FAILURE', stageResult: 'FAILURE') {
        script {
            int clusterCount = params.TOTAL_CLUSTERS.toInteger()
            for(int count=2; count<=clusterCount; count++) {
                sh """
                    export MANAGED_CLUSTER_NAME="managed${count-1}"
                    export MANAGED_KUBECONFIG="${KUBECONFIG_DIR}/${count}/kube_config"
                    export MANAGED_ACCESS_KUBECONFIG="${KUBECONFIG_DIR}/${count}/managed_kube_config"
                    cd ${GO_REPO_PATH}/verrazzano/tests/e2e
                    ginkgo -v -stream --keep-going --no-color ${GINKGO_REPORT_ARGS} -tags="${params.TAGGED_TESTS}" --focus-file="${params.INCLUDED_TESTS}" --skip-file="${params.EXCLUDED_TESTS}" multicluster/verify-permissions/...
                """
            }
        }
    }
}

// Run ginkgo test suites
def runGinkgoVerifyManaged(testSuitePath, clusterDumpDirectory, skipDeploy, skipUndeploy, skipVerify) {
    script {
        int clusterCount = params.TOTAL_CLUSTERS.toInteger()
        sh """
            export MANAGED_CLUSTER_NAME="managed1"
            export MANAGED_KUBECONFIG="${KUBECONFIG_DIR}/2/kube_config"
            export CLUSTER_COUNT=$clusterCount
            cd ${GO_REPO_PATH}/verrazzano/tests/e2e
            export DUMP_KUBECONFIG="${KUBECONFIG_DIR}/2/kube_config"
            export DUMP_DIRECTORY="${clusterDumpDirectory}"
            ginkgo -v --keep-going --no-color ${GINKGO_REPORT_ARGS} -tags="${params.TAGGED_TESTS}" --focus-file="${params.INCLUDED_TESTS}" --skip-file="${params.EXCLUDED_TESTS}" ${testSuitePath}/... -- --skipDeploy=${skipDeploy} --skipUndeploy=${skipUndeploy} --skipVerify=${skipVerify}
        """
    }
}

// Run a test suite against all clusters
def runGinkgoRandomize(testSuitePath) {
    catchError(buildResult: 'FAILURE', stageResult: 'FAILURE') {
        script {
            int clusterCount = params.TOTAL_CLUSTERS.toInteger()
            def clusterName = ""
            for(int count=1; count<=clusterCount; count++) {
                // The first cluster created by this script is named as admin, and the subsequent clusters are named as
                // managed1, managed2, etc.
                if (count == 1) {
                    clusterName="admin"
                } else {
                    clusterName="managed${count-1}"
                }
                sh """
                    export KUBECONFIG="${KUBECONFIG_DIR}/${count}/kube_config"
                    export CLUSTER_NAME="${clusterName}"
                    cd ${GO_REPO_PATH}/verrazzano/tests/e2e
                    ginkgo -p --randomize-all -v --keep-going --no-color ${GINKGO_REPORT_ARGS} -tags="${params.TAGGED_TESTS}" --focus-file="${params.INCLUDED_TESTS}" --skip-file="${params.EXCLUDED_TESTS}" ${testSuitePath}/...
                """
            }
        }
    }
}

// Run a test suite against just the admin cluster
def runGinkgoRandomizeAdmin(testSuitePath) {
    sh """
        export KUBECONFIG="${KUBECONFIG_DIR}/1/kube_config"
        export CLUSTER_NAME="admin"
        cd ${GO_REPO_PATH}/verrazzano/tests/e2e
        ginkgo -p --randomize-all -v --keep-going --no-color -tags="${params.TAGGED_TESTS}" --focus-file="${params.INCLUDED_TESTS}" --skip-file="${params.EXCLUDED_TESTS}" ${testSuitePath}/...
    """
}

def runGinkgoVerify(testSuitePath, skipDeploy, skipUndeploy, skipVerify, namespace) {
    catchError(buildResult: 'FAILURE', stageResult: 'FAILURE') {
        sh """
            export KUBECONFIG="${KUBECONFIG_DIR}/1/kube_config"
            export CLUSTER_NAME="admin"
            cd ${GO_REPO_PATH}/verrazzano/tests/e2e
            ginkgo -v --keep-going --no-color ${GINKGO_REPORT_ARGS} -tags="${params.TAGGED_TESTS}" --focus-file="${params.INCLUDED_TESTS}" --skip-file="${params.EXCLUDED_TESTS}" ${testSuitePath}/... -- --skipDeploy=${skipDeploy} --skipUndeploy=${skipUndeploy} --skipVerify=${skipVerify} --namespace=${namespace}
        """
    }
}

// Configure the Admin and Managed cluster installer custom resources
def configureVerrazzanoInstallers(installResourceTemplate, configProcessorScript, String... extraArgs) {
    script {
        // Concatenate the variable args into a single string
        String allArgs = ""
        extraArgs.each { allArgs += it + " " }

        int clusterCount = params.TOTAL_CLUSTERS.toInteger()
        for(int count=1; count<=clusterCount; count++) {
            def destinationPath = "${env.KUBECONFIG_DIR}/${count}/${installerFileName}"
            def installProfile = MANAGED_CLUSTER_PROFILE
            // Installs using OCI DNS require a unique domain per cluster
            // - also, the env name must be <= 10 chars for some reason.
            def envName = "mgd${count-1}"
            if (count == 1) {
                // Cluster "1" is always the admin cluster, use the chosen profile for the VZ install
                // with the env name "admin"
                installProfile = ADMIN_CLUSTER_PROFILE
                envName = "admin"
            }
            sh """
                mkdir -p "${KUBECONFIG_DIR}/${count}"
                export PATH=${HOME}/go/bin:${PATH}
                cd ${GO_REPO_PATH}/verrazzano
                # Copy the template config over for the mgd cluster profile configuration
                cp $installResourceTemplate $destinationPath
                VZ_ENVIRONMENT_NAME="${envName}" INSTALL_PROFILE=$installProfile $configProcessorScript $destinationPath $allArgs
            """
        }
    }
}

// Create the required KinD clusters
def createKindClusters() {
    script {
        sh """
            echo "tests will execute" > ${TESTS_EXECUTED_FILE}
        """
        // NOTE: Eventually we should be able to parallelize the cluster creation, however
        // we seem to be getting some kind of timing issue on cluster create; the 2nd
        // cluster always seems to get a connect/timeout issue, so for now we are keeping
        // the KinD cluster creation serial

        // Can these for now, but eventually we should be able to build this based on
        // inspecting the Docker bridge network CIDR and splitting up a range based on
        // the cluster count.

        def addressRanges = [ "172.18.0.231-172.18.0.238", "172.18.0.239-172.18.0.246", "172.18.0.247-172.18.0.254"]
        def clusterInstallStages = [:]
        boolean cleanupKindContainers = true
        boolean connectJenkinsRunnerToNetwork = true
        int clusterCount = params.TOTAL_CLUSTERS.toInteger()
        for(int count=1; count<=clusterCount; count++) {
            string metallbAddressRange = addressRanges.get(count-1)
            def deployStep = "cluster-${count}"
            // Create dictionary of steps for parallel execution
            //clusterInstallStages[deployStep] = installKindCluster(count, metallbAddressRange, cleanupKindContainers, connectJenkinsRunnerToNetwork)
            // For sequential execution of steps
            installKindCluster(count, metallbAddressRange, cleanupKindContainers, connectJenkinsRunnerToNetwork)
            cleanupKindContainers = false
            connectJenkinsRunnerToNetwork = false
        }
        // Execute steps in parallel
        //parallel clusterInstallStages
    }
}

// Invoke the OKE cluster creation script for the desired number of clusters
def createOKEClusters(clusterPrefix) {
    script {
        sh """
            echo "tests will execute" > ${TESTS_EXECUTED_FILE}
        """
        int clusterCount = params.TOTAL_CLUSTERS.toInteger()
        sh """
            mkdir -p ${KUBECONFIG_DIR}
            echo "Create OKE cluster"
            cd ${TEST_SCRIPTS_DIR}
            TF_VAR_label_prefix=${clusterPrefix} TF_VAR_state_name=multicluster-${env.BUILD_NUMBER}-${env.BRANCH_NAME} ./create_oke_multi_cluster.sh "$clusterCount" "${KUBECONFIG_DIR}" ${params.CREATE_CLUSTER_USE_CALICO}
        """
    }
}

def dumpK8sCluster(dumpDirectory) {
    script {
        if ( fileExists(env.TESTS_EXECUTED_FILE) ) {
            int clusterCount = params.TOTAL_CLUSTERS.toInteger()
            for (int count = 1; count <= clusterCount; count++) {
                sh """
                export KUBECONFIG="${KUBECONFIG_DIR}/${count}/kube_config"
                ${GO_REPO_PATH}/verrazzano/tools/scripts/k8s-dump-cluster.sh -d ${dumpDirectory}-${count} -r ${dumpDirectory}-${count}/cluster-dump/analysis.report
            """
            }
        }
    }
}

def dumpVerrazzanoSystemPods() {
    script {
        int clusterCount = params.TOTAL_CLUSTERS.toInteger()
        for(int count=1; count<=clusterCount; count++) {
            LOG_DIR="${VERRAZZANO_INSTALL_LOGS_DIR}/cluster-$count"
            sh """
                export KUBECONFIG=${KUBECONFIG_DIR}/$count/kube_config
                mkdir -p ${LOG_DIR}
                export DIAGNOSTIC_LOG="${LOG_DIR}/verrazzano-system-pods.log"
                ${GO_REPO_PATH}/verrazzano/platform-operator/scripts/install/k8s-dump-objects.sh -o pods -n verrazzano-system -m "verrazzano system pods" || echo "failed" > ${POST_DUMP_FAILED_FILE}
                export DIAGNOSTIC_LOG="${LOG_DIR}/verrazzano-system-certs.log"
                ${GO_REPO_PATH}/verrazzano/platform-operator/scripts/install/k8s-dump-objects.sh -o cert -n verrazzano-system -m "verrazzano system certs" || echo "failed" > ${POST_DUMP_FAILED_FILE}
                export DIAGNOSTIC_LOG="${LOG_DIR}/verrazzano-system-kibana.log"
                ${GO_REPO_PATH}/verrazzano/platform-operator/scripts/install/k8s-dump-objects.sh -o pods -n verrazzano-system -r "vmi-system-kibana-*" -m "verrazzano system kibana log" -l -c kibana || echo "failed" > ${POST_DUMP_FAILED_FILE}
                export DIAGNOSTIC_LOG="${LOG_DIR}/verrazzano-system-es-master.log"
                ${GO_REPO_PATH}/verrazzano/platform-operator/scripts/install/k8s-dump-objects.sh -o pods -n verrazzano-system -r "vmi-system-es-master-*" -m "verrazzano system kibana log" -l -c es-master || echo "failed" > ${POST_DUMP_FAILED_FILE}
            """
        }
    }
}

def dumpCattleSystemPods() {
    script {
        int clusterCount = params.TOTAL_CLUSTERS.toInteger()
        for(int count=1; count<=clusterCount; count++) {
            LOG_DIR="${VERRAZZANO_INSTALL_LOGS_DIR}/cluster-$count"
            sh """
                export KUBECONFIG=${KUBECONFIG_DIR}/$count/kube_config
                mkdir -p ${LOG_DIR}
                export DIAGNOSTIC_LOG="${LOG_DIR}/cattle-system-pods.log"
                ${GO_REPO_PATH}/verrazzano/platform-operator/scripts/install/k8s-dump-objects.sh -o pods -n cattle-system -m "cattle system pods" || echo "failed" > ${POST_DUMP_FAILED_FILE}
                export DIAGNOSTIC_LOG="${LOG_DIR}/rancher.log"
                ${GO_REPO_PATH}/verrazzano/platform-operator/scripts/install/k8s-dump-objects.sh -o pods -n cattle-system -r "rancher-*" -m "Rancher logs" -c rancher -l || echo "failed" > ${POST_DUMP_FAILED_FILE}
            """
        }
    }
}

def dumpNginxIngressControllerLogs() {
    script {
        int clusterCount = params.TOTAL_CLUSTERS.toInteger()
        for(int count=1; count<=clusterCount; count++) {
            LOG_DIR="${VERRAZZANO_INSTALL_LOGS_DIR}/cluster-$count"
            sh """
                export KUBECONFIG=${KUBECONFIG_DIR}/$count/kube_config
                mkdir -p ${LOG_DIR}
                export DIAGNOSTIC_LOG="${LOG_DIR}/nginx-ingress-controller.log"
                ${GO_REPO_PATH}/verrazzano/platform-operator/scripts/install/k8s-dump-objects.sh -o pods -n ingress-nginx -r "nginx-ingress-controller-*" -m "Nginx Ingress Controller" -c controller -l || echo "failed" > ${POST_DUMP_FAILED_FILE}
            """
        }
    }
}

def dumpVerrazzanoPlatformOperatorLogs() {
    script {
        int clusterCount = params.TOTAL_CLUSTERS.toInteger()
        for(int count=1; count<=clusterCount; count++) {
            LOG_DIR="${WORKSPACE}/verrazzano-platform-operator/logs/cluster-$count"
            sh """
                ## dump out verrazzano-platform-operator logs
                export KUBECONFIG=${KUBECONFIG_DIR}/$count/kube_config
                mkdir -p ${LOG_DIR}
                kubectl -n verrazzano-install logs --selector=app=verrazzano-platform-operator > ${LOG_DIR}/verrazzano-platform-operator-pod.log --tail -1 || echo "failed" > ${POST_DUMP_FAILED_FILE}
                kubectl -n verrazzano-install describe pod --selector=app=verrazzano-platform-operator > ${LOG_DIR}/verrazzano-platform-operator-pod.out || echo "failed" > ${POST_DUMP_FAILED_FILE}
                echo "verrazzano-platform-operator logs dumped to verrazzano-platform-operator-pod.log"
                echo "verrazzano-platform-operator pod description dumped to verrazzano-platform-operator-pod.out"
                echo "------------------------------------------"
            """
        }
    }
}

def dumpVerrazzanoApplicationOperatorLogs() {
    script {
        int clusterCount = params.TOTAL_CLUSTERS.toInteger()
        for(int count=1; count<=clusterCount; count++) {
            LOG_DIR="${WORKSPACE}/verrazzano-application-operator/logs/cluster-$count"
            sh """
                ## dump out verrazzano-application-operator logs
                export KUBECONFIG=${KUBECONFIG_DIR}/$count/kube_config
                mkdir -p ${LOG_DIR}
                kubectl -n verrazzano-system logs --selector=app=verrazzano-application-operator > ${LOG_DIR}/verrazzano-application-operator-pod.log --tail -1 || echo "failed" > ${POST_DUMP_FAILED_FILE}
                kubectl -n verrazzano-system describe pod --selector=app=verrazzano-application-operator > ${LOG_DIR}/verrazzano-application-operator-pod.out || echo "failed" > ${POST_DUMP_FAILED_FILE}
                echo "verrazzano-application-operator logs dumped to verrazzano-application-operator-pod.log"
                echo "verrazzano-application-operator pod description dumped to verrazzano-application-operator-pod.out"
                echo "------------------------------------------"
            """
        }
    }
}

def dumpOamKubernetesRuntimeLogs() {
    script {
        int clusterCount = params.TOTAL_CLUSTERS.toInteger()
        for(int count=1; count<=clusterCount; count++) {
            LOG_DIR="${WORKSPACE}/oam-kubernetes-runtime/logs/cluster-$count"
            sh """
                ## dump out oam-kubernetes-runtime logs
                export KUBECONFIG=${KUBECONFIG_DIR}/$count/kube_config
                mkdir -p ${LOG_DIR}
                kubectl -n verrazzano-system logs --selector=app.kubernetes.io/instance=oam-kubernetes-runtime > ${LOG_DIR}/oam-kubernetes-runtime-pod.log --tail -1 || echo "failed" > ${POST_DUMP_FAILED_FILE}
                kubectl -n verrazzano-system describe pod --selector=app.kubernetes.io/instance=oam-kubernetes-runtime > ${LOG_DIR}/oam-kubernetes-runtime-pod.out || echo "failed" > ${POST_DUMP_FAILED_FILE}
                echo "verrazzano-application-operator logs dumped to oam-kubernetes-runtime-pod.log"
                echo "verrazzano-application-operator pod description dumped to oam-kubernetes-runtime-pod.out"
                echo "------------------------------------------"
            """
        }
    }
}

def dumpVerrazzanoApiLogs() {
    script {
        int clusterCount = params.TOTAL_CLUSTERS.toInteger()
        for(int count=1; count<=clusterCount; count++) {
            LOG_DIR="${VERRAZZANO_INSTALL_LOGS_DIR}/cluster-$count"
            sh """
                export KUBECONFIG=${KUBECONFIG_DIR}/$count/kube_config
                mkdir -p ${LOG_DIR}
                export DIAGNOSTIC_LOG="${LOG_DIR}/verrazzano-authproxy.log"
                ${GO_REPO_PATH}/verrazzano/platform-operator/scripts/install/k8s-dump-objects.sh -o pods -n verrazzano-system -r "verrazzano-authproxy-*" -m "verrazzano api" -c verrazzano-authproxy -l || echo "failed" > ${POST_DUMP_FAILED_FILE}
            """
        }
    }
}

def dumpInstallLogs() {
    script {
        int clusterCount = params.TOTAL_CLUSTERS.toInteger()
        for(int count=1; count<=clusterCount; count++) {
            LOG_DIR="${VERRAZZANO_INSTALL_LOGS_DIR}/cluster-$count"

            // This function may run on older versions of Verrazzano that have the logs stored in the default namespace
            def namespace = "verrazzano-install"
            if (params.VERSION_FOR_INSTALL.startsWith("v1.0.0") || params.VERSION_FOR_INSTALL.startsWith("v1.0.1")) {
                namespace = "default"
            }
            sh """
                ## dump Verrazzano install logs
                export KUBECONFIG=${KUBECONFIG_DIR}/$count/kube_config
                mkdir -p ${LOG_DIR}
                kubectl -n ${namespace} logs --selector=job-name=verrazzano-install-my-verrazzano > ${LOG_DIR}/${VERRAZZANO_INSTALL_LOG} --tail -1
                kubectl -n ${namespace} describe pod --selector=job-name=verrazzano-install-my-verrazzano > ${LOG_DIR}/verrazzano-install-job-pod.out
                echo "------------------------------------------"
            """
        }
    }
}

def getEffectiveDumpOnSuccess() {
    def effectiveValue = params.DUMP_K8S_CLUSTER_ON_SUCCESS
    if (FORCE_DUMP_K8S_CLUSTER_ON_SUCCESS.equals("true") && (env.BRANCH_NAME.equals("master"))) {
        effectiveValue = true
        echo "Forcing dump on success based on global override setting"
    }
    return effectiveValue
}

def metricJobName(stageName) {
    job = env.JOB_NAME.split("/")[0]
    job = '_' + job.replaceAll('-','_')
    if (stageName) {
        job = job + '_' + stageName
    }
    return job
}

// Construct the set of labels/dimensions for the metrics
def getMetricLabels() {
    def kube_ver = "${params.TEST_ENV == 'KIND' ? params.KIND_CLUSTER_VERSION : params.OKE_CLUSTER_VERSION }"
    def buildNumber = String.format("%010d", env.BUILD_NUMBER.toInteger())
    labels = 'build_number=\\"' + "${buildNumber}"+'\\",' +
            'jenkins_build_number=\\"' + "${env.BUILD_NUMBER}"+'\\",' +
            'jenkins_job=\\"' + "${env.JOB_NAME}".replace("%2F","/") + '\\",' +
            'commit_sha=\\"' + "${env.GIT_COMMIT}"+'\\",' +
            'kubernetes_version=\\"' + kube_ver + '\\",' +
            'test_env=\\"' + "${params.TEST_ENV}" + '\\"'
    return labels
}

// Construct the set of labels/dimensions for the metrics
def metricTimerStart(metricName) {
    def timerStartName = "${metricName}_START"
    env."${timerStartName}" = sh(returnStdout: true, script: "date +%s").trim()
}

def metricTimerEnd(metricName, status) {
    def timerStartName = "${metricName}_START"
    def timerEndName   = "${metricName}_END"
    env."${timerEndName}" = sh(returnStdout: true, script: "date +%s").trim()
    if (params.EMIT_METRICS) {
        long x = env."${timerStartName}" as long;
        long y = env."${timerEndName}" as long;
        def dur = (y-x)
        labels = getMetricLabels()
        withCredentials([usernameColonPassword(credentialsId: 'prometheus-credentials', variable: 'PROMETHEUS_CREDENTIALS')]) {
            EMIT = sh(returnStdout: true, script: "ci/scripts/metric_emit.sh ${PROMETHEUS_GW_URL} ${PROMETHEUS_CREDENTIALS} ${metricName} ${env.BRANCH_NAME} $labels ${status} ${dur}")
            echo "emit prometheus metrics: $EMIT"
            return EMIT
        }
    } else {
        return ''
    }
}

// Emit the metrics indicating the duration and result of the build
def metricBuildDuration() {
    def status = "${currentBuild.currentResult}".trim()
    long duration = "${currentBuild.duration}" as long;
    long durationInSec = (duration/1000)
    testMetric = metricJobName('')
    def metricValue = "-1"
    statusLabel = status.substring(0,1)
    if (status.equals("SUCCESS")) {
        metricValue = "1"
    } else if (status.equals("FAILURE")) {
        metricValue = "0"
    } else {
        // Consider every other status as a single label
        statusLabel = "A"
    }
    if (params.EMIT_METRICS) {
        labels = getMetricLabels()
        labels = labels + ',result=\\"' + "${statusLabel}"+'\\"'
        withCredentials([usernameColonPassword(credentialsId: 'prometheus-credentials', variable: 'PROMETHEUS_CREDENTIALS')]) {
            METRIC_STATUS = sh(returnStdout: true, returnStatus: true, script: "ci/scripts/metric_emit.sh ${PROMETHEUS_GW_URL} ${PROMETHEUS_CREDENTIALS} ${testMetric}_job ${env.BRANCH_NAME} $labels ${metricValue} ${durationInSec}")
            echo "Publishing the metrics for build duration and status returned status code $METRIC_STATUS"
        }
    }
}

def setDisplayName() {
    echo "Start setDisplayName"
    def causes = currentBuild.getBuildCauses()
    echo "causes: " + causes.toString()
    for (cause in causes) {
        def causeString = cause.toString()
        echo "current cause: " + causeString
        if (causeString.contains("UpstreamCause") && causeString.contains("Started by upstream project")) {
            echo "This job was caused by " + causeString
            if (causeString.contains("verrazzano-periodic-triggered-tests")) {
                currentBuild.displayName = env.BUILD_NUMBER + " : PERIODIC"
            } else if (causeString.contains("verrazzano-flaky-tests")) {
                currentBuild.displayName = env.BUILD_NUMBER + " : FLAKY"
            }
        }
    }
    echo "End setDisplayName"
}

def modifyHelloHelidonApp(newNamespace, newProjName) {
    sh """
      # create modified versions of the hello helidon MC example
      export MC_HH_DEST_DIR=${GO_REPO_PATH}/verrazzano/examples/multicluster/${newNamespace}
      export MC_HH_SOURCE_DIR=${GO_REPO_PATH}/verrazzano/examples/multicluster/hello-helidon
      export MC_APP_NAMESPACE="${newNamespace}"
      export MC_PROJ_NAME="${newProjName}"
      ${GO_REPO_PATH}/verrazzano/ci/scripts/generate_mc_hello_deployment_files.sh
    """
}

def runMulticlusterVerifyApi() {
    int clusterCount = params.TOTAL_CLUSTERS.toInteger()
    for(int count=2; count<=clusterCount; count++) {
        sh """
          export MANAGED_CLUSTER_NAME="managed${count-1}"
          export MANAGED_KUBECONFIG="${KUBECONFIG_DIR}/${count}/kube_config"
          cd ${GO_REPO_PATH}/verrazzano/tests/e2e
          ginkgo -v --keep-going --no-color ${GINKGO_REPORT_ARGS} -tags="${params.TAGGED_TESTS}" --focus-file="${params.INCLUDED_TESTS}" --skip-file="${params.EXCLUDED_TESTS}" multicluster/verify-api/...
        """
    }
}

def runConsoleTests() {
    // Set app information used by the application page UI tests to assert for app info
    // Console runs on admin cluster and the KUBECONFIG is pointed at it (which is cluster 1)
    // Make sure that application page tests are also run by setting RUN_APP_TESTS=true since we deployed
    // a sample app for that purpose
    sh """
        export DUMP_DIRECTORY="${TEST_DUMP_ROOT}/console"
        export CONSOLE_REPO_BRANCH="${params.CONSOLE_REPO_BRANCH}"
        export CONSOLE_APP_NAME="${SAMPLE_APP_NAME}"
        export CONSOLE_APP_NAMESPACE="${SAMPLE_APP_NAMESPACE}"
        export CONSOLE_APP_CLUSTER="managed1"
        export CONSOLE_APP_COMP="${SAMPLE_APP_COMPONENT}"
        KUBECONFIG=${ADMIN_KUBECONFIG} RUN_APP_TESTS=true ${GO_REPO_PATH}/verrazzano/ci/scripts/run_console_tests.sh
   """
}

def emitJobMetrics() {
    env.JOB_STATUS = "${currentBuild.currentResult}".trim()
    long duration = "${currentBuild.duration}" as long;
    env.DURATION = duration
    long timeInMillis = "${currentBuild.timeInMillis}" as long;
    long startTimeInMillis = "${currentBuild.startTimeInMillis}" as long;
    env.TIME_WAITING = startTimeInMillis-timeInMillis
    runGinkgoRandomizeAdmin('jobmetrics')
}

def setVZConfigForInstallation(){
    if(params.VZ_INSTALL_CONFIG == "dev-kind-all-default"){
        INSTALL_CONFIG_FILE_KIND = "${GO_REPO_PATH}/verrazzano/tests/e2e/config/scripts/install-verrazzano-kind-no-persistence.yaml"
        ADMIN_CLUSTER_PROFILE = "dev"
        MANAGED_CLUSTER_PROFILE = "managed-cluster"
    }

}
<|MERGE_RESOLUTION|>--- conflicted
+++ resolved
@@ -557,16 +557,12 @@
                         }
                     }
                 }
-<<<<<<< HEAD
                 stage('post-upgrade verify keycloak') {
                     steps {
                         runGinkgoRandomizeAdmin('upgrade/post-upgrade/keycloak')
                     }
                 }
-                stage ('Verify Example Apps') {
-=======
                 stage ('Verify & Uninstall Example Apps') {
->>>>>>> ac2f14f5
                     parallel {
                         stage ('Examples Helidon') {
                             steps {
@@ -993,7 +989,7 @@
                 cat ${v8oUpgradeFile}
                 kubectl --kubeconfig=${kubeClusterConfig} apply -f ${v8oUpgradeFile}
                 # wait for the upgrade to complete
-                kubectl --kubeconfig=${kubeClusterConfig} wait --timeout=30m --for=condition=UpgradeComplete verrazzano/my-verrazzano
+                kubectl --kubeconfig=${kubeClusterConfig} wait --timeout=25m --for=condition=UpgradeComplete verrazzano/my-verrazzano
 
                 # Get the install job(s) and mke sure the it matches pre-install.  If there is more than 1 job or the job changed, then it won't match
                 kubectl --kubeconfig=${kubeClusterConfig} -n verrazzano-install get job -o yaml --selector=job-name=verrazzano-install-my-verrazzano > ${WORKSPACE}/verrazzano/platform-operator/scripts/install/build/logs/${count}/verrazzano-post-upgrade-job.out
