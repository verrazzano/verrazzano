--- conflicted
+++ resolved
@@ -586,7 +586,6 @@
                                 }
                             }
                         }
-<<<<<<< HEAD
                     }
                 }
                 stage ('Grafana post upgrade - single cluster') {
@@ -602,8 +601,6 @@
                 stage('opensearch post-upgrade') {
                     steps {
                         runGinkgoRandomizeSerialAdmin('upgrade/post-upgrade/opensearch', "${TEST_DUMP_ROOT}/opensearch")
-=======
->>>>>>> 7443ef55
                     }
                 }
                 stage ('Verify & Uninstall Example Apps') {
