// Copyright (c) 2022, Oracle and/or its affiliates.
// Licensed under the Universal Permissive License v 1.0 as shown at https://oss.oracle.com/licenses/upl.

def DOCKER_IMAGE_TAG
def SKIP_ACCEPTANCE_TESTS = false
def EFFECTIVE_DUMP_K8S_CLUSTER_ON_SUCCESS = false
def availableRegions = [ "ap-chuncheon-1", "ap-hyderabad-1", "ap-melbourne-1", "ap-mumbai-1", "ap-osaka-1", "ap-seoul-1", "ap-sydney-1",
                         "ap-tokyo-1", "ca-montreal-1", "ca-toronto-1", "eu-amsterdam-1", "eu-frankfurt-1", "eu-zurich-1", "me-jeddah-1",
                         "sa-saopaulo-1", "uk-london-1" ]
def acmeEnvironments = [ "staging", "production" ]
Collections.shuffle(availableRegions)
def zoneId = UUID.randomUUID().toString().substring(0,6).replace('-','')
def dns_zone_ocid = 'dummy'
def OKE_CLUSTER_PREFIX = ""
def agentLabel = env.JOB_NAME.contains('master') ? "phxlarge" : "VM.Standard2.8"

installerFileName = "install-verrazzano.yaml"

pipeline {
    options {
        skipDefaultCheckout true
        timestamps ()
    }

    agent {
        docker {
            image "${RUNNER_DOCKER_IMAGE}"
            args "${RUNNER_DOCKER_ARGS}"
            registryUrl "${RUNNER_DOCKER_REGISTRY_URL}"
            registryCredentialsId 'ocir-pull-and-push-account'
            label "${agentLabel}"
        }
    }

    parameters {
        booleanParam (description: 'Whether to use External Elasticsearch', name: 'EXTERNAL_ELASTICSEARCH', defaultValue: false)
        choice (description: 'Number of Cluster', name: 'TOTAL_CLUSTERS', choices: ["2", "1", "3"])
        choice (description: 'Predefined config permutations for Verrazzano installation. Prod profile is the default profile for NONE', name: 'VZ_INSTALL_CONFIG',
                choices: ["NONE", "dev-kind-persistence"])
        choice (description: 'Verrazzano Test Environment', name: 'TEST_ENV',
                choices: ["KIND", "magicdns_oke", "ocidns_oke"])
        choice (description: 'ACME Certificate Environment (Staging or Production)', name: 'ACME_ENVIRONMENT',
                choices: acmeEnvironments)
        choice (description: 'OCI region to launch OKE clusters', name: 'OKE_CLUSTER_REGION',
                // 1st choice is the default value
                choices: availableRegions )
        choice (description: 'OKE node pool configuration', name: 'OKE_NODE_POOL',
                // 1st choice is the default value
                choices: [ "VM.Standard2.4-2", "VM.Standard.E3.Flex-8-2" ])
        choice (name: 'OKE_CLUSTER_VERSION',
                description: 'Kubernetes Version for OKE Cluster',
                // 1st choice is the default value
                choices: [ "v1.20.8", "v1.21.5", "v1.22.5" ])
        choice (name: 'KIND_CLUSTER_VERSION',
                description: 'Kubernetes Version for KIND Cluster',
                // 1st choice is the default value
                choices: [ "1.20", "1.21", "1.22", "1.23" ])
        string (name: 'VERSION_FOR_INSTALL',
                defaultValue: 'v1.1.2',
                description: 'This is the Verrazzano version for install before doing an upgrade.  By default, the v1.1.2 release will be installed',
                trim: true)
        string (name: 'VERSION_FOR_UPGRADE',
                defaultValue: 'NONE',
                description: 'This is the Verrazzano version for Upgrade. By default, the Verrazzano tip will be used.',
                trim: true)
        choice (name: 'IS_TRIGGERED_MANUALLY',
                description: 'This flag is used to test upgrade within existing releases. the default value is set to YES to enable users to trigger customized version upgrades. Default: YES',
                choices: [ "YES", "NO" ])
        string (name: 'GIT_COMMIT_TO_USE',
                defaultValue: 'NONE',
                description: 'This is the full git commit hash from the source build to be used for all jobs',
                trim: true)
        string (name: 'VERRAZZANO_OPERATOR_IMAGE',
                defaultValue: 'NONE',
                description: 'Verrazzano platform operator image name (in ghcr.io repo).  If not specified, the latest operator.yaml published to the Verrazzano Object Store will be used',
                trim: true)
        choice (name: 'ADMIN_CLUSTER_PROFILE',
                description: 'Verrazzano Admin Cluster install profile name',
                // 1st choice is the default value
                choices: [ "prod", "dev" ])
        choice (name: 'MANAGED_CLUSTER_PROFILE',
                description: 'Verrazzano Managed Cluster install profile name',
                // 1st choice is the default value
                choices: [ "managed-cluster", "prod", "dev" ])
        choice (name: 'WILDCARD_DNS_DOMAIN',
                description: 'This is the wildcard DNS domain',
                // 1st choice is the default value
                choices: [ "nip.io", "sslip.io"])
        booleanParam (description: 'Whether to create the cluster with Calico for AT testing', name: 'CREATE_CLUSTER_USE_CALICO', defaultValue: true)
        booleanParam (description: 'Whether to run BOM Validator after Upgrade', name: 'RUN_BOM_VALIDATOR', defaultValue: true)
        string (name: 'CONSOLE_REPO_BRANCH',
                defaultValue: '',
                description: 'The branch to check out after cloning the console repository.',
                trim: true)
        booleanParam (description: 'Whether to emit metrics from the pipeline', name: 'EMIT_METRICS', defaultValue: true)
        string (name: 'TAGGED_TESTS',
                defaultValue: '',
                description: 'A comma separated list of build tags for tests that should be executed (e.g. unstable_test). Default:',
                trim: true)
        string (name: 'INCLUDED_TESTS',
                defaultValue: '.*',
                description: 'A regex matching any fully qualified test file that should be executed (e.g. examples/helidon/). Default: .*',
                trim: true)
        string (name: 'EXCLUDED_TESTS',
                defaultValue: '_excluded_test',
                description: 'A regex matching any fully qualified test file that should not be executed (e.g. multicluster/|_excluded_test). Default: _excluded_test',
                trim: true)
    }

    environment {
        DOCKER_PLATFORM_CI_IMAGE_NAME = 'verrazzano-platform-operator-jenkins'
        DOCKER_PLATFORM_PUBLISH_IMAGE_NAME = 'verrazzano-platform-operator'
        DOCKER_PLATFORM_IMAGE_NAME = "${env.BRANCH_NAME == 'master' ? env.DOCKER_PLATFORM_PUBLISH_IMAGE_NAME : env.DOCKER_PLATFORM_CI_IMAGE_NAME}"
        DOCKER_OAM_CI_IMAGE_NAME = 'verrazzano-application-operator-jenkins'
        DOCKER_OAM_PUBLISH_IMAGE_NAME = 'verrazzano-application-operator'
        DOCKER_OAM_IMAGE_NAME = "${env.BRANCH_NAME == 'master' ? env.DOCKER_OAM_PUBLISH_IMAGE_NAME : env.DOCKER_OAM_CI_IMAGE_NAME}"
        CREATE_LATEST_TAG = "${env.BRANCH_NAME == 'master' ? '1' : '0'}"
        GOPATH = '/home/opc/go'
        GO_REPO_PATH = "${GOPATH}/src/github.com/verrazzano"
        DOCKER_CREDS = credentials('github-packages-credentials-rw')
        DOCKER_EMAIL = credentials('github-packages-email')
        DOCKER_REPO = 'ghcr.io'
        DOCKER_NAMESPACE = 'verrazzano'
        NETRC_FILE = credentials('netrc')
        CLUSTER_NAME_PREFIX = 'verrazzano'
        TESTS_EXECUTED_FILE = "${WORKSPACE}/tests_executed_file.tmp"
        POST_DUMP_FAILED_FILE = "${WORKSPACE}/post_dump_failed_file.tmp"
        KUBECONFIG_DIR = "${WORKSPACE}/kubeconfig"

        OCR_CREDS = credentials('ocr-pull-and-push-account')
        OCR_REPO = 'container-registry.oracle.com'
        IMAGE_PULL_SECRET = 'verrazzano-container-registry'

        TEST_ENV = "${params.TEST_ENV}"
        MANAGED_CLUSTER_PROFILE = "${params.MANAGED_CLUSTER_PROFILE}"
        ADMIN_CLUSTER_PROFILE = "${params.ADMIN_CLUSTER_PROFILE}"

        // Find a better way to handle this
        // OKE_CLUSTER_VERSION = "${params.KUBERNETES_VERSION == '1.17' ? 'v1.17.13' : 'v1.18.10'}"
        TF_VAR_compartment_id = credentials('oci-tiburon-dev-compartment-ocid')
        TF_VAR_tenancy_id = credentials('oci-tenancy')
        TF_VAR_tenancy_name = credentials('oci-tenancy-name')
        TF_VAR_user_id = credentials('oci-user-ocid')
        TF_VAR_region = "${params.OKE_CLUSTER_REGION}"
        TF_VAR_kubernetes_version = "${params.OKE_CLUSTER_VERSION}"
        TF_VAR_nodepool_config = "${params.OKE_NODE_POOL}"
        TF_VAR_api_fingerprint = credentials('oci-api-key-fingerprint')
        TF_VAR_api_private_key_path = credentials('oci-api-key')
        TF_VAR_s3_bucket_access_key = credentials('oci-s3-bucket-access-key')
        TF_VAR_s3_bucket_secret_key = credentials('oci-s3-bucket-secret-key')
        TF_VAR_ssh_public_key_path = credentials('oci-tf-pub-ssh-key')

        OCI_CLI_TENANCY = credentials('oci-tenancy')
        OCI_CLI_USER = credentials('oci-user-ocid')
        OCI_CLI_FINGERPRINT = credentials('oci-api-key-fingerprint')
        OCI_CLI_KEY_FILE = credentials('oci-api-key')
        OCI_CLI_REGION = "${params.OKE_CLUSTER_REGION}"
        OCI_CLI_SUPPRESS_FILE_PERMISSIONS_WARNING = 'True'

        INSTALL_CONFIG_FILE_KIND = "${GO_REPO_PATH}/verrazzano/tests/e2e/config/scripts/install-vz-prod-kind-upgrade.yaml"
        INSTALL_CONFIG_FILE_OCIDNS = "${GO_REPO_PATH}/verrazzano/tests/e2e/config/scripts/install-verrazzano-ocidns.yaml"
        INSTALL_CONFIG_FILE_NIPIO = "${GO_REPO_PATH}/verrazzano/tests/e2e/config/scripts/install-verrazzano-nipio.yaml"
        OCI_DNS_ZONE_NAME="z${zoneId}.v8o.io"
        ACME_ENVIRONMENT="${params.ACME_ENVIRONMENT}"
        CREATE_EXTERNAL_OPENSEARCH = "${GO_REPO_PATH}/verrazzano/tests/e2e/config/scripts/create-external-os.sh"

        TIMESTAMP = sh(returnStdout: true, script: "date +%Y%m%d%H%M%S").trim()
        SHORT_TIME_STAMP = sh(returnStdout: true, script: "date +%m%d%H%M%S").trim()
        TEST_SCRIPTS_DIR = "${GO_REPO_PATH}/verrazzano/tests/e2e/config/scripts"
        LOOPING_TEST_SCRIPTS_DIR = "${TEST_SCRIPTS_DIR}/looping-test"

        ADMIN_KUBECONFIG="${KUBECONFIG_DIR}/1/kube_config"

        DUMP_COMMAND="${GO_REPO_PATH}/verrazzano/tools/scripts/k8s-dump-cluster.sh"
        TEST_DUMP_ROOT="${WORKSPACE}/test-cluster-dumps"

        VERRAZZANO_INSTALL_LOGS_DIR="${WORKSPACE}/verrazzano/platform-operator/scripts/install/build/logs"
        VERRAZZANO_INSTALL_LOG="verrazzano-install.log"

        EXTERNAL_ELASTICSEARCH = "${params.EXTERNAL_ELASTICSEARCH}"

        // used for console artifact capture on failure
        JENKINS_READ = credentials('jenkins-auditor')
        OCI_CLI_AUTH="instance_principal"
        OCI_OS_NAMESPACE = credentials('oci-os-namespace')
        OCI_OS_ARTIFACT_BUCKET="build-failure-artifacts"
        OCI_OS_BUCKET="verrazzano-builds"

        // used to emit metrics
        PROMETHEUS_GW_URL = credentials('prometheus-dev-url')
        PROMETHEUS_CREDENTIALS = credentials('prometheus-credentials')
        TEST_ENV_LABEL = "${params.TEST_ENV}"
        SEARCH_HTTP_ENDPOINT = credentials('search-gw-url')
        SEARCH_PASSWORD = "${PROMETHEUS_CREDENTIALS_PSW}"
        SEARCH_USERNAME = "${PROMETHEUS_CREDENTIALS_USR}"

        // sample app deployed before upgrade and UI console tests
        SAMPLE_APP_NAME="hello-helidon-appconf"
        SAMPLE_APP_NAMESPACE="hello-helidon"
        SAMPLE_APP_PROJECT="hello-helidon-sample-proj"
        SAMPLE_APP_COMPONENT="hello-helidon-component"

        // used to generate Ginkgo test reports
        TEST_REPORT = "test-report.xml"
        GINKGO_REPORT_ARGS = "--junit-report=${TEST_REPORT} --keep-separate-reports=true"
        TEST_REPORT_DIR = "${WORKSPACE}/tests/e2e"

        VERSION_FOR_UPGRADE = "${params.VERSION_FOR_UPGRADE}"
        VERSION_FOR_INSTALL = "${params.VERSION_FOR_INSTALL}"

        TARGET_UPGRADE_OPERATOR_YAML = "${WORKSPACE}/target-upgrade-operator.yaml"
    }

    stages {
        stage('Clean workspace and checkout') {
            steps {
                sh """
                    echo "${NODE_LABELS}"
                """

                performSourceCodeCheckout()

                sh """
                    cp -f "${NETRC_FILE}" $HOME/.netrc
                    chmod 600 $HOME/.netrc
                """

                performDockerLogin()

                sh """
                    rm -rf ${GO_REPO_PATH}/verrazzano
                    mkdir -p ${GO_REPO_PATH}/verrazzano
                    tar cf - . | (cd ${GO_REPO_PATH}/verrazzano/ ; tar xf -)
                """
                setInitValues()
            }
        }

        stage('Install and Configure') {
            when {
                allOf {
                    not { buildingTag() }
                    anyOf {
                        branch 'master';
                        expression {SKIP_ACCEPTANCE_TESTS == false};
                    }
                }
            }
            stages {
                stage('Prepare AT environment') {
                    parallel {
                        stage('Create Kind Clusters') {
                            when { expression { return params.TEST_ENV == 'KIND' } }
                            steps {
                                createKindClusters()
                            }
                        }
                        stage('Create OKE Clusters') {
                            when { expression { return params.TEST_ENV == 'ocidns_oke' || params.TEST_ENV == 'magicdns_oke'} }
                            steps {
                                echo "OKE Cluster Prefix: ${OKE_CLUSTER_PREFIX}"
                                createOKEClusters("${OKE_CLUSTER_PREFIX}")
                            }
                        }
                    }
                }
                stage("Configure Clusters") {
                    parallel {
                        stage("Configure OKE/OCI DNS") {
                            when { expression { return params.TEST_ENV == 'ocidns_oke' } }
                            stages {
                                stage('Create OCI DNS zone') {
                                    steps {
                                        script {
                                            dns_zone_ocid = sh(script: "${GO_REPO_PATH}/verrazzano/tests/e2e/config/scripts/oci_dns_ops.sh -o create -c ${TF_VAR_compartment_id} -s z${zoneId}", returnStdout: true)
                                        }
                                    }
                                }
                                stage('Configure OCI DNS Resources') {
                                    environment {
                                        OCI_DNS_COMPARTMENT_OCID = credentials('oci-dns-compartment')
                                        OCI_PRIVATE_KEY_FILE = credentials('oci-api-key')
                                        OCI_DNS_ZONE_OCID = "${dns_zone_ocid}"
                                    }
                                    steps {
                                        script {
                                            int clusterCount = params.TOTAL_CLUSTERS.toInteger()
                                            for(int count=1; count<=clusterCount; count++) {
                                                sh """
                                                    export KUBECONFIG=${KUBECONFIG_DIR}/$count/kube_config
                                                    cd ${GO_REPO_PATH}/verrazzano
                                                    ./tests/e2e/config/scripts/create-test-oci-config-secret.sh
                                                """
                                            }
                                        }
                                    }
                                }
                                stage('Configure OCI DNS Installers') {
                                    environment {
                                        OCI_DNS_COMPARTMENT_OCID = credentials('oci-dns-compartment')
                                        OCI_PRIVATE_KEY_FILE = credentials('oci-api-key')
                                        OCI_DNS_ZONE_OCID = "${dns_zone_ocid}"
                                    }
                                    steps {
                                        script {
                                            configureVerrazzanoInstallers(env.INSTALL_CONFIG_FILE_OCIDNS, "./tests/e2e/config/scripts/process_oci_dns_install_yaml.sh", "acme", params.ACME_ENVIRONMENT)
                                        }
                                    }
                                }
                            }
                        }
                        stage("Configure KinD") {
                            when { expression { return params.TEST_ENV == 'KIND' } }
                            steps {
                                configureVerrazzanoInstallers(INSTALL_CONFIG_FILE_KIND,"./tests/e2e/config/scripts/process_kind_install_yaml.sh", params.WILDCARD_DNS_DOMAIN)
                            }
                        }
                        stage("Configure OKE/MagicDNS") {
                            when { expression { return params.TEST_ENV == 'magicdns_oke' } }
                            steps {
                                configureVerrazzanoInstallers(env.INSTALL_CONFIG_FILE_NIPIO, "./tests/e2e/config/scripts/process_nipio_install_yaml.sh", params.WILDCARD_DNS_DOMAIN)
                            }
                        }
                    }
                }
                stage ('Install Verrazzano') {
                    steps {
                        script {
                            VZ_INSTALL_METRIC = metricJobName('install_v8o')
                            metricTimerStart("${VZ_INSTALL_METRIC}")
                            getVerrazzanoOperatorYaml()
                        }
                        installVerrazzano()
                    }
                    post {
                        always {
                            script {
                                dumpInstallLogs()
                                VZ_TEST_METRIC = metricJobName('')
                                metricTimerStart("${VZ_TEST_METRIC}")
                            }
                        }
                        failure {
                            script {
                                dumpK8sCluster("${WORKSPACE}/install-failure-cluster-dump")
                                INSTALL_METRICS_PUSHED=metricTimerEnd("${VZ_INSTALL_METRIC}", '0')
                            }
                        }
                        success {
                            script {
                                INSTALL_METRICS_PUSHED=metricTimerEnd("${VZ_INSTALL_METRIC}", '1')
                            }
                        }
                    }
                }
                stage ('Pre-upgrade Acceptance Tests') {
                    stages {
                        stage('Register managed clusters') {
                            when { expression { isMultiCluster() } }
                            steps {
                                registerManagedClusters()
                            }
                        }
                        stage('Verify Register') {
                            when { expression { isMultiCluster() } }
                            steps {
                                verifyRegisterManagedClusters(true)
                            }
                        }
                        stage('pre-upgrade verify keycloak') {
                            steps {
                                runGinkgoRandomizeSerialAdmin('upgrade/pre-upgrade/keycloak', "${TEST_DUMP_ROOT}/keycloak")
                            }
                        }
                        stage('Deploy Helidon example application - single cluster') {
                            steps {
                                runGinkgoVerify('examples/helidon', "${TEST_DUMP_ROOT}/helidon-workload", "false", "true", "true", "hello-helidon")
                            }
                        }
                        stage('Deploy Helidon example application - multi cluster') {
                            when { expression { isMultiCluster() } }
                            steps {
                                runGinkgoVerifyManaged("multicluster/examples/helidon", "${TEST_DUMP_ROOT}/mchelidon-workload", "false", "true", "true")
                            }
                        }
                        stage('Deploy Coherence example application - single cluster') {
                            steps {
                                runGinkgoVerify('workloads/coherence', "${TEST_DUMP_ROOT}/coherence-workload", "false", "false", "true", "hello-coherence")
                            }
                        }
                        stage('Deploy Coherence example application - multi cluster') {
                            when { expression { isMultiCluster() } }
                            steps {
                                runGinkgoVerifyManaged("multicluster/workloads/mccoherence", "${TEST_DUMP_ROOT}/mccoherence-workload", "false", "false", "false")
                            }
                        }
                    }
                }
                stage("upgrade-platform-operator") {
                    steps {
                        upgradePlatformOperator()
                    }
                }
                stage("upgrade-verrazzano") {
                    steps {
                        upgradeVerrazzano()
                    }
                }
            }
            post {
                failure {
                    script {
                        dumpK8sCluster("${WORKSPACE}/multicluster-install-cluster-dump")
                    }
                }
            }
        }

        stage('Verify Upgrade') {
            // Rerun some stages to verify the upgrade
            parallel {
                stage ('Verify Register') {
                    when { expression { isMultiCluster() } }
                    steps {
                        verifyRegisterManagedClusters(false)
                    }
                }
                stage ('Verify Managed Cluster Permissions') {
                    when { expression { isMultiCluster() } }
                    steps {
                        verifyManagedClusterPermissions()
                    }
                }
                stage ('Verify Metrics') {
                    steps {
                        runGinkgoRandomize('metrics/syscomponents')
                    }
                }
            }
            post {
                failure {
                    script {
                        dumpK8sCluster("${WORKSPACE}/multicluster-verify-upgrade-cluster-dump")
                    }
                }
            }
        }

        stage ('Verify Install') {
            stages {
                stage('verify-install') {
                    steps {
                        runGinkgoRandomizeSerial('verify-install')
                    }
                }

                stage ('multicluster/verify-install') {
                    when { expression { isMultiCluster() } }
                    steps {
                        runGinkgoRandomize('multicluster/verify-install')
                    }
                }
            }
        }

        stage ('Verify Infra') {
            // NOTE: The stages are executed in parallel, however the tests themselves are executed against
            //       each cluster in sequence. If possible, we should parallelize that as well.
            parallel {
                stage('verify-scripts') {
                    steps {
                        runGinkgoRandomize('scripts')
                    }
                }
                stage('verify-infra restapi') {
                    steps {
                        runGinkgoRandomize('verify-infra/restapi')
                    }
                }
                stage('verify-infra oam') {
                    steps {
                        runGinkgoRandomize('verify-infra/oam')
                    }
                }
                stage('verify-infra vmi') {
                    steps {
                        runGinkgoRandomize('verify-infra/vmi')
                    }
                }
            }
            post {
                always {
                    archiveArtifacts artifacts: '**/coverage.html,**/logs/*', allowEmptyArchive: true
                    junit testResults: '**/*test-result.xml', allowEmptyResults: true
                }
            }
        }

        stage('Post-upgrade Acceptance Tests') {
            stages {
                stage('Post-upgrade Acceptance Tests parallel') {
                    parallel {
                        stage("Validate BOM") {
                            when {
                                allOf {
                                    expression{params.RUN_BOM_VALIDATOR == true}
                                }
                            }
                            environment {
                                OCI_CLI_AUTH="instance_principal"
                                OCI_OS_NAMESPACE = credentials('oci-os-namespace')
                                OCI_OS_BUCKET="verrazzano-builds"
                            }
                            steps {
                                executeBOMValidatorAdmin()
                            }
                        }
<<<<<<< HEAD
                        stage ('Console') {
                            when { expression { isMultiCluster() } }
                            steps {
                                runConsoleTests()
                            }
                            post {
                                always {
                                    sh "${GO_REPO_PATH}/verrazzano/ci/scripts/save_console_screenshots.sh"
                                }
                            }
                        }
                        stage('post-upgrade verify keycloak') {
                            steps {
                                runGinkgoRandomizeSerialAdmin('upgrade/post-upgrade/keycloak', "${TEST_DUMP_ROOT}/keycloak")
                            }
                        }
                        stage ("Verify install scripts") {
                            steps {
                                runGinkgoRandomizeAdmin("scripts/install", "${TEST_DUMP_ROOT}/install-scripts")
                            }
                        }
                        stage ('Multi-cluster Verify Api') {
                            when { expression { isMultiCluster() } }
                            steps {
                                catchError(buildResult: 'FAILURE', stageResult: 'FAILURE') {
                                    script {
                                        runMulticlusterVerifyApi()
                                    }
                                }
                            }
                            post {
                                failure {
                                    script {
                                        dumpK8sCluster("${WORKSPACE}/multicluster-post-upgrade-acceptance-tests-cluster-dump-pre-uninstall")
                                    }
                                }
                            }
=======
                    }
                    environment {
                        OCI_CLI_AUTH="instance_principal"
                        OCI_OS_NAMESPACE = credentials('oci-os-namespace')
                        OCI_OS_BUCKET="verrazzano-builds"
                    }
                    steps {
                        executeBOMValidatorAdmin()
                    }
                }
                stage ('Console') {
                    when { expression { isMultiCluster() } }
                    steps {
                        runConsoleTests()
                    }
                    post {
                        always {
                            sh "${GO_REPO_PATH}/verrazzano/ci/scripts/save_console_test_artifacts.sh"
>>>>>>> db1da2d7
                        }
                    }
                }
                stage ('Verify & Uninstall Example Apps') {
                    when { expression { isMultiCluster() } }
                    parallel {
                        stage ('Examples Helidon') {
                            steps {
                                runGinkgoVerifyManaged("multicluster/examples/helidon", "${TEST_DUMP_ROOT}/mchelidon-workload", "true", "false", "false")
                            }
                        }
                        stage ('Verify/Uninstall Example Coherence') {
                            steps {
                                runGinkgoVerifyManaged("multicluster/workloads/mccoherence", "${TEST_DUMP_ROOT}/mccoherence-workload", "false", "false", "false")
                            }
                        }
                    }
                }
            }
            post {
                failure {
                    script {
                        METRICS_PUSHED=metricTimerEnd("${VZ_TEST_METRIC}", '0')
                        dumpK8sCluster("${WORKSPACE}/multicluster-post-upgrade-acceptance-tests-cluster-dump")
                    }
                }
                aborted {
                    script {
                        METRICS_PUSHED=metricTimerEnd("${VZ_TEST_METRIC}", '0')
                        dumpK8sCluster("${WORKSPACE}/multicluster-post-upgrade-acceptance-tests-cluster-dump")
                    }
                }
                success {
                    script {
                        METRICS_PUSHED=metricTimerEnd("${VZ_TEST_METRIC}", '1')
                        if (EFFECTIVE_DUMP_K8S_CLUSTER_ON_SUCCESS == true) {
                            dumpK8sCluster("${WORKSPACE}/multicluster-post-upgrade-acceptance-tests-cluster-dump")
                        }
                    }
                }
            }
        }
        stage('Cleanup Tests') {
            stages {
                stage('verify deregister') {
                    when { expression { isMultiCluster() } }
                    steps {
                        verifyDeregisterManagedClusters()
                    }
                }
            }
            post {
                failure {
                    script {
                        METRICS_PUSHED=metricTimerEnd("${VZ_TEST_METRIC}", '0')
                        dumpK8sCluster("${WORKSPACE}/multicluster-cleanup-tests-cluster-dump")
                    }
                }
            }
        }
    }
    post {
        failure {
            sh """
                curl -k -u ${JENKINS_READ_USR}:${JENKINS_READ_PSW} -o ${WORKSPACE}/build-console-output.log ${BUILD_URL}consoleText
            """
            archiveArtifacts artifacts: '**/build-console-output.log,**/Screenshot*.png,**/ConsoleLog*.log', allowEmptyArchive: true
            // Ignore failures in any of the following actions so that the "always" post step that cleans up clusters is executed
            sh """
                curl -k -u ${JENKINS_READ_USR}:${JENKINS_READ_PSW} -o archive.zip ${BUILD_URL}artifact/*zip*/archive.zip || true
                oci --region us-phoenix-1 os object put --force --namespace ${OCI_OS_NAMESPACE} -bn ${OCI_OS_ARTIFACT_BUCKET} --name ${env.JOB_NAME}/${env.BRANCH_NAME}/${env.BUILD_NUMBER}/archive.zip --file archive.zip || true
                rm archive.zip || true
            """
        }
        always {
            script {
                if ( fileExists(env.TESTS_EXECUTED_FILE) ) {
                    dumpVerrazzanoSystemPods()
                    dumpCattleSystemPods()
                    dumpNginxIngressControllerLogs()
                    dumpVerrazzanoPlatformOperatorLogs()
                    dumpVerrazzanoApplicationOperatorLogs()
                    dumpOamKubernetesRuntimeLogs()
                    dumpVerrazzanoApiLogs()
                }
            }
            sh """
                # Copy the generated test reports to WORKSPACE to archive them
                mkdir -p ${TEST_REPORT_DIR}
                cd ${GO_REPO_PATH}/verrazzano/tests/e2e
                find . -name "${TEST_REPORT}" | cpio -pdm ${TEST_REPORT_DIR}
            """
            archiveArtifacts artifacts: "**/*-operator.yaml,**/install-verrazzano.yaml,**/kube_config,**/coverage.html,**/logs/**,**/build/resources/**,**/verrazzano_images.txt,**/*-cluster-dump*/**,**/test-cluster-dumps/**,**/${TEST_REPORT}", allowEmptyArchive: true
            junit testResults: "**/${TEST_REPORT}", allowEmptyResults: true

            script {
                if (params.EMIT_METRICS) {
                    withCredentials([usernameColonPassword(credentialsId: 'prometheus-credentials', variable: 'PROMETHEUS_CREDENTIALS')]) {
                        sh """
                            ${GO_REPO_PATH}/verrazzano/ci/scripts/dashboard/emit_metrics.sh "${GO_REPO_PATH}/verrazzano/tests/e2e" "${PROMETHEUS_CREDENTIALS}" || echo "Emit metrics failed, continuing with other post actions"
                        """
                    }
                }

                int clusterCount = params.TOTAL_CLUSTERS.toInteger()
                if (env.TEST_ENV == "KIND") {
                    for(int count=1; count<=clusterCount; count++) {
                        sh """
                            if [ "${env.TEST_ENV}" == "KIND" ]
                            then
                                kind delete cluster --name ${CLUSTER_NAME_PREFIX}-$count
                            fi
                        """
                    }
                } else {
                    sh """
                        mkdir -p ${KUBECONFIG_DIR}
                        if [ "${TEST_ENV}" == "ocidns_oke" ]; then
                          cd ${GO_REPO_PATH}/verrazzano
                          ./tests/e2e/config/scripts/oci_dns_ops.sh -o delete -s z${zoneId} || echo "Failed to delete DNS zone z${zoneId}"
                        fi
                        cd ${TEST_SCRIPTS_DIR}
                        TF_VAR_label_prefix=${OKE_CLUSTER_PREFIX} TF_VAR_state_name=multicluster-${env.BUILD_NUMBER}-${env.BRANCH_NAME} ./delete_oke_cluster.sh "$clusterCount" "${KUBECONFIG_DIR}" || true
                    """
                }
                sh """
                    if [ -f ${POST_DUMP_FAILED_FILE} ]; then
                        echo "Failures seen during dumping of artifacts, treat post as failed"
                        exit 1
                    fi
                """
            }
        }
        cleanup {
            metricBuildDuration()
            emitJobMetrics()
            deleteDir()
        }
    }
}

// Create a KinD cluster instance
// - count - the cluster index into $KUBECONFIG_DIR
// - metallbAddressRange - the address range to provide the Metallb install within the KinD Docker bridge network address range
// - cleanupKindContainers - indicates to the script whether or not to remove any existing clusters with the same name before creating the new one
// - connectJenkinsRunnerToNetwork - indicates whether or not to connect the KinD Docker bridge network to the Jenkins local docker network
def installKindCluster(count, metallbAddressRange, cleanupKindContainers, connectJenkinsRunnerToNetwork) {
    // For parallel execution, wrap this in a Groovy enclosure {}
    return script {
        sh """
                echo ${CLUSTER_NAME_PREFIX}-$count
                echo ${KUBECONFIG_DIR}/$count/kube_config
                mkdir -p ${KUBECONFIG_DIR}/$count
                export KUBECONFIG=${KUBECONFIG_DIR}/$count/kube_config
                echo "Create Kind cluster \$1"
                cd ${TEST_SCRIPTS_DIR}
                # As a stop gap, for now we are using the api/vpo caches here to see if it helps with rate limiting issues, we will need to add specific caches so for now
                # specify the cache name based on the count value, this is assuming 1 or 2 clusters
                case "${count}" in
                    1)
                        ./create_kind_cluster.sh "${CLUSTER_NAME_PREFIX}-$count" "${GO_REPO_PATH}/verrazzano/platform-operator" "${KUBECONFIG_DIR}/$count/kube_config" "${params.KIND_CLUSTER_VERSION}" "$cleanupKindContainers" "$connectJenkinsRunnerToNetwork" true ${params.CREATE_CLUSTER_USE_CALICO} "vpo_integ"
                        ;;
                    2)
                        ./create_kind_cluster.sh "${CLUSTER_NAME_PREFIX}-$count" "${GO_REPO_PATH}/verrazzano/platform-operator" "${KUBECONFIG_DIR}/$count/kube_config" "${params.KIND_CLUSTER_VERSION}" "$cleanupKindContainers" "$connectJenkinsRunnerToNetwork" true ${params.CREATE_CLUSTER_USE_CALICO} "apo_integ"
                        ;;
                    *)
                        ./create_kind_cluster.sh "${CLUSTER_NAME_PREFIX}-$count" "${GO_REPO_PATH}/verrazzano/platform-operator" "${KUBECONFIG_DIR}/$count/kube_config" "${params.KIND_CLUSTER_VERSION}" "$cleanupKindContainers" "$connectJenkinsRunnerToNetwork" false ${params.CREATE_CLUSTER_USE_CALICO} "NONE"
                        ;;
                esac
                if [ ${params.CREATE_CLUSTER_USE_CALICO} == true ]; then
                    echo "Install Calico"
                    cd ${GO_REPO_PATH}/verrazzano
                    ./ci/scripts/install_calico.sh "${CLUSTER_NAME_PREFIX}-$count"
                fi
                kubectl wait --for=condition=ready nodes/${CLUSTER_NAME_PREFIX}-$count-control-plane --timeout=5m
                kubectl wait --for=condition=ready pods/kube-controller-manager-${CLUSTER_NAME_PREFIX}-$count-control-plane -n kube-system --timeout=5m
                echo "Listing pods in kube-system namespace ..."
                kubectl get pods -n kube-system
                echo "Install metallb"
                cd ${GO_REPO_PATH}/verrazzano
                ./tests/e2e/config/scripts/install-metallb.sh $metallbAddressRange
                echo "Deploy external es and create its secret on the admin cluster if EXTERNAL_ELASTICSEARCH is true"
                CLUSTER_NUMBER=${count}  ${CREATE_EXTERNAL_OPENSEARCH}
            """
    }
}

// Either download the specified release of the platform operator YAML, or create one
// using the specific operator image provided by the user.
def getVerrazzanoOperatorYaml() {
    sh """
        echo "Platform Operator Configuration"
        cd ${GO_REPO_PATH}/verrazzano
        if [ "NONE" == "${params.VERRAZZANO_OPERATOR_IMAGE}" ]; then
            if [ "true" == "${params.EXTERNAL_ELASTICSEARCH}" ]; then
                echo "Using the latest branch operator.yaml from object storage because external ES is not supported in versions prior to v1.1"
                oci --region us-phoenix-1 os object get --namespace ${OCI_OS_NAMESPACE} -bn ${OCI_OS_BUCKET} --name ${env.BRANCH_NAME}/${SHORT_COMMIT_HASH}/operator.yaml --file ${WORKSPACE}/downloaded-operator.yaml
                cp ${WORKSPACE}/downloaded-operator.yaml ${WORKSPACE}/acceptance-test-operator.yaml
            else
                echo "Downloading operator.yaml for release ${params.VERSION_FOR_INSTALL}"
                wget "https://github.com/verrazzano/verrazzano/releases/download/${params.VERSION_FOR_INSTALL}/operator.yaml" -O ${WORKSPACE}/downloaded-release-operator.yaml
                cp ${WORKSPACE}/downloaded-release-operator.yaml ${WORKSPACE}/acceptance-test-operator.yaml
            fi
        else
            echo "Generating operator.yaml based on image name provided: ${params.VERRAZZANO_OPERATOR_IMAGE}"
            env IMAGE_PULL_SECRETS=verrazzano-container-registry DOCKER_IMAGE=${params.VERRAZZANO_OPERATOR_IMAGE} ./tools/scripts/generate_operator_yaml.sh > ${WORKSPACE}/acceptance-test-operator.yaml
        fi
    """
}

// Install Verrazzano on each of the clusters
def installVerrazzano() {
    script {
        // Create a dictionary of Verrazzano install steps to be executed in parallel
        // - the first one will always be the Admin cluster
        // - clusters 2-max are managed clusters
        def verrazzanoInstallStages = [:]
        int clusterCount = params.TOTAL_CLUSTERS.toInteger()
        for(int count=1; count<=clusterCount; count++) {
            def installerPath="${KUBECONFIG_DIR}/${count}/${installerFileName}"
            def key = "vz-mgd-${count-1}"
            if (count == 1) {
                key = "vz-admin"
            }
            verrazzanoInstallStages["${key}"] = installVerrazzanoOnCluster(count, installerPath)
        }
        parallel verrazzanoInstallStages
    }
}

// Install Verrazzano on a target cluster
// - count is the cluster index into the $KUBECONFIG_DIR
// - verrazzanoConfig is the Verrazzano CR to use to install VZ on the cluster
def installVerrazzanoOnCluster(count, verrazzanoConfig) {
    // For parallel execution, wrap this in a Groovy enclosure {}
    return {
        script {
            sh """
                export KUBECONFIG=${KUBECONFIG_DIR}/$count/kube_config
                cd ${GO_REPO_PATH}/verrazzano

                # Display the kubectl and cluster versions
                kubectl version

                echo "Create Image Pull Secrets"
                ./tests/e2e/config/scripts/create-image-pull-secret.sh "${IMAGE_PULL_SECRET}" "${DOCKER_REPO}" "${DOCKER_CREDS_USR}" "${DOCKER_CREDS_PSW}"
                ./tests/e2e/config/scripts/create-image-pull-secret.sh github-packages "${DOCKER_REPO}" "${DOCKER_CREDS_USR}" "${DOCKER_CREDS_PSW}"
                ./tests/e2e/config/scripts/create-image-pull-secret.sh ocr "${OCR_REPO}" "${OCR_CREDS_USR}" "${OCR_CREDS_PSW}"

                echo "Installing the Verrazzano Platform Operator"
                kubectl apply -f ${WORKSPACE}/acceptance-test-operator.yaml

                # make sure ns exists
                ./tests/e2e/config/scripts/check_verrazzano_ns_exists.sh verrazzano-install

                # create secret in verrazzano-install ns
                ./tests/e2e/config/scripts/create-image-pull-secret.sh "${IMAGE_PULL_SECRET}" "${DOCKER_REPO}" "${DOCKER_CREDS_USR}" "${DOCKER_CREDS_PSW}" "verrazzano-install"

                echo "Wait for Operator to be ready"
                cd ${GO_REPO_PATH}/verrazzano
                kubectl -n verrazzano-install rollout status deployment/verrazzano-platform-operator

                ${LOOPING_TEST_SCRIPTS_DIR}/dump_cluster.sh ${WORKSPACE}/verrazzano/build/resources/cluster${count}/pre-install-resources

                echo "Applying \$verrazzanoConfig"
                kubectl apply -f ${verrazzanoConfig}

                # wait for Verrazzano install to complete
                ./tests/e2e/config/scripts/wait-for-verrazzano-install.sh
            """
        }
    }
}

def getPlatformOperatorForRelease(){
    script {
        //Removing v from the upgrade version for error handling.
        VERSION_FOR_UPGRADE = VERSION_FOR_UPGRADE - "v"
        def operatorCMD = "oci --region us-phoenix-1 os object get --namespace ${OCI_OS_NAMESPACE} -bn ${OCI_OS_BUCKET} --name ${env.BRANCH_NAME}/${SHORT_COMMIT_HASH}/operator.yaml --file"

        if(VERSION_FOR_UPGRADE != "current_branch" && params.IS_TRIGGERED_MANUALLY != "YES" && VERSION_FOR_UPGRADE != "NONE"){

            def latestReleaseBranch = getLatestReleaseVersion()

            operatorCMD = "oci --region us-phoenix-1 os object get --namespace ${OCI_OS_NAMESPACE} -bn ${OCI_OS_BUCKET} --name release-${latestReleaseBranch}/operator.yaml --file"

        }else if(params.IS_TRIGGERED_MANUALLY == "YES" && VERSION_FOR_UPGRADE != "NONE" && VERSION_FOR_UPGRADE != "current_branch"){
            operatorCMD = "curl -L https://github.com/verrazzano/verrazzano/releases/download/v${VERSION_FOR_UPGRADE}/operator.yaml --output"
        }

        sh(script: "$operatorCMD $TARGET_UPGRADE_OPERATOR_YAML")
    }
}

def getLatestReleaseVersion(){
    def latestReleaseBranch
    if(VERSION_FOR_UPGRADE != "NONE" && VERSION_FOR_UPGRADE != "current_branch"){
        VERSION_FOR_UPGRADE = VERSION_FOR_UPGRADE - "v"
        def latestReleaseTagSplit = VERSION_FOR_UPGRADE.split("\\.")
        latestReleaseBranch = latestReleaseTagSplit[0] + "." + latestReleaseTagSplit[1]
    }
    return latestReleaseBranch
}

// Upgrade the verrazzano-platform-operator for all clusters
def upgradePlatformOperator() {
    script {
        echo "Downloading target upgrade operator yaml"
        getPlatformOperatorForRelease()

        // Create a dictionary of Verrazzano Platform Operator upgrade steps to be executed in parallel
        // - the first one will always be the Admin cluster
        // - clusters 2-max are managed clusters
        def verrazzanoPlatformOperatorUpgradeStages= [:]

        int clusterCount = params.TOTAL_CLUSTERS.toInteger()
        for(int count = 1; count <= clusterCount; count++) {
            def key = "vz-mgd-${count-1}"
            if (count == 1) {
                key = "vz-admin"
            }
            verrazzanoPlatformOperatorUpgradeStages["${key}"] = upgradePlatformOperatorOnCluster(count)
        }
        parallel verrazzanoPlatformOperatorUpgradeStages
    }
}

// Upgrade the verrazzano-platform-operator for a given cluster
// - count is the cluster index into the $KUBECONFIG_DIR
def upgradePlatformOperatorOnCluster(count) {
    // For parallel execution, wrap this in a Groovy enclosure {}
    return {
        script {
            def upgradeOperatorFile = "${KUBECONFIG_DIR}/${count}/upgrade-operator.yaml"
            def kubeClusterConfig="${KUBECONFIG_DIR}/${count}/kube_config"
            sh """
                cp ${TARGET_UPGRADE_OPERATOR_YAML} ${upgradeOperatorFile}
                echo "Upgrading the Verrazzano platform operator"
                kubectl --kubeconfig=${kubeClusterConfig} apply -f ${upgradeOperatorFile}

                # need to sleep since the old operator needs to transition to terminating state
                sleep 15

                # ensure operator pod is up
                kubectl --kubeconfig=${kubeClusterConfig} -n verrazzano-install rollout status deployment/verrazzano-platform-operator
            """
        }
    }
}

// Upgrade Verrazzano
def upgradeVerrazzano() {
    script {
        // Download the bom for the target version that we are upgrading to, then extract the version
        // Note, this version will have a semver suffix which is generated for each build, e.g. 1.0.1-33+d592fed6
        VERRAZZANO_DEV_VERSION = sh(returnStdout: true, script: "oci --region us-phoenix-1 os object get --namespace ${OCI_OS_NAMESPACE} -bn ${OCI_OS_BUCKET} --name ${env.BRANCH_NAME}/${SHORT_COMMIT_HASH}/generated-verrazzano-bom.json --file - | jq -r '.version'").trim()

        if(VERSION_FOR_UPGRADE == "NONE"){
            VERSION_FOR_UPGRADE = VERRAZZANO_DEV_VERSION
        } else if(VERSION_FOR_UPGRADE != "NONE" && VERSION_FOR_UPGRADE != "current_branch"){
            VERRAZZANO_DEV_VERSION = VERSION_FOR_UPGRADE
        }

        // Create a dictionary of Verrazzano upgrade steps to be executed in parallel
        // - the first one will always be the Admin cluster
        // - clusters 2-max are managed clusters
        def verrazzanoUpgradeStages = [:]

        int clusterCount = params.TOTAL_CLUSTERS.toInteger()
        for(int count=1; count<=clusterCount; count++) {
            def key = "vz-mgd-${count-1}"
            if (count == 1) {
                key = "vz-admin"
            }
            verrazzanoUpgradeStages["${key}"] = upgradeVerrazzanoOnCluster(count, "${VERRAZZANO_DEV_VERSION}")
        }
        parallel verrazzanoUpgradeStages
    }
}

// Upgrade Verrazzano on a target cluster
// - count is the cluster index into the $KUBECONFIG_DIR
// - verrazzanoDevVersion is the Verrazzano version to be upgraded to
def upgradeVerrazzanoOnCluster(count, verrazzanoDevVersion) {
    // For parallel execution, wrap this in a Groovy enclosure {}
    return {
        script {
            def v8oInstallFile="${KUBECONFIG_DIR}/${count}/${installerFileName}"
            def v8oUpgradeFile="${KUBECONFIG_DIR}/${count}/verrazzano-upgrade-cr.yaml"
            def kubeClusterConfig="${KUBECONFIG_DIR}/${count}/kube_config"
            sh """
                mkdir -p ${WORKSPACE}/verrazzano/platform-operator/scripts/install/build/logs/${count}

                # Get the install job in verrazzano-install namespace
                kubectl --kubeconfig=${kubeClusterConfig} -n verrazzano-install get job -o yaml --selector=job-name=verrazzano-install-my-verrazzano > ${WORKSPACE}/verrazzano/platform-operator/scripts/install/build/logs/${count}/verrazzano-pre-upgrade-job.out

                echo "Upgrading the Verrazzano installation to version" ${verrazzanoDevVersion}
                # Modify the version field in the Verrazzano CR file to be this new Verrazzano version
                cd ${GO_REPO_PATH}/verrazzano
                cp ${v8oInstallFile} ${v8oUpgradeFile}
                ${TEST_SCRIPTS_DIR}/process_upgrade_yaml.sh  ${verrazzanoDevVersion}  ${v8oUpgradeFile}

                # Do the upgrade
                echo "Following is the verrazzano CR file with the new version:"
                cat ${v8oUpgradeFile}
                kubectl --kubeconfig=${kubeClusterConfig} apply -f ${v8oUpgradeFile}
                # wait for the upgrade to complete
                kubectl --kubeconfig=${kubeClusterConfig} wait --timeout=30m --for=condition=UpgradeComplete verrazzano/my-verrazzano

                # Get the install job(s) and mke sure the it matches pre-install.  If there is more than 1 job or the job changed, then it won't match
                kubectl --kubeconfig=${kubeClusterConfig} -n verrazzano-install get job -o yaml --selector=job-name=verrazzano-install-my-verrazzano > ${WORKSPACE}/verrazzano/platform-operator/scripts/install/build/logs/${count}/verrazzano-post-upgrade-job.out

                echo "Ensuring that the install job(s) in verrazzzano-system are identical pre and post install"
                cmp -s ${WORKSPACE}/verrazzano/platform-operator/scripts/install/build/logs/${count}/verrazzano-pre-upgrade-job.out ${WORKSPACE}/verrazzano/platform-operator/scripts/install/build/logs/${count}/verrazzano-post-upgrade-job.out

                # ideally we don't need to wait here
                sleep 15
                echo "helm list : releases across all namespaces, after upgrading Verrazzano installation ..."
                helm --kubeconfig=${kubeClusterConfig} list -A
            """
        }
    }
}

// register all managed clusters
def registerManagedClusters() {
    catchError(buildResult: 'FAILURE', stageResult: 'FAILURE') {
        script {
            // Create a dictionary of Verrazzano Register Managed Cluster steps to be executed in parallel
            // - the first one will always be the Admin cluster
            // - clusters 2-max are managed clusters
            def verrazzanoRegisterManagedClusterStages = [:]
            int clusterCount = params.TOTAL_CLUSTERS.toInteger()
            for(int count=2; count<=clusterCount; count++) {
                verrazzanoRegisterManagedClusterStages["${count}"] = registerManagedCluster(count)
            }
            parallel verrazzanoRegisterManagedClusterStages
        }
    }
}

def registerManagedCluster(count) {
    // For parallel execution, wrap this in a Groovy enclosure {}
    return {
        script {
            sh """
                export MANAGED_CLUSTER_DIR="${KUBECONFIG_DIR}/${count}"
                export MANAGED_CLUSTER_NAME="managed${count-1}"
                export MANAGED_KUBECONFIG="${KUBECONFIG_DIR}/${count}/kube_config"
                export MANAGED_CLUSTER_ENV="mgd${count-1}"
                cd ${GO_REPO_PATH}/verrazzano
                ./tests/e2e/config/scripts/register_managed_cluster.sh
            """
        }
    }
}

// Verify the register of the managed clusters
def verifyRegisterManagedClusters(minimalVerification) {
    catchError(buildResult: 'FAILURE', stageResult: 'FAILURE') {
        script {
            // Create a dictionary of Verrazzano Register Managed Cluster steps to be executed in parallel
            // - the first one will always be the Admin cluster
            // - clusters 2-max are managed clusters
            def verrazzanoRegisterManagedClusterStages = [:]
            int clusterCount = params.TOTAL_CLUSTERS.toInteger()
            for(int count=2; count<=clusterCount; count++) {
                verrazzanoRegisterManagedClusterStages["${count}"] = verifyRegisterManagedCluster(count, minimalVerification)
            }
            parallel verrazzanoRegisterManagedClusterStages
        }
    }
}

def verifyRegisterManagedCluster(count, minimalVerification) {
    // For parallel execution, wrap this in a Groovy enclosure {}
    return {
        script {
            sh """
                export MANAGED_CLUSTER_NAME="managed${count-1}"
                export MANAGED_KUBECONFIG="${KUBECONFIG_DIR}/${count}/kube_config"
                cd ${GO_REPO_PATH}/verrazzano/tests/e2e
                ginkgo -p --randomize-all -v --keep-going --no-color ${GINKGO_REPORT_ARGS} -tags="${params.TAGGED_TESTS}" --focus-file="${params.INCLUDED_TESTS}" --skip-file="${params.EXCLUDED_TESTS}" multicluster/verify-register/... -- --minimalVerification=${minimalVerification}
            """
        }
    }
}

// Verify the deregister of the managed clusters
def verifyDeregisterManagedClusters() {
    catchError(buildResult: 'FAILURE', stageResult: 'FAILURE') {
        script {
            // Create a dictionary of Verrazzano Deregister Managed Cluster steps to be executed in parallel
            // - the first one will always be the Admin cluster
            // - clusters 2-max are managed clusters
            def verrazzanoDeregisterManagedClusterStages = [:]
            int clusterCount = params.TOTAL_CLUSTERS.toInteger()
            for(int count=2; count<=clusterCount; count++) {
                verrazzanoDeregisterManagedClusterStages["${count}"] = verifyDeregisterManagedCluster(count)
            }
            parallel verrazzanoDeregisterManagedClusterStages
        }
    }
}

def verifyDeregisterManagedCluster(count) {
    // For parallel execution, wrap this in a Groovy enclosure {}
    return {
        script {
            sh """
                export MANAGED_CLUSTER_NAME="managed${count-1}"
                export MANAGED_KUBECONFIG="${KUBECONFIG_DIR}/${count}/kube_config"
                export KUBECONFIG="${KUBECONFIG_DIR}/${count}/kube_config"
                kubectl -n verrazzano-system delete secret verrazzano-cluster-registration
                cd ${GO_REPO_PATH}/verrazzano/tests/e2e
                ginkgo -p --randomize-all -v --keep-going --no-color ${GINKGO_REPORT_ARGS} -tags="${params.TAGGED_TESTS}" --focus-file="${params.INCLUDED_TESTS}" --skip-file="${params.EXCLUDED_TESTS}" multicluster/verify-deregister/...
            """
        }
    }
}

// Verify the managed cluster permissions
def verifyManagedClusterPermissions() {
    catchError(buildResult: 'FAILURE', stageResult: 'FAILURE') {
        script {
            // Create a dictionary of Verrazzano Managed Cluster Permissions steps to be executed in parallel
            // - the first one will always be the Admin cluster
            // - clusters 2-max are managed clusters
            def verrazzanoManagedClusterPermissionsStages = [:]
            int clusterCount = params.TOTAL_CLUSTERS.toInteger()
            for(int count=2; count<=clusterCount; count++) {
                verrazzanoManagedClusterPermissionsStages["${count}"] = verifyManagedClusterPermissions(count)
            }
            parallel verrazzanoManagedClusterPermissionsStages
        }
    }
}

def verifyManagedClusterPermissions(count) {
    // For parallel execution, wrap this in a Groovy enclosure {}
    return {
        script {
            sh """
                export MANAGED_CLUSTER_NAME="managed${count-1}"
                export MANAGED_KUBECONFIG="${KUBECONFIG_DIR}/${count}/kube_config"
                export MANAGED_ACCESS_KUBECONFIG="${KUBECONFIG_DIR}/${count}/managed_kube_config"
                cd ${GO_REPO_PATH}/verrazzano/tests/e2e
                ginkgo -v -stream --keep-going --no-color ${GINKGO_REPORT_ARGS} -tags="${params.TAGGED_TESTS}" --focus-file="${params.INCLUDED_TESTS}" --skip-file="${params.EXCLUDED_TESTS}" multicluster/verify-permissions/...
            """
        }
    }
}

// Run ginkgo test suites
def runGinkgoVerifyManaged(testSuitePath, clusterDumpDirectory, skipDeploy, skipUndeploy, skipVerify) {
    script {
        int clusterCount = params.TOTAL_CLUSTERS.toInteger()
        sh """
            export MANAGED_CLUSTER_NAME="managed1"
            export MANAGED_KUBECONFIG="${KUBECONFIG_DIR}/2/kube_config"
            export CLUSTER_COUNT=$clusterCount
            cd ${GO_REPO_PATH}/verrazzano/tests/e2e
            export DUMP_KUBECONFIG="${KUBECONFIG_DIR}/2/kube_config"
            export DUMP_DIRECTORY="${clusterDumpDirectory}"
            ginkgo -v --keep-going --no-color ${GINKGO_REPORT_ARGS} -tags="${params.TAGGED_TESTS}" --focus-file="${params.INCLUDED_TESTS}" --skip-file="${params.EXCLUDED_TESTS}" ${testSuitePath}/... -- --skipDeploy=${skipDeploy} --skipUndeploy=${skipUndeploy} --skipVerify=${skipVerify}
        """
    }
}

// Run a test suite against all clusters in serial
def runGinkgoRandomizeSerial(testSuitePath) {
    catchError(buildResult: 'FAILURE', stageResult: 'FAILURE') {
        script {
            int clusterCount = params.TOTAL_CLUSTERS.toInteger()
            def clusterName = ""
            for(int count=1; count<=clusterCount; count++) {
                // The first cluster created by this script is named as admin, and the subsequent clusters are named as
                // managed1, managed2, etc.
                if (count == 1) {
                    clusterName="admin"
                } else {
                    clusterName="managed${count-1}"
                }
                sh """
                    export KUBECONFIG="${KUBECONFIG_DIR}/${count}/kube_config"
                    export CLUSTER_NAME="${clusterName}"
                    cd ${GO_REPO_PATH}/verrazzano/tests/e2e
                    ginkgo -p --randomize-all -v --keep-going --no-color ${GINKGO_REPORT_ARGS} -tags="${params.TAGGED_TESTS}" --focus-file="${params.INCLUDED_TESTS}" --skip-file="${params.EXCLUDED_TESTS}" ${testSuitePath}/...
                """
            }
        }
    }
}

// Run a test suite against all clusters in parallel
def runGinkgoRandomize(testSuitePath) {
    catchError(buildResult: 'FAILURE', stageResult: 'FAILURE') {
        script {
            // Create a dictionary of Run Ginkgo Randomize steps to be executed in parallel
            // - the first one will always be the Admin cluster
            // - clusters 2-max are managed clusters
            def runGinkgoRandomizeStages = [:]

            int clusterCount = params.TOTAL_CLUSTERS.toInteger()
            def clusterName = ""
            for(int count=1; count<=clusterCount; count++) {
                // The first cluster created by this script is named as admin, and the subsequent clusters are named as
                // managed1, managed2, etc.
                if (count == 1) {
                    clusterName="admin"
                } else {
                    clusterName="managed${count-1}"
                }
                runGinkgoRandomizeStages["${count}"] = runGinkgoRandomize(count, clusterName, testSuitePath)
            }
            parallel runGinkgoRandomizeStages
        }
    }
}

def runGinkgoRandomize(count, clusterName, testSuitePath) {
    // For parallel execution, wrap this in a Groovy enclosure {}
    return {
        script {
            sh """
                export KUBECONFIG="${KUBECONFIG_DIR}/${count}/kube_config"
                export CLUSTER_NAME="${clusterName}"
                cd ${GO_REPO_PATH}/verrazzano/tests/e2e
                ginkgo -p --randomize-all -v --keep-going --no-color ${GINKGO_REPORT_ARGS} -tags="${params.TAGGED_TESTS}" --focus-file="${params.INCLUDED_TESTS}" --skip-file="${params.EXCLUDED_TESTS}" ${testSuitePath}/...
            """
        }
    }
}

// Run a test suite against just the admin cluster
def runGinkgoRandomizeAdmin(testSuitePath, clusterDumpDirectory) {
    catchError(buildResult: 'FAILURE', stageResult: 'FAILURE') {
        sh """
            export KUBECONFIG="${KUBECONFIG_DIR}/1/kube_config"
            export CLUSTER_NAME="admin"
            export DUMP_KUBECONFIG="${KUBECONFIG_DIR}/1/kube_config"
            export DUMP_DIRECTORY="${clusterDumpDirectory}"
            cd ${GO_REPO_PATH}/verrazzano/tests/e2e
            ginkgo -p --randomize-all -v --keep-going --no-color -tags="${params.TAGGED_TESTS}" --focus-file="${params.INCLUDED_TESTS}" --skip-file="${params.EXCLUDED_TESTS}" ${testSuitePath}/...
        """
    }
}

// Run a test suite serially against just the admin cluster
def runGinkgoRandomizeSerialAdmin(testSuitePath, clusterDumpDirectory) {
    catchError(buildResult: 'FAILURE', stageResult: 'FAILURE') {
        sh """
            export KUBECONFIG="${KUBECONFIG_DIR}/1/kube_config"
            export CLUSTER_NAME="admin"
            export DUMP_KUBECONFIG="${KUBECONFIG_DIR}/1/kube_config"
            export DUMP_DIRECTORY="${clusterDumpDirectory}"
            cd ${GO_REPO_PATH}/verrazzano/tests/e2e
            ginkgo --randomize-all -v --keep-going --no-color -tags="${params.TAGGED_TESTS}" --focus-file="${params.INCLUDED_TESTS}" --skip-file="${params.EXCLUDED_TESTS}" ${testSuitePath}/...
        """
    }
}

def runGinkgoVerify(testSuitePath, clusterDumpDirectory, skipDeploy, skipUndeploy, skipVerify, namespace) {
    catchError(buildResult: 'FAILURE', stageResult: 'FAILURE') {
        sh """
            export KUBECONFIG="${KUBECONFIG_DIR}/1/kube_config"
            export CLUSTER_NAME="admin"
            export DUMP_KUBECONFIG="${KUBECONFIG_DIR}/1/kube_config"
            export DUMP_DIRECTORY="${clusterDumpDirectory}"
            cd ${GO_REPO_PATH}/verrazzano/tests/e2e
            ginkgo -v --keep-going --no-color ${GINKGO_REPORT_ARGS} -tags="${params.TAGGED_TESTS}" --focus-file="${params.INCLUDED_TESTS}" --skip-file="${params.EXCLUDED_TESTS}" ${testSuitePath}/... -- --skipDeploy=${skipDeploy} --skipUndeploy=${skipUndeploy} --skipVerify=${skipVerify} --namespace=${namespace}
        """
    }
}

// Configure the Admin and Managed cluster installer custom resources
def configureVerrazzanoInstallers(installResourceTemplate, configProcessorScript, String... extraArgs) {
    script {
        // Concatenate the variable args into a single string
        String allArgs = ""
        extraArgs.each { allArgs += it + " " }

        // Create a dictionary of Verrazzano installer steps to be executed in parallel
        // - the first one will always be the Admin cluster
        // - clusters 2-max are managed clusters
        def verrazzanoInstallerStages = [:]

        int clusterCount = params.TOTAL_CLUSTERS.toInteger()
        for(int count=1; count<=clusterCount; count++) {
            def destinationPath = "${env.KUBECONFIG_DIR}/${count}/${installerFileName}"
            def installProfile = MANAGED_CLUSTER_PROFILE
            // Installs using OCI DNS require a unique domain per cluster
            // - also, the env name must be <= 10 chars for some reason.
            def envName = "mgd${count-1}"
            if (count == 1) {
                // Cluster "1" is always the admin cluster, use the chosen profile for the VZ install
                // with the env name "admin"
                installProfile = ADMIN_CLUSTER_PROFILE
                envName = "admin"
            }
            verrazzanoInstallerStages["${envName}"] = configureVerrazzanoInstallerOnCluster(count,
                    installResourceTemplate, destinationPath, envName, installProfile, configProcessorScript, allArgs)
        }
        parallel verrazzanoInstallerStages
    }
}

def configureVerrazzanoInstallerOnCluster(count, installResourceTemplate, destinationPath, envName, installProfile,
                                          configProcessorScript, allArgs) {
    // For parallel execution, wrap this in a Groovy enclosure {}
    return {
        script {
            sh """
                mkdir -p "${KUBECONFIG_DIR}/${count}"
                export PATH=${HOME}/go/bin:${PATH}
                cd ${GO_REPO_PATH}/verrazzano
                # Copy the template config over for the mgd cluster profile configuration
                cp $installResourceTemplate $destinationPath
                VZ_ENVIRONMENT_NAME="${envName}" INSTALL_PROFILE=$installProfile $configProcessorScript $destinationPath $allArgs
            """
        }
    }
}

// Create the required KinD clusters
def createKindClusters() {
    script {
        sh """
            echo "tests will execute" > ${TESTS_EXECUTED_FILE}
        """
        // NOTE: Eventually we should be able to parallelize the cluster creation, however
        // we seem to be getting some kind of timing issue on cluster create; the 2nd
        // cluster always seems to get a connect/timeout issue, so for now we are keeping
        // the KinD cluster creation serial

        // Can these for now, but eventually we should be able to build this based on
        // inspecting the Docker bridge network CIDR and splitting up a range based on
        // the cluster count.

        def addressRanges = [ "172.18.0.231-172.18.0.238", "172.18.0.239-172.18.0.246", "172.18.0.247-172.18.0.254"]
        def clusterInstallStages = [:]
        boolean cleanupKindContainers = true
        boolean connectJenkinsRunnerToNetwork = true
        int clusterCount = params.TOTAL_CLUSTERS.toInteger()
        for(int count=1; count<=clusterCount; count++) {
            string metallbAddressRange = addressRanges.get(count-1)
            def deployStep = "cluster-${count}"
            // Create dictionary of steps for parallel execution
            //clusterInstallStages[deployStep] = installKindCluster(count, metallbAddressRange, cleanupKindContainers, connectJenkinsRunnerToNetwork)
            // For sequential execution of steps
            installKindCluster(count, metallbAddressRange, cleanupKindContainers, connectJenkinsRunnerToNetwork)
            cleanupKindContainers = false
            connectJenkinsRunnerToNetwork = false
        }
        // Execute steps in parallel
        //parallel clusterInstallStages
    }
}

// Invoke the OKE cluster creation script for the desired number of clusters
def createOKEClusters(clusterPrefix) {
    script {
        sh """
            echo "tests will execute" > ${TESTS_EXECUTED_FILE}
        """
        int clusterCount = params.TOTAL_CLUSTERS.toInteger()
        sh """
            mkdir -p ${KUBECONFIG_DIR}
            echo "Create OKE cluster"
            cd ${TEST_SCRIPTS_DIR}
            TF_VAR_label_prefix=${clusterPrefix} TF_VAR_state_name=multicluster-${env.BUILD_NUMBER}-${env.BRANCH_NAME} ./create_oke_multi_cluster.sh "$clusterCount" "${KUBECONFIG_DIR}" ${params.CREATE_CLUSTER_USE_CALICO}
        """
    }
}

// Execute bom-validator against admin cluster
def executeBOMValidatorAdmin() {
    script {
        sh """
            oci --region us-phoenix-1 os object get --namespace ${OCI_OS_NAMESPACE} -bn ${OCI_OS_BUCKET} --name ${env.BRANCH_NAME}/${SHORT_COMMIT_HASH}/bom-validator --file ${WORKSPACE}/bom-validator
            chmod +x ${WORKSPACE}/bom-validator
            export KUBECONFIG="${KUBECONFIG_DIR}/1/kube_config"
            ${WORKSPACE}/bom-validator
        """
    }
}

def dumpK8sCluster(dumpDirectory) {
    script {
        if ( fileExists(env.TESTS_EXECUTED_FILE) ) {
            // Create a dictionary of Verrazzano dump k8s cluster steps to be executed in parallel
            // - the first one will always be the Admin cluster
            // - clusters 2-max are managed clusters
            def verrazzanoDumpK8sClusterStages = [:]
            int clusterCount = params.TOTAL_CLUSTERS.toInteger()
            for (int count = 1; count <= clusterCount; count++) {
                verrazzanoDumpK8sClusterStages["${count}"] = dumpK8sSpecificCluster(count, dumpDirectory)
            }
            parallel verrazzanoDumpK8sClusterStages
        }
    }
}

def dumpK8sSpecificCluster(count, dumpDirectory) {
    // For parallel execution, wrap this in a Groovy enclosure {}
    return {
        script {
            sh """
                export KUBECONFIG="${KUBECONFIG_DIR}/${count}/kube_config"
                ${GO_REPO_PATH}/verrazzano/tools/scripts/k8s-dump-cluster.sh -d ${dumpDirectory}-${count} -r ${dumpDirectory}-${count}/cluster-dump/analysis.report
            """
        }
    }
}

def dumpVerrazzanoSystemPods() {
    script {
        int clusterCount = params.TOTAL_CLUSTERS.toInteger()
        for(int count=1; count<=clusterCount; count++) {
            LOG_DIR="${VERRAZZANO_INSTALL_LOGS_DIR}/cluster-$count"
            sh """
                export KUBECONFIG=${KUBECONFIG_DIR}/$count/kube_config
                mkdir -p ${LOG_DIR}
                export DIAGNOSTIC_LOG="${LOG_DIR}/verrazzano-system-pods.log"
                ${GO_REPO_PATH}/verrazzano/platform-operator/scripts/install/k8s-dump-objects.sh -o pods -n verrazzano-system -m "verrazzano system pods" || echo "failed" > ${POST_DUMP_FAILED_FILE}
                export DIAGNOSTIC_LOG="${LOG_DIR}/verrazzano-system-certs.log"
                ${GO_REPO_PATH}/verrazzano/platform-operator/scripts/install/k8s-dump-objects.sh -o cert -n verrazzano-system -m "verrazzano system certs" || echo "failed" > ${POST_DUMP_FAILED_FILE}
                export DIAGNOSTIC_LOG="${LOG_DIR}/verrazzano-system-kibana.log"
                ${GO_REPO_PATH}/verrazzano/platform-operator/scripts/install/k8s-dump-objects.sh -o pods -n verrazzano-system -r "vmi-system-kibana-*" -m "verrazzano system kibana log" -l -c kibana || echo "failed" > ${POST_DUMP_FAILED_FILE}
                export DIAGNOSTIC_LOG="${LOG_DIR}/verrazzano-system-es-master.log"
                ${GO_REPO_PATH}/verrazzano/platform-operator/scripts/install/k8s-dump-objects.sh -o pods -n verrazzano-system -r "vmi-system-es-master-*" -m "verrazzano system kibana log" -l -c es-master || echo "failed" > ${POST_DUMP_FAILED_FILE}
            """
        }
    }
}

def dumpCattleSystemPods() {
    script {
        int clusterCount = params.TOTAL_CLUSTERS.toInteger()
        for(int count=1; count<=clusterCount; count++) {
            LOG_DIR="${VERRAZZANO_INSTALL_LOGS_DIR}/cluster-$count"
            sh """
                export KUBECONFIG=${KUBECONFIG_DIR}/$count/kube_config
                mkdir -p ${LOG_DIR}
                export DIAGNOSTIC_LOG="${LOG_DIR}/cattle-system-pods.log"
                ${GO_REPO_PATH}/verrazzano/platform-operator/scripts/install/k8s-dump-objects.sh -o pods -n cattle-system -m "cattle system pods" || echo "failed" > ${POST_DUMP_FAILED_FILE}
                export DIAGNOSTIC_LOG="${LOG_DIR}/rancher.log"
                ${GO_REPO_PATH}/verrazzano/platform-operator/scripts/install/k8s-dump-objects.sh -o pods -n cattle-system -r "rancher-*" -m "Rancher logs" -c rancher -l || echo "failed" > ${POST_DUMP_FAILED_FILE}
            """
        }
    }
}

def dumpNginxIngressControllerLogs() {
    script {
        int clusterCount = params.TOTAL_CLUSTERS.toInteger()
        for(int count=1; count<=clusterCount; count++) {
            LOG_DIR="${VERRAZZANO_INSTALL_LOGS_DIR}/cluster-$count"
            sh """
                export KUBECONFIG=${KUBECONFIG_DIR}/$count/kube_config
                mkdir -p ${LOG_DIR}
                export DIAGNOSTIC_LOG="${LOG_DIR}/nginx-ingress-controller.log"
                ${GO_REPO_PATH}/verrazzano/platform-operator/scripts/install/k8s-dump-objects.sh -o pods -n ingress-nginx -r "nginx-ingress-controller-*" -m "Nginx Ingress Controller" -c controller -l || echo "failed" > ${POST_DUMP_FAILED_FILE}
            """
        }
    }
}

def dumpVerrazzanoPlatformOperatorLogs() {
    script {
        int clusterCount = params.TOTAL_CLUSTERS.toInteger()
        for(int count=1; count<=clusterCount; count++) {
            LOG_DIR="${WORKSPACE}/verrazzano-platform-operator/logs/cluster-$count"
            sh """
                ## dump out verrazzano-platform-operator logs
                export KUBECONFIG=${KUBECONFIG_DIR}/$count/kube_config
                mkdir -p ${LOG_DIR}
                kubectl -n verrazzano-install logs --selector=app=verrazzano-platform-operator > ${LOG_DIR}/verrazzano-platform-operator-pod.log --tail -1 || echo "failed" > ${POST_DUMP_FAILED_FILE}
                kubectl -n verrazzano-install describe pod --selector=app=verrazzano-platform-operator > ${LOG_DIR}/verrazzano-platform-operator-pod.out || echo "failed" > ${POST_DUMP_FAILED_FILE}
                echo "verrazzano-platform-operator logs dumped to verrazzano-platform-operator-pod.log"
                echo "verrazzano-platform-operator pod description dumped to verrazzano-platform-operator-pod.out"
                echo "------------------------------------------"
            """
        }
    }
}

def dumpVerrazzanoApplicationOperatorLogs() {
    script {
        int clusterCount = params.TOTAL_CLUSTERS.toInteger()
        for(int count=1; count<=clusterCount; count++) {
            LOG_DIR="${WORKSPACE}/verrazzano-application-operator/logs/cluster-$count"
            sh """
                ## dump out verrazzano-application-operator logs
                export KUBECONFIG=${KUBECONFIG_DIR}/$count/kube_config
                mkdir -p ${LOG_DIR}
                kubectl -n verrazzano-system logs --selector=app=verrazzano-application-operator > ${LOG_DIR}/verrazzano-application-operator-pod.log --tail -1 || echo "failed" > ${POST_DUMP_FAILED_FILE}
                kubectl -n verrazzano-system describe pod --selector=app=verrazzano-application-operator > ${LOG_DIR}/verrazzano-application-operator-pod.out || echo "failed" > ${POST_DUMP_FAILED_FILE}
                echo "verrazzano-application-operator logs dumped to verrazzano-application-operator-pod.log"
                echo "verrazzano-application-operator pod description dumped to verrazzano-application-operator-pod.out"
                echo "------------------------------------------"
            """
        }
    }
}

def dumpOamKubernetesRuntimeLogs() {
    script {
        int clusterCount = params.TOTAL_CLUSTERS.toInteger()
        for(int count=1; count<=clusterCount; count++) {
            LOG_DIR="${WORKSPACE}/oam-kubernetes-runtime/logs/cluster-$count"
            sh """
                ## dump out oam-kubernetes-runtime logs
                export KUBECONFIG=${KUBECONFIG_DIR}/$count/kube_config
                mkdir -p ${LOG_DIR}
                kubectl -n verrazzano-system logs --selector=app.kubernetes.io/instance=oam-kubernetes-runtime > ${LOG_DIR}/oam-kubernetes-runtime-pod.log --tail -1 || echo "failed" > ${POST_DUMP_FAILED_FILE}
                kubectl -n verrazzano-system describe pod --selector=app.kubernetes.io/instance=oam-kubernetes-runtime > ${LOG_DIR}/oam-kubernetes-runtime-pod.out || echo "failed" > ${POST_DUMP_FAILED_FILE}
                echo "verrazzano-application-operator logs dumped to oam-kubernetes-runtime-pod.log"
                echo "verrazzano-application-operator pod description dumped to oam-kubernetes-runtime-pod.out"
                echo "------------------------------------------"
            """
        }
    }
}

def dumpVerrazzanoApiLogs() {
    script {
        int clusterCount = params.TOTAL_CLUSTERS.toInteger()
        for(int count=1; count<=clusterCount; count++) {
            LOG_DIR="${VERRAZZANO_INSTALL_LOGS_DIR}/cluster-$count"
            sh """
                export KUBECONFIG=${KUBECONFIG_DIR}/$count/kube_config
                mkdir -p ${LOG_DIR}
                export DIAGNOSTIC_LOG="${LOG_DIR}/verrazzano-authproxy.log"
                ${GO_REPO_PATH}/verrazzano/platform-operator/scripts/install/k8s-dump-objects.sh -o pods -n verrazzano-system -r "verrazzano-authproxy-*" -m "verrazzano api" -c verrazzano-authproxy -l || echo "failed" > ${POST_DUMP_FAILED_FILE}
            """
        }
    }
}

def dumpInstallLogs() {
    script {
        // Create a dictionary of Verrazzano dump install log steps to be executed in parallel
        // - the first one will always be the Admin cluster
        // - clusters 2-max are managed clusters
        def verrazzanoDumpInstallLogStages = [:]

        int clusterCount = params.TOTAL_CLUSTERS.toInteger()
        for(int count=1; count<=clusterCount; count++) {
            LOG_DIR="${VERRAZZANO_INSTALL_LOGS_DIR}/cluster-$count"

            // This function may run on older versions of Verrazzano that have the logs stored in the default namespace
            def namespace = "verrazzano-install"
            if (params.VERSION_FOR_INSTALL.startsWith("v1.0.0") || params.VERSION_FOR_INSTALL.startsWith("v1.0.1")) {
                namespace = "default"
            }
            verrazzanoDumpInstallLogStages["${count}"] = dumpInstallLogsOnCluster(count, LOG_DIR, namespace)
        }
        parallel verrazzanoDumpInstallLogStages
    }
}

def dumpInstallLogsOnCluster(count, logDir, namespace) {
    // For parallel execution, wrap this in a Groovy enclosure {}
    return {
        script {
            sh """
                ## dump Verrazzano install logs
                export KUBECONFIG=${KUBECONFIG_DIR}/$count/kube_config
                mkdir -p $logDir
                kubectl -n $namespace logs --selector=job-name=verrazzano-install-my-verrazzano > $logDir/${VERRAZZANO_INSTALL_LOG} --tail -1
                kubectl -n $namespace describe pod --selector=job-name=verrazzano-install-my-verrazzano > $logDir/verrazzano-install-job-pod.out
                echo "------------------------------------------"
            """
        }
    }
}

def getEffectiveDumpOnSuccess() {
    def effectiveValue = params.DUMP_K8S_CLUSTER_ON_SUCCESS
    if (FORCE_DUMP_K8S_CLUSTER_ON_SUCCESS.equals("true") && (env.BRANCH_NAME.equals("master"))) {
        effectiveValue = true
        echo "Forcing dump on success based on global override setting"
    }
    return effectiveValue
}

def metricJobName(stageName) {
    job = env.JOB_NAME.split("/")[0]
    job = '_' + job.replaceAll('-','_')
    if (stageName) {
        job = job + '_' + stageName
    }
    return job
}

// Construct the set of labels/dimensions for the metrics
def getMetricLabels() {
    def kube_ver = "${params.TEST_ENV == 'KIND' ? params.KIND_CLUSTER_VERSION : params.OKE_CLUSTER_VERSION }"
    def buildNumber = String.format("%010d", env.BUILD_NUMBER.toInteger())
    labels = 'build_number=\\"' + "${buildNumber}"+'\\",' +
            'jenkins_build_number=\\"' + "${env.BUILD_NUMBER}"+'\\",' +
            'jenkins_job=\\"' + "${env.JOB_NAME}".replace("%2F","/") + '\\",' +
            'commit_sha=\\"' + "${env.GIT_COMMIT}"+'\\",' +
            'kubernetes_version=\\"' + kube_ver + '\\",' +
            'test_env=\\"' + "${params.TEST_ENV}" + '\\"'
    return labels
}

// Construct the set of labels/dimensions for the metrics
def metricTimerStart(metricName) {
    def timerStartName = "${metricName}_START"
    env."${timerStartName}" = sh(returnStdout: true, script: "date +%s").trim()
}

def metricTimerEnd(metricName, status) {
    def timerStartName = "${metricName}_START"
    def timerEndName   = "${metricName}_END"
    env."${timerEndName}" = sh(returnStdout: true, script: "date +%s").trim()
    if (params.EMIT_METRICS) {
        long x = env."${timerStartName}" as long;
        long y = env."${timerEndName}" as long;
        def dur = (y-x)
        labels = getMetricLabels()
        withCredentials([usernameColonPassword(credentialsId: 'prometheus-credentials', variable: 'PROMETHEUS_CREDENTIALS')]) {
            EMIT = sh(returnStdout: true, script: "ci/scripts/metric_emit.sh ${PROMETHEUS_GW_URL} ${PROMETHEUS_CREDENTIALS} ${metricName} ${env.BRANCH_NAME} $labels ${status} ${dur}")
            echo "emit prometheus metrics: $EMIT"
            return EMIT
        }
    } else {
        return ''
    }
}

// Emit the metrics indicating the duration and result of the build
def metricBuildDuration() {
    def status = "${currentBuild.currentResult}".trim()
    long duration = "${currentBuild.duration}" as long;
    long durationInSec = (duration/1000)
    testMetric = metricJobName('')
    def metricValue = "-1"
    statusLabel = status.substring(0,1)
    if (status.equals("SUCCESS")) {
        metricValue = "1"
    } else if (status.equals("FAILURE")) {
        metricValue = "0"
    } else {
        // Consider every other status as a single label
        statusLabel = "A"
    }
    if (params.EMIT_METRICS) {
        labels = getMetricLabels()
        labels = labels + ',result=\\"' + "${statusLabel}"+'\\"'
        withCredentials([usernameColonPassword(credentialsId: 'prometheus-credentials', variable: 'PROMETHEUS_CREDENTIALS')]) {
            METRIC_STATUS = sh(returnStdout: true, returnStatus: true, script: "ci/scripts/metric_emit.sh ${PROMETHEUS_GW_URL} ${PROMETHEUS_CREDENTIALS} ${testMetric}_job ${env.BRANCH_NAME} $labels ${metricValue} ${durationInSec}")
            echo "Publishing the metrics for build duration and status returned status code $METRIC_STATUS"
        }
    }
}

def setDisplayName() {
    echo "Start setDisplayName"
    def causes = currentBuild.getBuildCauses()
    echo "causes: " + causes.toString()
    for (cause in causes) {
        def causeString = cause.toString()
        echo "current cause: " + causeString
        if (causeString.contains("UpstreamCause") && causeString.contains("Started by upstream project")) {
            echo "This job was caused by " + causeString
            if (causeString.contains("verrazzano-periodic-triggered-tests")) {
                currentBuild.displayName = env.BUILD_NUMBER + " : PERIODIC"
            } else if (causeString.contains("verrazzano-flaky-tests")) {
                currentBuild.displayName = env.BUILD_NUMBER + " : FLAKY"
            }
        }
    }
    echo "End setDisplayName"
}

def modifyHelloHelidonApp(newNamespace, newProjName) {
    sh """
      # create modified versions of the hello helidon MC example
      export MC_HH_DEST_DIR=${GO_REPO_PATH}/verrazzano/examples/multicluster/${newNamespace}
      export MC_HH_SOURCE_DIR=${GO_REPO_PATH}/verrazzano/examples/multicluster/hello-helidon
      export MC_APP_NAMESPACE="${newNamespace}"
      export MC_PROJ_NAME="${newProjName}"
      ${GO_REPO_PATH}/verrazzano/ci/scripts/generate_mc_hello_deployment_files.sh
    """
}

def runMulticlusterVerifyApi() {
    // Create a dictionary of Multicluster Verify Api steps to be executed in parallel
    // - the first one will always be the Admin cluster
    // - clusters 2-max are managed clusters

    def verrazzanoMulticlusterVerifyApiStages = [:]
    int clusterCount = params.TOTAL_CLUSTERS.toInteger()
    for(int count=2; count<=clusterCount; count++) {
        verrazzanoMulticlusterVerifyApiStages["${count}"] = runMulticlusterVerifyApi(count)
    }
    parallel verrazzanoMulticlusterVerifyApiStages
}

def runMulticlusterVerifyApi(count) {
    // For parallel execution, wrap this in a Groovy enclosure {}
    return {
        script {
            sh """
                export MANAGED_CLUSTER_NAME="managed${count-1}"
                export MANAGED_KUBECONFIG="${KUBECONFIG_DIR}/${count}/kube_config"
                cd ${GO_REPO_PATH}/verrazzano/tests/e2e
                ginkgo -v --keep-going --no-color ${GINKGO_REPORT_ARGS} -tags="${params.TAGGED_TESTS}" --focus-file="${params.INCLUDED_TESTS}" --skip-file="${params.EXCLUDED_TESTS}" multicluster/verify-api/...
            """
        }
    }
}

def runConsoleTests() {
    // Set app information used by the application page UI tests to assert for app info
    // Console runs on admin cluster and the KUBECONFIG is pointed at it (which is cluster 1)
    // Make sure that application page tests are also run by setting RUN_APP_TESTS=true since we deployed
    // a sample app for that purpose
    sh """
        export DUMP_DIRECTORY="${TEST_DUMP_ROOT}/console"
        export CONSOLE_REPO_BRANCH="${params.CONSOLE_REPO_BRANCH}"
        export CONSOLE_APP_NAME="${SAMPLE_APP_NAME}"
        export CONSOLE_APP_NAMESPACE="${SAMPLE_APP_NAMESPACE}"
        export CONSOLE_APP_CLUSTER="managed1"
        export CONSOLE_APP_COMP="${SAMPLE_APP_COMPONENT}"
        KUBECONFIG=${ADMIN_KUBECONFIG} RUN_APP_TESTS=true ${GO_REPO_PATH}/verrazzano/ci/scripts/run_console_tests.sh
   """
}

def emitJobMetrics() {
    env.JOB_STATUS = "${currentBuild.currentResult}".trim()
    long duration = "${currentBuild.duration}" as long;
    env.DURATION = duration
    long timeInMillis = "${currentBuild.timeInMillis}" as long;
    long startTimeInMillis = "${currentBuild.startTimeInMillis}" as long;
    env.TIME_WAITING = startTimeInMillis-timeInMillis
    runGinkgoRandomizeAdmin('jobmetrics', "${TEST_DUMP_ROOT}/jobmetrics")
}

def setVZConfigForInstallation(){
    if(params.VZ_INSTALL_CONFIG == "dev-kind-persistence"){
        INSTALL_CONFIG_FILE_KIND = "${GO_REPO_PATH}/verrazzano/tests/e2e/config/scripts/install-verrazzano-kind-with-persistence.yaml"
        ADMIN_CLUSTER_PROFILE = "dev"
        MANAGED_CLUSTER_PROFILE = "managed-cluster"
    }

}

def isMultiCluster() {
    return params.TOTAL_CLUSTERS.toInteger() >= 2
}

def setInitValues() {
    script {
        def props = readProperties file: '.verrazzano-development-version'
        VERRAZZANO_DEV_VERSION = props['verrazzano-development-version']
        TIMESTAMP = sh(returnStdout: true, script: "date +%Y%m%d%H%M%S").trim()
        SHORT_COMMIT_HASH = sh(returnStdout: true, script: "git rev-parse --short=8 HEAD").trim()
        DOCKER_IMAGE_TAG = "${VERRAZZANO_DEV_VERSION}-${TIMESTAMP}-${SHORT_COMMIT_HASH}"
        // update the description with some meaningful info
        setDisplayName()
        currentBuild.description = SHORT_COMMIT_HASH + " : " + env.GIT_COMMIT + " : " + params.GIT_COMMIT_TO_USE
        if (params.TEST_ENV != "KIND") {
            // derive the prefix for the OKE cluster
            OKE_CLUSTER_PREFIX = sh(returnStdout: true, script: "${GO_REPO_PATH}/verrazzano/ci/scripts/derive_oke_cluster_name.sh").trim()
        }
        // Derive Kubernetes version, which is used to set the value for a label in the metrics emitted by the tests
        env.K8S_VERSION_LABEL = "${params.TEST_ENV == 'KIND' ? params.KIND_CLUSTER_VERSION : sh(returnStdout: true, script: "${WORKSPACE}/ci/scripts/derive_kubernetes_version.sh ${params.OKE_CLUSTER_VERSION}").trim()}"
        // Sets the VZ installation configuration based on VZ_INSTALL_CONFIG parameter.
        setVZConfigForInstallation()
    }
}

def performDockerLogin() {
    script {
        try {
            sh """
                echo "${DOCKER_CREDS_PSW}" | docker login ${env.DOCKER_REPO} -u ${DOCKER_CREDS_USR} --password-stdin
            """
        } catch(error) {
            echo "docker login failed, retrying after sleep"
            retry(4) {
                sleep(30)
                sh """
                    echo "${DOCKER_CREDS_PSW}" | docker login ${env.DOCKER_REPO} -u ${DOCKER_CREDS_USR} --password-stdin
                """
            }
        }
    }
}

def performSourceCodeCheckout() {
    script {
        EFFECTIVE_DUMP_K8S_CLUSTER_ON_SUCCESS = getEffectiveDumpOnSuccess()
        if (params.GIT_COMMIT_TO_USE == "NONE") {
            echo "Specific GIT commit was not specified, use current head"
            def scmInfo = checkout scm
            env.GIT_COMMIT = scmInfo.GIT_COMMIT
            env.GIT_BRANCH = scmInfo.GIT_BRANCH
        } else {
            echo "SCM checkout of ${params.GIT_COMMIT_TO_USE}"
            def scmInfo = checkout([
                    $class: 'GitSCM',
                    branches: [[name: params.GIT_COMMIT_TO_USE]],
                    doGenerateSubmoduleConfigurations: false,
                    extensions: [],
                    submoduleCfg: [],
                    userRemoteConfigs: [[url: env.SCM_VERRAZZANO_GIT_URL]]])
            env.GIT_COMMIT = scmInfo.GIT_COMMIT
            env.GIT_BRANCH = scmInfo.GIT_BRANCH
            // If the commit we were handed is not what the SCM says we are using, fail
            if (!env.GIT_COMMIT.equals(params.GIT_COMMIT_TO_USE)) {
                echo "SCM didn't checkout the commit we expected. Expected: ${params.GIT_COMMIT_TO_USE}, Found: ${scmInfo.GIT_COMMIT}"
                exit 1
            }
        }
        echo "SCM checkout of ${env.GIT_BRANCH} at ${env.GIT_COMMIT}"
    }
}<|MERGE_RESOLUTION|>--- conflicted
+++ resolved
@@ -515,7 +515,6 @@
                                 executeBOMValidatorAdmin()
                             }
                         }
-<<<<<<< HEAD
                         stage ('Console') {
                             when { expression { isMultiCluster() } }
                             steps {
@@ -523,7 +522,7 @@
                             }
                             post {
                                 always {
-                                    sh "${GO_REPO_PATH}/verrazzano/ci/scripts/save_console_screenshots.sh"
+                                    sh "${GO_REPO_PATH}/verrazzano/ci/scripts/save_console_test_artifacts.sh"
                                 }
                             }
                         }
@@ -553,26 +552,6 @@
                                     }
                                 }
                             }
-=======
-                    }
-                    environment {
-                        OCI_CLI_AUTH="instance_principal"
-                        OCI_OS_NAMESPACE = credentials('oci-os-namespace')
-                        OCI_OS_BUCKET="verrazzano-builds"
-                    }
-                    steps {
-                        executeBOMValidatorAdmin()
-                    }
-                }
-                stage ('Console') {
-                    when { expression { isMultiCluster() } }
-                    steps {
-                        runConsoleTests()
-                    }
-                    post {
-                        always {
-                            sh "${GO_REPO_PATH}/verrazzano/ci/scripts/save_console_test_artifacts.sh"
->>>>>>> db1da2d7
                         }
                     }
                 }
