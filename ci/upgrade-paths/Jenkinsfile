// Copyright (c) 2022, Oracle and/or its affiliates.
// Licensed under the Universal Permissive License v 1.0 as shown at https://oss.oracle.com/licenses/upl.

def DOCKER_IMAGE_TAG
def SKIP_ACCEPTANCE_TESTS = false
def EFFECTIVE_DUMP_K8S_CLUSTER_ON_SUCCESS = false
def availableRegions = [ "ap-chuncheon-1", "ap-hyderabad-1", "ap-melbourne-1", "ap-mumbai-1", "ap-osaka-1", "ap-seoul-1", "ap-sydney-1",
                         "ap-tokyo-1", "ca-montreal-1", "ca-toronto-1", "eu-amsterdam-1", "eu-frankfurt-1", "eu-zurich-1", "me-jeddah-1",
                         "sa-saopaulo-1", "uk-london-1" ]
def acmeEnvironments = [ "staging", "production" ]
Collections.shuffle(availableRegions)
def zoneId = UUID.randomUUID().toString().substring(0,6).replace('-','')
def dns_zone_ocid = 'dummy'
def OKE_CLUSTER_PREFIX = ""
def agentLabel = env.JOB_NAME.contains('master') ? "phxlarge" : "VM.Standard2.8"

installerFileName = "install-verrazzano.yaml"

pipeline {
    options {
        skipDefaultCheckout true
        timestamps ()
    }

    agent {
        docker {
            image "${RUNNER_DOCKER_IMAGE}"
            args "${RUNNER_DOCKER_ARGS}"
            registryUrl "${RUNNER_DOCKER_REGISTRY_URL}"
            registryCredentialsId 'ocir-pull-and-push-account'
            label "${agentLabel}"
        }
    }

    parameters {
        booleanParam (description: 'Whether to use External Elasticsearch', name: 'EXTERNAL_ELASTICSEARCH', defaultValue: false)
        choice (description: 'Number of Cluster', name: 'TOTAL_CLUSTERS', choices: ["2", "1", "3"])
        choice (description: 'Verrazzano Test Environment', name: 'TEST_ENV',
                choices: ["KIND", "magicdns_oke", "ocidns_oke"])
        choice (description: 'ACME Certificate Environment (Staging or Production)', name: 'ACME_ENVIRONMENT',
                choices: acmeEnvironments)
        choice (description: 'OCI region to launch OKE clusters', name: 'OKE_CLUSTER_REGION',
                // 1st choice is the default value
                choices: availableRegions )
        choice (description: 'OKE node pool configuration', name: 'OKE_NODE_POOL',
                // 1st choice is the default value
                choices: [ "VM.Standard2.4-2", "VM.Standard.E3.Flex-8-2" ])
        choice (name: 'OKE_CLUSTER_VERSION',
                description: 'Kubernetes Version for OKE Cluster',
                // 1st choice is the default value
                choices: [ "v1.20.8", "v1.21.5", "v1.22.5" ])
        choice (name: 'KIND_CLUSTER_VERSION',
                description: 'Kubernetes Version for KIND Cluster',
                // 1st choice is the default value
                choices: [ "1.20", "1.21", "1.22" ])
        string (name: 'VERSION_FOR_INSTALL',
                defaultValue: 'v1.1.2',
                description: 'This is the Verrazzano version for install before doing an upgrade.  By default, the v1.1.2 release will be installed',
                trim: true)
        string (name: 'VERSION_FOR_UPGRADE',
                defaultValue: 'NONE',
                description: 'This is the Verrazzano version for Upgrade. By default, the Verrazzano tip will be used.',
                trim: true)
        choice (name: 'IS_TRIGGERED_MANUALLY',
                description: 'This flag is used to test upgrade within existing releases. the default value is set to YES to enable users to trigger customized version upgrades. Default: YES',
                choices: [ "YES", "NO" ])
        string (name: 'GIT_COMMIT_TO_USE',
                defaultValue: 'NONE',
                description: 'This is the full git commit hash from the source build to be used for all jobs',
                trim: true)
        string (name: 'VERRAZZANO_OPERATOR_IMAGE',
                defaultValue: 'NONE',
                description: 'Verrazzano platform operator image name (in ghcr.io repo).  If not specified, the latest operator.yaml published to the Verrazzano Object Store will be used',
                trim: true)
        choice (name: 'ADMIN_CLUSTER_PROFILE',
                description: 'Verrazzano Admin Cluster install profile name',
                // 1st choice is the default value
                choices: [ "prod", "dev" ])
        choice (name: 'MANAGED_CLUSTER_PROFILE',
                description: 'Verrazzano Managed Cluster install profile name',
                // 1st choice is the default value
                choices: [ "managed-cluster", "prod", "dev" ])
        choice (name: 'WILDCARD_DNS_DOMAIN',
                description: 'This is the wildcard DNS domain',
                // 1st choice is the default value
                choices: [ "nip.io", "sslip.io"])
        booleanParam (description: 'Whether to create the cluster with Calico for AT testing', name: 'CREATE_CLUSTER_USE_CALICO', defaultValue: true)
        booleanParam (description: 'Whether to run BOM Validator after Upgrade', name: 'RUN_BOM_VALIDATOR', defaultValue: true)
        string (name: 'CONSOLE_REPO_BRANCH',
                defaultValue: '',
                description: 'The branch to check out after cloning the console repository.',
                trim: true)
        booleanParam (description: 'Whether to emit metrics from the pipeline', name: 'EMIT_METRICS', defaultValue: true)
        string (name: 'TAGGED_TESTS',
                defaultValue: '',
                description: 'A comma separated list of build tags for tests that should be executed (e.g. unstable_test). Default:',
                trim: true)
        string (name: 'INCLUDED_TESTS',
                defaultValue: '.*',
                description: 'A regex matching any fully qualified test file that should be executed (e.g. examples/helidon/). Default: .*',
                trim: true)
        string (name: 'EXCLUDED_TESTS',
                defaultValue: '_excluded_test',
                description: 'A regex matching any fully qualified test file that should not be executed (e.g. multicluster/|_excluded_test). Default: _excluded_test',
                trim: true)
    }

    environment {
        DOCKER_PLATFORM_CI_IMAGE_NAME = 'verrazzano-platform-operator-jenkins'
        DOCKER_PLATFORM_PUBLISH_IMAGE_NAME = 'verrazzano-platform-operator'
        DOCKER_PLATFORM_IMAGE_NAME = "${env.BRANCH_NAME == 'master' ? env.DOCKER_PLATFORM_PUBLISH_IMAGE_NAME : env.DOCKER_PLATFORM_CI_IMAGE_NAME}"
        DOCKER_OAM_CI_IMAGE_NAME = 'verrazzano-application-operator-jenkins'
        DOCKER_OAM_PUBLISH_IMAGE_NAME = 'verrazzano-application-operator'
        DOCKER_OAM_IMAGE_NAME = "${env.BRANCH_NAME == 'master' ? env.DOCKER_OAM_PUBLISH_IMAGE_NAME : env.DOCKER_OAM_CI_IMAGE_NAME}"
        CREATE_LATEST_TAG = "${env.BRANCH_NAME == 'master' ? '1' : '0'}"
        GOPATH = '/home/opc/go'
        GO_REPO_PATH = "${GOPATH}/src/github.com/verrazzano"
        DOCKER_CREDS = credentials('github-packages-credentials-rw')
        DOCKER_EMAIL = credentials('github-packages-email')
        DOCKER_REPO = 'ghcr.io'
        DOCKER_NAMESPACE = 'verrazzano'
        NETRC_FILE = credentials('netrc')
        CLUSTER_NAME_PREFIX = 'verrazzano'
        TESTS_EXECUTED_FILE = "${WORKSPACE}/tests_executed_file.tmp"
        POST_DUMP_FAILED_FILE = "${WORKSPACE}/post_dump_failed_file.tmp"
        KUBECONFIG_DIR = "${WORKSPACE}/kubeconfig"

        OCR_CREDS = credentials('ocr-pull-and-push-account')
        OCR_REPO = 'container-registry.oracle.com'
        IMAGE_PULL_SECRET = 'verrazzano-container-registry'

        TEST_ENV = "${params.TEST_ENV}"
        MANAGED_CLUSTER_PROFILE = "${params.MANAGED_CLUSTER_PROFILE}"
        ADMIN_CLUSTER_PROFILE = "${params.ADMIN_CLUSTER_PROFILE}"

        // Find a better way to handle this
        // OKE_CLUSTER_VERSION = "${params.KUBERNETES_VERSION == '1.17' ? 'v1.17.13' : 'v1.18.10'}"
        TF_VAR_compartment_id = credentials('oci-tiburon-dev-compartment-ocid')
        TF_VAR_tenancy_id = credentials('oci-tenancy')
        TF_VAR_tenancy_name = credentials('oci-tenancy-name')
        TF_VAR_user_id = credentials('oci-user-ocid')
        TF_VAR_region = "${params.OKE_CLUSTER_REGION}"
        TF_VAR_kubernetes_version = "${params.OKE_CLUSTER_VERSION}"
        TF_VAR_nodepool_config = "${params.OKE_NODE_POOL}"
        TF_VAR_api_fingerprint = credentials('oci-api-key-fingerprint')
        TF_VAR_api_private_key_path = credentials('oci-api-key')
        TF_VAR_s3_bucket_access_key = credentials('oci-s3-bucket-access-key')
        TF_VAR_s3_bucket_secret_key = credentials('oci-s3-bucket-secret-key')
        TF_VAR_ssh_public_key_path = credentials('oci-tf-pub-ssh-key')

        OCI_CLI_TENANCY = credentials('oci-tenancy')
        OCI_CLI_USER = credentials('oci-user-ocid')
        OCI_CLI_FINGERPRINT = credentials('oci-api-key-fingerprint')
        OCI_CLI_KEY_FILE = credentials('oci-api-key')
        OCI_CLI_REGION = "${params.OKE_CLUSTER_REGION}"
        OCI_CLI_SUPPRESS_FILE_PERMISSIONS_WARNING = 'True'

        INSTALL_CONFIG_FILE_KIND = "${GO_REPO_PATH}/verrazzano/tests/e2e/config/scripts/install-vz-prod-kind-upgrade.yaml"
        INSTALL_CONFIG_FILE_OCIDNS = "${GO_REPO_PATH}/verrazzano/tests/e2e/config/scripts/install-verrazzano-ocidns.yaml"
        INSTALL_CONFIG_FILE_NIPIO = "${GO_REPO_PATH}/verrazzano/tests/e2e/config/scripts/install-verrazzano-nipio.yaml"
        OCI_DNS_ZONE_NAME="z${zoneId}.v8o.io"
        ACME_ENVIRONMENT="${params.ACME_ENVIRONMENT}"
        CREATE_EXTERNAL_OPENSEARCH = "${GO_REPO_PATH}/verrazzano/tests/e2e/config/scripts/create-external-os.sh"

        TIMESTAMP = sh(returnStdout: true, script: "date +%Y%m%d%H%M%S").trim()
        SHORT_TIME_STAMP = sh(returnStdout: true, script: "date +%m%d%H%M%S").trim()
        TEST_SCRIPTS_DIR = "${GO_REPO_PATH}/verrazzano/tests/e2e/config/scripts"
        LOOPING_TEST_SCRIPTS_DIR = "${TEST_SCRIPTS_DIR}/looping-test"

        ADMIN_KUBECONFIG="${KUBECONFIG_DIR}/1/kube_config"

        DUMP_COMMAND="${GO_REPO_PATH}/verrazzano/tools/scripts/k8s-dump-cluster.sh"
        TEST_DUMP_ROOT="${WORKSPACE}/test-cluster-dumps"

        VERRAZZANO_INSTALL_LOGS_DIR="${WORKSPACE}/verrazzano/platform-operator/scripts/install/build/logs"
        VERRAZZANO_INSTALL_LOG="verrazzano-install.log"

        EXTERNAL_ELASTICSEARCH = "${params.EXTERNAL_ELASTICSEARCH}"

        // used for console artifact capture on failure
        JENKINS_READ = credentials('jenkins-auditor')
        OCI_CLI_AUTH="instance_principal"
        OCI_OS_NAMESPACE = credentials('oci-os-namespace')
        OCI_OS_ARTIFACT_BUCKET="build-failure-artifacts"
        OCI_OS_BUCKET="verrazzano-builds"

        // used to emit metrics
        PROMETHEUS_GW_URL = credentials('prometheus-dev-url')
        PROMETHEUS_CREDENTIALS = credentials('prometheus-credentials')
        TEST_ENV_LABEL = "${params.TEST_ENV}"
        SEARCH_HTTP_ENDPOINT = credentials('search-gw-url')
        SEARCH_PASSWORD = "${PROMETHEUS_CREDENTIALS_PSW}"
        SEARCH_USERNAME = "${PROMETHEUS_CREDENTIALS_USR}"

        // sample app deployed before upgrade and UI console tests
        SAMPLE_APP_NAME="hello-helidon-appconf"
        SAMPLE_APP_NAMESPACE="hello-helidon"
        SAMPLE_APP_PROJECT="hello-helidon-sample-proj"
        SAMPLE_APP_COMPONENT="hello-helidon-component"

        // used by ToDoList example test
        WEBLOGIC_PSW = credentials('weblogic-example-domain-password')
        DATABASE_PSW = credentials('todo-mysql-password')

        // used to generate Ginkgo test reports
        TEST_REPORT = "test-report.xml"
        GINKGO_REPORT_ARGS = "--junit-report=${TEST_REPORT} --keep-separate-reports=true"
        TEST_REPORT_DIR = "${WORKSPACE}/tests/e2e"

        VERSION_FOR_UPGRADE = "${params.VERSION_FOR_UPGRADE}"
        VERSION_FOR_INSTALL = "${params.VERSION_FOR_INSTALL}"

        TARGET_UPGRADE_OPERATOR_YAML = "${WORKSPACE}/target-upgrade-operator.yaml"
    }

    stages {
        stage('Clean workspace and checkout') {
            steps {
                sh """
                    echo "${NODE_LABELS}"
                """

                script {
                    EFFECTIVE_DUMP_K8S_CLUSTER_ON_SUCCESS = getEffectiveDumpOnSuccess()
                    if (params.GIT_COMMIT_TO_USE == "NONE") {
                        echo "Specific GIT commit was not specified, use current head"
                        def scmInfo = checkout scm
                        env.GIT_COMMIT = scmInfo.GIT_COMMIT
                        env.GIT_BRANCH = scmInfo.GIT_BRANCH
                    } else {
                        echo "SCM checkout of ${params.GIT_COMMIT_TO_USE}"
                        def scmInfo = checkout([
                                $class: 'GitSCM',
                                branches: [[name: params.GIT_COMMIT_TO_USE]],
                                doGenerateSubmoduleConfigurations: false,
                                extensions: [],
                                submoduleCfg: [],
                                userRemoteConfigs: [[url: env.SCM_VERRAZZANO_GIT_URL]]])
                        env.GIT_COMMIT = scmInfo.GIT_COMMIT
                        env.GIT_BRANCH = scmInfo.GIT_BRANCH
                        // If the commit we were handed is not what the SCM says we are using, fail
                        if (!env.GIT_COMMIT.equals(params.GIT_COMMIT_TO_USE)) {
                            echo "SCM didn't checkout the commit we expected. Expected: ${params.GIT_COMMIT_TO_USE}, Found: ${scmInfo.GIT_COMMIT}"
                            exit 1
                        }
                    }
                    echo "SCM checkout of ${env.GIT_BRANCH} at ${env.GIT_COMMIT}"
                }

                sh """
                    cp -f "${NETRC_FILE}" $HOME/.netrc
                    chmod 600 $HOME/.netrc
                """

                script {
                    try {
                        sh """
                            echo "${DOCKER_CREDS_PSW}" | docker login ${env.DOCKER_REPO} -u ${DOCKER_CREDS_USR} --password-stdin
                        """
                    } catch(error) {
                        echo "docker login failed, retrying after sleep"
                        retry(4) {
                            sleep(30)
                            sh """
                                echo "${DOCKER_CREDS_PSW}" | docker login ${env.DOCKER_REPO} -u ${DOCKER_CREDS_USR} --password-stdin
                            """
                        }
                    }
                }
                sh """
                    rm -rf ${GO_REPO_PATH}/verrazzano
                    mkdir -p ${GO_REPO_PATH}/verrazzano
                    tar cf - . | (cd ${GO_REPO_PATH}/verrazzano/ ; tar xf -)
                """
                script {
                    def props = readProperties file: '.verrazzano-development-version'
                    VERRAZZANO_DEV_VERSION = props['verrazzano-development-version']
                    TIMESTAMP = sh(returnStdout: true, script: "date +%Y%m%d%H%M%S").trim()
                    SHORT_COMMIT_HASH = sh(returnStdout: true, script: "git rev-parse --short=8 HEAD").trim()
                    DOCKER_IMAGE_TAG = "${VERRAZZANO_DEV_VERSION}-${TIMESTAMP}-${SHORT_COMMIT_HASH}"
                    // update the description with some meaningful info
                    setDisplayName()
                    currentBuild.description = SHORT_COMMIT_HASH + " : " + env.GIT_COMMIT + " : " + params.GIT_COMMIT_TO_USE
                    if (params.TEST_ENV != "KIND") {
                        // derive the prefix for the OKE cluster
                        OKE_CLUSTER_PREFIX = sh(returnStdout: true, script: "${GO_REPO_PATH}/verrazzano/ci/scripts/derive_oke_cluster_name.sh").trim()
                    }
                    // Derive Kubernetes version, which is used to set the value for a label in the metrics emitted by the tests
                    env.K8S_VERSION_LABEL = "${params.TEST_ENV == 'KIND' ? params.KIND_CLUSTER_VERSION : sh(returnStdout: true, script: '${WORKSPACE}/ci/scripts/derive_kubernetes_version.sh ${params.OKE_CLUSTER_VERSION}').trim()}"
                }
            }
        }

        stage('Install and Configure') {
            when {
                allOf {
                    not { buildingTag() }
                    anyOf {
                        branch 'master';
                        expression {SKIP_ACCEPTANCE_TESTS == false};
                    }
                }
            }
            stages {
                stage('Prepare AT environment') {
                    parallel {
                        stage('Create Kind Clusters') {
                            when { expression { return params.TEST_ENV == 'KIND' } }
                            steps {
                                 script{
                                    if(VERSION_FOR_UPGRADE != "NONE" && VERSION_FOR_UPGRADE != "master"){
                                        VERSION_FOR_UPGRADE = VERSION_FOR_UPGRADE - "v"
                                        def latestReleaseTagSplit = VERSION_FOR_UPGRADE.split("\\.")
                                        def latestReleaseBranch = latestReleaseTagSplit[0] + "." + latestReleaseTagSplit[1]
                                        if(latestReleaseBranch == "1.2"){
                                            ADMIN_CLUSTER_PROFILE = "dev"
                                            MANAGED_CLUSTER_PROFILE = "managed-cluster"
                                            INSTALL_CONFIG_FILE_KIND = "${GO_REPO_PATH}/verrazzano/tests/e2e/config/scripts/install-verrazzano-kind-with-persistence.yaml"
                                            CREATE_EXTERNAL_OPENSEARCH = "${GO_REPO_PATH}/verrazzano/tests/e2e/config/scripts/create-external-es.sh"
                                   }   }
                                }
                                createKindClusters()
                            }
                        }
                        stage('Create OKE Clusters') {
                            when { expression { return params.TEST_ENV == 'ocidns_oke' || params.TEST_ENV == 'magicdns_oke'} }
                            steps {
                                echo "OKE Cluster Prefix: ${OKE_CLUSTER_PREFIX}"
                                createOKEClusters("${OKE_CLUSTER_PREFIX}")
                            }
                        }
                    }
                }
                stage("Configure Clusters") {
                    parallel {
                        stage("Configure OKE/OCI DNS") {
                            when { expression { return params.TEST_ENV == 'ocidns_oke' } }
                            stages {
                                stage('Create OCI DNS zone') {
                                    steps {
                                        script {
                                            dns_zone_ocid = sh(script: "${GO_REPO_PATH}/verrazzano/tests/e2e/config/scripts/oci_dns_ops.sh -o create -c ${TF_VAR_compartment_id} -s z${zoneId}", returnStdout: true)
                                        }
                                    }
                                }
                                stage('Configure OCI DNS Resources') {
                                    environment {
                                        OCI_DNS_COMPARTMENT_OCID = credentials('oci-dns-compartment')
                                        OCI_PRIVATE_KEY_FILE = credentials('oci-api-key')
                                        OCI_DNS_ZONE_OCID = "${dns_zone_ocid}"
                                    }
                                    steps {
                                        script {
                                            int clusterCount = params.TOTAL_CLUSTERS.toInteger()
                                            for(int count=1; count<=clusterCount; count++) {
                                                sh """
                                                    export KUBECONFIG=${KUBECONFIG_DIR}/$count/kube_config
                                                    cd ${GO_REPO_PATH}/verrazzano
                                                    ./tests/e2e/config/scripts/create-test-oci-config-secret.sh
                                                """
                                            }
                                        }
                                    }
                                }
                                stage('Configure OCI DNS Installers') {
                                    environment {
                                        OCI_DNS_COMPARTMENT_OCID = credentials('oci-dns-compartment')
                                        OCI_PRIVATE_KEY_FILE = credentials('oci-api-key')
                                        OCI_DNS_ZONE_OCID = "${dns_zone_ocid}"
                                    }
                                    steps {
                                        script {
                                            configureVerrazzanoInstallers(env.INSTALL_CONFIG_FILE_OCIDNS, "./tests/e2e/config/scripts/process_oci_dns_install_yaml.sh", "acme", params.ACME_ENVIRONMENT)
                                        }
                                    }
                                }
                            }
                        }
                        stage("Configure KinD") {
                            when { expression { return params.TEST_ENV == 'KIND' } }
                            steps {
                                configureVerrazzanoInstallers(INSTALL_CONFIG_FILE_KIND,"./tests/e2e/config/scripts/process_kind_install_yaml.sh", params.WILDCARD_DNS_DOMAIN)
                            }
                        }
                        stage("Configure OKE/MagicDNS") {
                            when { expression { return params.TEST_ENV == 'magicdns_oke' } }
                            steps {
                                configureVerrazzanoInstallers(env.INSTALL_CONFIG_FILE_NIPIO, "./tests/e2e/config/scripts/process_nipio_install_yaml.sh", params.WILDCARD_DNS_DOMAIN)
                            }
                        }
                    }
                }
                stage ('Install Verrazzano') {
                    steps {
                        script {
                            VZ_INSTALL_METRIC = metricJobName('install_v8o')
                            metricTimerStart("${VZ_INSTALL_METRIC}")
                            getVerrazzanoOperatorYaml()
                        }
                        installVerrazzano()
                    }
                    post {
                        always {
                            script {
                                dumpInstallLogs()
                                VZ_TEST_METRIC = metricJobName('')
                                metricTimerStart("${VZ_TEST_METRIC}")
                            }
                        }
                        failure {
                            script {
                                dumpK8sCluster("${WORKSPACE}/install-failure-cluster-dump")
                                INSTALL_METRICS_PUSHED=metricTimerEnd("${VZ_INSTALL_METRIC}", '0')
                            }
                        }
                        success {
                            script {
                                INSTALL_METRICS_PUSHED=metricTimerEnd("${VZ_INSTALL_METRIC}", '1')
                            }
                        }
                    }
                }
                stage ('Pre-upgrade Acceptance Tests') {
                    stages {
                        stage('Register managed clusters') {
                            steps {
                                registerManagedClusters()
                            }
                        }
                        stage('Verify Register') {
                            steps {
                                verifyRegisterManagedClusters(true)
                            }
                        }
                        stage ('Deploy Examples Helidon') {
                            steps {
                                runGinkgoVerify('examples/helidon', "false", "true", "true", "hello-helidon")
                                runGinkgoVerifyManaged("multicluster/examples/helidon", "${TEST_DUMP_ROOT}/helidon-workload", "false", "true", "true")
                            }
                        }
                    }
                }
                stage("upgrade-platform-operator") {
                    steps {
                        upgradePlatformOperator()
                    }
                }
                stage("upgrade-verrazzano") {
                    steps {
                        upgradeVerrazzano()
                    }
                }
            }
            post {
                failure {
                    script {
                        dumpK8sCluster("${WORKSPACE}/multicluster-install-cluster-dump")
                    }
                }
            }
        }

        stage('Verify Upgrade') {
            // Rerun some stages to verify the upgrade
            parallel {
                stage ('Verify Register') {
                    steps {
                        verifyRegisterManagedClusters(false)
                    }
                }
                stage ('Verify Managed Cluster Permissions') {
                    steps {
                        verifyManagedClusterPermissions()
                    }
                }
                stage ('Verify Metrics') {
                    steps {
                        runGinkgoRandomize('metrics/syscomponents')
                    }
                }
            }
            post {
                failure {
                    script {
                        dumpK8sCluster("${WORKSPACE}/multicluster-verify-upgrade-cluster-dump")
                    }
                }
            }
        }

        stage ('Verify Install') {
            stages {
                stage('verify-install') {
                    steps {
                        runGinkgoRandomize('verify-install')
                    }
                }

                stage ('multicluster/verify-install') {
                    steps {
                        runGinkgoRandomize('multicluster/verify-install')
                    }
                }
            }
        }

        stage ('Verify Infra') {
            // NOTE: The stages are executed in parallel, however the tests themselves are executed against
            //       each cluster in sequence. If possible, we should parallelize that as well.
            parallel {
                stage('verify-scripts') {
                    steps {
                        runGinkgoRandomize('scripts')
                    }
                }
                stage('verify-infra restapi') {
                    steps {
                        runGinkgoRandomize('verify-infra/restapi')
                    }
                }
                stage('verify-infra oam') {
                    steps {
                        runGinkgoRandomize('verify-infra/oam')
                    }
                }
                stage('verify-infra vmi') {
                    steps {
                        runGinkgoRandomize('verify-infra/vmi')
                    }
                }
            }
            post {
                always {
                    archiveArtifacts artifacts: '**/coverage.html,**/logs/*', allowEmptyArchive: true
                    junit testResults: '**/*test-result.xml', allowEmptyResults: true
                }
            }
        }

        stage('Post-upgrade Acceptance Tests') {
            stages {
                stage ('Console') {
                    steps {
                        runConsoleTests()
                    }
                    post {
                        always {
                            sh "${GO_REPO_PATH}/verrazzano/ci/scripts/save_console_screenshots.sh"
                        }
                    }
                }
                stage ('Verify Example Apps') {
                    parallel {
                        stage ('Examples Helidon') {
                            steps {
                                runGinkgoVerifyManaged("multicluster/examples/helidon", "${TEST_DUMP_ROOT}/helidon-workload", "true", "false", "false")
                            }
                        }
                    }
                }
                stage ('Multi-cluster Verify Api') {
                    steps {
                        catchError(buildResult: 'FAILURE', stageResult: 'FAILURE') {
                            script {
                                runMulticlusterVerifyApi()
                            }
                        }
                    }
                    post {
                        failure {
                            script {
                                dumpK8sCluster("${WORKSPACE}/multicluster-acceptance-tests-cluster-dump-pre-uninstall")
                            }
                        }
                    }
                }
            }
            post {
                failure {
                    script {
                        METRICS_PUSHED=metricTimerEnd("${VZ_TEST_METRIC}", '0')
                        dumpK8sCluster("${WORKSPACE}/multicluster-acceptance-tests-cluster-dump")
                    }
                }
                aborted {
                    script {
                        METRICS_PUSHED=metricTimerEnd("${VZ_TEST_METRIC}", '0')
                        dumpK8sCluster("${WORKSPACE}/multicluster-acceptance-tests-cluster-dump")
                    }
                }
                success {
                    script {
                        METRICS_PUSHED=metricTimerEnd("${VZ_TEST_METRIC}", '1')
                        if (EFFECTIVE_DUMP_K8S_CLUSTER_ON_SUCCESS == true) {
                            dumpK8sCluster("${WORKSPACE}/multicluster-acceptance-tests-cluster-dump")
                        }
                    }
                }
            }
        }
        stage('Cleanup Tests') {
            stages {
                stage('verify deregister') {
                    steps {
                        verifyDeregisterManagedClusters()
                    }
                }
            }
            post {
                failure {
                    script {
                        METRICS_PUSHED=metricTimerEnd("${VZ_TEST_METRIC}", '0')
                        dumpK8sCluster("${WORKSPACE}/multicluster-cleanup-tests-cluster-dump")
                    }
                }
            }
        }
    }
    post {
        failure {
            sh """
                curl -k -u ${JENKINS_READ_USR}:${JENKINS_READ_PSW} -o ${WORKSPACE}/build-console-output.log ${BUILD_URL}consoleText
            """
            archiveArtifacts artifacts: '**/build-console-output.log,**/Screenshot*.png', allowEmptyArchive: true
            // Ignore failures in any of the following actions so that the "always" post step that cleans up clusters is executed
            sh """
                curl -k -u ${JENKINS_READ_USR}:${JENKINS_READ_PSW} -o archive.zip ${BUILD_URL}artifact/*zip*/archive.zip || true
                oci --region us-phoenix-1 os object put --force --namespace ${OCI_OS_NAMESPACE} -bn ${OCI_OS_ARTIFACT_BUCKET} --name ${env.JOB_NAME}/${env.BRANCH_NAME}/${env.BUILD_NUMBER}/archive.zip --file archive.zip || true
                rm archive.zip || true
            """
        }
        always {
            script {
                if ( fileExists(env.TESTS_EXECUTED_FILE) ) {
                    dumpVerrazzanoSystemPods()
                    dumpCattleSystemPods()
                    dumpNginxIngressControllerLogs()
                    dumpVerrazzanoPlatformOperatorLogs()
                    dumpVerrazzanoApplicationOperatorLogs()
                    dumpOamKubernetesRuntimeLogs()
                    dumpVerrazzanoApiLogs()
                }
            }
            sh """
                # Copy the generated test reports to WORKSPACE to archive them
                mkdir -p ${TEST_REPORT_DIR}
                cd ${GO_REPO_PATH}/verrazzano/tests/e2e
                find . -name "${TEST_REPORT}" | cpio -pdm ${TEST_REPORT_DIR}
            """
            archiveArtifacts artifacts: "**/*-operator.yaml,**/install-verrazzano.yaml,**/kube_config,**/coverage.html,**/logs/**,**/build/resources/**,**/verrazzano_images.txt,**/*-cluster-dump*/**,**/test-cluster-dumps/**,**/${TEST_REPORT}", allowEmptyArchive: true
            junit testResults: "**/${TEST_REPORT}", allowEmptyResults: true

            script {
                if (params.EMIT_METRICS) {
                    withCredentials([usernameColonPassword(credentialsId: 'prometheus-credentials', variable: 'PROMETHEUS_CREDENTIALS')]) {
                        sh """
                            ${GO_REPO_PATH}/verrazzano/ci/scripts/dashboard/emit_metrics.sh "${GO_REPO_PATH}/verrazzano/tests/e2e" "${PROMETHEUS_CREDENTIALS}" || echo "Emit metrics failed, continuing with other post actions"
                        """
                    }
                }

                int clusterCount = params.TOTAL_CLUSTERS.toInteger()
                if (env.TEST_ENV == "KIND") {
                    for(int count=1; count<=clusterCount; count++) {
                        sh """
                            if [ "${env.TEST_ENV}" == "KIND" ]
                            then
                                kind delete cluster --name ${CLUSTER_NAME_PREFIX}-$count
                            fi
                        """
                    }
                } else {
                    sh """
                        mkdir -p ${KUBECONFIG_DIR}
                        if [ "${TEST_ENV}" == "ocidns_oke" ]; then
                          cd ${GO_REPO_PATH}/verrazzano
                          ./tests/e2e/config/scripts/oci_dns_ops.sh -o delete -s z${zoneId} || echo "Failed to delete DNS zone z${zoneId}"
                        fi
                        cd ${TEST_SCRIPTS_DIR}
                        TF_VAR_label_prefix=${OKE_CLUSTER_PREFIX} TF_VAR_state_name=multicluster-${env.BUILD_NUMBER}-${env.BRANCH_NAME} ./delete_oke_cluster.sh "$clusterCount" "${KUBECONFIG_DIR}"
                    """
                }
                sh """
                    if [ -f ${POST_DUMP_FAILED_FILE} ]; then
                        echo "Failures seen during dumping of artifacts, treat post as failed"
                        exit 1
                    fi
                """
            }
        }
        cleanup {
            metricBuildDuration()
            emitJobMetrics()
            deleteDir()
        }
    }
}

// Create a KinD cluster instance
// - count - the cluster index into $KUBECONFIG_DIR
// - metallbAddressRange - the address range to provide the Metallb install within the KinD Docker bridge network address range
// - cleanupKindContainers - indicates to the script whether or not to remove any existing clusters with the same name before creating the new one
// - connectJenkinsRunnerToNetwork - indicates whether or not to connect the KinD Docker bridge network to the Jenkins local docker network
def installKindCluster(count, metallbAddressRange, cleanupKindContainers, connectJenkinsRunnerToNetwork) {
    // For parallel execution, wrap this in a Groovy enclosure {}
    return script {
        sh """
                echo ${CLUSTER_NAME_PREFIX}-$count
                echo ${KUBECONFIG_DIR}/$count/kube_config
                mkdir -p ${KUBECONFIG_DIR}/$count
                export KUBECONFIG=${KUBECONFIG_DIR}/$count/kube_config
                echo "Create Kind cluster \$1"
                cd ${TEST_SCRIPTS_DIR}
                # As a stop gap, for now we are using the api/vpo caches here to see if it helps with rate limiting issues, we will need to add specific caches so for now
                # specify the cache name based on the count value, this is assuming 1 or 2 clusters
                case "${count}" in
                    1)
                        ./create_kind_cluster.sh "${CLUSTER_NAME_PREFIX}-$count" "${GO_REPO_PATH}/verrazzano/platform-operator" "${KUBECONFIG_DIR}/$count/kube_config" "${params.KIND_CLUSTER_VERSION}" "$cleanupKindContainers" "$connectJenkinsRunnerToNetwork" true ${params.CREATE_CLUSTER_USE_CALICO} "vpo_integ"
                        ;;
                    2)
                        ./create_kind_cluster.sh "${CLUSTER_NAME_PREFIX}-$count" "${GO_REPO_PATH}/verrazzano/platform-operator" "${KUBECONFIG_DIR}/$count/kube_config" "${params.KIND_CLUSTER_VERSION}" "$cleanupKindContainers" "$connectJenkinsRunnerToNetwork" true ${params.CREATE_CLUSTER_USE_CALICO} "apo_integ"
                        ;;
                    *)
                        ./create_kind_cluster.sh "${CLUSTER_NAME_PREFIX}-$count" "${GO_REPO_PATH}/verrazzano/platform-operator" "${KUBECONFIG_DIR}/$count/kube_config" "${params.KIND_CLUSTER_VERSION}" "$cleanupKindContainers" "$connectJenkinsRunnerToNetwork" false ${params.CREATE_CLUSTER_USE_CALICO} "NONE"
                        ;;
                esac
                if [ ${params.CREATE_CLUSTER_USE_CALICO} == true ]; then
                    echo "Install Calico"
                    cd ${GO_REPO_PATH}/verrazzano
                    ./ci/scripts/install_calico.sh "${CLUSTER_NAME_PREFIX}-$count"
                fi
                kubectl wait --for=condition=ready nodes/${CLUSTER_NAME_PREFIX}-$count-control-plane --timeout=5m
                kubectl wait --for=condition=ready pods/kube-controller-manager-${CLUSTER_NAME_PREFIX}-$count-control-plane -n kube-system --timeout=5m
                echo "Listing pods in kube-system namespace ..."
                kubectl get pods -n kube-system
                echo "Install metallb"
                cd ${GO_REPO_PATH}/verrazzano
                ./tests/e2e/config/scripts/install-metallb.sh $metallbAddressRange
                echo "Deploy external es and create its secret on the admin cluster if EXTERNAL_ELASTICSEARCH is true"
                CLUSTER_NUMBER=${count}  ${CREATE_EXTERNAL_OPENSEARCH}
            """
    }
}

// Either download the specified release of the platform operator YAML, or create one
// using the specific operator image provided by the user.
def getVerrazzanoOperatorYaml() {
    sh """
        echo "Platform Operator Configuration"
        cd ${GO_REPO_PATH}/verrazzano
        if [ "NONE" == "${params.VERRAZZANO_OPERATOR_IMAGE}" ]; then
            if [ "true" == "${params.EXTERNAL_ELASTICSEARCH}" ]; then
                echo "Using the latest branch operator.yaml from object storage because external ES is not supported in versions prior to v1.1"
                oci --region us-phoenix-1 os object get --namespace ${OCI_OS_NAMESPACE} -bn ${OCI_OS_BUCKET} --name ${env.BRANCH_NAME}/${SHORT_COMMIT_HASH}/operator.yaml --file ${WORKSPACE}/downloaded-operator.yaml
                cp ${WORKSPACE}/downloaded-operator.yaml ${WORKSPACE}/acceptance-test-operator.yaml
            else
                echo "Downloading operator.yaml for release ${params.VERSION_FOR_INSTALL}"
                wget "https://github.com/verrazzano/verrazzano/releases/download/${params.VERSION_FOR_INSTALL}/operator.yaml" -O ${WORKSPACE}/downloaded-release-operator.yaml
                cp ${WORKSPACE}/downloaded-release-operator.yaml ${WORKSPACE}/acceptance-test-operator.yaml
            fi
        else
            echo "Generating operator.yaml based on image name provided: ${params.VERRAZZANO_OPERATOR_IMAGE}"
            env IMAGE_PULL_SECRETS=verrazzano-container-registry DOCKER_IMAGE=${params.VERRAZZANO_OPERATOR_IMAGE} ./tools/scripts/generate_operator_yaml.sh > ${WORKSPACE}/acceptance-test-operator.yaml
        fi
    """
}

// Install Verrazzano on each of the clusters
def installVerrazzano() {
    script {
        // Create a dictionary of Verrazzano install steps to be executed in parallel
        // - the first one will always be the Admin cluster
        // - clusters 2-max are managed clusters
        def verrazzanoInstallStages = [:]
        int clusterCount = params.TOTAL_CLUSTERS.toInteger()
        for(int count=1; count<=clusterCount; count++) {
            def installerPath="${KUBECONFIG_DIR}/${count}/${installerFileName}"
            def key = "vz-mgd-${count-1}"
            if (count == 1) {
                key = "vz-admin"
            }
            verrazzanoInstallStages["${key}"] = installVerrazzanoOnCluster(count, installerPath)
        }
        parallel verrazzanoInstallStages
    }
}

// Install Verrazzano on a target cluster
// - count is the cluster index into the $KUBECONFIG_DIR
// - verrazzanoConfig is the Verrazzano CR to use to install VZ on the cluster
def installVerrazzanoOnCluster(count, verrazzanoConfig) {
    // For parallel execution, wrap this in a Groovy enclosure {}
    return {
        script {
            sh """
                export KUBECONFIG=${KUBECONFIG_DIR}/$count/kube_config
                cd ${GO_REPO_PATH}/verrazzano

                # Display the kubectl and cluster versions
                kubectl version

                echo "Create Image Pull Secrets"
                ./tests/e2e/config/scripts/create-image-pull-secret.sh "${IMAGE_PULL_SECRET}" "${DOCKER_REPO}" "${DOCKER_CREDS_USR}" "${DOCKER_CREDS_PSW}"
                ./tests/e2e/config/scripts/create-image-pull-secret.sh github-packages "${DOCKER_REPO}" "${DOCKER_CREDS_USR}" "${DOCKER_CREDS_PSW}"
                ./tests/e2e/config/scripts/create-image-pull-secret.sh ocr "${OCR_REPO}" "${OCR_CREDS_USR}" "${OCR_CREDS_PSW}"

                echo "Installing the Verrazzano Platform Operator"
                kubectl apply -f ${WORKSPACE}/acceptance-test-operator.yaml

                # make sure ns exists
                ./tests/e2e/config/scripts/check_verrazzano_ns_exists.sh verrazzano-install

                # create secret in verrazzano-install ns
                ./tests/e2e/config/scripts/create-image-pull-secret.sh "${IMAGE_PULL_SECRET}" "${DOCKER_REPO}" "${DOCKER_CREDS_USR}" "${DOCKER_CREDS_PSW}" "verrazzano-install"

                echo "Wait for Operator to be ready"
                cd ${GO_REPO_PATH}/verrazzano
                kubectl -n verrazzano-install rollout status deployment/verrazzano-platform-operator

                ${LOOPING_TEST_SCRIPTS_DIR}/dump_cluster.sh ${WORKSPACE}/verrazzano/build/resources/cluster${count}/pre-install-resources

                echo "Applying \$verrazzanoConfig"
                kubectl apply -f ${verrazzanoConfig}

                # wait for Verrazzano install to complete
                ./tests/e2e/config/scripts/wait-for-verrazzano-install.sh
            """
        }
    }
}

def getPlatformOperatorForRelease(){
    script {
        //Removing v from the upgrade version for error handling.
        VERSION_FOR_UPGRADE = VERSION_FOR_UPGRADE - "v"
        def operatorCMD = "oci --region us-phoenix-1 os object get --namespace ${OCI_OS_NAMESPACE} -bn ${OCI_OS_BUCKET} --name ${env.BRANCH_NAME}/${SHORT_COMMIT_HASH}/operator.yaml --file"

        if(VERSION_FOR_UPGRADE != "master" && params.IS_TRIGGERED_MANUALLY != "YES" && VERSION_FOR_UPGRADE != "NONE"){
            def latestReleaseTagSplit = VERSION_FOR_UPGRADE.split("\\.")
            def latestReleaseBranch = latestReleaseTagSplit[0] + "." + latestReleaseTagSplit[1]

            operatorCMD = "oci --region us-phoenix-1 os object get --namespace ${OCI_OS_NAMESPACE} -bn ${OCI_OS_BUCKET} --name release-${latestReleaseBranch}/operator.yaml --file"

        }else if(params.IS_TRIGGERED_MANUALLY == "YES" && VERSION_FOR_UPGRADE != "NONE" && VERSION_FOR_UPGRADE != "master"){
            operatorCMD = "curl -L https://github.com/verrazzano/verrazzano/releases/download/v${VERSION_FOR_UPGRADE}/operator.yaml --output"
        }

        sh(script: "$operatorCMD $TARGET_UPGRADE_OPERATOR_YAML")
    }
}


// Upgrade the verrazzano-platform-operator for all clusters
def upgradePlatformOperator() {
    script {
        echo "Downloading target upgrade operator yaml"
        getPlatformOperatorForRelease()

        // Create a dictionary of Verrazzano Platform Operator upgrade steps to be executed in parallel
        // - the first one will always be the Admin cluster
        // - clusters 2-max are managed clusters
        def verrazzanoPlatformOperatorUpgradeStages= [:]

        int clusterCount = params.TOTAL_CLUSTERS.toInteger()
        for(int count = 1; count <= clusterCount; count++) {
            def key = "vz-mgd-${count-1}"
            if (count == 1) {
                key = "vz-admin"
            }
            verrazzanoPlatformOperatorUpgradeStages["${key}"] = upgradePlatformOperatorOnCluster(count)
        }
        parallel verrazzanoPlatformOperatorUpgradeStages
    }
}

// Upgrade the verrazzano-platform-operator for a given cluster
// - count is the cluster index into the $KUBECONFIG_DIR
def upgradePlatformOperatorOnCluster(count) {
    // For parallel execution, wrap this in a Groovy enclosure {}
    return {
        script {
            def upgradeOperatorFile = "${KUBECONFIG_DIR}/${count}/upgrade-operator.yaml"
            def kubeClusterConfig="${KUBECONFIG_DIR}/${count}/kube_config"
            sh """
                cp ${TARGET_UPGRADE_OPERATOR_YAML} ${upgradeOperatorFile}
                echo "Upgrading the Verrazzano platform operator"
                kubectl --kubeconfig=${kubeClusterConfig} apply -f ${upgradeOperatorFile}

                # need to sleep since the old operator needs to transition to terminating state
                sleep 15

                # ensure operator pod is up
                kubectl --kubeconfig=${kubeClusterConfig} -n verrazzano-install rollout status deployment/verrazzano-platform-operator
            """
        }
    }
}

// Upgrade Verrazzano
def upgradeVerrazzano() {
    script {
        // Download the bom for the target version that we are upgrading to, then extract the version
        // Note, this version will have a semver suffix which is generated for each build, e.g. 1.0.1-33+d592fed6
        VERRAZZANO_DEV_VERSION = sh(returnStdout: true, script: "oci --region us-phoenix-1 os object get --namespace ${OCI_OS_NAMESPACE} -bn ${OCI_OS_BUCKET} --name ${env.BRANCH_NAME}/${SHORT_COMMIT_HASH}/generated-verrazzano-bom.json --file - | jq -r '.version'").trim()

        if(VERSION_FOR_UPGRADE == "NONE"){
            VERSION_FOR_UPGRADE = VERRAZZANO_DEV_VERSION
        } else if(VERSION_FOR_UPGRADE != "NONE" && VERSION_FOR_UPGRADE != "master"){
            VERRAZZANO_DEV_VERSION = VERSION_FOR_UPGRADE
        }

        // Create a dictionary of Verrazzano upgrade steps to be executed in parallel
        // - the first one will always be the Admin cluster
        // - clusters 2-max are managed clusters
        def verrazzanoUpgradeStages = [:]

        int clusterCount = params.TOTAL_CLUSTERS.toInteger()
        for(int count=1; count<=clusterCount; count++) {
            def key = "vz-mgd-${count-1}"
            if (count == 1) {
                key = "vz-admin"
            }
            verrazzanoUpgradeStages["${key}"] = upgradeVerrazzanoOnCluster(count, "${VERRAZZANO_DEV_VERSION}")
        }
        parallel verrazzanoUpgradeStages
    }
}

// Upgrade Verrazzano on a target cluster
// - count is the cluster index into the $KUBECONFIG_DIR
// - verrazzanoDevVersion is the Verrazzano version to be upgraded to
def upgradeVerrazzanoOnCluster(count, verrazzanoDevVersion) {
    // For parallel execution, wrap this in a Groovy enclosure {}
    return {
        script {
            def v8oInstallFile="${KUBECONFIG_DIR}/${count}/${installerFileName}"
            def v8oUpgradeFile="${KUBECONFIG_DIR}/${count}/verrazzano-upgrade-cr.yaml"
            def kubeClusterConfig="${KUBECONFIG_DIR}/${count}/kube_config"
            sh """
                mkdir -p ${WORKSPACE}/verrazzano/platform-operator/scripts/install/build/logs/${count}

                # Get the install job in verrazzano-install namespace
<<<<<<< HEAD
                kubectl --kubeconfig=${kubeClusterConfig} -n verrazzano-install get job -o yaml --selector=job-name=verrazzano-install-my-verrazzano > ${WORKSPACE}/verrazzano/platform-operator/scripts/install/build/logs/${count}/verrazzano-pre-upgrade-job.out
                  
                echo "Upgrading the Verrazzano installation to version" ${verrazzanoDevVersion}
=======
                kubectl -n verrazzano-install get job -o yaml --selector=job-name=verrazzano-install-my-verrazzano > ${WORKSPACE}/verrazzano/platform-operator/scripts/install/build/logs/verrazzano-pre-upgrade-job.out

                echo "Upgrading the Verrazzano installation to version" ${VERRAZZANO_DEV_VERSION}
>>>>>>> 64702699
                # Modify the version field in the Verrazzano CR file to be this new Verrazzano version
                cd ${GO_REPO_PATH}/verrazzano
                cp ${v8oInstallFile} ${v8oUpgradeFile}
                ${TEST_SCRIPTS_DIR}/process_upgrade_yaml.sh  ${verrazzanoDevVersion}  ${v8oUpgradeFile}
                # Do the upgrade
                echo "Following is the verrazzano CR file with the new version:"
                cat ${v8oUpgradeFile}
                kubectl --kubeconfig=${kubeClusterConfig} apply -f ${v8oUpgradeFile}
                # wait for the upgrade to complete
<<<<<<< HEAD
                kubectl --kubeconfig=${kubeClusterConfig} wait --timeout=25m --for=condition=UpgradeComplete verrazzano/my-verrazzano
                            
                # Get the install job(s) and mke sure the it matches pre-install.  If there is more than 1 job or the job changed, then it won't match
                kubectl --kubeconfig=${kubeClusterConfig} -n verrazzano-install get job -o yaml --selector=job-name=verrazzano-install-my-verrazzano > ${WORKSPACE}/verrazzano/platform-operator/scripts/install/build/logs/${count}/verrazzano-post-upgrade-job.out
             
=======
                kubectl wait --timeout=25m --for=condition=UpgradeComplete verrazzano/my-verrazzano

                # Get the install job(s) and mke sure the it matches pre-install.  If there is more than 1 job or the job changed, then it won't match
                kubectl -n verrazzano-install get job -o yaml --selector=job-name=verrazzano-install-my-verrazzano > ${WORKSPACE}/verrazzano/platform-operator/scripts/install/build/logs/verrazzano-post-upgrade-job.out

>>>>>>> 64702699
                echo "Ensuring that the install job(s) in verrazzzano-system are identical pre and post install"
                cmp -s ${WORKSPACE}/verrazzano/platform-operator/scripts/install/build/logs/${count}/verrazzano-pre-upgrade-job.out ${WORKSPACE}/verrazzano/platform-operator/scripts/install/build/logs/${count}/verrazzano-post-upgrade-job.out

                # ideally we don't need to wait here
                sleep 15
                echo "helm list : releases across all namespaces, after upgrading Verrazzano installation ..."
                helm --kubeconfig=${kubeClusterConfig} list -A
            """
        }
    }
}

// register all managed clusters
def registerManagedClusters() {
    catchError(buildResult: 'FAILURE', stageResult: 'FAILURE') {
        script {
            int clusterCount = params.TOTAL_CLUSTERS.toInteger()
            for(int count=2; count<=clusterCount; count++) {
                sh """
                    export MANAGED_CLUSTER_DIR="${KUBECONFIG_DIR}/${count}"
                    export MANAGED_CLUSTER_NAME="managed${count-1}"
                    export MANAGED_KUBECONFIG="${KUBECONFIG_DIR}/${count}/kube_config"
                    export MANAGED_CLUSTER_ENV="mgd${count-1}"
                    cd ${GO_REPO_PATH}/verrazzano
                    ./tests/e2e/config/scripts/register_managed_cluster.sh
                """
            }
        }
    }
}

// Verify the register of the managed clusters
def verifyRegisterManagedClusters(minimalVerification) {
    catchError(buildResult: 'FAILURE', stageResult: 'FAILURE') {
        script {
            int clusterCount = params.TOTAL_CLUSTERS.toInteger()
            for(int count=2; count<=clusterCount; count++) {
                sh """
                    export MANAGED_CLUSTER_NAME="managed${count-1}"
                    export MANAGED_KUBECONFIG="${KUBECONFIG_DIR}/${count}/kube_config"
                    cd ${GO_REPO_PATH}/verrazzano/tests/e2e
                    ginkgo -p --randomize-all -v --keep-going --no-color ${GINKGO_REPORT_ARGS} -tags="${params.TAGGED_TESTS}" --focus-file="${params.INCLUDED_TESTS}" --skip-file="${params.EXCLUDED_TESTS}" multicluster/verify-register/... -- --minimalVerification=${minimalVerification}
                """
            }
        }
    }
}

// Verify the deregister of the managed clusters
def verifyDeregisterManagedClusters() {
    catchError(buildResult: 'FAILURE', stageResult: 'FAILURE') {
        script {
            int clusterCount = params.TOTAL_CLUSTERS.toInteger()
            for(int count=2; count<=clusterCount; count++) {
                sh """
                    export MANAGED_CLUSTER_NAME="managed${count-1}"
                    export MANAGED_KUBECONFIG="${KUBECONFIG_DIR}/${count}/kube_config"
                    export KUBECONFIG="${KUBECONFIG_DIR}/${count}/kube_config"
                    kubectl -n verrazzano-system delete secret verrazzano-cluster-registration
                    cd ${GO_REPO_PATH}/verrazzano/tests/e2e
                    ginkgo -p --randomize-all -v --keep-going --no-color ${GINKGO_REPORT_ARGS} -tags="${params.TAGGED_TESTS}" --focus-file="${params.INCLUDED_TESTS}" --skip-file="${params.EXCLUDED_TESTS}" multicluster/verify-deregister/...
                """
            }
        }
    }
}

// Verify the managed cluster permissions
def verifyManagedClusterPermissions() {
    catchError(buildResult: 'FAILURE', stageResult: 'FAILURE') {
        script {
            int clusterCount = params.TOTAL_CLUSTERS.toInteger()
            for(int count=2; count<=clusterCount; count++) {
                sh """
                    export MANAGED_CLUSTER_NAME="managed${count-1}"
                    export MANAGED_KUBECONFIG="${KUBECONFIG_DIR}/${count}/kube_config"
                    export MANAGED_ACCESS_KUBECONFIG="${KUBECONFIG_DIR}/${count}/managed_kube_config"
                    cd ${GO_REPO_PATH}/verrazzano/tests/e2e
                    ginkgo -v -stream --keep-going --no-color ${GINKGO_REPORT_ARGS} -tags="${params.TAGGED_TESTS}" --focus-file="${params.INCLUDED_TESTS}" --skip-file="${params.EXCLUDED_TESTS}" multicluster/verify-permissions/...
                """
            }
        }
    }
}

// Run ginkgo test suites
def runGinkgoVerifyManaged(testSuitePath, clusterDumpDirectory, skipDeploy, skipUndeploy, skipVerify) {
    script {
        int clusterCount = params.TOTAL_CLUSTERS.toInteger()
        sh """
            export MANAGED_CLUSTER_NAME="managed1"
            export MANAGED_KUBECONFIG="${KUBECONFIG_DIR}/2/kube_config"
            export CLUSTER_COUNT=$clusterCount
            cd ${GO_REPO_PATH}/verrazzano/tests/e2e
            export DUMP_KUBECONFIG="${KUBECONFIG_DIR}/2/kube_config"
            export DUMP_DIRECTORY="${clusterDumpDirectory}"
            ginkgo -v --keep-going --no-color ${GINKGO_REPORT_ARGS} -tags="${params.TAGGED_TESTS}" --focus-file="${params.INCLUDED_TESTS}" --skip-file="${params.EXCLUDED_TESTS}" ${testSuitePath}/... -- --skipDeploy=${skipDeploy} --skipUndeploy=${skipUndeploy} --skipVerify=${skipVerify}
        """
    }
}

// Run a test suite against all clusters
def runGinkgoRandomize(testSuitePath) {
    catchError(buildResult: 'FAILURE', stageResult: 'FAILURE') {
        script {
            int clusterCount = params.TOTAL_CLUSTERS.toInteger()
            def clusterName = ""
            for(int count=1; count<=clusterCount; count++) {
                // The first cluster created by this script is named as admin, and the subsequent clusters are named as
                // managed1, managed2, etc.
                if (count == 1) {
                    clusterName="admin"
                } else {
                    clusterName="managed${count-1}"
                }
                sh """
                    export KUBECONFIG="${KUBECONFIG_DIR}/${count}/kube_config"
                    export CLUSTER_NAME="${clusterName}"
                    cd ${GO_REPO_PATH}/verrazzano/tests/e2e
                    ginkgo -p --randomize-all -v --keep-going --no-color ${GINKGO_REPORT_ARGS} -tags="${params.TAGGED_TESTS}" --focus-file="${params.INCLUDED_TESTS}" --skip-file="${params.EXCLUDED_TESTS}" ${testSuitePath}/...
                """
            }
        }
    }
}

// Run a test suite against just the admin cluster
def runGinkgoRandomizeAdmin(testSuitePath) {
    sh """
        export KUBECONFIG="${KUBECONFIG_DIR}/1/kube_config"
        export CLUSTER_NAME="admin"
        cd ${GO_REPO_PATH}/verrazzano/tests/e2e
        ginkgo -p --randomize-all -v --keep-going --no-color -tags="${params.TAGGED_TESTS}" --focus-file="${params.INCLUDED_TESTS}" --skip-file="${params.EXCLUDED_TESTS}" ${testSuitePath}/...
    """
}

def runGinkgoVerify(testSuitePath, skipDeploy, skipUndeploy, skipVerify, namespace) {
    catchError(buildResult: 'FAILURE', stageResult: 'FAILURE') {
        sh """
            export KUBECONFIG="${KUBECONFIG_DIR}/1/kube_config"
            export CLUSTER_NAME="admin"
            cd ${GO_REPO_PATH}/verrazzano/tests/e2e
            ginkgo -v --keep-going --no-color ${GINKGO_REPORT_ARGS} -tags="${params.TAGGED_TESTS}" --focus-file="${params.INCLUDED_TESTS}" --skip-file="${params.EXCLUDED_TESTS}" ${testSuitePath}/... -- --skipDeploy=${skipDeploy} --skipUndeploy=${skipUndeploy} --skipVerify=${skipVerify} --namespace=${namespace}
        """
    }
}

// Configure the Admin and Managed cluster installer custom resources
def configureVerrazzanoInstallers(installResourceTemplate, configProcessorScript, String... extraArgs) {
    script {
        // Concatenate the variable args into a single string
        String allArgs = ""
        extraArgs.each { allArgs += it + " " }

        int clusterCount = params.TOTAL_CLUSTERS.toInteger()
        for(int count=1; count<=clusterCount; count++) {
            def destinationPath = "${env.KUBECONFIG_DIR}/${count}/${installerFileName}"
            def installProfile = env.MANAGED_CLUSTER_PROFILE
            // Installs using OCI DNS require a unique domain per cluster
            // - also, the env name must be <= 10 chars for some reason.
            def envName = "mgd${count-1}"
            if (count == 1) {
                // Cluster "1" is always the admin cluster, use the chosen profile for the VZ install
                // with the env name "admin"
                installProfile = env.ADMIN_CLUSTER_PROFILE
                envName = "admin"
            }
            sh """
                mkdir -p "${KUBECONFIG_DIR}/${count}"
                export PATH=${HOME}/go/bin:${PATH}
                cd ${GO_REPO_PATH}/verrazzano
                # Copy the template config over for the mgd cluster profile configuration
                cp $installResourceTemplate $destinationPath
                VZ_ENVIRONMENT_NAME="${envName}" INSTALL_PROFILE=$installProfile $configProcessorScript $destinationPath $allArgs
            """
        }
    }
}

// Create the required KinD clusters
def createKindClusters() {
    script {
        sh """
            echo "tests will execute" > ${TESTS_EXECUTED_FILE}
        """
        // NOTE: Eventually we should be able to parallelize the cluster creation, however
        // we seem to be getting some kind of timing issue on cluster create; the 2nd
        // cluster always seems to get a connect/timeout issue, so for now we are keeping
        // the KinD cluster creation serial

        // Can these for now, but eventually we should be able to build this based on
        // inspecting the Docker bridge network CIDR and splitting up a range based on
        // the cluster count.

        def addressRanges = [ "172.18.0.231-172.18.0.238", "172.18.0.239-172.18.0.246", "172.18.0.247-172.18.0.254"]
        def clusterInstallStages = [:]
        boolean cleanupKindContainers = true
        boolean connectJenkinsRunnerToNetwork = true
        int clusterCount = params.TOTAL_CLUSTERS.toInteger()
        for(int count=1; count<=clusterCount; count++) {
            string metallbAddressRange = addressRanges.get(count-1)
            def deployStep = "cluster-${count}"
            // Create dictionary of steps for parallel execution
            //clusterInstallStages[deployStep] = installKindCluster(count, metallbAddressRange, cleanupKindContainers, connectJenkinsRunnerToNetwork)
            // For sequential execution of steps
            installKindCluster(count, metallbAddressRange, cleanupKindContainers, connectJenkinsRunnerToNetwork)
            cleanupKindContainers = false
            connectJenkinsRunnerToNetwork = false
        }
        // Execute steps in parallel
        //parallel clusterInstallStages
    }
}

// Invoke the OKE cluster creation script for the desired number of clusters
def createOKEClusters(clusterPrefix) {
    script {
        sh """
            echo "tests will execute" > ${TESTS_EXECUTED_FILE}
        """
        int clusterCount = params.TOTAL_CLUSTERS.toInteger()
        sh """
            mkdir -p ${KUBECONFIG_DIR}
            echo "Create OKE cluster"
            cd ${TEST_SCRIPTS_DIR}
            TF_VAR_label_prefix=${clusterPrefix} TF_VAR_state_name=multicluster-${env.BUILD_NUMBER}-${env.BRANCH_NAME} ./create_oke_multi_cluster.sh "$clusterCount" "${KUBECONFIG_DIR}" ${params.CREATE_CLUSTER_USE_CALICO}
        """
    }
}

def dumpK8sCluster(dumpDirectory) {
    script {
        if ( fileExists(env.TESTS_EXECUTED_FILE) ) {
            int clusterCount = params.TOTAL_CLUSTERS.toInteger()
            for (int count = 1; count <= clusterCount; count++) {
                sh """
                export KUBECONFIG="${KUBECONFIG_DIR}/${count}/kube_config"
                ${GO_REPO_PATH}/verrazzano/tools/scripts/k8s-dump-cluster.sh -d ${dumpDirectory}-${count} -r ${dumpDirectory}-${count}/cluster-dump/analysis.report
            """
            }
        }
    }
}

def dumpVerrazzanoSystemPods() {
    script {
        int clusterCount = params.TOTAL_CLUSTERS.toInteger()
        for(int count=1; count<=clusterCount; count++) {
            LOG_DIR="${VERRAZZANO_INSTALL_LOGS_DIR}/cluster-$count"
            sh """
                export KUBECONFIG=${KUBECONFIG_DIR}/$count/kube_config
                mkdir -p ${LOG_DIR}
                export DIAGNOSTIC_LOG="${LOG_DIR}/verrazzano-system-pods.log"
                ${GO_REPO_PATH}/verrazzano/platform-operator/scripts/install/k8s-dump-objects.sh -o pods -n verrazzano-system -m "verrazzano system pods" || echo "failed" > ${POST_DUMP_FAILED_FILE}
                export DIAGNOSTIC_LOG="${LOG_DIR}/verrazzano-system-certs.log"
                ${GO_REPO_PATH}/verrazzano/platform-operator/scripts/install/k8s-dump-objects.sh -o cert -n verrazzano-system -m "verrazzano system certs" || echo "failed" > ${POST_DUMP_FAILED_FILE}
                export DIAGNOSTIC_LOG="${LOG_DIR}/verrazzano-system-kibana.log"
                ${GO_REPO_PATH}/verrazzano/platform-operator/scripts/install/k8s-dump-objects.sh -o pods -n verrazzano-system -r "vmi-system-kibana-*" -m "verrazzano system kibana log" -l -c kibana || echo "failed" > ${POST_DUMP_FAILED_FILE}
                export DIAGNOSTIC_LOG="${LOG_DIR}/verrazzano-system-es-master.log"
                ${GO_REPO_PATH}/verrazzano/platform-operator/scripts/install/k8s-dump-objects.sh -o pods -n verrazzano-system -r "vmi-system-es-master-*" -m "verrazzano system kibana log" -l -c es-master || echo "failed" > ${POST_DUMP_FAILED_FILE}
            """
        }
    }
}

def dumpCattleSystemPods() {
    script {
        int clusterCount = params.TOTAL_CLUSTERS.toInteger()
        for(int count=1; count<=clusterCount; count++) {
            LOG_DIR="${VERRAZZANO_INSTALL_LOGS_DIR}/cluster-$count"
            sh """
                export KUBECONFIG=${KUBECONFIG_DIR}/$count/kube_config
                mkdir -p ${LOG_DIR}
                export DIAGNOSTIC_LOG="${LOG_DIR}/cattle-system-pods.log"
                ${GO_REPO_PATH}/verrazzano/platform-operator/scripts/install/k8s-dump-objects.sh -o pods -n cattle-system -m "cattle system pods" || echo "failed" > ${POST_DUMP_FAILED_FILE}
                export DIAGNOSTIC_LOG="${LOG_DIR}/rancher.log"
                ${GO_REPO_PATH}/verrazzano/platform-operator/scripts/install/k8s-dump-objects.sh -o pods -n cattle-system -r "rancher-*" -m "Rancher logs" -c rancher -l || echo "failed" > ${POST_DUMP_FAILED_FILE}
            """
        }
    }
}

def dumpNginxIngressControllerLogs() {
    script {
        int clusterCount = params.TOTAL_CLUSTERS.toInteger()
        for(int count=1; count<=clusterCount; count++) {
            LOG_DIR="${VERRAZZANO_INSTALL_LOGS_DIR}/cluster-$count"
            sh """
                export KUBECONFIG=${KUBECONFIG_DIR}/$count/kube_config
                mkdir -p ${LOG_DIR}
                export DIAGNOSTIC_LOG="${LOG_DIR}/nginx-ingress-controller.log"
                ${GO_REPO_PATH}/verrazzano/platform-operator/scripts/install/k8s-dump-objects.sh -o pods -n ingress-nginx -r "nginx-ingress-controller-*" -m "Nginx Ingress Controller" -c controller -l || echo "failed" > ${POST_DUMP_FAILED_FILE}
            """
        }
    }
}

def dumpVerrazzanoPlatformOperatorLogs() {
    script {
        int clusterCount = params.TOTAL_CLUSTERS.toInteger()
        for(int count=1; count<=clusterCount; count++) {
            LOG_DIR="${WORKSPACE}/verrazzano-platform-operator/logs/cluster-$count"
            sh """
                ## dump out verrazzano-platform-operator logs
                export KUBECONFIG=${KUBECONFIG_DIR}/$count/kube_config
                mkdir -p ${LOG_DIR}
                kubectl -n verrazzano-install logs --selector=app=verrazzano-platform-operator > ${LOG_DIR}/verrazzano-platform-operator-pod.log --tail -1 || echo "failed" > ${POST_DUMP_FAILED_FILE}
                kubectl -n verrazzano-install describe pod --selector=app=verrazzano-platform-operator > ${LOG_DIR}/verrazzano-platform-operator-pod.out || echo "failed" > ${POST_DUMP_FAILED_FILE}
                echo "verrazzano-platform-operator logs dumped to verrazzano-platform-operator-pod.log"
                echo "verrazzano-platform-operator pod description dumped to verrazzano-platform-operator-pod.out"
                echo "------------------------------------------"
            """
        }
    }
}

def dumpVerrazzanoApplicationOperatorLogs() {
    script {
        int clusterCount = params.TOTAL_CLUSTERS.toInteger()
        for(int count=1; count<=clusterCount; count++) {
            LOG_DIR="${WORKSPACE}/verrazzano-application-operator/logs/cluster-$count"
            sh """
                ## dump out verrazzano-application-operator logs
                export KUBECONFIG=${KUBECONFIG_DIR}/$count/kube_config
                mkdir -p ${LOG_DIR}
                kubectl -n verrazzano-system logs --selector=app=verrazzano-application-operator > ${LOG_DIR}/verrazzano-application-operator-pod.log --tail -1 || echo "failed" > ${POST_DUMP_FAILED_FILE}
                kubectl -n verrazzano-system describe pod --selector=app=verrazzano-application-operator > ${LOG_DIR}/verrazzano-application-operator-pod.out || echo "failed" > ${POST_DUMP_FAILED_FILE}
                echo "verrazzano-application-operator logs dumped to verrazzano-application-operator-pod.log"
                echo "verrazzano-application-operator pod description dumped to verrazzano-application-operator-pod.out"
                echo "------------------------------------------"
            """
        }
    }
}

def dumpOamKubernetesRuntimeLogs() {
    script {
        int clusterCount = params.TOTAL_CLUSTERS.toInteger()
        for(int count=1; count<=clusterCount; count++) {
            LOG_DIR="${WORKSPACE}/oam-kubernetes-runtime/logs/cluster-$count"
            sh """
                ## dump out oam-kubernetes-runtime logs
                export KUBECONFIG=${KUBECONFIG_DIR}/$count/kube_config
                mkdir -p ${LOG_DIR}
                kubectl -n verrazzano-system logs --selector=app.kubernetes.io/instance=oam-kubernetes-runtime > ${LOG_DIR}/oam-kubernetes-runtime-pod.log --tail -1 || echo "failed" > ${POST_DUMP_FAILED_FILE}
                kubectl -n verrazzano-system describe pod --selector=app.kubernetes.io/instance=oam-kubernetes-runtime > ${LOG_DIR}/oam-kubernetes-runtime-pod.out || echo "failed" > ${POST_DUMP_FAILED_FILE}
                echo "verrazzano-application-operator logs dumped to oam-kubernetes-runtime-pod.log"
                echo "verrazzano-application-operator pod description dumped to oam-kubernetes-runtime-pod.out"
                echo "------------------------------------------"
            """
        }
    }
}

def dumpVerrazzanoApiLogs() {
    script {
        int clusterCount = params.TOTAL_CLUSTERS.toInteger()
        for(int count=1; count<=clusterCount; count++) {
            LOG_DIR="${VERRAZZANO_INSTALL_LOGS_DIR}/cluster-$count"
            sh """
                export KUBECONFIG=${KUBECONFIG_DIR}/$count/kube_config
                mkdir -p ${LOG_DIR}
                export DIAGNOSTIC_LOG="${LOG_DIR}/verrazzano-authproxy.log"
                ${GO_REPO_PATH}/verrazzano/platform-operator/scripts/install/k8s-dump-objects.sh -o pods -n verrazzano-system -r "verrazzano-authproxy-*" -m "verrazzano api" -c verrazzano-authproxy -l || echo "failed" > ${POST_DUMP_FAILED_FILE}
            """
        }
    }
}

def dumpInstallLogs() {
    script {
        int clusterCount = params.TOTAL_CLUSTERS.toInteger()
        for(int count=1; count<=clusterCount; count++) {
            LOG_DIR="${VERRAZZANO_INSTALL_LOGS_DIR}/cluster-$count"

            // This function may run on older versions of Verrazzano that have the logs stored in the default namespace
            def namespace = "verrazzano-install"
            if (params.VERSION_FOR_INSTALL.startsWith("v1.0.0") || params.VERSION_FOR_INSTALL.startsWith("v1.0.1")) {
                namespace = "default"
            }
            sh """
                ## dump Verrazzano install logs
                export KUBECONFIG=${KUBECONFIG_DIR}/$count/kube_config
                mkdir -p ${LOG_DIR}
                kubectl -n ${namespace} logs --selector=job-name=verrazzano-install-my-verrazzano > ${LOG_DIR}/${VERRAZZANO_INSTALL_LOG} --tail -1
                kubectl -n ${namespace} describe pod --selector=job-name=verrazzano-install-my-verrazzano > ${LOG_DIR}/verrazzano-install-job-pod.out
                echo "------------------------------------------"
            """
        }
    }
}

def getEffectiveDumpOnSuccess() {
    def effectiveValue = params.DUMP_K8S_CLUSTER_ON_SUCCESS
    if (FORCE_DUMP_K8S_CLUSTER_ON_SUCCESS.equals("true") && (env.BRANCH_NAME.equals("master"))) {
        effectiveValue = true
        echo "Forcing dump on success based on global override setting"
    }
    return effectiveValue
}

def metricJobName(stageName) {
    job = env.JOB_NAME.split("/")[0]
    job = '_' + job.replaceAll('-','_')
    if (stageName) {
        job = job + '_' + stageName
    }
    return job
}

// Construct the set of labels/dimensions for the metrics
def getMetricLabels() {
    def kube_ver = "${params.TEST_ENV == 'KIND' ? params.KIND_CLUSTER_VERSION : params.OKE_CLUSTER_VERSION }"
    def buildNumber = String.format("%010d", env.BUILD_NUMBER.toInteger())
    labels = 'build_number=\\"' + "${buildNumber}"+'\\",' +
            'jenkins_build_number=\\"' + "${env.BUILD_NUMBER}"+'\\",' +
            'jenkins_job=\\"' + "${env.JOB_NAME}".replace("%2F","/") + '\\",' +
            'commit_sha=\\"' + "${env.GIT_COMMIT}"+'\\",' +
            'kubernetes_version=\\"' + kube_ver + '\\",' +
            'test_env=\\"' + "${params.TEST_ENV}" + '\\"'
    return labels
}

// Construct the set of labels/dimensions for the metrics
def metricTimerStart(metricName) {
    def timerStartName = "${metricName}_START"
    env."${timerStartName}" = sh(returnStdout: true, script: "date +%s").trim()
}

def metricTimerEnd(metricName, status) {
    def timerStartName = "${metricName}_START"
    def timerEndName   = "${metricName}_END"
    env."${timerEndName}" = sh(returnStdout: true, script: "date +%s").trim()
    if (params.EMIT_METRICS) {
        long x = env."${timerStartName}" as long;
        long y = env."${timerEndName}" as long;
        def dur = (y-x)
        labels = getMetricLabels()
        withCredentials([usernameColonPassword(credentialsId: 'prometheus-credentials', variable: 'PROMETHEUS_CREDENTIALS')]) {
            EMIT = sh(returnStdout: true, script: "ci/scripts/metric_emit.sh ${PROMETHEUS_GW_URL} ${PROMETHEUS_CREDENTIALS} ${metricName} ${env.BRANCH_NAME} $labels ${status} ${dur}")
            echo "emit prometheus metrics: $EMIT"
            return EMIT
        }
    } else {
        return ''
    }
}

// Emit the metrics indicating the duration and result of the build
def metricBuildDuration() {
    def status = "${currentBuild.currentResult}".trim()
    long duration = "${currentBuild.duration}" as long;
    long durationInSec = (duration/1000)
    testMetric = metricJobName('')
    def metricValue = "-1"
    statusLabel = status.substring(0,1)
    if (status.equals("SUCCESS")) {
        metricValue = "1"
    } else if (status.equals("FAILURE")) {
        metricValue = "0"
    } else {
        // Consider every other status as a single label
        statusLabel = "A"
    }
    if (params.EMIT_METRICS) {
        labels = getMetricLabels()
        labels = labels + ',result=\\"' + "${statusLabel}"+'\\"'
        withCredentials([usernameColonPassword(credentialsId: 'prometheus-credentials', variable: 'PROMETHEUS_CREDENTIALS')]) {
            METRIC_STATUS = sh(returnStdout: true, returnStatus: true, script: "ci/scripts/metric_emit.sh ${PROMETHEUS_GW_URL} ${PROMETHEUS_CREDENTIALS} ${testMetric}_job ${env.BRANCH_NAME} $labels ${metricValue} ${durationInSec}")
            echo "Publishing the metrics for build duration and status returned status code $METRIC_STATUS"
        }
    }
}

def setDisplayName() {
    echo "Start setDisplayName"
    def causes = currentBuild.getBuildCauses()
    echo "causes: " + causes.toString()
    for (cause in causes) {
        def causeString = cause.toString()
        echo "current cause: " + causeString
        if (causeString.contains("UpstreamCause") && causeString.contains("Started by upstream project")) {
            echo "This job was caused by " + causeString
            if (causeString.contains("verrazzano-periodic-triggered-tests")) {
                currentBuild.displayName = env.BUILD_NUMBER + " : PERIODIC"
            } else if (causeString.contains("verrazzano-flaky-tests")) {
                currentBuild.displayName = env.BUILD_NUMBER + " : FLAKY"
            }
        }
    }
    echo "End setDisplayName"
}

def modifyHelloHelidonApp(newNamespace, newProjName) {
    sh """
      # create modified versions of the hello helidon MC example
      export MC_HH_DEST_DIR=${GO_REPO_PATH}/verrazzano/examples/multicluster/${newNamespace}
      export MC_HH_SOURCE_DIR=${GO_REPO_PATH}/verrazzano/examples/multicluster/hello-helidon
      export MC_APP_NAMESPACE="${newNamespace}"
      export MC_PROJ_NAME="${newProjName}"
      ${GO_REPO_PATH}/verrazzano/ci/scripts/generate_mc_hello_deployment_files.sh
    """
}

def runMulticlusterVerifyApi() {
    int clusterCount = params.TOTAL_CLUSTERS.toInteger()
    for(int count=2; count<=clusterCount; count++) {
        sh """
          export MANAGED_CLUSTER_NAME="managed${count-1}"
          export MANAGED_KUBECONFIG="${KUBECONFIG_DIR}/${count}/kube_config"
          cd ${GO_REPO_PATH}/verrazzano/tests/e2e
          ginkgo -v --keep-going --no-color ${GINKGO_REPORT_ARGS} -tags="${params.TAGGED_TESTS}" --focus-file="${params.INCLUDED_TESTS}" --skip-file="${params.EXCLUDED_TESTS}" multicluster/verify-api/...
        """
    }
}

def runConsoleTests() {
    // Set app information used by the application page UI tests to assert for app info
    // Console runs on admin cluster and the KUBECONFIG is pointed at it (which is cluster 1)
    // Make sure that application page tests are also run by setting RUN_APP_TESTS=true since we deployed
    // a sample app for that purpose
    sh """
        export DUMP_DIRECTORY="${TEST_DUMP_ROOT}/console"
        export CONSOLE_REPO_BRANCH="${params.CONSOLE_REPO_BRANCH}"
        export CONSOLE_APP_NAME="${SAMPLE_APP_NAME}"
        export CONSOLE_APP_NAMESPACE="${SAMPLE_APP_NAMESPACE}"
        export CONSOLE_APP_CLUSTER="managed1"
        export CONSOLE_APP_COMP="${SAMPLE_APP_COMPONENT}"
        KUBECONFIG=${ADMIN_KUBECONFIG} RUN_APP_TESTS=true ${GO_REPO_PATH}/verrazzano/ci/scripts/run_console_tests.sh
   """
}

def emitJobMetrics() {
    env.JOB_STATUS = "${currentBuild.currentResult}".trim()
    long duration = "${currentBuild.duration}" as long;
    env.DURATION = duration
    long timeInMillis = "${currentBuild.timeInMillis}" as long;
    long startTimeInMillis = "${currentBuild.startTimeInMillis}" as long;
    env.TIME_WAITING = startTimeInMillis-timeInMillis
    runGinkgoRandomizeAdmin('jobmetrics')
}<|MERGE_RESOLUTION|>--- conflicted
+++ resolved
@@ -940,15 +940,9 @@
                 mkdir -p ${WORKSPACE}/verrazzano/platform-operator/scripts/install/build/logs/${count}
 
                 # Get the install job in verrazzano-install namespace
-<<<<<<< HEAD
                 kubectl --kubeconfig=${kubeClusterConfig} -n verrazzano-install get job -o yaml --selector=job-name=verrazzano-install-my-verrazzano > ${WORKSPACE}/verrazzano/platform-operator/scripts/install/build/logs/${count}/verrazzano-pre-upgrade-job.out
                   
                 echo "Upgrading the Verrazzano installation to version" ${verrazzanoDevVersion}
-=======
-                kubectl -n verrazzano-install get job -o yaml --selector=job-name=verrazzano-install-my-verrazzano > ${WORKSPACE}/verrazzano/platform-operator/scripts/install/build/logs/verrazzano-pre-upgrade-job.out
-
-                echo "Upgrading the Verrazzano installation to version" ${VERRAZZANO_DEV_VERSION}
->>>>>>> 64702699
                 # Modify the version field in the Verrazzano CR file to be this new Verrazzano version
                 cd ${GO_REPO_PATH}/verrazzano
                 cp ${v8oInstallFile} ${v8oUpgradeFile}
@@ -958,19 +952,11 @@
                 cat ${v8oUpgradeFile}
                 kubectl --kubeconfig=${kubeClusterConfig} apply -f ${v8oUpgradeFile}
                 # wait for the upgrade to complete
-<<<<<<< HEAD
                 kubectl --kubeconfig=${kubeClusterConfig} wait --timeout=25m --for=condition=UpgradeComplete verrazzano/my-verrazzano
                             
                 # Get the install job(s) and mke sure the it matches pre-install.  If there is more than 1 job or the job changed, then it won't match
                 kubectl --kubeconfig=${kubeClusterConfig} -n verrazzano-install get job -o yaml --selector=job-name=verrazzano-install-my-verrazzano > ${WORKSPACE}/verrazzano/platform-operator/scripts/install/build/logs/${count}/verrazzano-post-upgrade-job.out
              
-=======
-                kubectl wait --timeout=25m --for=condition=UpgradeComplete verrazzano/my-verrazzano
-
-                # Get the install job(s) and mke sure the it matches pre-install.  If there is more than 1 job or the job changed, then it won't match
-                kubectl -n verrazzano-install get job -o yaml --selector=job-name=verrazzano-install-my-verrazzano > ${WORKSPACE}/verrazzano/platform-operator/scripts/install/build/logs/verrazzano-post-upgrade-job.out
-
->>>>>>> 64702699
                 echo "Ensuring that the install job(s) in verrazzzano-system are identical pre and post install"
                 cmp -s ${WORKSPACE}/verrazzano/platform-operator/scripts/install/build/logs/${count}/verrazzano-pre-upgrade-job.out ${WORKSPACE}/verrazzano/platform-operator/scripts/install/build/logs/${count}/verrazzano-post-upgrade-job.out
 
