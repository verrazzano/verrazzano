// Copyright (c) 2023, Oracle and/or its affiliates.
// Licensed under the Universal Permissive License v 1.0 as shown at https://oss.oracle.com/licenses/upl.

def DOCKER_IMAGE_TAG
def SKIP_ACCEPTANCE_TESTS = false
def EFFECTIVE_DUMP_K8S_CLUSTER_ON_SUCCESS = false
def availableRegions = [  "us-ashburn-1", "ca-montreal-1", "ca-toronto-1", "eu-amsterdam-1", "eu-frankfurt-1", "eu-zurich-1", "uk-london-1" ]
def acmeEnvironments = [ "staging", "production" ]
Collections.shuffle(availableRegions)
def zoneId = UUID.randomUUID().toString().substring(0,6).replace('-','')
def dns_zone_ocid = 'dummy'
def OKE_CLUSTER_PREFIX = ""
def agentLabel = env.JOB_NAME.contains('master') ? "phx-large" : "large"

def KUBECTL = "kubectl"
def VZ_CLI = "vz cli"
def installationMethodsPreupgrade = [ KUBECTL, VZ_CLI ]
Collections.shuffle(installationMethodsPreupgrade)
def installationMethodsUpgrade = [ KUBECTL, VZ_CLI ]
Collections.shuffle(installationMethodsUpgrade)

installerFileName = "install-verrazzano.yaml"

pipeline {
    options {
        skipDefaultCheckout true
        timestamps ()
    }

    agent {
        docker {
            image "${RUNNER_DOCKER_IMAGE}"
            args "${RUNNER_DOCKER_ARGS}"
            registryUrl "${RUNNER_DOCKER_REGISTRY_URL}"
            registryCredentialsId 'ocir-pull-and-push-account'
            label "${agentLabel}"
        }
    }
    parameters {
        booleanParam (description: 'Whether to use External Elasticsearch', name: 'EXTERNAL_ELASTICSEARCH', defaultValue: false)
        choice (description: 'Number of Cluster', name: 'TOTAL_CLUSTERS', choices: ["2", "1", "3"])
        choice (description: 'Predefined config permutations for Verrazzano installation. Prod profile is the default profile for NONE', name: 'VZ_INSTALL_CONFIG',
                choices: ["NONE", "dev-kind-persistence"])
        choice (description: 'Verrazzano Test Environment', name: 'TEST_ENV',
                choices: ["KIND", "magicdns_oke", "ocidns_oke"])
        choice (description: 'ACME Certificate Environment (Staging or Production)', name: 'ACME_ENVIRONMENT',
                choices: acmeEnvironments)
        choice (description: 'OCI region to launch OKE clusters', name: 'OKE_CLUSTER_REGION',
                // 1st choice is the default value
                choices: availableRegions )
        choice (description: 'Verrazzano pre-upgrade installation using either kubectl or vz cli ', name: 'INSTALLATION_METHOD_PREUPGRADE',
                // 1st choice is the default value
                choices: installationMethodsPreupgrade )
        choice (description: 'Verrazzano upgrade installation using either kubectl or vz cli ', name: 'INSTALLATION_METHOD_UPGRADE',
                // 1st choice is the default value
                choices: installationMethodsUpgrade )
        choice (description: 'OKE node pool configuration', name: 'OKE_NODE_POOL',
                // 1st choice is the default value
                choices: [ "VM.Standard.E3.Flex-4-2", "VM.Standard2.4-2", "VM.Standard.E3.Flex-8-2" ])
        choice (name: 'OKE_CLUSTER_VERSION',
                description: 'Kubernetes Version for OKE Cluster',
                // 1st choice is the default value
                choices: [ "v1.21.5", "v1.22.5", "v1.23.4", "v1.24.1" ])
        choice (name: 'KIND_CLUSTER_VERSION',
                description: 'Kubernetes Version for KIND Cluster',
                // 1st choice is the default value
                choices: [ "1.21", "1.22", "1.23", "1.24" ])
        string (name: 'VERSION_FOR_INSTALL',
                defaultValue: 'v1.3.0',
                description: 'This is the Verrazzano version for install before doing an upgrade.  By default, the v1.3.0 release will be installed',
                trim: true)
        string (name: 'VERSION_FOR_UPGRADE',
                defaultValue: 'NONE',
                description: 'This is the Verrazzano version for Upgrade. By default, the Verrazzano tip will be used.',
                trim: true)
        choice (name: 'IS_TRIGGERED_MANUALLY',
                description: 'This flag is used to test upgrade within existing releases. the default value is set to YES to enable users to trigger customized version upgrades. Default: YES',
                choices: [ "YES", "NO" ])
        string (name: 'GIT_COMMIT_TO_USE',
                defaultValue: 'NONE',
                description: 'This is the full git commit hash from the source build to be used for all jobs',
                trim: true)
        string (name: 'VERRAZZANO_OPERATOR_IMAGE',
                defaultValue: 'NONE',
                description: 'Verrazzano platform operator image name (in ghcr.io repo).  If not specified, the latest operator.yaml published to the Verrazzano Object Store will be used',
                trim: true)
        choice (name: 'ADMIN_CLUSTER_PROFILE',
                description: 'Verrazzano Admin Cluster install profile name',
                // 1st choice is the default value
                choices: [ "prod", "dev" ])
        choice (name: 'MANAGED_CLUSTER_PROFILE',
                description: 'Verrazzano Managed Cluster install profile name',
                // 1st choice is the default value
                choices: [ "managed-cluster", "prod", "dev" ])
        choice (name: 'WILDCARD_DNS_DOMAIN',
                description: 'This is the wildcard DNS domain',
                // 1st choice is the default value
                choices: [ "nip.io", "sslip.io"])
        choice (name: 'CRD_API_VERSION',
                description: 'This is the API crd version.',
                // 1st choice is the default value
                choices: [ "v1alpha1", "v1beta1"])
        booleanParam (description: 'Whether to create the cluster with Calico for AT testing', name: 'CREATE_CLUSTER_USE_CALICO', defaultValue: true)
        string (name: 'CONSOLE_REPO_BRANCH',
                defaultValue: '',
                description: 'The branch to check out after cloning the console repository.',
                trim: true)
        string (name: 'TAGGED_TESTS',
                defaultValue: '',
                description: 'A comma separated list of build tags for tests that should be executed (e.g. unstable_test). Default:',
                trim: true)
        string (name: 'INCLUDED_TESTS',
                defaultValue: '.*',
                description: 'A regex matching any fully qualified test file that should be executed (e.g. examples/helidon/). Default: .*',
                trim: true)
        string (name: 'EXCLUDED_TESTS',
                defaultValue: '_excluded_test',
                description: 'A regex matching any fully qualified test file that should not be executed (e.g. multicluster/|_excluded_test). Default: _excluded_test',
                trim: true)
    }

    environment {
        DOCKER_PLATFORM_CI_IMAGE_NAME = 'verrazzano-platform-operator-jenkins'
        DOCKER_PLATFORM_PUBLISH_IMAGE_NAME = 'verrazzano-platform-operator'
        DOCKER_PLATFORM_IMAGE_NAME = "${env.BRANCH_NAME == 'master' ? env.DOCKER_PLATFORM_PUBLISH_IMAGE_NAME : env.DOCKER_PLATFORM_CI_IMAGE_NAME}"
        DOCKER_OAM_CI_IMAGE_NAME = 'verrazzano-application-operator-jenkins'
        DOCKER_OAM_PUBLISH_IMAGE_NAME = 'verrazzano-application-operator'
        DOCKER_OAM_IMAGE_NAME = "${env.BRANCH_NAME == 'master' ? env.DOCKER_OAM_PUBLISH_IMAGE_NAME : env.DOCKER_OAM_CI_IMAGE_NAME}"
        CREATE_LATEST_TAG = "${env.BRANCH_NAME == 'master' ? '1' : '0'}"
        GOPATH = '/home/opc/go'
        GO_REPO_PATH = "${GOPATH}/src/github.com/verrazzano"
        DOCKER_CREDS = credentials('github-packages-credentials-rw')
        DOCKER_EMAIL = credentials('github-packages-email')
        DOCKER_REPO = 'ghcr.io'
        DOCKER_NAMESPACE = 'verrazzano'
        NETRC_FILE = credentials('netrc')
        CLUSTER_NAME_PREFIX = 'verrazzano'
        TESTS_EXECUTED_FILE = "${WORKSPACE}/tests_executed_file.tmp"
        POST_DUMP_FAILED_FILE = "${WORKSPACE}/post_dump_failed_file.tmp"
        KUBECONFIG_DIR = "${WORKSPACE}/kubeconfig"

        OCR_CREDS = credentials('ocr-pull-and-push-account')
        OCR_REPO = 'container-registry.oracle.com'
        IMAGE_PULL_SECRET = 'verrazzano-container-registry'

        TEST_ENV = "${params.TEST_ENV}"
        MANAGED_CLUSTER_PROFILE = "${params.MANAGED_CLUSTER_PROFILE}"
        ADMIN_CLUSTER_PROFILE = "${params.ADMIN_CLUSTER_PROFILE}"

        // Find a better way to handle this
        // OKE_CLUSTER_VERSION = "${params.KUBERNETES_VERSION == '1.17' ? 'v1.17.13' : 'v1.18.10'}"
        TF_VAR_compartment_id = credentials('oci-tiburon-dev-compartment-ocid')
        TF_VAR_tenancy_id = credentials('oci-tenancy')
        TF_VAR_tenancy_name = credentials('oci-tenancy-name')
        TF_VAR_user_id = credentials('oci-user-ocid')
        TF_VAR_region = "${params.OKE_CLUSTER_REGION}"
        TF_VAR_kubernetes_version = "${params.OKE_CLUSTER_VERSION}"
        TF_VAR_nodepool_config = "${params.OKE_NODE_POOL}"
        TF_VAR_api_fingerprint = credentials('oci-api-key-fingerprint')
        TF_VAR_api_private_key_path = credentials('oci-api-key')
        TF_VAR_s3_bucket_access_key = credentials('oci-s3-bucket-access-key')
        TF_VAR_s3_bucket_secret_key = credentials('oci-s3-bucket-secret-key')
        TF_VAR_ssh_public_key_path = credentials('oci-tf-pub-ssh-key')

        OCI_CLI_TENANCY = credentials('oci-tenancy')
        OCI_CLI_USER = credentials('oci-user-ocid')
        OCI_CLI_FINGERPRINT = credentials('oci-api-key-fingerprint')
        OCI_CLI_KEY_FILE = credentials('oci-api-key')
        OCI_CLI_REGION = "${params.OKE_CLUSTER_REGION}"
        OCI_CLI_SUPPRESS_FILE_PERMISSIONS_WARNING = 'True'

        INSTALL_CONFIG_FILE_KIND = "${GO_REPO_PATH}/verrazzano/tests/e2e/config/scripts/v1alpha1/install-vz-prod-kind-upgrade.yaml"
        INSTALL_CONFIG_FILE_OCIDNS = "${GO_REPO_PATH}/verrazzano/tests/e2e/config/scripts/v1alpha1/install-verrazzano-ocidns.yaml"
        INSTALL_CONFIG_FILE_NIPIO = "${GO_REPO_PATH}/verrazzano/tests/e2e/config/scripts/v1alpha1/install-verrazzano-nipio.yaml"
        OCI_DNS_ZONE_NAME="z${zoneId}.v8o.io"
        ACME_ENVIRONMENT="${params.ACME_ENVIRONMENT}"
        CREATE_EXTERNAL_OPENSEARCH = "${GO_REPO_PATH}/verrazzano/tests/e2e/config/scripts/create-external-os.sh"

        TIMESTAMP = sh(returnStdout: true, script: "date +%Y%m%d%H%M%S").trim()
        SHORT_TIME_STAMP = sh(returnStdout: true, script: "date +%m%d%H%M%S").trim()
        TEST_SCRIPTS_DIR = "${GO_REPO_PATH}/verrazzano/tests/e2e/config/scripts"
        LOOPING_TEST_SCRIPTS_DIR = "${TEST_SCRIPTS_DIR}/looping-test"
        ADMIN_KUBECONFIG="${KUBECONFIG_DIR}/1/kube_config"

        // Environment variables required to capture cluster snapshot and bug report on test failure
        DUMP_COMMAND="${GO_REPO_PATH}/verrazzano/tools/scripts/k8s-dump-cluster.sh"
        TEST_DUMP_ROOT="${WORKSPACE}/test-cluster-snapshots"
        CAPTURE_FULL_CLUSTER="false"

        // Environment variable for Verrazzano CLI executable
        VZ_COMMAND="${GO_REPO_PATH}/vz"

        VERRAZZANO_INSTALL_LOGS_DIR="${WORKSPACE}/verrazzano/platform-operator/scripts/install/build/logs"
        VERRAZZANO_INSTALL_LOG="verrazzano-install.log"
        EXTERNAL_ELASTICSEARCH = "${params.EXTERNAL_ELASTICSEARCH}"

        // used for console artifact capture on failure
        JENKINS_READ = credentials('jenkins-auditor')
        OCI_CLI_AUTH="instance_principal"
        OCI_OS_NAMESPACE = credentials('oci-os-namespace')
        OCI_OS_ARTIFACT_BUCKET="build-failure-artifacts"
        OCI_OS_BUCKET="verrazzano-builds"
        OCI_OS_COMMIT_BUCKET="verrazzano-builds-by-commit"
        OCI_OS_LOCATION="${OCI_OS_LOCATION}"
        VZ_CLI_TARGZ="vz-linux-amd64.tar.gz"

        // used to emit metrics
        PROMETHEUS_CREDENTIALS = credentials('prometheus-credentials')
        TEST_ENV_LABEL = "${params.TEST_ENV}"
        SEARCH_HTTP_ENDPOINT = credentials('search-gw-url')
        SEARCH_PASSWORD = "${PROMETHEUS_CREDENTIALS_PSW}"
        SEARCH_USERNAME = "${PROMETHEUS_CREDENTIALS_USR}"

        // sample app deployed before upgrade and UI console tests
        SAMPLE_APP_NAME="hello-helidon"
        SAMPLE_APP_NAMESPACE="hello-helidon"
        SAMPLE_APP_PROJECT="hello-helidon-sample-proj"
        SAMPLE_APP_COMPONENT="hello-helidon-component"

        // used to generate Ginkgo test reports
        TEST_REPORT = "test-report.xml"
        GINKGO_REPORT_ARGS = "--junit-report=${TEST_REPORT} --keep-separate-reports=true"
        TEST_REPORT_DIR = "${WORKSPACE}/tests/e2e"

        VERSION_FOR_UPGRADE_ENV = "${params.VERSION_FOR_UPGRADE}"
        VERSION_FOR_INSTALL = "${params.VERSION_FOR_INSTALL}"
        TARGET_UPGRADE_OPERATOR_YAML = "${WORKSPACE}/target-upgrade-operator.yaml"
        RUNNING_OPERATOR_VERSION = ""
    }

    stages {
        stage('Clean workspace and checkout') {
            steps {
                printNodeLabels()

                performSourceCodeCheckout()

                performNetRCOperations()

                performDockerLogin()

                performVerrazzanoDirectoryOperations()

                setInitValues()

                downloadCLI()
            }
        }

        stage('Install and Configure') {
            when {
                allOf {
                    not { buildingTag() }
                    anyOf {
                        branch 'master';
                        expression {SKIP_ACCEPTANCE_TESTS == false};
                    }
                }
            }
            stages {
                stage('Prepare AT environment') {
                    parallel {
                        stage('Create Kind Clusters') {
                            when { expression { return params.TEST_ENV == 'KIND' } }
                            steps {
                                createKindClusters()
                            }
                        }
                        stage('Create OKE Clusters') {
                            when { expression { return params.TEST_ENV == 'ocidns_oke' || params.TEST_ENV == 'magicdns_oke'} }
                            steps {
                                echo "OKE Cluster Prefix: ${OKE_CLUSTER_PREFIX}"
                                createOKEClusters("${OKE_CLUSTER_PREFIX}")
                            }
                        }
                    }
                }
                stage("Configure Clusters") {
                    parallel {
                        stage("Configure OKE/OCI DNS") {
                            when { expression { return params.TEST_ENV == 'ocidns_oke' } }
                            stages {
                                stage('Create OCI DNS zone') {
                                    steps {
                                        createOCIDNSZone()
                                    }
                                }
                                stage('Configure OCI DNS Resources') {
                                    environment {
                                        OCI_DNS_COMPARTMENT_OCID = credentials('oci-dns-compartment')
                                        OCI_PRIVATE_KEY_FILE = credentials('oci-api-key')
                                        OCI_DNS_ZONE_OCID = "${dns_zone_ocid}"
                                    }
                                    steps {
                                        createTestOCIConfigSecret()
                                    }
                                }
                                stage('Configure OCI DNS Installers') {
                                    environment {
                                        OCI_DNS_COMPARTMENT_OCID = credentials('oci-dns-compartment')
                                        OCI_PRIVATE_KEY_FILE = credentials('oci-api-key')
                                        OCI_DNS_ZONE_OCID = "${dns_zone_ocid}"
                                    }
                                    steps {
                                        script {
                                            configureVerrazzanoInstallers(env.INSTALL_CONFIG_FILE_OCIDNS, "./tests/e2e/config/scripts/process_oci_dns_install_yaml.sh", "acme", params.ACME_ENVIRONMENT)
                                        }
                                    }
                                }
                            }
                        }
                        stage("Configure KinD") {
                            when { expression { return params.TEST_ENV == 'KIND' } }
                            steps {
                                configureVerrazzanoInstallers(INSTALL_CONFIG_FILE_KIND,"./tests/e2e/config/scripts/process_kind_install_yaml.sh", params.WILDCARD_DNS_DOMAIN)
                            }
                        }
                        stage("Configure OKE/MagicDNS") {
                            when { expression { return params.TEST_ENV == 'magicdns_oke' } }
                            steps {
                                configureVerrazzanoInstallers(env.INSTALL_CONFIG_FILE_NIPIO, "./tests/e2e/config/scripts/process_nipio_install_yaml.sh", params.WILDCARD_DNS_DOMAIN)
                            }
                        }
                    }
                }
                stage ('Install Verrazzano') {
                    steps {
                        script {
                            getVerrazzanoOperatorYaml()
                        }
                        installVerrazzano()
                    }
                    post {
                        always {
                            script {
                                dumpInstallLogs()
                            }
                        }
                        failure {
                            script {
                                dumpK8sCluster("${WORKSPACE}/install-failure-cluster-snapshot")
                            }
                        }
                    }
                }
                stage('Multicluster Registration') {
                    when { expression { isMultiCluster() } }
                    stages {
                        stage('Register managed clusters') {
                            steps {
                                registerManagedClusters()
                            }
                        }
                        stage('verify-register') {
                            steps {
                                verifyRegisterManagedClusters(true)
                            }
                        }
                    }
                }
                stage ('Pre-upgrade Acceptance Tests') {
                    parallel {
                        stage('pre-upgrade verify keycloak') {
                            steps {
                                runGinkgoRandomizeSerialAdmin('upgrade/pre-upgrade/keycloak', "${TEST_DUMP_ROOT}/keycloak")
                            }
                        }
                        stage('opensearch pre-upgrade') {
                            steps {
                                runGinkgoRandomizeSerialAdmin('upgrade/pre-upgrade/opensearch', "${TEST_DUMP_ROOT}/opensearch")
                            }
                        }
                        stage('opensearch-dashboards pre-upgrade') {
                            steps {
                                runGinkgoRandomizeSerialAdmin('upgrade/pre-upgrade/opensearch-dashboards', "${TEST_DUMP_ROOT}/opensearch-dashboards")
                            }
                        }
                        stage('Grafana pre-upgrade') {
                            steps {
                                runGinkgoRandomizeSerialAdmin('upgrade/pre-upgrade/grafana', "${TEST_DUMP_ROOT}/grafana")
                            }
                        }
                        stage('Metricsbinding pre-upgrade') {
                            steps {
                                runGinkgoRandomizeSerialAdmin('upgrade/pre-upgrade/metricsbinding', "${TEST_DUMP_ROOT}/metricsbinding")
                            }
                        }
                        stage ('examples helidon') {
                            when { expression { isVZOperatorMinimumCompatibleVersion("v1.1.0") } }
                            steps {
                                runGinkgoVerify('examples/helidon', "${TEST_DUMP_ROOT}/helidon-workload", "false", "true", "true", "hello-helidon-sc")
                            }
                        }
                        stage ('mc examples helidon') {
                            when { expression { isMultiCluster() && isVZOperatorMinimumCompatibleVersion("v1.1.0") } }
                            steps {
                                runGinkgoVerifyManaged("multicluster/examples/helidon", "${TEST_DUMP_ROOT}/mchelidon-workload", "false", "true", "true")
                            }
                        }
                        stage ('coherence workload') {
                            when { expression { isVZOperatorMinimumCompatibleVersion("v1.1.0") } }
                            steps {
                                runGinkgoVerify('workloads/coherence', "${TEST_DUMP_ROOT}/coherence-workload", "false", "false", "true", "hello-coherence-sc")
                            }
                        }
                        stage ('mc coherence workload') {
                            when { expression { isMultiCluster() && isVZOperatorMinimumCompatibleVersion("v1.1.0") && checkUpgradeBelowVer("v1.3.0") } }
                            steps {
                                runGinkgoVerifyManaged("multicluster/workloads/mccoherence", "${TEST_DUMP_ROOT}/mccoherence-workload", "false", "true", "true")
                            }
                        }
                        stage('deployment metrics') {
                            steps {
                                runGinkgoVerifyParallel('Prometheus pre-upgrade', 'metrics/deploymetrics', "${TEST_DUMP_ROOT}/prompreupgrade", "false", "true", "true", "deploymetrics")
                            }
                        }
                    }
                }
                stage('upgrade-platform-operator using kubectl') {
                    when { expression { return params.INSTALLATION_METHOD_UPGRADE == "kubectl" } }
                    stages {
                        stage("upgrade-platform-operator") {
                            steps {
                                upgradePlatformOperator()
                            }
                        }
                        stage("Verify Upgrade Required") {
                            steps {
                                runGinkgoRandomizeSerial('upgrade/pre-upgrade/verify-upgrade-required')
                            }
                        }
                    }
                }
                stage("upgrade-verrazzano") {
                    steps {
                        upgradeVerrazzano()
                    }
                    post {
                        always {
                            performDescribeVerrazzanoResource()
                        }
                    }
                }
            }
            post {
                failure {
                    script {
                        dumpK8sCluster("${WORKSPACE}/multicluster-install-cluster-snapshot")
                    }
                }
            }
        }

        stage('Verify Upgrade') {
            // Rerun some stages to verify the upgrade
            parallel {
                stage ('verify-register') {
                    when { expression { isMultiCluster() } }
                    steps {
                        verifyRegisterManagedClusters(false)
                    }
                }
                stage ('verify-permissions') {
                    when { expression { isMultiCluster() } }
                    steps {
                        verifyManagedClusterPermissions()
                    }
                }
                stage ('system component metrics') {
                    steps {
                        runGinkgoRandomizeParallel('metrics/syscomponents')
                    }
                }
            }
            post {
                failure {
                    script {
                        dumpK8sCluster("${WORKSPACE}/multicluster-verify-upgrade-cluster-snapshot")
                    }
                }
            }
        }
        stage ('Verify Install') {
            parallel {
                stage('verify-install') {
                    steps {
                        runGinkgoRandomizeSerial('verify-install')
                    }
                }

                stage ('mc verify-install') {
                    when { expression { isMultiCluster() } }
                    steps {
                        runGinkgoRandomizeParallel('multicluster/verify-install')
                    }
                }
            }
        }

        // Run Verify Registry
        stage('verify-registry') {
            steps {
                catchError(buildResult: 'FAILURE', stageResult: 'FAILURE') {
                    script {
                        runMulticlusterVerifyRegistry()
                    }
                }
            }
            post {
                always {
                    archiveArtifacts artifacts: '**/coverage.html,**/logs/*', allowEmptyArchive: true
                    junit testResults: '**/*test-result.xml', allowEmptyResults: true
                }
            }
        }

        stage ('Verify Infra') {
            parallel {
                stage('verify-scripts') {
                    steps {
                        runGinkgoRandomizeParallel('scripts/install')
                    }
                }
                stage('verify-infra restapi') {
                    steps {
                        runGinkgoRandomizeParallel('verify-infra/restapi')
                    }
                }
                stage('verify-infra oam') {
                    steps {
                        runGinkgoRandomizeParallel('verify-infra/oam')
                    }
                }
                stage('verify-infra vmi') {
                    steps {
                        runGinkgoRandomizeParallel('verify-infra/vmi')
                    }
                }
            }
            post {
                always {
                    archiveArtifacts artifacts: '**/coverage.html,**/logs/*', allowEmptyArchive: true
                    junit testResults: '**/*test-result.xml', allowEmptyResults: true
                }
            }
        }
        stage('Post-upgrade Acceptance Tests') {
            stages {
                stage ('Console') {
                    when { expression { isMultiCluster() } }
                        steps {
                            runConsoleTests()
                        }
                        post {
                            always {
                                saveConsoleTestArtifacts()
                            }
                        }
                }
                stage('Post-upgrade Acceptance Tests parallel') {
                    parallel {
                        stage('post-upgrade verify keycloak') {
                            steps {
                                runGinkgoRandomizeSerialAdmin('upgrade/post-upgrade/keycloak', "${TEST_DUMP_ROOT}/keycloak")
                            }
                        }
                        stage('opensearch post-upgrade') {
                            steps {
                                runGinkgoRandomizeSerialAdmin('upgrade/post-upgrade/opensearch', "${TEST_DUMP_ROOT}/opensearch")
                            }
                        }
                        stage('Grafana post-upgrade') {
                            steps {
                                runGinkgoRandomizeSerialAdmin('upgrade/post-upgrade/grafana', "${TEST_DUMP_ROOT}/grafana")
                            }
                        }
                        stage('Metricsbinding post-upgrade') {
                            steps {
                                runGinkgoRandomizeSerialAdmin('upgrade/post-upgrade/metricsbinding', "${TEST_DUMP_ROOT}/metricsbinding")
                            }
                        }
                        stage('deployment metrics') {
                            steps {
                                runGinkgoVerifyParallel('Prometheus post-upgrade', 'metrics/deploymetrics', "${TEST_DUMP_ROOT}/prompostupgrade", "true", "false", "false", "deploymetrics")
                            }
                        }
                        stage ("Verify install scripts") {
                            steps {
                                runGinkgoRandomizeAdmin("scripts/install", "${TEST_DUMP_ROOT}/install-scripts")
                            }
                        }
                        stage ('mc verify-api') {
                            when { expression { isMultiCluster() } }
                            steps {
                                catchError(buildResult: 'FAILURE', stageResult: 'FAILURE') {
                                    script {
                                        runMulticlusterVerifyApi()
                                    }
                                }
                            }
                            post {
                                failure {
                                    script {
                                        dumpK8sCluster("${WORKSPACE}/multicluster-post-upgrade-acceptance-tests-cluster-snapshot-pre-uninstall")
                                    }
                                }
                            }
                        }
                    }
                }
                stage ('Verify & Uninstall Example Apps') {
                    when { expression { isMultiCluster() } }
                    parallel {
                        stage ('mc examples helidon') {
                            steps {
                                runGinkgoVerifyManaged("multicluster/examples/helidon", "${TEST_DUMP_ROOT}/mchelidon-workload", "true", "false", "false")
                            }
                        }
                        stage ('mc coherence workload') {
                            steps {
                                runGinkgoVerifyManaged("multicluster/workloads/mccoherence", "${TEST_DUMP_ROOT}/mccoherence-workload", checkUpgradeBelowVer("v1.3.0"), "false", "false")
                            }
                        }
                    }
                }
            }
            post {
                failure {
                    script {
                        dumpK8sCluster("${WORKSPACE}/multicluster-post-upgrade-acceptance-tests-cluster-snapshot")
                    }
                }
                aborted {
                    script {
                        dumpK8sCluster("${WORKSPACE}/multicluster-post-upgrade-acceptance-tests-cluster-snapshot")
                    }
                }
                success {
                    script {
                        if (EFFECTIVE_DUMP_K8S_CLUSTER_ON_SUCCESS == true) {
                            dumpK8sCluster("${WORKSPACE}/multicluster-post-upgrade-acceptance-tests-cluster-snapshot")
                        }
                    }
                }
            }
        }
        stage('Cleanup Tests') {
            stages {
                stage('verify deregister') {
                    when { expression { isMultiCluster() } }
                    steps {
                        verifyDeregisterManagedClusters()
                    }
                }
            }
            post {
                failure {
                    script {
                        dumpK8sCluster("${WORKSPACE}/multicluster-cleanup-tests-cluster-snapshot")
                    }
                }
            }
        }
    }
    post {
        failure {
            pipelinePostFailure()
        }
        always {
            script {
                if ( fileExists(env.TESTS_EXECUTED_FILE) ) {
                    dumpAll()
                }
            }
            copyGeneratedTestReports()
            archiveArtifacts artifacts: "**/*-operator.yaml,**/install-verrazzano.yaml,**/kube_config,**/coverage.html,**/logs/**,**/build/resources/**,**/verrazzano_images.txt,**/*cluster-snapshot*/**,**/*bug-report*/**,**/full-cluster/**,**/${TEST_REPORT}", allowEmptyArchive: true
            junit testResults: "**/${TEST_REPORT}", allowEmptyResults: true

            script {
                failBuildIfFailuresDuringArtifactsDump()
            }
        }
        cleanup {
            deleteAll()
        }
    }
}

// false : version parameter falls between vz to(current) and from(to be upgraded) version
// true  : vz to(current) and from(to be upgraded) version falls below version parameter
def checkUpgradeBelowVer(version) {
    if(params.VERSION_FOR_UPGRADE != "NONE" && params.VERSION_FOR_UPGRADE != "current_branch"){
        VERRAZZANO_DEV_VERSION = VERSION_FOR_UPGRADE_ENV
    }
    return !(isMinVersion(params.VERSION_FOR_INSTALL, version) && !isMinVersion(VERRAZZANO_DEV_VERSION, version))
}

// compares the two vz versions v1 & v2
// true : v1 < v2, false : v1 >= v2
def isMinVersion(v1, v2) {
    v2 = v2 - 'v'
    v1 = v1 - 'v'
    def v2Split  = v2.split('\\.')
    runningVZVersion = v2Split[0] + '.' + v2Split[1] + '.' + v2Split[2].charAt(0)
    v1Split = v1.split('\\.')
    if(v1Split[0] < v2Split[0]){
        return true
    }else if(v1Split[0] == v2Split[0] && v1Split[1] < v2Split[1]){
        return true
    }else if(v1Split[0] == v2Split[0] && v1Split[1] == v2Split[1] && v1Split[2].charAt(0) < v2Split[2].charAt(0)){
        return true
    }
    return false
}



def createOCIDNSZone() {
    script {
        dns_zone_ocid = sh(script: "${GO_REPO_PATH}/verrazzano/tests/e2e/config/scripts/oci_dns_ops.sh -o create -c ${TF_VAR_compartment_id} -s z${zoneId}", returnStdout: true)
    }
}

def saveConsoleTestArtifacts() {
    script {
        sh "${GO_REPO_PATH}/verrazzano/ci/scripts/save_console_test_artifacts.sh"
    }
}

def createTestOCIConfigSecret() {
    script {
        int clusterCount = params.TOTAL_CLUSTERS.toInteger()
        for(int count=1; count<=clusterCount; count++) {
            sh """
                export KUBECONFIG=${KUBECONFIG_DIR}/$count/kube_config
                cd ${GO_REPO_PATH}/verrazzano
                ./tests/e2e/config/scripts/create-test-oci-config-secret.sh
            """
        }
    }
}

def deleteAll() {
    // Delete clusters as the very first thing in cleanup to reclaim cluster resources especially OKE resources
    deleteClusters()
    deleteDir()
}

def deleteClusters() {
    script {
        int clusterCount = params.TOTAL_CLUSTERS.toInteger()
        if (env.TEST_ENV == "KIND") {
            for(int count=1; count<=clusterCount; count++) {
                sh """
                    if [ "${env.TEST_ENV}" == "KIND" ]
                    then
                        kind delete cluster --name ${CLUSTER_NAME_PREFIX}-$count
                    fi
                """
            }
        } else {
            deleteOkeClusters()
        }
    }
}

def copyGeneratedTestReports() {
    script {
        sh """
            # Copy the generated test reports to WORKSPACE to archive them
            mkdir -p ${TEST_REPORT_DIR}
            cd ${GO_REPO_PATH}/verrazzano/tests/e2e
            find . -name "${TEST_REPORT}" | cpio -pdm ${TEST_REPORT_DIR}
        """
    }
}

def failBuildIfFailuresDuringArtifactsDump() {
    script {
        sh """
            if [ -f ${POST_DUMP_FAILED_FILE} ]; then
                echo "Failures seen during dumping of artifacts, treat post as failed"
                exit 1
            fi
        """
    }
}

def printNodeLabels() {
    script {
        sh """
            echo "${NODE_LABELS}"
        """
    }
}

def performNetRCOperations() {
    script {
        sh """
            cp -f "${NETRC_FILE}" $HOME/.netrc
            chmod 600 $HOME/.netrc
        """
    }
}

def performVerrazzanoDirectoryOperations() {
    script {
        sh """
            rm -rf ${GO_REPO_PATH}/verrazzano
            mkdir -p ${GO_REPO_PATH}/verrazzano
            tar cf - . | (cd ${GO_REPO_PATH}/verrazzano/ ; tar xf -)
        """
    }
}

// Utility method to create a map that will be used later to perform parallel operations against multiple clusters
Map createClusterExecutionsMap() {
    script {
        // Create a dictionary of steps to be executed in parallel
        // - the first one will always be the Admin cluster
        // - clusters 2-max are managed clusters
        def clusterExecutionsMap = [:]
        return clusterExecutionsMap
    }
}

// Create a KinD cluster instance
// - count - the cluster index into $KUBECONFIG_DIR
// - metallbAddressRange - the address range to provide the Metallb install within the KinD Docker bridge network address range
// - cleanupKindContainers - indicates to the script whether or not to remove any existing clusters with the same name before creating the new one
// - connectJenkinsRunnerToNetwork - indicates whether or not to connect the KinD Docker bridge network to the Jenkins local docker network
def installKindCluster(count, metallbAddressRange, cleanupKindContainers, connectJenkinsRunnerToNetwork) {
    // For parallel execution, wrap this in a Groovy enclosure {}
    return script {
        sh """
                echo ${CLUSTER_NAME_PREFIX}-$count
                echo ${KUBECONFIG_DIR}/$count/kube_config
                mkdir -p ${KUBECONFIG_DIR}/$count
                export KUBECONFIG=${KUBECONFIG_DIR}/$count/kube_config
                echo "Create Kind cluster \$1"
                cd ${TEST_SCRIPTS_DIR}
                # As a stop gap, for now we are using the api/vpo caches here to see if it helps with rate limiting issues, we will need to add specific caches so for now
                # specify the cache name based on the count value, this is assuming 1 or 2 clusters
                case "${count}" in
                    1)
                        ./create_kind_cluster.sh "${CLUSTER_NAME_PREFIX}-$count" "${GO_REPO_PATH}/verrazzano/platform-operator" "${KUBECONFIG_DIR}/$count/kube_config" "${params.KIND_CLUSTER_VERSION}" "$cleanupKindContainers" "$connectJenkinsRunnerToNetwork" true ${params.CREATE_CLUSTER_USE_CALICO} "vpo_integ"
                        ;;
                    2)
                        ./create_kind_cluster.sh "${CLUSTER_NAME_PREFIX}-$count" "${GO_REPO_PATH}/verrazzano/platform-operator" "${KUBECONFIG_DIR}/$count/kube_config" "${params.KIND_CLUSTER_VERSION}" "$cleanupKindContainers" "$connectJenkinsRunnerToNetwork" true ${params.CREATE_CLUSTER_USE_CALICO} "apo_integ"
                        ;;
                    *)
                        ./create_kind_cluster.sh "${CLUSTER_NAME_PREFIX}-$count" "${GO_REPO_PATH}/verrazzano/platform-operator" "${KUBECONFIG_DIR}/$count/kube_config" "${params.KIND_CLUSTER_VERSION}" "$cleanupKindContainers" "$connectJenkinsRunnerToNetwork" false ${params.CREATE_CLUSTER_USE_CALICO} "NONE"
                        ;;
                esac
                if [ ${params.CREATE_CLUSTER_USE_CALICO} == true ]; then
                    echo "Install Calico"
                    cd ${GO_REPO_PATH}/verrazzano
                    ./ci/scripts/install_calico.sh "${CLUSTER_NAME_PREFIX}-$count"
                fi
                kubectl wait --for=condition=ready nodes/${CLUSTER_NAME_PREFIX}-$count-control-plane --timeout=5m
                kubectl wait --for=condition=ready pods/kube-controller-manager-${CLUSTER_NAME_PREFIX}-$count-control-plane -n kube-system --timeout=5m
                echo "Listing pods in kube-system namespace ..."
                kubectl get pods -n kube-system
                echo "Install metallb"
                cd ${GO_REPO_PATH}/verrazzano
                ./tests/e2e/config/scripts/install-metallb.sh $metallbAddressRange
                echo "Deploy external es and create its secret on the admin cluster if EXTERNAL_ELASTICSEARCH is true"
                CLUSTER_NUMBER=${count}  ${CREATE_EXTERNAL_OPENSEARCH}
            """
    }
}

def deleteOkeClusters() {
    script {
        sh """
            mkdir -p ${KUBECONFIG_DIR}
            if [ "${TEST_ENV}" == "ocidns_oke" ]; then
                 cd ${GO_REPO_PATH}/verrazzano
                 ./tests/e2e/config/scripts/oci_dns_ops.sh -o delete -s z${zoneId} || echo "Failed to delete DNS zone z${zoneId}"
             fi
            cd ${TEST_SCRIPTS_DIR}
            TF_VAR_label_prefix=${OKE_CLUSTER_PREFIX} TF_VAR_state_name=multicluster-${env.BUILD_NUMBER}-${env.BRANCH_NAME} ./delete_oke_cluster.sh "$clusterCount" "${KUBECONFIG_DIR}" || true
        """
    }
}

// Either download the specified release of the platform operator YAML, or create one
// using the specific operator image provided by the user.
def getVerrazzanoOperatorYaml() {
    script {
        OPERATOR_YAML_FILE=sh(returnStdout: true, script: "ci/scripts/derive_operator_yaml.sh ${params.VERSION_FOR_INSTALL}").trim()
        RELEASE_NUMBER=sh(returnStdout: true, script: "echo ${VERSION_FOR_INSTALL} | tail -c4").trim()

        sh """
            echo "Platform Operator Configuration"
            cd ${GO_REPO_PATH}/verrazzano
            if [ "NONE" == "${params.VERRAZZANO_OPERATOR_IMAGE}" ]; then
<<<<<<< HEAD
                if [ "master" == $VERSION_FOR_UPGRADE_ENV ]; then
                    echo "Downloading operator from object storage"
                    oci --region us-phoenix-1 os object get --namespace ${OCI_OS_NAMESPACE} -bn ${OCI_OS_COMMIT_BUCKET} --name ephemeral/release-${RELEASE_NUMBER}/${SHORT_COMMIT_HASH}/operator.yaml --file ${WORKSPACE}/downloaded-release-operator.yaml
                else
                    echo "Downloading ${OPERATOR_YAML_FILE} for release ${params.VERSION_FOR_INSTALL}"
                    wget "${OPERATOR_YAML_FILE}" -O "${WORKSPACE}"/downloaded-release-operator.yaml
                fi
=======
                echo "Downloading ${OPERATOR_YAML_FILE} for release ${params.VERSION_FOR_INSTALL}"
                wget "${OPERATOR_YAML_FILE}" -O ${WORKSPACE}/downloaded-release-operator.yaml
>>>>>>> 3f0a9c52
                cp ${WORKSPACE}/downloaded-release-operator.yaml ${WORKSPACE}/acceptance-test-operator.yaml
            else
                echo "Generating operator.yaml based on image name provided: ${params.VERRAZZANO_OPERATOR_IMAGE}"
                env IMAGE_PULL_SECRETS=verrazzano-container-registry DOCKER_IMAGE=${params.VERRAZZANO_OPERATOR_IMAGE} ./tools/scripts/generate_operator_yaml.sh > ${WORKSPACE}/acceptance-test-operator.yaml
            fi
        """
    }
}

// Install Verrazzano on each of the clusters
def installVerrazzano() {
    script {
        def verrazzanoInstallStages = createClusterExecutionsMap()
        int clusterCount = params.TOTAL_CLUSTERS.toInteger()
        for(int count=1; count<=clusterCount; count++) {
            def installerPath="${KUBECONFIG_DIR}/${count}/${installerFileName}"
            def key = "vz-mgd-${count-1}"
            if (count == 1) {
                key = "vz-admin"
            }
            verrazzanoInstallStages["${key}"] = installVerrazzanoOnCluster(count, installerPath)
        }
        parallel verrazzanoInstallStages
    }
}

// Install Verrazzano on a target cluster
// - count is the cluster index into the $KUBECONFIG_DIR
// - verrazzanoConfig is the Verrazzano CR to use to install VZ on the cluster
def installVerrazzanoOnCluster(count, verrazzanoConfig) {
    // For parallel execution, wrap this in a Groovy enclosure {}
    return {
        script {
            sh """
                export KUBECONFIG=${KUBECONFIG_DIR}/$count/kube_config
                cd ${GO_REPO_PATH}/verrazzano

                # Display the kubectl and cluster versions
                kubectl version

                ${LOOPING_TEST_SCRIPTS_DIR}/dump_cluster.sh ${WORKSPACE}/verrazzano/build/resources/cluster${count}/pre-install-resources

                if { [ 'false' == '${params.EXTERNAL_ELASTICSEARCH}' ]; } || { [ '${count}' != 1 ] && [ 'true' == '${params.EXTERNAL_ELASTICSEARCH}' ]; }; then
                    echo "Create the verrazzano-install namespace"
                    kubectl create namespace verrazzano-install
                fi

                echo "Create Image Pull Secrets"
                ./tests/e2e/config/scripts/create-image-pull-secret.sh "${IMAGE_PULL_SECRET}" "${DOCKER_REPO}" "${DOCKER_CREDS_USR}" "${DOCKER_CREDS_PSW}"
                ./tests/e2e/config/scripts/create-image-pull-secret.sh github-packages "${DOCKER_REPO}" "${DOCKER_CREDS_USR}" "${DOCKER_CREDS_PSW}"
                ./tests/e2e/config/scripts/create-image-pull-secret.sh ocr "${OCR_REPO}" "${OCR_CREDS_USR}" "${OCR_CREDS_PSW}"
                ./tests/e2e/config/scripts/create-image-pull-secret.sh "${IMAGE_PULL_SECRET}" "${DOCKER_REPO}" "${DOCKER_CREDS_USR}" "${DOCKER_CREDS_PSW}" "verrazzano-install"

                echo "Following is the verrazzano CR file for the installation:"
                cat ${verrazzanoConfig}

                if [ "${params.INSTALLATION_METHOD_PREUPGRADE}" == "kubectl" ]; then
                    echo "Installing the Verrazzano Platform Operator"
                    kubectl apply -f ${WORKSPACE}/acceptance-test-operator.yaml

                    # create secret in verrazzano-install ns
                    ./tests/e2e/config/scripts/create-image-pull-secret.sh "${IMAGE_PULL_SECRET}" "${DOCKER_REPO}" "${DOCKER_CREDS_USR}" "${DOCKER_CREDS_PSW}" "verrazzano-install"

                    echo "Wait for Operator to be ready"
                    cd ${GO_REPO_PATH}/verrazzano
                    kubectl -n verrazzano-install rollout status deployment/verrazzano-platform-operator

                    echo "Applying \$verrazzanoConfig"
                    # validate is set to false since we are using newer Verrazzano CR yaml when installing an older pre-upgrade version
                    kubectl apply --validate=false -f ${verrazzanoConfig}

                    # wait for Verrazzano install to complete
                    ./tests/e2e/config/scripts/wait-for-verrazzano-install.sh
                elif [ "${params.INSTALLATION_METHOD_PREUPGRADE}" == "vz cli" ]; then
                    # Install Verrazzano
                    ${GO_REPO_PATH}/vz install --kubeconfig ${KUBECONFIG_DIR}/${count}/kube_config --filename ${verrazzanoConfig} --operator-file ${WORKSPACE}/acceptance-test-operator.yaml
                fi
            """
            RUNNING_OPERATOR_VERSION = sh(returnStdout: true, script: "export KUBECONFIG='${KUBECONFIG_DIR}/${count}/kube_config' && kubectl get verrazzano -o jsonpath='{.items[0].status.version}'").trim()
            echo "Verrazzano Version INSTALl : ${RUNNING_OPERATOR_VERSION}"
        }
    }
}

def getPlatformOperatorForRelease(){
    script {
        //Removing v from the upgrade version for error handling.
        VERSION_FOR_UPGRADE_ENV = VERSION_FOR_UPGRADE_ENV - "v"
        //Command to retrieve the platform operator yaml of the current branch.
        def operatorCMD = "oci --region us-phoenix-1 os object get --namespace ${OCI_OS_NAMESPACE} -bn ${OCI_OS_COMMIT_BUCKET} --name ephemeral/${env.BRANCH_NAME}/${SHORT_COMMIT_HASH}/operator.yaml --file"

        //Command to retrieve the platform operator yaml of the release branch for patch release upgrade testing.
        if(params.VERSION_FOR_UPGRADE != "current_branch" && params.IS_TRIGGERED_MANUALLY != "YES" && params.VERSION_FOR_UPGRADE != "NONE"){

            def latestReleaseBranch = getLatestReleaseVersion()

            operatorCMD = "oci --region us-phoenix-1 os object get --namespace ${OCI_OS_NAMESPACE} -bn ${OCI_OS_BUCKET} --name release-${latestReleaseBranch}/operator.yaml --file"
        //Command to retrieve the released version platform operator yaml.
        }else if(params.IS_TRIGGERED_MANUALLY == "YES" && params.VERSION_FOR_UPGRADE != "NONE" && params.VERSION_FOR_UPGRADE != "current_branch"){
            OPERATOR_YAML_FILE=sh(returnStdout: true, script: "ci/scripts/derive_operator_yaml.sh v${VERSION_FOR_UPGRADE_ENV}").trim()
            operatorCMD = "curl -L ${OPERATOR_YAML_FILE} --output"
        }

        sh(script: "$operatorCMD $TARGET_UPGRADE_OPERATOR_YAML")
    }
}

def getLatestReleaseVersion(){
    def latestReleaseBranch
    if(params.VERSION_FOR_UPGRADE != "NONE" && params.VERSION_FOR_UPGRADE != "current_branch"){
        VERSION_FOR_UPGRADE_ENV = VERSION_FOR_UPGRADE_ENV - "v"
        def latestReleaseTagSplit = VERSION_FOR_UPGRADE_ENV.split("\\.")
        latestReleaseBranch = latestReleaseTagSplit[0] + "." + latestReleaseTagSplit[1]
    }
    return latestReleaseBranch
}

// Upgrade the verrazzano-platform-operator for all clusters
def upgradePlatformOperator() {
    script {
        echo "Downloading target upgrade operator yaml"
        getPlatformOperatorForRelease()

        def verrazzanoPlatformOperatorUpgradeStages= createClusterExecutionsMap()

        int clusterCount = params.TOTAL_CLUSTERS.toInteger()
        for(int count = 1; count <= clusterCount; count++) {
            def key = "vz-mgd-${count-1}"
            if (count == 1) {
                key = "vz-admin"
            }
            verrazzanoPlatformOperatorUpgradeStages["${key}"] = upgradePlatformOperatorOnCluster(count)
        }
        parallel verrazzanoPlatformOperatorUpgradeStages
    }
}

// Upgrade the verrazzano-platform-operator for a given cluster
// - count is the cluster index into the $KUBECONFIG_DIR
def upgradePlatformOperatorOnCluster(count) {
    // For parallel execution, wrap this in a Groovy enclosure {}
    return {
        script {
            def upgradeOperatorFile = "${KUBECONFIG_DIR}/${count}/upgrade-operator.yaml"
            def kubeClusterConfig="${KUBECONFIG_DIR}/${count}/kube_config"
            sh """
                cp ${TARGET_UPGRADE_OPERATOR_YAML} ${upgradeOperatorFile}
                echo "Upgrading the Verrazzano platform operator"
                kubectl --kubeconfig=${kubeClusterConfig} apply -f ${upgradeOperatorFile}

                # need to sleep since the old operator needs to transition to terminating state
                sleep 15

                # ensure operator pod is up
                kubectl --kubeconfig=${kubeClusterConfig} -n verrazzano-install rollout status deployment/verrazzano-platform-operator
                kubectl --kubeconfig=${kubeClusterConfig} -n verrazzano-install rollout status deployment/verrazzano-platform-operator-webhook
            """
        }
    }
}

// Upgrade Verrazzano
def upgradeVerrazzano() {
    script {
        // Download the bom for the target version that we are upgrading to, then extract the version
        // Note, this version will have a semver suffix which is generated for each build, e.g. 1.0.1-33+d592fed6
        VERRAZZANO_DEV_VERSION = sh(returnStdout: true, script: "oci --region us-phoenix-1 os object get --namespace ${OCI_OS_NAMESPACE} -bn ${OCI_OS_COMMIT_BUCKET} --name ephemeral/${env.BRANCH_NAME}/${SHORT_COMMIT_HASH}/generated-verrazzano-bom.json --file - | jq -r '.version'").trim()

        if(params.VERSION_FOR_UPGRADE != "NONE" && params.VERSION_FOR_UPGRADE != "current_branch"){
            VERRAZZANO_DEV_VERSION = VERSION_FOR_UPGRADE_ENV
        }

        echo "Downloading target upgrade operator yaml"
        getPlatformOperatorForRelease()

        def verrazzanoUpgradeStages = createClusterExecutionsMap()

        int clusterCount = params.TOTAL_CLUSTERS.toInteger()
        for(int count=1; count<=clusterCount; count++) {
            def key = "vz-mgd-${count-1}"
            if (count == 1) {
                key = "vz-admin"
            }
            verrazzanoUpgradeStages["${key}"] = upgradeVerrazzanoOnCluster(count, "${VERRAZZANO_DEV_VERSION}")
        }
        parallel verrazzanoUpgradeStages
    }
}

// Upgrade Verrazzano on a target cluster
// - count is the cluster index into the $KUBECONFIG_DIR
// - verrazzanoDevVersion is the Verrazzano version to be upgraded to
def upgradeVerrazzanoOnCluster(count, verrazzanoDevVersion) {
    // For parallel execution, wrap this in a Groovy enclosure {}
    return {
        script {
            def kubeClusterConfig="${KUBECONFIG_DIR}/${count}/kube_config"
            def upgradeOperatorFile = "${KUBECONFIG_DIR}/${count}/upgrade-operator.yaml"

            def v8oInstallFile="${KUBECONFIG_DIR}/${count}/${installerFileName}"
            def v8oUpgradeFile="${KUBECONFIG_DIR}/${count}/verrazzano-upgrade-cr.yaml"
            sh """
                cp ${TARGET_UPGRADE_OPERATOR_YAML} ${upgradeOperatorFile}

                mkdir -p ${WORKSPACE}/verrazzano/platform-operator/scripts/install/build/logs/${count}

                # Get the install job in verrazzano-install namespace
                kubectl --kubeconfig=${kubeClusterConfig} -n verrazzano-install get job -o yaml --selector=job-name=verrazzano-install-my-verrazzano > ${WORKSPACE}/verrazzano/platform-operator/scripts/install/build/logs/${count}/verrazzano-pre-upgrade-job.out

                if [ "${params.INSTALLATION_METHOD_UPGRADE}" == "kubectl" ]; then
                    echo "Upgrading the Verrazzano installation to version" ${verrazzanoDevVersion}
                    # Modify the version field in the Verrazzano CR file to be this new Verrazzano version
                    cd ${GO_REPO_PATH}/verrazzano
                    cp ${v8oInstallFile} ${v8oUpgradeFile}
                    ${TEST_SCRIPTS_DIR}/process_upgrade_yaml.sh  ${verrazzanoDevVersion}  ${v8oUpgradeFile}

                    # Do the upgrade
                    echo "Following is the verrazzano CR file with the new version:"
                    cat ${v8oUpgradeFile}
                    kubectl --kubeconfig=${kubeClusterConfig} patch verrazzano my-verrazzano -p '{"spec":{"version":"'${verrazzanoDevVersion}'"}}' --type=merge
                    # wait for the upgrade to complete
                    kubectl --kubeconfig=${kubeClusterConfig} wait --timeout=35m --for=condition=UpgradeComplete verrazzano/my-verrazzano
                elif [ "${params.INSTALLATION_METHOD_UPGRADE}" == "vz cli" ]; then
                    echo "Upgrading the Verrazzano installation to version" ${verrazzanoDevVersion}
                    ${GO_REPO_PATH}/vz upgrade --kubeconfig ${kubeClusterConfig} --version ${verrazzanoDevVersion} --operator-file ${upgradeOperatorFile} --timeout 35m
                fi

                # Get the install job(s) and mke sure the it matches pre-install.  If there is more than 1 job or the job changed, then it won't match
                kubectl --kubeconfig=${kubeClusterConfig} -n verrazzano-install get job -o yaml --selector=job-name=verrazzano-install-my-verrazzano > ${WORKSPACE}/verrazzano/platform-operator/scripts/install/build/logs/${count}/verrazzano-post-upgrade-job.out

                echo "Ensuring that the install job(s) in verrazzzano-system are identical pre and post install"
                cmp -s ${WORKSPACE}/verrazzano/platform-operator/scripts/install/build/logs/${count}/verrazzano-pre-upgrade-job.out ${WORKSPACE}/verrazzano/platform-operator/scripts/install/build/logs/${count}/verrazzano-post-upgrade-job.out

                # ideally we don't need to wait here
                sleep 15
                echo "helm list : releases across all namespaces, after upgrading Verrazzano installation ..."
                helm --kubeconfig=${kubeClusterConfig} list -A
            """
            RUNNING_OPERATOR_VERSION = sh(returnStdout: true, script: "export KUBECONFIG='${KUBECONFIG_DIR}/${count}/kube_config' && kubectl get vz -o jsonpath='{.items[0].status.version}'").trim()
            echo "Verrazzano Version Upgrade : ${RUNNING_OPERATOR_VERSION}"
        }
    }
}

// register all managed clusters
def registerManagedClusters() {
    catchError(buildResult: 'FAILURE', stageResult: 'FAILURE') {
        script {
            def verrazzanoRegisterManagedClusterStages = createClusterExecutionsMap()
            int clusterCount = params.TOTAL_CLUSTERS.toInteger()
            for(int count=2; count<=clusterCount; count++) {
                verrazzanoRegisterManagedClusterStages["${count} - Register Managed Cluster"] = registerManagedCluster(count)
            }
            // ADMIN_VZ_VERSION_AT_REGISTRATION is used by verify register test
            env.ADMIN_VZ_VERSION_AT_REGISTRATION = sh(returnStdout: true,
                    script:"KUBECONFIG=${ADMIN_KUBECONFIG} kubectl get verrazzano -o jsonpath='{.items[0].status.version}'").trim()
            print "Admin VZ version at registration is ${env.ADMIN_VZ_VERSION_AT_REGISTRATION}"
            parallel verrazzanoRegisterManagedClusterStages
        }
    }
}

def registerManagedCluster(count) {
    // For parallel execution, wrap this in a Groovy enclosure {}
    return {
        script {
            sh """
                export MANAGED_CLUSTER_DIR="${KUBECONFIG_DIR}/${count}"
                export MANAGED_CLUSTER_NAME="managed${count-1}"
                export MANAGED_KUBECONFIG="${KUBECONFIG_DIR}/${count}/kube_config"
                export MANAGED_CLUSTER_ENV="mgd${count-1}"
                cd ${GO_REPO_PATH}/verrazzano
                ./tests/e2e/config/scripts/register_managed_cluster.sh
            """
        }
    }
}

// Verify the register of the managed clusters
def verifyRegisterManagedClusters(minimalVerification) {
    catchError(buildResult: 'FAILURE', stageResult: 'FAILURE') {
        script {
            def verrazzanoRegisterManagedClusterStages = createClusterExecutionsMap()
            int clusterCount = params.TOTAL_CLUSTERS.toInteger()
            for(int count=2; count<=clusterCount; count++) {
                verrazzanoRegisterManagedClusterStages["${count} - Verify Register Managed Cluster"] = verifyRegisterManagedCluster(count, minimalVerification)
            }
            parallel verrazzanoRegisterManagedClusterStages
        }
    }
}

def verifyRegisterManagedCluster(count, minimalVerification) {
    // For parallel execution, wrap this in a Groovy enclosure {}
    return {
        script {
            sh """
                export MANAGED_CLUSTER_NAME="managed${count-1}"
                export MANAGED_KUBECONFIG="${KUBECONFIG_DIR}/${count}/kube_config"
                cd ${GO_REPO_PATH}/verrazzano/tests/e2e
                ginkgo build multicluster/verify-register/
                ginkgo -p --randomize-all -v --keep-going --no-color ${GINKGO_REPORT_ARGS} -tags="${params.TAGGED_TESTS}" --focus-file="${params.INCLUDED_TESTS}" --skip-file="${params.EXCLUDED_TESTS}" multicluster/verify-register/*.test -- --minimalVerification=${minimalVerification}
            """
        }
    }
}

// Verify the deregister of the managed clusters
def verifyDeregisterManagedClusters() {
    catchError(buildResult: 'FAILURE', stageResult: 'FAILURE') {
        script {
            def verrazzanoDeregisterManagedClusterStages = createClusterExecutionsMap()
            int clusterCount = params.TOTAL_CLUSTERS.toInteger()
            for(int count=2; count<=clusterCount; count++) {
                verrazzanoDeregisterManagedClusterStages["${count} - Verify Deregister Managed Cluster"] = verifyDeregisterManagedCluster(count)
            }
            parallel verrazzanoDeregisterManagedClusterStages
        }
    }
}

def verifyDeregisterManagedCluster(count) {
    // For parallel execution, wrap this in a Groovy enclosure {}
    return {
        script {
            sh """
                export MANAGED_CLUSTER_NAME="managed${count-1}"
                export MANAGED_KUBECONFIG="${KUBECONFIG_DIR}/${count}/kube_config"
                export ADMIN_KUBECONFIG="${KUBECONFIG_DIR}/1/kube_config"
                ./tests/e2e/config/scripts/deregister_managed_cluster.sh
                cd ${GO_REPO_PATH}/verrazzano/tests/e2e
                ginkgo build multicluster/verify-deregister/
                ginkgo -p --randomize-all -v --keep-going --no-color ${GINKGO_REPORT_ARGS} -tags="${params.TAGGED_TESTS}" --focus-file="${params.INCLUDED_TESTS}" --skip-file="${params.EXCLUDED_TESTS}" multicluster/verify-deregister/*.test
            """
        }
    }
}

// Verify the managed cluster permissions
def verifyManagedClusterPermissions() {
    catchError(buildResult: 'FAILURE', stageResult: 'FAILURE') {
        script {
            def verrazzanoManagedClusterPermissionsStages = createClusterExecutionsMap()
            int clusterCount = params.TOTAL_CLUSTERS.toInteger()
            for(int count=2; count<=clusterCount; count++) {
                verrazzanoManagedClusterPermissionsStages["${count} - Verify Managed Cluster Permissions"] = verifyManagedClusterPermissions(count)
            }
            parallel verrazzanoManagedClusterPermissionsStages
        }
    }
}

def verifyManagedClusterPermissions(count) {
    // For parallel execution, wrap this in a Groovy enclosure {}
    return {
        script {
            sh """
                export MANAGED_CLUSTER_NAME="managed${count-1}"
                export MANAGED_KUBECONFIG="${KUBECONFIG_DIR}/${count}/kube_config"
                export MANAGED_ACCESS_KUBECONFIG="${KUBECONFIG_DIR}/${count}/managed_kube_config"
                cd ${GO_REPO_PATH}/verrazzano/tests/e2e
                ginkgo -v -stream --keep-going --no-color ${GINKGO_REPORT_ARGS} -tags="${params.TAGGED_TESTS}" --focus-file="${params.INCLUDED_TESTS}" --skip-file="${params.EXCLUDED_TESTS}" multicluster/verify-permissions/...
            """
        }
    }
}

// Run ginkgo test suites
def runGinkgoVerifyManaged(testSuitePath, clusterDumpDirectory, skipDeploy, skipUndeploy, skipVerify) {
    script {
        int clusterCount = params.TOTAL_CLUSTERS.toInteger()
        sh """
            export MANAGED_CLUSTER_NAME="managed1"
            export MANAGED_KUBECONFIG="${KUBECONFIG_DIR}/2/kube_config"
            export CLUSTER_COUNT=$clusterCount
            export ADMIN_KUBECONFIG="${KUBECONFIG_DIR}/1/kube_config"
            export CLUSTER_NAME="managed1"
            cd ${GO_REPO_PATH}/verrazzano/tests/e2e
            export DUMP_KUBECONFIG="${KUBECONFIG_DIR}/2/kube_config"
            export DUMP_DIRECTORY="${clusterDumpDirectory}"
            ginkgo -v --keep-going --no-color ${GINKGO_REPORT_ARGS} -tags="${params.TAGGED_TESTS}" --focus-file="${params.INCLUDED_TESTS}" --skip-file="${params.EXCLUDED_TESTS}" ${testSuitePath}/... -- --skipDeploy=${skipDeploy} --skipUndeploy=${skipUndeploy} --skipVerify=${skipVerify}
        """
    }
}

// Run a test suite against all clusters in serial
def runGinkgoRandomizeSerial(testSuitePath) {
    catchError(buildResult: 'FAILURE', stageResult: 'FAILURE') {
        script {
            int clusterCount = params.TOTAL_CLUSTERS.toInteger()
            def clusterName = ""
            for(int count=1; count<=clusterCount; count++) {
                // The first cluster created by this script is named as admin, and the subsequent clusters are named as
                // managed1, managed2, etc.
                if (count == 1) {
                    clusterName="admin"
                } else {
                    clusterName="managed${count-1}"
                }
                sh """
                    export KUBECONFIG="${KUBECONFIG_DIR}/${count}/kube_config"
                    export CLUSTER_NAME="${clusterName}"
                    cd ${GO_REPO_PATH}/verrazzano/tests/e2e
                    ginkgo -p --randomize-all -v --keep-going --no-color ${GINKGO_REPORT_ARGS} -tags="${params.TAGGED_TESTS}" --focus-file="${params.INCLUDED_TESTS}" --skip-file="${params.EXCLUDED_TESTS}" ${testSuitePath}/...
                """
            }
        }
    }
}

// Run a test suite against all clusters in parallel
def runGinkgoRandomizeParallel(testSuitePath) {
    catchError(buildResult: 'FAILURE', stageResult: 'FAILURE') {
        script {
            def runGinkgoRandomizeStages = createClusterExecutionsMap()
            int clusterCount = params.TOTAL_CLUSTERS.toInteger()
            def clusterName = ""
            for(int count=1; count<=clusterCount; count++) {
                // The first cluster created by this script is named as admin, and the subsequent clusters are named as
                // managed1, managed2, etc.
                if (count == 1) {
                    clusterName="admin"
                } else {
                    clusterName="managed${count-1}"
                }
                sh """
                    export KUBECONFIG="${KUBECONFIG_DIR}/${count}/kube_config"
                    export CLUSTER_NAME="${clusterName}"
                    cd ${GO_REPO_PATH}/verrazzano/tests/e2e
                    ginkgo build ${testSuitePath}/
                """
                runGinkgoRandomizeStages["${count} - Executing ginkgo test suite ${testSuitePath}"] = runGinkgoRandomize(count, clusterName, testSuitePath)
            }
            parallel runGinkgoRandomizeStages
        }
    }
}

def runGinkgoRandomize(count, clusterName, testSuitePath) {
    // For parallel execution, wrap this in a Groovy enclosure {}
    return {
        script {
            sh """
                export KUBECONFIG="${KUBECONFIG_DIR}/${count}/kube_config"
                export CLUSTER_NAME="${clusterName}"
                cd ${GO_REPO_PATH}/verrazzano/tests/e2e
                ginkgo -p --randomize-all -v --keep-going --no-color ${GINKGO_REPORT_ARGS} -tags="${params.TAGGED_TESTS}" --focus-file="${params.INCLUDED_TESTS}" --skip-file="${params.EXCLUDED_TESTS}" ${testSuitePath}/*.test
            """
        }
    }
}

// Run a test suite against just the admin cluster
def runGinkgoRandomizeAdmin(testSuitePath, clusterDumpDirectory) {
    catchError(buildResult: 'FAILURE', stageResult: 'FAILURE') {
        sh """
            export KUBECONFIG="${KUBECONFIG_DIR}/1/kube_config"
            export CLUSTER_NAME="admin"
            export DUMP_KUBECONFIG="${KUBECONFIG_DIR}/1/kube_config"
            export DUMP_DIRECTORY="${clusterDumpDirectory}"
            cd ${GO_REPO_PATH}/verrazzano/tests/e2e
            ginkgo build ${testSuitePath}/
            ginkgo -p --randomize-all -v --keep-going --no-color -tags="${params.TAGGED_TESTS}" --focus-file="${params.INCLUDED_TESTS}" --skip-file="${params.EXCLUDED_TESTS}" ${testSuitePath}/*.test
        """
    }
}

// Run a test suite serially against just the admin cluster
def runGinkgoRandomizeSerialAdmin(testSuitePath, clusterDumpDirectory) {
    catchError(buildResult: 'FAILURE', stageResult: 'FAILURE') {
        sh """
            export KUBECONFIG="${KUBECONFIG_DIR}/1/kube_config"
            export CLUSTER_NAME="admin"
            export DUMP_KUBECONFIG="${KUBECONFIG_DIR}/1/kube_config"
            export DUMP_DIRECTORY="${clusterDumpDirectory}"
            cd ${GO_REPO_PATH}/verrazzano/tests/e2e
            ginkgo build ${testSuitePath}/
            ginkgo --randomize-all -v --keep-going --no-color -tags="${params.TAGGED_TESTS}" --focus-file="${params.INCLUDED_TESTS}" --skip-file="${params.EXCLUDED_TESTS}" ${testSuitePath}/*.test
        """
    }
}

def runGinkgoVerify(testSuitePath, clusterDumpDirectory, skipDeploy, skipUndeploy, skipVerify, namespace) {
    catchError(buildResult: 'FAILURE', stageResult: 'FAILURE') {
        sh """
            export KUBECONFIG="${KUBECONFIG_DIR}/1/kube_config"
            export CLUSTER_NAME="admin"
            export DUMP_KUBECONFIG="${KUBECONFIG_DIR}/1/kube_config"
            export DUMP_DIRECTORY="${clusterDumpDirectory}"
            cd ${GO_REPO_PATH}/verrazzano/tests/e2e
            ginkgo build ${testSuitePath}/
            ginkgo -v --keep-going --no-color ${GINKGO_REPORT_ARGS} -tags="${params.TAGGED_TESTS}" --focus-file="${params.INCLUDED_TESTS}" --skip-file="${params.EXCLUDED_TESTS}" ${testSuitePath}/*.test -- --skipDeploy=${skipDeploy} --skipUndeploy=${skipUndeploy} --skipVerify=${skipVerify} --namespace=${namespace}
        """
    }
}

def runGinkgoVerifyParallel(testSuitePrefix, testSuitePath, clusterDumpDirectory, skipDeploy, skipUndeploy, skipVerify, namespace) {
    script {
        def runGinkgoVerifyStages = createClusterExecutionsMap()
        int clusterCount = params.TOTAL_CLUSTERS.toInteger()
        def clusterName = ""
        for(int count=1; count<=clusterCount; count++) {
            // The first cluster created by this script is named as admin, and the subsequent clusters are named as
            // managed1, managed2, etc.
            if (count == 1) {
                clusterName="admin"
            } else {
                clusterName="managed${count-1}"
            }
            runGinkgoVerifyStages["${testSuitePrefix} - ${clusterName}"] = runGinkgoVerifyInCluster(count, clusterName, testSuitePath, clusterDumpDirectory, skipDeploy, skipUndeploy, skipVerify, namespace)
        }
        parallel runGinkgoVerifyStages
    }
}

def runGinkgoVerifyInCluster(count, clusterName, testSuitePath, clusterDumpDirectory, skipDeploy, skipUndeploy, skipVerify, namespace) {
    // For parallel execution, wrap this in a Groovy enclosure {}
    return {
        script {
            sh """
                export KUBECONFIG="${KUBECONFIG_DIR}/${count}/kube_config"
                export CLUSTER_NAME=${clusterName}
                export ADMIN_KUBECONFIG="${KUBECONFIG_DIR}/1/kube_config"
                export DUMP_KUBECONFIG="${KUBECONFIG_DIR}/${count}/kube_config"
                export DUMP_DIRECTORY="${clusterDumpDirectory}${clusterName}"
                cd ${GO_REPO_PATH}/verrazzano/tests/e2e
                ginkgo build ${testSuitePath}/
                ginkgo -v --keep-going --no-color ${GINKGO_REPORT_ARGS} -tags="${params.TAGGED_TESTS}" --focus-file="${params.INCLUDED_TESTS}" --skip-file="${params.EXCLUDED_TESTS}" ${testSuitePath}/*.test -- --skipDeploy=${skipDeploy} --skipUndeploy=${skipUndeploy} --skipVerify=${skipVerify} --namespace=${namespace}
            """
        }
    }
}

// Configure the Admin and Managed cluster installer custom resources
def configureVerrazzanoInstallers(installResourceTemplate, configProcessorScript, String... extraArgs) {
    script {
        // Concatenate the variable args into a single string
        String allArgs = ""
        extraArgs.each { allArgs += it + " " }

        def verrazzanoInstallerStages = createClusterExecutionsMap()

        int clusterCount = params.TOTAL_CLUSTERS.toInteger()
        for(int count=1; count<=clusterCount; count++) {
            def destinationPath = "${env.KUBECONFIG_DIR}/${count}/${installerFileName}"
            def installProfile = MANAGED_CLUSTER_PROFILE
            // Installs using OCI DNS require a unique domain per cluster
            // - also, the env name must be <= 10 chars for some reason.
            def envName = "mgd${count-1}"
            if (count == 1) {
                // Cluster "1" is always the admin cluster, use the chosen profile for the VZ install
                // with the env name "admin"
                installProfile = ADMIN_CLUSTER_PROFILE
                envName = "admin"
            }
            verrazzanoInstallerStages["${envName}"] = configureVerrazzanoInstallerOnCluster(count,
                    installResourceTemplate, destinationPath, envName, installProfile, configProcessorScript, allArgs)
        }
        parallel verrazzanoInstallerStages
    }
}

def configureVerrazzanoInstallerOnCluster(count, installResourceTemplate, destinationPath, envName, installProfile,
                                          configProcessorScript, allArgs) {
    // For parallel execution, wrap this in a Groovy enclosure {}
    return {
        script {
            sh """
                mkdir -p "${KUBECONFIG_DIR}/${count}"
                export PATH=${HOME}/go/bin:${PATH}
                cd ${GO_REPO_PATH}/verrazzano
                # Copy the template config over for the mgd cluster profile configuration
                cp $installResourceTemplate $destinationPath
                VZ_ENVIRONMENT_NAME="${envName}" INSTALL_PROFILE=$installProfile $configProcessorScript $destinationPath $allArgs
            """
        }
    }
}

// Create the required KinD clusters
def createKindClusters() {
    script {
        sh """
            echo "tests will execute" > ${TESTS_EXECUTED_FILE}
        """
        // NOTE: Eventually we should be able to parallelize the cluster creation, however
        // we seem to be getting some kind of timing issue on cluster create; the 2nd
        // cluster always seems to get a connect/timeout issue, so for now we are keeping
        // the KinD cluster creation serial

        // Can these for now, but eventually we should be able to build this based on
        // inspecting the Docker bridge network CIDR and splitting up a range based on
        // the cluster count.

        def addressRanges = [ "172.18.0.231-172.18.0.238", "172.18.0.239-172.18.0.246", "172.18.0.247-172.18.0.254"]
        def clusterInstallStages = [:]
        boolean cleanupKindContainers = true
        boolean connectJenkinsRunnerToNetwork = true
        int clusterCount = params.TOTAL_CLUSTERS.toInteger()
        for(int count=1; count<=clusterCount; count++) {
            string metallbAddressRange = addressRanges.get(count-1)
            def deployStep = "cluster-${count}"
            // Create dictionary of steps for parallel execution
            //clusterInstallStages[deployStep] = installKindCluster(count, metallbAddressRange, cleanupKindContainers, connectJenkinsRunnerToNetwork)
            // For sequential execution of steps
            installKindCluster(count, metallbAddressRange, cleanupKindContainers, connectJenkinsRunnerToNetwork)
            cleanupKindContainers = false
            connectJenkinsRunnerToNetwork = false
        }
        // Execute steps in parallel
        //parallel clusterInstallStages
    }
}

// Invoke the OKE cluster creation script for the desired number of clusters
def createOKEClusters(clusterPrefix) {
    script {
        sh """
            echo "tests will execute" > ${TESTS_EXECUTED_FILE}
        """
        int clusterCount = params.TOTAL_CLUSTERS.toInteger()
        sh """
            mkdir -p ${KUBECONFIG_DIR}
            echo "Create OKE cluster"
            cd ${TEST_SCRIPTS_DIR}
            TF_VAR_label_prefix=${clusterPrefix} TF_VAR_state_name=multicluster-${env.BUILD_NUMBER}-${env.BRANCH_NAME} ./create_oke_multi_cluster.sh "$clusterCount" "${KUBECONFIG_DIR}" ${params.CREATE_CLUSTER_USE_CALICO}
        """
    }
}

def dumpAll() {
    dumpVerrazzanoSystemPods()
    dumpCattleSystemPods()
    dumpNginxIngressControllerLogs()
    dumpVerrazzanoPlatformOperatorLogs()
    dumpVerrazzanoApplicationOperatorLogs()
    dumpOamKubernetesRuntimeLogs()
    dumpVerrazzanoApiLogs()
}


def dumpK8sCluster(dumpDirectory) {
    script {
        if ( fileExists(env.TESTS_EXECUTED_FILE) ) {
            def verrazzanoDumpK8sClusterStages = createClusterExecutionsMap()
            int clusterCount = params.TOTAL_CLUSTERS.toInteger()
            for (int count = 1; count <= clusterCount; count++) {
                verrazzanoDumpK8sClusterStages["${count} - Dump K8s Cluster"] = dumpK8sSpecificCluster(count, dumpDirectory)
            }
            parallel verrazzanoDumpK8sClusterStages
        }
    }
}

def dumpK8sSpecificCluster(count, dumpDirectory) {
    // For parallel execution, wrap this in a Groovy enclosure {}
    return {
        script {
            sh """
                export KUBECONFIG="${KUBECONFIG_DIR}/${count}/kube_config"
                ${GO_REPO_PATH}/verrazzano/ci/scripts/capture_cluster_snapshot.sh ${dumpDirectory}/cluster-snapshot-${count}
            """
        }
    }
}

def dumpVerrazzanoSystemPods() {
    script {
        def dumpVerrazzanoSystemPodsStages = createClusterExecutionsMap()
        int clusterCount = params.TOTAL_CLUSTERS.toInteger()
        for(int count=1; count<=clusterCount; count++) {
            dumpVerrazzanoSystemPodsStages["${count} - Dump Verrazzano System Pods"] = dumpVerrazzanoSystemPods(count)
        }
        parallel dumpVerrazzanoSystemPodsStages
    }
}

def dumpVerrazzanoSystemPods(count) {
    // For parallel execution, wrap this in a Groovy enclosure {}
    return {
        script {
            sh """
                export KUBECONFIG=${KUBECONFIG_DIR}/$count/kube_config
                export LOG_DIR="${VERRAZZANO_INSTALL_LOGS_DIR}/cluster-$count"
                mkdir -p ${LOG_DIR}
                export DIAGNOSTIC_LOG="${LOG_DIR}/verrazzano-system-pods.log"
                ${GO_REPO_PATH}/verrazzano/platform-operator/scripts/install/k8s-dump-objects.sh -o pods -n verrazzano-system -m "verrazzano system pods" || echo "failed" > ${POST_DUMP_FAILED_FILE}
                export DIAGNOSTIC_LOG="${LOG_DIR}/verrazzano-system-certs.log"
                ${GO_REPO_PATH}/verrazzano/platform-operator/scripts/install/k8s-dump-objects.sh -o cert -n verrazzano-system -m "verrazzano system certs" || echo "failed" > ${POST_DUMP_FAILED_FILE}
                export DIAGNOSTIC_LOG="${LOG_DIR}/verrazzano-system-osd.log"
                ${GO_REPO_PATH}/verrazzano/platform-operator/scripts/install/k8s-dump-objects.sh -o pods -n verrazzano-system -r "vmi-system-osd-*" -m "verrazzano system opensearchdashboards log" -l -c osd || echo "failed" > ${POST_DUMP_FAILED_FILE}
                export DIAGNOSTIC_LOG="${LOG_DIR}/verrazzano-system-es-master.log"
                ${GO_REPO_PATH}/verrazzano/platform-operator/scripts/install/k8s-dump-objects.sh -o pods -n verrazzano-system -r "vmi-system-es-master-*" -m "verrazzano system opensearchdashboards log" -l -c es-master || echo "failed" > ${POST_DUMP_FAILED_FILE}
            """
        }
    }
}

def dumpCattleSystemPods() {
    script {
        def dumpCattleSystemPodsStages = createClusterExecutionsMap()
        int clusterCount = params.TOTAL_CLUSTERS.toInteger()
        for(int count=1; count<=clusterCount; count++) {
            dumpCattleSystemPodsStages["${count} - Dump Cattle System Pods"] = dumpCattleSystemPods(count)
        }
        parallel dumpCattleSystemPodsStages
    }
}

def dumpCattleSystemPods(count) {
    // For parallel execution, wrap this in a Groovy enclosure {}
    return {
        script {
            sh """
                export KUBECONFIG=${KUBECONFIG_DIR}/$count/kube_config
                export LOG_DIR="${VERRAZZANO_INSTALL_LOGS_DIR}/cluster-$count"
                mkdir -p ${LOG_DIR}
                export DIAGNOSTIC_LOG="${LOG_DIR}/cattle-system-pods.log"
                ${GO_REPO_PATH}/verrazzano/platform-operator/scripts/install/k8s-dump-objects.sh -o pods -n cattle-system -m "cattle system pods" || echo "failed" > ${POST_DUMP_FAILED_FILE}
                export DIAGNOSTIC_LOG="${LOG_DIR}/rancher.log"
                ${GO_REPO_PATH}/verrazzano/platform-operator/scripts/install/k8s-dump-objects.sh -o pods -n cattle-system -r "rancher-*" -m "Rancher logs" -c rancher -l || echo "failed" > ${POST_DUMP_FAILED_FILE}
            """
        }
    }
}

def dumpNginxIngressControllerLogs() {
    script {
        def dumpNginxIngressControllerLogsStages = createClusterExecutionsMap()
        int clusterCount = params.TOTAL_CLUSTERS.toInteger()
        for(int count=1; count<=clusterCount; count++) {
            dumpNginxIngressControllerLogsStages["${count} - Dump Nginx Ingress Controller Logs"] = dumpNginxIngressControllerLogs(count)
        }
        parallel dumpNginxIngressControllerLogsStages
    }
}

def dumpNginxIngressControllerLogs(count) {
    // For parallel execution, wrap this in a Groovy enclosure {}
    return {
        script {
            sh """
                export KUBECONFIG=${KUBECONFIG_DIR}/$count/kube_config
                export LOG_DIR="${VERRAZZANO_INSTALL_LOGS_DIR}/cluster-$count"
                mkdir -p ${LOG_DIR}
                export DIAGNOSTIC_LOG="${LOG_DIR}/nginx-ingress-controller.log"
                ${GO_REPO_PATH}/verrazzano/platform-operator/scripts/install/k8s-dump-objects.sh -o pods -n ingress-nginx -r "nginx-ingress-controller-*" -m "Nginx Ingress Controller" -c controller -l || echo "failed" > ${POST_DUMP_FAILED_FILE}
            """
        }
    }
}

def dumpVerrazzanoPlatformOperatorLogs() {
    script {
        def dumpVerrazzanoPlatformOperatorLogsStages = createClusterExecutionsMap()
        int clusterCount = params.TOTAL_CLUSTERS.toInteger()
        for(int count=1; count<=clusterCount; count++) {
            dumpVerrazzanoPlatformOperatorLogsStages["${count} - Dump Verrazzano Platform Operator Logs"] = dumpVerrazzanoPlatformOperatorLogs(count)
        }
        parallel dumpVerrazzanoPlatformOperatorLogsStages
    }
}

def dumpVerrazzanoPlatformOperatorLogs(count) {
    // For parallel execution, wrap this in a Groovy enclosure {}
    return {
        script {
            sh """
                ## dump out verrazzano-platform-operator logs
                export KUBECONFIG=${KUBECONFIG_DIR}/$count/kube_config
                export LOG_DIR="${WORKSPACE}/verrazzano-platform-operator/logs/cluster-$count"
                mkdir -p ${LOG_DIR}
                kubectl -n verrazzano-install logs --selector=app=verrazzano-platform-operator > ${LOG_DIR}/verrazzano-platform-operator-pod.log --tail -1 || echo "failed" > ${POST_DUMP_FAILED_FILE}
                kubectl -n verrazzano-install describe pod --selector=app=verrazzano-platform-operator > ${LOG_DIR}/verrazzano-platform-operator-pod.out || echo "failed" > ${POST_DUMP_FAILED_FILE}
                echo "verrazzano-platform-operator logs dumped to verrazzano-platform-operator-pod.log"
                echo "verrazzano-platform-operator pod description dumped to verrazzano-platform-operator-pod.out"
                echo "------------------------------------------"
            """
        }
    }
}

def dumpVerrazzanoApplicationOperatorLogs() {
    script {
        def dumpVerrazzanoApplicationOperatorLogsStages = createClusterExecutionsMap()
        int clusterCount = params.TOTAL_CLUSTERS.toInteger()
        for(int count=1; count<=clusterCount; count++) {
            dumpVerrazzanoApplicationOperatorLogsStages["${count} - Dump Verrazzano Application Operator Logs"] = dumpVerrazzanoApplicationOperatorLogs(count)
        }
        parallel dumpVerrazzanoApplicationOperatorLogsStages
    }
}

def dumpVerrazzanoApplicationOperatorLogs(count) {
    // For parallel execution, wrap this in a Groovy enclosure {}
    return {
        script {
            sh """
                ## dump out verrazzano-application-operator logs
                export KUBECONFIG=${KUBECONFIG_DIR}/$count/kube_config
                export LOG_DIR="${WORKSPACE}/verrazzano-application-operator/logs/cluster-$count"
                mkdir -p ${LOG_DIR}
                kubectl -n verrazzano-system logs --selector=app=verrazzano-application-operator > ${LOG_DIR}/verrazzano-application-operator-pod.log --tail -1 || echo "failed" > ${POST_DUMP_FAILED_FILE}
                kubectl -n verrazzano-system describe pod --selector=app=verrazzano-application-operator > ${LOG_DIR}/verrazzano-application-operator-pod.out || echo "failed" > ${POST_DUMP_FAILED_FILE}
                echo "verrazzano-application-operator logs dumped to verrazzano-application-operator-pod.log"
                echo "verrazzano-application-operator pod description dumped to verrazzano-application-operator-pod.out"
                echo "------------------------------------------"
            """
        }
    }
}

def dumpOamKubernetesRuntimeLogs() {
    script {
        def dumpOamKubernetesRuntimeLogsStages = createClusterExecutionsMap()
        int clusterCount = params.TOTAL_CLUSTERS.toInteger()
        for(int count=1; count<=clusterCount; count++) {
            dumpOamKubernetesRuntimeLogsStages["${count} - Dump Oam Kubernetes Runtime Logs"] = dumpOamKubernetesRuntimeLogs(count)
        }
        parallel dumpOamKubernetesRuntimeLogsStages
    }
}

def dumpOamKubernetesRuntimeLogs(count) {
    // For parallel execution, wrap this in a Groovy enclosure {}
    return {
        script {
            sh """
                ## dump out oam-kubernetes-runtime logs
                export KUBECONFIG=${KUBECONFIG_DIR}/$count/kube_config
                export LOG_DIR="${WORKSPACE}/oam-kubernetes-runtime/logs/cluster-$count"
                mkdir -p ${LOG_DIR}
                kubectl -n verrazzano-system logs --selector=app.kubernetes.io/instance=oam-kubernetes-runtime > ${LOG_DIR}/oam-kubernetes-runtime-pod.log --tail -1 || echo "failed" > ${POST_DUMP_FAILED_FILE}
                kubectl -n verrazzano-system describe pod --selector=app.kubernetes.io/instance=oam-kubernetes-runtime > ${LOG_DIR}/oam-kubernetes-runtime-pod.out || echo "failed" > ${POST_DUMP_FAILED_FILE}
                echo "verrazzano-application-operator logs dumped to oam-kubernetes-runtime-pod.log"
                echo "verrazzano-application-operator pod description dumped to oam-kubernetes-runtime-pod.out"
                echo "------------------------------------------"
            """
        }
    }
}

def dumpVerrazzanoApiLogs() {
    script {
        def dumpVerrazzanoApiLogsStages = createClusterExecutionsMap()
        int clusterCount = params.TOTAL_CLUSTERS.toInteger()
        for(int count=1; count<=clusterCount; count++) {
            dumpVerrazzanoApiLogsStages["${count} - Dump Verrazzano Api Logs"] = dumpVerrazzanoApiLogs(count)
        }
        parallel dumpVerrazzanoApiLogsStages
    }
}

def dumpVerrazzanoApiLogs(count) {
    // For parallel execution, wrap this in a Groovy enclosure {}
    return {
        script {
            sh """
                export KUBECONFIG=${KUBECONFIG_DIR}/$count/kube_config
                export LOG_DIR="${VERRAZZANO_INSTALL_LOGS_DIR}/cluster-$count"
                mkdir -p ${LOG_DIR}
                export DIAGNOSTIC_LOG="${LOG_DIR}/verrazzano-authproxy.log"
                ${GO_REPO_PATH}/verrazzano/platform-operator/scripts/install/k8s-dump-objects.sh -o pods -n verrazzano-system -r "verrazzano-authproxy-*" -m "verrazzano api" -c verrazzano-authproxy -l || echo "failed" > ${POST_DUMP_FAILED_FILE}
            """
        }
    }
}

def dumpInstallLogs() {
    script {
        def verrazzanoDumpInstallLogStages = createClusterExecutionsMap()

        int clusterCount = params.TOTAL_CLUSTERS.toInteger()
        for(int count=1; count<=clusterCount; count++) {
            LOG_DIR="${VERRAZZANO_INSTALL_LOGS_DIR}/cluster-$count"

            // This function may run on older versions of Verrazzano that have the logs stored in the default namespace
            def namespace = "verrazzano-install"
            if (params.VERSION_FOR_INSTALL.startsWith("v1.0.0") || params.VERSION_FOR_INSTALL.startsWith("v1.0.1")) {
                namespace = "default"
            }
            verrazzanoDumpInstallLogStages["${count} - Dump Install Logs"] = dumpInstallLogsOnCluster(count, LOG_DIR, namespace)
        }
        parallel verrazzanoDumpInstallLogStages
    }
}

def dumpInstallLogsOnCluster(count, logDir, namespace) {
    // For parallel execution, wrap this in a Groovy enclosure {}
    return {
        script {
            sh """
                ## dump Verrazzano install logs
                export KUBECONFIG=${KUBECONFIG_DIR}/$count/kube_config
                mkdir -p $logDir
                kubectl -n $namespace logs --selector=job-name=verrazzano-install-my-verrazzano > $logDir/${VERRAZZANO_INSTALL_LOG} --tail -1
                kubectl -n $namespace describe pod --selector=job-name=verrazzano-install-my-verrazzano > $logDir/verrazzano-install-job-pod.out
                echo "------------------------------------------"
            """
        }
    }
}

def getEffectiveDumpOnSuccess() {
    def effectiveValue = params.DUMP_K8S_CLUSTER_ON_SUCCESS
    if (FORCE_DUMP_K8S_CLUSTER_ON_SUCCESS.equals("true") && (env.BRANCH_NAME.equals("master"))) {
        effectiveValue = true
        echo "Forcing dump on success based on global override setting"
    }
    return effectiveValue
}

def setDisplayName() {
    echo "Start setDisplayName"
    def causes = currentBuild.getBuildCauses()
    echo "causes: " + causes.toString()
    for (cause in causes) {
        def causeString = cause.toString()
        echo "current cause: " + causeString
        if (causeString.contains("UpstreamCause") && causeString.contains("Started by upstream project")) {
            echo "This job was caused by " + causeString
            if (causeString.contains("verrazzano-periodic-triggered-tests")) {
                currentBuild.displayName = env.BUILD_NUMBER + " : PERIODIC"
            } else if (causeString.contains("verrazzano-flaky-tests")) {
                currentBuild.displayName = env.BUILD_NUMBER + " : FLAKY"
            }
        }
    }
    echo "End setDisplayName"
}

def modifyHelloHelidonApp(newNamespace, newProjName) {
    sh """
      # create modified versions of the hello helidon MC example
      export MC_HH_DEST_DIR=${GO_REPO_PATH}/verrazzano/examples/multicluster/${newNamespace}
      export MC_HH_SOURCE_DIR=${GO_REPO_PATH}/verrazzano/examples/multicluster/hello-helidon
      export MC_APP_NAMESPACE="${newNamespace}"
      export MC_PROJ_NAME="${newProjName}"
      ${GO_REPO_PATH}/verrazzano/ci/scripts/generate_mc_hello_deployment_files.sh
    """
}

def runMulticlusterVerifyApi() {
    def verrazzanoMulticlusterVerifyApiStages = createClusterExecutionsMap()
    int clusterCount = params.TOTAL_CLUSTERS.toInteger()
    for(int count=2; count<=clusterCount; count++) {
        verrazzanoMulticlusterVerifyApiStages["${count} - Verify Api"] = runMulticlusterVerifyApi(count)
    }
    parallel verrazzanoMulticlusterVerifyApiStages
}

def runMulticlusterVerifyApi(count) {
    // For parallel execution, wrap this in a Groovy enclosure {}
    return {
        script {
            sh """
                export MANAGED_CLUSTER_NAME="managed${count-1}"
                export MANAGED_KUBECONFIG="${KUBECONFIG_DIR}/${count}/kube_config"
                cd ${GO_REPO_PATH}/verrazzano/tests/e2e
                ginkgo -v --keep-going --no-color ${GINKGO_REPORT_ARGS} -tags="${params.TAGGED_TESTS}" --focus-file="${params.INCLUDED_TESTS}" --skip-file="${params.EXCLUDED_TESTS}" multicluster/verify-api/...
            """
        }
    }
}

def runMulticlusterVerifyRegistry() {
    def verifyRegistryStages = createClusterExecutionsMap()
    int clusterCount = params.TOTAL_CLUSTERS.toInteger()
    for(int count=1; count<=clusterCount; count++) {
        verifyRegistryStages["${count} - Verify registry"] = verifyRegistry(count)
    }
    sh """
        cd ${GO_REPO_PATH}/verrazzano/tests/e2e
        ginkgo build registry/
    """
    parallel verifyRegistryStages
}

def verifyRegistry(count) {
    // For parallel execution, wrap this in a Groovy enclosure {}
    return {
        script {
            sh """
                export KUBECONFIG="${KUBECONFIG_DIR}/${count}/kube_config"
                cd ${GO_REPO_PATH}/verrazzano/tests/e2e
                ginkgo -v --keep-going --no-color ${GINKGO_REPORT_ARGS} -tags="${params.TAGGED_TESTS}" --focus-file="${params.INCLUDED_TESTS}" --skip-file="${params.EXCLUDED_TESTS}" registry/*.test
            """
        }
    }
}

def runConsoleTests() {
    // Set app information used by the application page UI tests to assert for app info
    // Console runs on admin cluster and the KUBECONFIG is pointed at it (which is cluster 1)
    // Make sure that application page tests are also run by setting RUN_APP_TESTS=true since we deployed
    // a sample app for that purpose
    catchError(buildResult: 'SUCCESS', stageResult: 'FAILURE') {
        sh """
            export DUMP_DIRECTORY="${TEST_DUMP_ROOT}/console"
            export CONSOLE_REPO_BRANCH="${params.CONSOLE_REPO_BRANCH}"
            export CONSOLE_APP_NAME="${SAMPLE_APP_NAME}"
            export CONSOLE_APP_NAMESPACE="${SAMPLE_APP_NAMESPACE}"
            export CONSOLE_APP_CLUSTER="managed1"
            export CONSOLE_APP_COMP="${SAMPLE_APP_COMPONENT}"
            KUBECONFIG=${ADMIN_KUBECONFIG} RUN_APP_TESTS=true ${GO_REPO_PATH}/verrazzano/ci/scripts/run_console_tests.sh
        """
    }
}

def setVZConfigForInstallation(){
    if(params.CRD_API_VERSION == "v1beta1"){
        INSTALL_CONFIG_FILE_KIND = "${GO_REPO_PATH}/verrazzano/tests/e2e/config/scripts/v1beta1/install-vz-prod-kind-upgrade.yaml"
        INSTALL_CONFIG_FILE_OCIDNS = "${GO_REPO_PATH}/verrazzano/tests/e2e/config/scripts/v1beta1/install-verrazzano-ocidns.yaml"
        INSTALL_CONFIG_FILE_NIPIO = "${GO_REPO_PATH}/verrazzano/tests/e2e/config/scripts/v1beta1/install-verrazzano-nipio.yaml"
    }
    if(params.VZ_INSTALL_CONFIG == "dev-kind-persistence" && params.CRD_API_VERSION == "v1beta1"){
        INSTALL_CONFIG_FILE_KIND = "${GO_REPO_PATH}/verrazzano/tests/e2e/config/scripts/v1beta1/install-verrazzano-kind-with-persistence.yaml"
        ADMIN_CLUSTER_PROFILE = "dev"
        MANAGED_CLUSTER_PROFILE = "managed-cluster"
    }else if(params.VZ_INSTALL_CONFIG == "dev-kind-persistence" && params.CRD_API_VERSION == "v1alpha1") {
        INSTALL_CONFIG_FILE_KIND = "${GO_REPO_PATH}/verrazzano/tests/e2e/config/scripts/v1alpha1/install-verrazzano-kind-with-persistence.yaml"
        ADMIN_CLUSTER_PROFILE = "dev"
        MANAGED_CLUSTER_PROFILE = "managed-cluster"
    }
}

def isMultiCluster() {
    return params.TOTAL_CLUSTERS.toInteger() >= 2
}

def isVZOperatorMinimumCompatibleVersion(minimumOperatorVersion){

    vzOperatorVersion = RUNNING_OPERATOR_VERSION - 'v'
    minimumOperatorVersion = minimumOperatorVersion - 'v'
    def vzOperatorVersionSplit  = vzOperatorVersion.split('\\.')
    runningVZVersion = vzOperatorVersionSplit[0] + '.' + vzOperatorVersionSplit[1] + '.' + vzOperatorVersionSplit[2].charAt(0)
    echo "Verrazzano Version is: ${runningVZVersion}"
    //Splitting the string minimumOperatorVersion to compare minor and patch versions.
    minimumOperatorVersionSplit = minimumOperatorVersion.split('\\.')

    //Returns true -> when the vzOperatorVersion minor version is greater than the minor version of user defined minimumOperatorVersion
    if(vzOperatorVersionSplit[0] > minimumOperatorVersionSplit[0]){
        return true
    //Returns true -> vzOperatorVersion minor version is greater/equal than the user defined minimumOperatorVersion
    }else if(vzOperatorVersionSplit[0] == minimumOperatorVersionSplit[0] && minimumOperatorVersionSplit[1] < vzOperatorVersionSplit[1]){
              echo "${vzOperatorVersionSplit[0]} >= ${minimumOperatorVersionSplit[0]} && ${minimumOperatorVersionSplit[1]} < ${vzOperatorVersionSplit[1]}"
             return true
    // Returns true ->  when vzOperatorVersion and minimumOperatorVersion has equal minor versions but vzOperatorVersion patch is greater/equal to the user specified minimumOperatorVersion
    }else if(vzOperatorVersionSplit[0] == minimumOperatorVersionSplit[0] && minimumOperatorVersionSplit[1] == vzOperatorVersionSplit[1] && vzOperatorVersionSplit[2].charAt(0) >= minimumOperatorVersionSplit[2].charAt(0)){
        echo "${vzOperatorVersionSplit[0]} == ${minimumOperatorVersionSplit[0]} && ${minimumOperatorVersionSplit[1]} == ${vzOperatorVersionSplit[1]} && ${vzOperatorVersionSplit[2]} >= ${minimumOperatorVersionSplit[2]}"
        return true
    }
    echo "${vzOperatorVersionSplit[0]} > ${minimumOperatorVersionSplit[0]}"
    echo "${vzOperatorVersionSplit[0]} >= ${minimumOperatorVersionSplit[0]} && ${minimumOperatorVersionSplit[1]} < ${vzOperatorVersionSplit[1]}"
    echo "${vzOperatorVersionSplit[0]} == ${minimumOperatorVersionSplit[0]} && ${minimumOperatorVersionSplit[1]} == ${vzOperatorVersionSplit[1]} && ${vzOperatorVersionSplit[2]} >= ${minimumOperatorVersionSplit[2]}"
    echo "Returning False..:("
    return false
}


def downloadCLI() {
    script {
        sh "echo Downloading VZ CLI from object storage"
        if(VERSION_FOR_UPGRADE_ENV == "master"){
            sh "oci --region us-phoenix-1 os object  get --namespace ${OCI_OS_NAMESPACE} -bn ${OCI_OS_BUCKET} --name ${env.BRANCH_NAME}/${VZ_CLI_TARGZ} --file ${VZ_CLI_TARGZ}"           
        }else{
            sh "oci --region us-phoenix-1 os object  get --namespace ${OCI_OS_NAMESPACE} -bn ${OCI_OS_COMMIT_BUCKET} --name ephemeral/${env.BRANCH_NAME}/${SHORT_COMMIT_HASH}/${VZ_CLI_TARGZ} --file ${VZ_CLI_TARGZ}"
        }
        sh """
            tar xzf ${VZ_CLI_TARGZ} -C ${GO_REPO_PATH}
            ${GO_REPO_PATH}/vz version
        """
    }
}

def setInitValues() {
    script {
        def props = readProperties file: '.verrazzano-development-version'
        VERRAZZANO_DEV_VERSION = props['verrazzano-development-version']
        TIMESTAMP = sh(returnStdout: true, script: "date +%Y%m%d%H%M%S").trim()
        SHORT_COMMIT_HASH = sh(returnStdout: true, script: "git rev-parse --short=8 HEAD").trim()
        // GIT_COMMIT_TO_USE: contains release branch sha which is used to download the release operator for the tip of a release branch.
        // If condition is executed only if the upgrade target branch is master.
        if(params.VERSION_FOR_UPGRADE == 'master'){
            SHORT_COMMIT_HASH = params.GIT_COMMIT_TO_USE[0..7]
        }
        DOCKER_IMAGE_TAG = "${VERRAZZANO_DEV_VERSION}-${TIMESTAMP}-${SHORT_COMMIT_HASH}"
        // update the description with some meaningful info
        setDisplayName()
        currentBuild.description = "from ${params.VERSION_FOR_INSTALL}\n${SHORT_COMMIT_HASH} : ${env.GIT_COMMIT} : ${params.GIT_COMMIT_TO_USE}"
        if (params.TEST_ENV != "KIND") {
            // derive the prefix for the OKE cluster
            OKE_CLUSTER_PREFIX = sh(returnStdout: true, script: "${GO_REPO_PATH}/verrazzano/ci/scripts/derive_oke_cluster_name.sh").trim()
        }
        // Sets the VZ installation configuration based on VZ_INSTALL_CONFIG parameter.
        setVZConfigForInstallation()
    }
}

def performDockerLogin() {
    script {
        try {
            sh """
                echo "${DOCKER_CREDS_PSW}" | docker login ${env.DOCKER_REPO} -u ${DOCKER_CREDS_USR} --password-stdin
            """
        } catch(error) {
            echo "docker login failed, retrying after sleep"
            retry(4) {
                sleep(30)
                sh """
                    echo "${DOCKER_CREDS_PSW}" | docker login ${env.DOCKER_REPO} -u ${DOCKER_CREDS_USR} --password-stdin
                """
            }
        }
    }
}

def performSourceCodeCheckout() {
    script {
        EFFECTIVE_DUMP_K8S_CLUSTER_ON_SUCCESS = getEffectiveDumpOnSuccess()
        if (params.GIT_COMMIT_TO_USE == "NONE") {
            echo "Specific GIT commit was not specified, use current head"
            def scmInfo = checkout scm
            env.GIT_COMMIT = scmInfo.GIT_COMMIT
            env.GIT_BRANCH = scmInfo.GIT_BRANCH
        // Master is checked out specifically when the upgrade target branch is master. 
        // This is done to ensure the master upgrade test suites ran in the verify upgrade stages.
        }else if(params.VERSION_FOR_UPGRADE == 'master'){
            def scmInfo = checkout([
                    $class: 'GitSCM',
                    branches: [[name: 'master']],
                    doGenerateSubmoduleConfigurations: false,
                    extensions: [],
                    submoduleCfg: [],
                    userRemoteConfigs: [[url: env.SCM_VERRAZZANO_GIT_URL]]])
            env.GIT_COMMIT = scmInfo.GIT_COMMIT
            env.GIT_BRANCH = scmInfo.GIT_BRANCH
        }else {
            echo "SCM checkout of ${params.GIT_COMMIT_TO_USE}"
            def scmInfo = checkout([
                    $class: 'GitSCM',
                    branches: [[name: params.GIT_COMMIT_TO_USE]],
                    doGenerateSubmoduleConfigurations: false,
                    extensions: [],
                    submoduleCfg: [],
                    userRemoteConfigs: [[url: env.SCM_VERRAZZANO_GIT_URL]]])
            env.GIT_COMMIT = scmInfo.GIT_COMMIT
            env.GIT_BRANCH = scmInfo.GIT_BRANCH
            // If the commit we were handed is not what the SCM says we are using, fail
            if (!env.GIT_COMMIT.equals(params.GIT_COMMIT_TO_USE)) {
                echo "SCM didn't checkout the commit we expected. Expected: ${params.GIT_COMMIT_TO_USE}, Found: ${scmInfo.GIT_COMMIT}"
                exit 1
            }
        }
        echo "SCM checkout of ${env.GIT_BRANCH} at ${env.GIT_COMMIT}"
    }
}

def pipelinePostFailure() {
    script {
        sh """
            curl -k -u ${JENKINS_READ_USR}:${JENKINS_READ_PSW} -o ${WORKSPACE}/build-console-output.log ${BUILD_URL}consoleText
        """
        archiveArtifacts artifacts: '**/build-console-output.log,**/Screenshot*.png,**/ConsoleLog*.log', allowEmptyArchive: true
        // Ignore failures in any of the following actions so that the "always" post step that cleans up clusters is executed
        sh """
            curl -k -u ${JENKINS_READ_USR}:${JENKINS_READ_PSW} -o archive.zip ${BUILD_URL}artifact/*zip*/archive.zip || true
            oci --region us-phoenix-1 os object put --force --namespace ${OCI_OS_NAMESPACE} -bn ${OCI_OS_ARTIFACT_BUCKET} --name ${env.JOB_NAME}/${env.BRANCH_NAME}/${env.BUILD_NUMBER}/archive.zip --file archive.zip || true
            rm archive.zip || true
        """
    }
}

def performDescribeVerrazzanoResource() {
    script {
        int clusterCount = params.TOTAL_CLUSTERS.toInteger()
        for(int count=1; count<=clusterCount; count++) {
            sh """
                echo "Performing describe on Verrazzano resource on cluster ${count}"
                export KUBECONFIG="${KUBECONFIG_DIR}/${count}/kube_config"
                kubectl get vz -o yaml
            """
        }
    }
}<|MERGE_RESOLUTION|>--- conflicted
+++ resolved
@@ -895,7 +895,6 @@
             echo "Platform Operator Configuration"
             cd ${GO_REPO_PATH}/verrazzano
             if [ "NONE" == "${params.VERRAZZANO_OPERATOR_IMAGE}" ]; then
-<<<<<<< HEAD
                 if [ "master" == $VERSION_FOR_UPGRADE_ENV ]; then
                     echo "Downloading operator from object storage"
                     oci --region us-phoenix-1 os object get --namespace ${OCI_OS_NAMESPACE} -bn ${OCI_OS_COMMIT_BUCKET} --name ephemeral/release-${RELEASE_NUMBER}/${SHORT_COMMIT_HASH}/operator.yaml --file ${WORKSPACE}/downloaded-release-operator.yaml
@@ -903,10 +902,6 @@
                     echo "Downloading ${OPERATOR_YAML_FILE} for release ${params.VERSION_FOR_INSTALL}"
                     wget "${OPERATOR_YAML_FILE}" -O "${WORKSPACE}"/downloaded-release-operator.yaml
                 fi
-=======
-                echo "Downloading ${OPERATOR_YAML_FILE} for release ${params.VERSION_FOR_INSTALL}"
-                wget "${OPERATOR_YAML_FILE}" -O ${WORKSPACE}/downloaded-release-operator.yaml
->>>>>>> 3f0a9c52
                 cp ${WORKSPACE}/downloaded-release-operator.yaml ${WORKSPACE}/acceptance-test-operator.yaml
             else
                 echo "Generating operator.yaml based on image name provided: ${params.VERRAZZANO_OPERATOR_IMAGE}"
