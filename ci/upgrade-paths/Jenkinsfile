// Copyright (c) 2022, Oracle and/or its affiliates.
// Licensed under the Universal Permissive License v 1.0 as shown at https://oss.oracle.com/licenses/upl.

def DOCKER_IMAGE_TAG
def SKIP_ACCEPTANCE_TESTS = false
def EFFECTIVE_DUMP_K8S_CLUSTER_ON_SUCCESS = false
def availableRegions = [ "ap-chuncheon-1", "ap-hyderabad-1", "ap-melbourne-1", "ap-mumbai-1", "ap-osaka-1", "ap-seoul-1", "ap-sydney-1",
                         "ap-tokyo-1", "ca-montreal-1", "ca-toronto-1", "eu-amsterdam-1", "eu-frankfurt-1", "eu-zurich-1", "me-jeddah-1",
                         "sa-saopaulo-1", "uk-london-1" ]
def acmeEnvironments = [ "staging", "production" ]
Collections.shuffle(availableRegions)
def zoneId = UUID.randomUUID().toString().substring(0,6).replace('-','')
def dns_zone_ocid = 'dummy'
def OKE_CLUSTER_PREFIX = ""
def agentLabel = env.JOB_NAME.contains('master') ? "phxlarge" : "VM.Standard2.8"

installerFileName = "install-verrazzano.yaml"

pipeline {
    options {
        skipDefaultCheckout true
        timestamps ()
    }

    agent {
        docker {
            image "${RUNNER_DOCKER_IMAGE}"
            args "${RUNNER_DOCKER_ARGS}"
            registryUrl "${RUNNER_DOCKER_REGISTRY_URL}"
            registryCredentialsId 'ocir-pull-and-push-account'
            label "${agentLabel}"
        }
    }

    parameters {
        booleanParam (description: 'Whether to use External Elasticsearch', name: 'EXTERNAL_ELASTICSEARCH', defaultValue: false)
        choice (description: 'Number of Cluster', name: 'TOTAL_CLUSTERS', choices: ["2", "1", "3"])
        choice (description: 'Predefined config permutations for Verrazzano installation. Prod profile is the default profile for NONE', name: 'VZ_INSTALL_CONFIG',
                choices: ["NONE", "dev-kind-persistence"])
        choice (description: 'Verrazzano Test Environment', name: 'TEST_ENV',
                choices: ["KIND", "magicdns_oke", "ocidns_oke"])
        choice (description: 'ACME Certificate Environment (Staging or Production)', name: 'ACME_ENVIRONMENT',
                choices: acmeEnvironments)
        choice (description: 'OCI region to launch OKE clusters', name: 'OKE_CLUSTER_REGION',
                // 1st choice is the default value
                choices: availableRegions )
        choice (description: 'OKE node pool configuration', name: 'OKE_NODE_POOL',
                // 1st choice is the default value
                choices: [ "VM.Standard2.4-2", "VM.Standard.E3.Flex-8-2" ])
        choice (name: 'OKE_CLUSTER_VERSION',
                description: 'Kubernetes Version for OKE Cluster',
                // 1st choice is the default value
                choices: [ "v1.20.8", "v1.21.5", "v1.22.5" ])
        choice (name: 'KIND_CLUSTER_VERSION',
                description: 'Kubernetes Version for KIND Cluster',
                // 1st choice is the default value
                choices: [ "1.20", "1.21", "1.22", "1.23" ])
        string (name: 'VERSION_FOR_INSTALL',
                defaultValue: 'v1.1.2',
                description: 'This is the Verrazzano version for install before doing an upgrade.  By default, the v1.1.2 release will be installed',
                trim: true)
        string (name: 'VERSION_FOR_UPGRADE',
                defaultValue: 'NONE',
                description: 'This is the Verrazzano version for Upgrade. By default, the Verrazzano tip will be used.',
                trim: true)
        choice (name: 'IS_TRIGGERED_MANUALLY',
                description: 'This flag is used to test upgrade within existing releases. the default value is set to YES to enable users to trigger customized version upgrades. Default: YES',
                choices: [ "YES", "NO" ])
        string (name: 'GIT_COMMIT_TO_USE',
                defaultValue: 'NONE',
                description: 'This is the full git commit hash from the source build to be used for all jobs',
                trim: true)
        string (name: 'VERRAZZANO_OPERATOR_IMAGE',
                defaultValue: 'NONE',
                description: 'Verrazzano platform operator image name (in ghcr.io repo).  If not specified, the latest operator.yaml published to the Verrazzano Object Store will be used',
                trim: true)
        choice (name: 'ADMIN_CLUSTER_PROFILE',
                description: 'Verrazzano Admin Cluster install profile name',
                // 1st choice is the default value
                choices: [ "prod", "dev" ])
        choice (name: 'MANAGED_CLUSTER_PROFILE',
                description: 'Verrazzano Managed Cluster install profile name',
                // 1st choice is the default value
                choices: [ "managed-cluster", "prod", "dev" ])
        choice (name: 'WILDCARD_DNS_DOMAIN',
                description: 'This is the wildcard DNS domain',
                // 1st choice is the default value
                choices: [ "nip.io", "sslip.io"])
        booleanParam (description: 'Whether to create the cluster with Calico for AT testing', name: 'CREATE_CLUSTER_USE_CALICO', defaultValue: true)
        booleanParam (description: 'Whether to run BOM Validator after Upgrade', name: 'RUN_BOM_VALIDATOR', defaultValue: true)
        string (name: 'CONSOLE_REPO_BRANCH',
                defaultValue: '',
                description: 'The branch to check out after cloning the console repository.',
                trim: true)
        booleanParam (description: 'Whether to emit metrics from the pipeline', name: 'EMIT_METRICS', defaultValue: true)
        string (name: 'TAGGED_TESTS',
                defaultValue: '',
                description: 'A comma separated list of build tags for tests that should be executed (e.g. unstable_test). Default:',
                trim: true)
        string (name: 'INCLUDED_TESTS',
                defaultValue: '.*',
                description: 'A regex matching any fully qualified test file that should be executed (e.g. examples/helidon/). Default: .*',
                trim: true)
        string (name: 'EXCLUDED_TESTS',
                defaultValue: '_excluded_test',
                description: 'A regex matching any fully qualified test file that should not be executed (e.g. multicluster/|_excluded_test). Default: _excluded_test',
                trim: true)
    }

    environment {
        DOCKER_PLATFORM_CI_IMAGE_NAME = 'verrazzano-platform-operator-jenkins'
        DOCKER_PLATFORM_PUBLISH_IMAGE_NAME = 'verrazzano-platform-operator'
        DOCKER_PLATFORM_IMAGE_NAME = "${env.BRANCH_NAME == 'master' ? env.DOCKER_PLATFORM_PUBLISH_IMAGE_NAME : env.DOCKER_PLATFORM_CI_IMAGE_NAME}"
        DOCKER_OAM_CI_IMAGE_NAME = 'verrazzano-application-operator-jenkins'
        DOCKER_OAM_PUBLISH_IMAGE_NAME = 'verrazzano-application-operator'
        DOCKER_OAM_IMAGE_NAME = "${env.BRANCH_NAME == 'master' ? env.DOCKER_OAM_PUBLISH_IMAGE_NAME : env.DOCKER_OAM_CI_IMAGE_NAME}"
        CREATE_LATEST_TAG = "${env.BRANCH_NAME == 'master' ? '1' : '0'}"
        GOPATH = '/home/opc/go'
        GO_REPO_PATH = "${GOPATH}/src/github.com/verrazzano"
        DOCKER_CREDS = credentials('github-packages-credentials-rw')
        DOCKER_EMAIL = credentials('github-packages-email')
        DOCKER_REPO = 'ghcr.io'
        DOCKER_NAMESPACE = 'verrazzano'
        NETRC_FILE = credentials('netrc')
        CLUSTER_NAME_PREFIX = 'verrazzano'
        TESTS_EXECUTED_FILE = "${WORKSPACE}/tests_executed_file.tmp"
        POST_DUMP_FAILED_FILE = "${WORKSPACE}/post_dump_failed_file.tmp"
        KUBECONFIG_DIR = "${WORKSPACE}/kubeconfig"

        OCR_CREDS = credentials('ocr-pull-and-push-account')
        OCR_REPO = 'container-registry.oracle.com'
        IMAGE_PULL_SECRET = 'verrazzano-container-registry'

        TEST_ENV = "${params.TEST_ENV}"
        MANAGED_CLUSTER_PROFILE = "${params.MANAGED_CLUSTER_PROFILE}"
        ADMIN_CLUSTER_PROFILE = "${params.ADMIN_CLUSTER_PROFILE}"

        // Find a better way to handle this
        // OKE_CLUSTER_VERSION = "${params.KUBERNETES_VERSION == '1.17' ? 'v1.17.13' : 'v1.18.10'}"
        TF_VAR_compartment_id = credentials('oci-tiburon-dev-compartment-ocid')
        TF_VAR_tenancy_id = credentials('oci-tenancy')
        TF_VAR_tenancy_name = credentials('oci-tenancy-name')
        TF_VAR_user_id = credentials('oci-user-ocid')
        TF_VAR_region = "${params.OKE_CLUSTER_REGION}"
        TF_VAR_kubernetes_version = "${params.OKE_CLUSTER_VERSION}"
        TF_VAR_nodepool_config = "${params.OKE_NODE_POOL}"
        TF_VAR_api_fingerprint = credentials('oci-api-key-fingerprint')
        TF_VAR_api_private_key_path = credentials('oci-api-key')
        TF_VAR_s3_bucket_access_key = credentials('oci-s3-bucket-access-key')
        TF_VAR_s3_bucket_secret_key = credentials('oci-s3-bucket-secret-key')
        TF_VAR_ssh_public_key_path = credentials('oci-tf-pub-ssh-key')

        OCI_CLI_TENANCY = credentials('oci-tenancy')
        OCI_CLI_USER = credentials('oci-user-ocid')
        OCI_CLI_FINGERPRINT = credentials('oci-api-key-fingerprint')
        OCI_CLI_KEY_FILE = credentials('oci-api-key')
        OCI_CLI_REGION = "${params.OKE_CLUSTER_REGION}"
        OCI_CLI_SUPPRESS_FILE_PERMISSIONS_WARNING = 'True'

        INSTALL_CONFIG_FILE_KIND = "${GO_REPO_PATH}/verrazzano/tests/e2e/config/scripts/install-vz-prod-kind-upgrade.yaml"
        INSTALL_CONFIG_FILE_OCIDNS = "${GO_REPO_PATH}/verrazzano/tests/e2e/config/scripts/install-verrazzano-ocidns.yaml"
        INSTALL_CONFIG_FILE_NIPIO = "${GO_REPO_PATH}/verrazzano/tests/e2e/config/scripts/install-verrazzano-nipio.yaml"
        OCI_DNS_ZONE_NAME="z${zoneId}.v8o.io"
        ACME_ENVIRONMENT="${params.ACME_ENVIRONMENT}"
        CREATE_EXTERNAL_OPENSEARCH = "${GO_REPO_PATH}/verrazzano/tests/e2e/config/scripts/create-external-os.sh"

        TIMESTAMP = sh(returnStdout: true, script: "date +%Y%m%d%H%M%S").trim()
        SHORT_TIME_STAMP = sh(returnStdout: true, script: "date +%m%d%H%M%S").trim()
        TEST_SCRIPTS_DIR = "${GO_REPO_PATH}/verrazzano/tests/e2e/config/scripts"
        LOOPING_TEST_SCRIPTS_DIR = "${TEST_SCRIPTS_DIR}/looping-test"

        ADMIN_KUBECONFIG="${KUBECONFIG_DIR}/1/kube_config"

        DUMP_COMMAND="${GO_REPO_PATH}/verrazzano/tools/scripts/k8s-dump-cluster.sh"
        TEST_DUMP_ROOT="${WORKSPACE}/test-cluster-dumps"

        VERRAZZANO_INSTALL_LOGS_DIR="${WORKSPACE}/verrazzano/platform-operator/scripts/install/build/logs"
        VERRAZZANO_INSTALL_LOG="verrazzano-install.log"

        EXTERNAL_ELASTICSEARCH = "${params.EXTERNAL_ELASTICSEARCH}"

        // used for console artifact capture on failure
        JENKINS_READ = credentials('jenkins-auditor')
        OCI_CLI_AUTH="instance_principal"
        OCI_OS_NAMESPACE = credentials('oci-os-namespace')
        OCI_OS_ARTIFACT_BUCKET="build-failure-artifacts"
        OCI_OS_BUCKET="verrazzano-builds"

        // used to emit metrics
        PROMETHEUS_GW_URL = credentials('prometheus-dev-url')
        PROMETHEUS_CREDENTIALS = credentials('prometheus-credentials')
        TEST_ENV_LABEL = "${params.TEST_ENV}"
        SEARCH_HTTP_ENDPOINT = credentials('search-gw-url')
        SEARCH_PASSWORD = "${PROMETHEUS_CREDENTIALS_PSW}"
        SEARCH_USERNAME = "${PROMETHEUS_CREDENTIALS_USR}"

        // sample app deployed before upgrade and UI console tests
        SAMPLE_APP_NAME="hello-helidon-appconf"
        SAMPLE_APP_NAMESPACE="hello-helidon"
        SAMPLE_APP_PROJECT="hello-helidon-sample-proj"
        SAMPLE_APP_COMPONENT="hello-helidon-component"

        // used to generate Ginkgo test reports
        TEST_REPORT = "test-report.xml"
        GINKGO_REPORT_ARGS = "--junit-report=${TEST_REPORT} --keep-separate-reports=true"
        TEST_REPORT_DIR = "${WORKSPACE}/tests/e2e"

        VERSION_FOR_UPGRADE = "${params.VERSION_FOR_UPGRADE}"
        VERSION_FOR_INSTALL = "${params.VERSION_FOR_INSTALL}"

        TARGET_UPGRADE_OPERATOR_YAML = "${WORKSPACE}/target-upgrade-operator.yaml"
    }

    stages {
        stage('Clean workspace and checkout') {
            steps {
                printNodeLabels()

                performSourceCodeCheckout()

                performNetRCOperations()

                performDockerLogin()

                performVerrazzanoDirectoryOperations()

                setInitValues()
            }
        }

        stage('Install and Configure') {
            when {
                allOf {
                    not { buildingTag() }
                    anyOf {
                        branch 'master';
                        expression {SKIP_ACCEPTANCE_TESTS == false};
                    }
                }
            }
            stages {
                stage('Prepare AT environment') {
                    parallel {
                        stage('Create Kind Clusters') {
                            when { expression { return params.TEST_ENV == 'KIND' } }
                            steps {
                                createKindClusters()
                            }
                        }
                        stage('Create OKE Clusters') {
                            when { expression { return params.TEST_ENV == 'ocidns_oke' || params.TEST_ENV == 'magicdns_oke'} }
                            steps {
                                echo "OKE Cluster Prefix: ${OKE_CLUSTER_PREFIX}"
                                createOKEClusters("${OKE_CLUSTER_PREFIX}")
                            }
                        }
                    }
                }
                stage("Configure Clusters") {
                    parallel {
                        stage("Configure OKE/OCI DNS") {
                            when { expression { return params.TEST_ENV == 'ocidns_oke' } }
                            stages {
                                stage('Create OCI DNS zone') {
                                    steps {
                                        script {
                                            dns_zone_ocid = sh(script: "${GO_REPO_PATH}/verrazzano/tests/e2e/config/scripts/oci_dns_ops.sh -o create -c ${TF_VAR_compartment_id} -s z${zoneId}", returnStdout: true)
                                        }
                                    }
                                }
                                stage('Configure OCI DNS Resources') {
                                    environment {
                                        OCI_DNS_COMPARTMENT_OCID = credentials('oci-dns-compartment')
                                        OCI_PRIVATE_KEY_FILE = credentials('oci-api-key')
                                        OCI_DNS_ZONE_OCID = "${dns_zone_ocid}"
                                    }
                                    steps {
                                        script {
                                            int clusterCount = params.TOTAL_CLUSTERS.toInteger()
                                            for(int count=1; count<=clusterCount; count++) {
                                                sh """
                                                    export KUBECONFIG=${KUBECONFIG_DIR}/$count/kube_config
                                                    cd ${GO_REPO_PATH}/verrazzano
                                                    ./tests/e2e/config/scripts/create-test-oci-config-secret.sh
                                                """
                                            }
                                        }
                                    }
                                }
                                stage('Configure OCI DNS Installers') {
                                    environment {
                                        OCI_DNS_COMPARTMENT_OCID = credentials('oci-dns-compartment')
                                        OCI_PRIVATE_KEY_FILE = credentials('oci-api-key')
                                        OCI_DNS_ZONE_OCID = "${dns_zone_ocid}"
                                    }
                                    steps {
                                        script {
                                            configureVerrazzanoInstallers(env.INSTALL_CONFIG_FILE_OCIDNS, "./tests/e2e/config/scripts/process_oci_dns_install_yaml.sh", "acme", params.ACME_ENVIRONMENT)
                                        }
                                    }
                                }
                            }
                        }
                        stage("Configure KinD") {
                            when { expression { return params.TEST_ENV == 'KIND' } }
                            steps {
                                configureVerrazzanoInstallers(INSTALL_CONFIG_FILE_KIND,"./tests/e2e/config/scripts/process_kind_install_yaml.sh", params.WILDCARD_DNS_DOMAIN)
                            }
                        }
                        stage("Configure OKE/MagicDNS") {
                            when { expression { return params.TEST_ENV == 'magicdns_oke' } }
                            steps {
                                configureVerrazzanoInstallers(env.INSTALL_CONFIG_FILE_NIPIO, "./tests/e2e/config/scripts/process_nipio_install_yaml.sh", params.WILDCARD_DNS_DOMAIN)
                            }
                        }
                    }
                }
                stage ('Install Verrazzano') {
                    steps {
                        script {
                            VZ_INSTALL_METRIC = metricJobName('install_v8o')
                            metricTimerStart("${VZ_INSTALL_METRIC}")
                            getVerrazzanoOperatorYaml()
                        }
                        installVerrazzano()
                    }
                    post {
                        always {
                            script {
                                dumpInstallLogs()
                                VZ_TEST_METRIC = metricJobName('')
                                metricTimerStart("${VZ_TEST_METRIC}")
                            }
                        }
                        failure {
                            script {
                                dumpK8sCluster("${WORKSPACE}/install-failure-cluster-dump")
                                INSTALL_METRICS_PUSHED=metricTimerEnd("${VZ_INSTALL_METRIC}", '0')
                            }
                        }
                        success {
                            script {
                                INSTALL_METRICS_PUSHED=metricTimerEnd("${VZ_INSTALL_METRIC}", '1')
                            }
                        }
                    }
                }
                stage ('Pre-upgrade Acceptance Tests') {
                    stages {
                        stage('Register managed clusters') {
                            when { expression { isMultiCluster() } }
                            steps {
                                registerManagedClusters()
                            }
                        }
                        stage('Verify Register') {
                            when { expression { isMultiCluster() } }
                            steps {
                                verifyRegisterManagedClusters(true)
                            }
                        }
                        stage('pre-upgrade verify keycloak') {
                            steps {
                                runGinkgoRandomizeSerialAdmin('upgrade/pre-upgrade/keycloak', "${TEST_DUMP_ROOT}/keycloak")
                            }
                        }
<<<<<<< HEAD
                        stage('Deploy Helidon example application - single cluster') {
=======
                        stage('opensearch pre-upgrade') {
                            steps {
                                runGinkgoRandomizeSerialAdmin('upgrade/pre-upgrade/opensearch', "${TEST_DUMP_ROOT}/opensearch")
                            }
                        }
                        stage('opensearch-dashboards pre-upgrade') {
                            steps {
                                runGinkgoRandomizeSerialAdmin('upgrade/pre-upgrade/opensearch-dashboards', "${TEST_DUMP_ROOT}/opensearch-dashboards")
                            }
                        }
                        stage ('Deploy Helidon example application - single cluster') {
>>>>>>> 60779935
                            steps {
                                runGinkgoVerify('examples/helidon', "${TEST_DUMP_ROOT}/helidon-workload", "false", "true", "true", "hello-helidon")
                            }
                        }
                        stage('Deploy Helidon example application - multi cluster') {
                            when { expression { isMultiCluster() } }
                            steps {
                                runGinkgoVerifyManaged("multicluster/examples/helidon", "${TEST_DUMP_ROOT}/mchelidon-workload", "false", "true", "true")
                            }
                        }
                        stage('Deploy Coherence example application - single cluster') {
                            steps {
                                runGinkgoVerify('workloads/coherence', "${TEST_DUMP_ROOT}/coherence-workload", "false", "false", "true", "hello-coherence")
                            }
                        }
                        stage('Deploy Coherence example application - multi cluster') {
                            when { expression { isMultiCluster() } }
                            steps {
                                runGinkgoVerifyManaged("multicluster/workloads/mccoherence", "${TEST_DUMP_ROOT}/mccoherence-workload", "false", "false", "false")
                            }
                        }
                    }
                }
                stage("upgrade-platform-operator") {
                    steps {
                        upgradePlatformOperator()
                    }
                }
                stage("upgrade-verrazzano") {
                    steps {
                        upgradeVerrazzano()
                    }
                }
            }
            post {
                failure {
                    script {
                        dumpK8sCluster("${WORKSPACE}/multicluster-install-cluster-dump")
                    }
                }
            }
        }

        stage('Verify Upgrade') {
            // Rerun some stages to verify the upgrade
            parallel {
                stage ('Verify Register') {
                    when { expression { isMultiCluster() } }
                    steps {
                        verifyRegisterManagedClusters(false)
                    }
                }
                stage ('Verify Managed Cluster Permissions') {
                    when { expression { isMultiCluster() } }
                    steps {
                        verifyManagedClusterPermissions()
                    }
                }
                stage ('Verify Metrics') {
                    steps {
                        runGinkgoRandomizeParallel('metrics/syscomponents')
                    }
                }
            }
            post {
                failure {
                    script {
                        dumpK8sCluster("${WORKSPACE}/multicluster-verify-upgrade-cluster-dump")
                    }
                }
            }
        }

        stage ('Verify Install') {
            stages {
                stage('verify-install') {
                    steps {
                        runGinkgoRandomizeSerial('verify-install')
                    }
                }

                stage ('multicluster/verify-install') {
                    when { expression { isMultiCluster() } }
                    steps {
                        runGinkgoRandomizeParallel('multicluster/verify-install')
                    }
                }
            }
        }

        // Run Verify Registry
        stage('Verify Registry') {
            parallel {
                stage('verify-registry-url') {
                    steps {
                        catchError(buildResult: 'FAILURE', stageResult: 'FAILURE') {
                            script {
                               runMulticlusterVerifyRegistry()
                             }
                        }
                    }
                }
            }
            post {
                always {
                    archiveArtifacts artifacts: '**/coverage.html,**/logs/*', allowEmptyArchive: true
                    junit testResults: '**/*test-result.xml', allowEmptyResults: true
                }
            }
        }

        stage ('Verify Infra') {
            // NOTE: The stages are executed in parallel, however the tests themselves are executed against
            //       each cluster in sequence. If possible, we should parallelize that as well.
            parallel {
                stage('verify-scripts') {
                    steps {
                        runGinkgoRandomizeParallel('scripts')
                    }
                }
                stage('verify-infra restapi') {
                    steps {
                        runGinkgoRandomizeParallel('verify-infra/restapi')
                    }
                }
                stage('verify-infra oam') {
                    steps {
                        runGinkgoRandomizeParallel('verify-infra/oam')
                    }
                }
                stage('verify-infra vmi') {
                    steps {
                        runGinkgoRandomizeParallel('verify-infra/vmi')
                    }
                }
            }
            post {
                always {
                    archiveArtifacts artifacts: '**/coverage.html,**/logs/*', allowEmptyArchive: true
                    junit testResults: '**/*test-result.xml', allowEmptyResults: true
                }
            }
        }

        stage('Post-upgrade Acceptance Tests') {
            stages {
                stage('Post-upgrade Acceptance Tests parallel') {
                    parallel {
                        stage("Validate BOM") {
                            when {
                                allOf {
                                    expression{params.RUN_BOM_VALIDATOR == true}
                                }
                            }
                            environment {
                                OCI_CLI_AUTH="instance_principal"
                                OCI_OS_NAMESPACE = credentials('oci-os-namespace')
                                OCI_OS_BUCKET="verrazzano-builds"
                            }
                            steps {
                                executeBOMValidatorAdmin()
                            }
                        }
                        stage ('Console') {
                            when { expression { isMultiCluster() } }
                            steps {
                                runConsoleTests()
                            }
                            post {
                                always {
                                    sh "${GO_REPO_PATH}/verrazzano/ci/scripts/save_console_test_artifacts.sh"
                                }
                            }
                        }
                        stage('post-upgrade verify keycloak') {
                            steps {
                                runGinkgoRandomizeSerialAdmin('upgrade/post-upgrade/keycloak', "${TEST_DUMP_ROOT}/keycloak")
                            }
                        }
                        stage ("Verify install scripts") {
                            steps {
                                runGinkgoRandomizeAdmin("scripts/install", "${TEST_DUMP_ROOT}/install-scripts")
                            }
                        }
                        stage ('Multi-cluster Verify Api') {
                            when { expression { isMultiCluster() } }
                            steps {
                                catchError(buildResult: 'FAILURE', stageResult: 'FAILURE') {
                                    script {
                                        runMulticlusterVerifyApi()
                                    }
                                }
                            }
                            post {
                                failure {
                                    script {
                                        dumpK8sCluster("${WORKSPACE}/multicluster-post-upgrade-acceptance-tests-cluster-dump-pre-uninstall")
                                    }
                                }
                            }
                        }
                    }
                }
                stage('opensearch post-upgrade') {
                    steps {
                        runGinkgoRandomizeSerialAdmin('upgrade/post-upgrade/opensearch', "${TEST_DUMP_ROOT}/opensearch")
                    }
                }
                stage ('Verify & Uninstall Example Apps') {
                    when { expression { isMultiCluster() } }
                    parallel {
                        stage ('Examples Helidon') {
                            steps {
                                runGinkgoVerifyManaged("multicluster/examples/helidon", "${TEST_DUMP_ROOT}/mchelidon-workload", "true", "false", "false")
                            }
                        }
                        stage ('Verify/Uninstall Example Coherence') {
                            steps {
                                runGinkgoVerifyManaged("multicluster/workloads/mccoherence", "${TEST_DUMP_ROOT}/mccoherence-workload", "false", "false", "false")
                            }
                        }
                    }
                }
            }
            post {
                failure {
                    script {
                        METRICS_PUSHED=metricTimerEnd("${VZ_TEST_METRIC}", '0')
                        dumpK8sCluster("${WORKSPACE}/multicluster-post-upgrade-acceptance-tests-cluster-dump")
                    }
                }
                aborted {
                    script {
                        METRICS_PUSHED=metricTimerEnd("${VZ_TEST_METRIC}", '0')
                        dumpK8sCluster("${WORKSPACE}/multicluster-post-upgrade-acceptance-tests-cluster-dump")
                    }
                }
                success {
                    script {
                        METRICS_PUSHED=metricTimerEnd("${VZ_TEST_METRIC}", '1')
                        if (EFFECTIVE_DUMP_K8S_CLUSTER_ON_SUCCESS == true) {
                            dumpK8sCluster("${WORKSPACE}/multicluster-post-upgrade-acceptance-tests-cluster-dump")
                        }
                    }
                }
            }
        }
        stage('Cleanup Tests') {
            stages {
                stage('verify deregister') {
                    when { expression { isMultiCluster() } }
                    steps {
                        verifyDeregisterManagedClusters()
                    }
                }
            }
            post {
                failure {
                    script {
                        METRICS_PUSHED=metricTimerEnd("${VZ_TEST_METRIC}", '0')
                        dumpK8sCluster("${WORKSPACE}/multicluster-cleanup-tests-cluster-dump")
                    }
                }
            }
        }
    }
    post {
        failure {
            pipelinePostFailure()
        }
        always {
            script {
                if ( fileExists(env.TESTS_EXECUTED_FILE) ) {
                    dumpVerrazzanoSystemPods()
                    dumpCattleSystemPods()
                    dumpNginxIngressControllerLogs()
                    dumpVerrazzanoPlatformOperatorLogs()
                    dumpVerrazzanoApplicationOperatorLogs()
                    dumpOamKubernetesRuntimeLogs()
                    dumpVerrazzanoApiLogs()
                }
            }
            sh """
                # Copy the generated test reports to WORKSPACE to archive them
                mkdir -p ${TEST_REPORT_DIR}
                cd ${GO_REPO_PATH}/verrazzano/tests/e2e
                find . -name "${TEST_REPORT}" | cpio -pdm ${TEST_REPORT_DIR}
            """
            archiveArtifacts artifacts: "**/*-operator.yaml,**/install-verrazzano.yaml,**/kube_config,**/coverage.html,**/logs/**,**/build/resources/**,**/verrazzano_images.txt,**/*-cluster-dump*/**,**/test-cluster-dumps/**,**/${TEST_REPORT}", allowEmptyArchive: true
            junit testResults: "**/${TEST_REPORT}", allowEmptyResults: true

            script {
                if (params.EMIT_METRICS) {
                    withCredentials([usernameColonPassword(credentialsId: 'prometheus-credentials', variable: 'PROMETHEUS_CREDENTIALS')]) {
                        sh """
                            ${GO_REPO_PATH}/verrazzano/ci/scripts/dashboard/emit_metrics.sh "${GO_REPO_PATH}/verrazzano/tests/e2e" "${PROMETHEUS_CREDENTIALS}" || echo "Emit metrics failed, continuing with other post actions"
                        """
                    }
                }

                int clusterCount = params.TOTAL_CLUSTERS.toInteger()
                if (env.TEST_ENV == "KIND") {
                    for(int count=1; count<=clusterCount; count++) {
                        sh """
                            if [ "${env.TEST_ENV}" == "KIND" ]
                            then
                                kind delete cluster --name ${CLUSTER_NAME_PREFIX}-$count
                            fi
                        """
                    }
                } else {
                    deleteOkeCluster()
                }
                sh """
                    if [ -f ${POST_DUMP_FAILED_FILE} ]; then
                        echo "Failures seen during dumping of artifacts, treat post as failed"
                        exit 1
                    fi
                """
            }
        }
        cleanup {
            metricBuildDuration()
            emitJobMetrics()
            deleteDir()
        }
    }
}

<<<<<<< HEAD
// Utility method to create a map that will be used later to perform parallel operations against multiple clusters
Map createClusterExecutionsMap() {
    script {
        // Create a dictionary of steps to be executed in parallel
        // - the first one will always be the Admin cluster
        // - clusters 2-max are managed clusters
        def clusterExecutionsMap = [:]
        return clusterExecutionsMap
=======
def printNodeLabels() {
    script {
        sh """
            echo "${NODE_LABELS}"
        """
    }
}

def performNetRCOperations() {
    script {
        sh """
            cp -f "${NETRC_FILE}" $HOME/.netrc
            chmod 600 $HOME/.netrc
        """
    }
}

def performVerrazzanoDirectoryOperations() {
    script {
        sh """
            rm -rf ${GO_REPO_PATH}/verrazzano
            mkdir -p ${GO_REPO_PATH}/verrazzano
            tar cf - . | (cd ${GO_REPO_PATH}/verrazzano/ ; tar xf -)
        """
>>>>>>> 60779935
    }
}

// Create a KinD cluster instance
// - count - the cluster index into $KUBECONFIG_DIR
// - metallbAddressRange - the address range to provide the Metallb install within the KinD Docker bridge network address range
// - cleanupKindContainers - indicates to the script whether or not to remove any existing clusters with the same name before creating the new one
// - connectJenkinsRunnerToNetwork - indicates whether or not to connect the KinD Docker bridge network to the Jenkins local docker network
def installKindCluster(count, metallbAddressRange, cleanupKindContainers, connectJenkinsRunnerToNetwork) {
    // For parallel execution, wrap this in a Groovy enclosure {}
    return script {
        sh """
                echo ${CLUSTER_NAME_PREFIX}-$count
                echo ${KUBECONFIG_DIR}/$count/kube_config
                mkdir -p ${KUBECONFIG_DIR}/$count
                export KUBECONFIG=${KUBECONFIG_DIR}/$count/kube_config
                echo "Create Kind cluster \$1"
                cd ${TEST_SCRIPTS_DIR}
                # As a stop gap, for now we are using the api/vpo caches here to see if it helps with rate limiting issues, we will need to add specific caches so for now
                # specify the cache name based on the count value, this is assuming 1 or 2 clusters
                case "${count}" in
                    1)
                        ./create_kind_cluster.sh "${CLUSTER_NAME_PREFIX}-$count" "${GO_REPO_PATH}/verrazzano/platform-operator" "${KUBECONFIG_DIR}/$count/kube_config" "${params.KIND_CLUSTER_VERSION}" "$cleanupKindContainers" "$connectJenkinsRunnerToNetwork" true ${params.CREATE_CLUSTER_USE_CALICO} "vpo_integ"
                        ;;
                    2)
                        ./create_kind_cluster.sh "${CLUSTER_NAME_PREFIX}-$count" "${GO_REPO_PATH}/verrazzano/platform-operator" "${KUBECONFIG_DIR}/$count/kube_config" "${params.KIND_CLUSTER_VERSION}" "$cleanupKindContainers" "$connectJenkinsRunnerToNetwork" true ${params.CREATE_CLUSTER_USE_CALICO} "apo_integ"
                        ;;
                    *)
                        ./create_kind_cluster.sh "${CLUSTER_NAME_PREFIX}-$count" "${GO_REPO_PATH}/verrazzano/platform-operator" "${KUBECONFIG_DIR}/$count/kube_config" "${params.KIND_CLUSTER_VERSION}" "$cleanupKindContainers" "$connectJenkinsRunnerToNetwork" false ${params.CREATE_CLUSTER_USE_CALICO} "NONE"
                        ;;
                esac
                if [ ${params.CREATE_CLUSTER_USE_CALICO} == true ]; then
                    echo "Install Calico"
                    cd ${GO_REPO_PATH}/verrazzano
                    ./ci/scripts/install_calico.sh "${CLUSTER_NAME_PREFIX}-$count"
                fi
                kubectl wait --for=condition=ready nodes/${CLUSTER_NAME_PREFIX}-$count-control-plane --timeout=5m
                kubectl wait --for=condition=ready pods/kube-controller-manager-${CLUSTER_NAME_PREFIX}-$count-control-plane -n kube-system --timeout=5m
                echo "Listing pods in kube-system namespace ..."
                kubectl get pods -n kube-system
                echo "Install metallb"
                cd ${GO_REPO_PATH}/verrazzano
                ./tests/e2e/config/scripts/install-metallb.sh $metallbAddressRange
                echo "Deploy external es and create its secret on the admin cluster if EXTERNAL_ELASTICSEARCH is true"
                CLUSTER_NUMBER=${count}  ${CREATE_EXTERNAL_OPENSEARCH}
            """
    }
}

def deleteOkeCluster() {
    script {
        sh """
            mkdir -p ${KUBECONFIG_DIR}
            if [ "${TEST_ENV}" == "ocidns_oke" ]; then
                 cd ${GO_REPO_PATH}/verrazzano
                 ./tests/e2e/config/scripts/oci_dns_ops.sh -o delete -s z${zoneId} || echo "Failed to delete DNS zone z${zoneId}"
             fi
            cd ${TEST_SCRIPTS_DIR}
            TF_VAR_label_prefix=${OKE_CLUSTER_PREFIX} TF_VAR_state_name=multicluster-${env.BUILD_NUMBER}-${env.BRANCH_NAME} ./delete_oke_cluster.sh "$clusterCount" "${KUBECONFIG_DIR}" || true
        """
    }
}

// Either download the specified release of the platform operator YAML, or create one
// using the specific operator image provided by the user.
def getVerrazzanoOperatorYaml() {
    sh """
        echo "Platform Operator Configuration"
        cd ${GO_REPO_PATH}/verrazzano
        if [ "NONE" == "${params.VERRAZZANO_OPERATOR_IMAGE}" ]; then
            if [ "true" == "${params.EXTERNAL_ELASTICSEARCH}" ]; then
                echo "Using the latest branch operator.yaml from object storage because external ES is not supported in versions prior to v1.1"
                oci --region us-phoenix-1 os object get --namespace ${OCI_OS_NAMESPACE} -bn ${OCI_OS_BUCKET} --name ${env.BRANCH_NAME}/${SHORT_COMMIT_HASH}/operator.yaml --file ${WORKSPACE}/downloaded-operator.yaml
                cp ${WORKSPACE}/downloaded-operator.yaml ${WORKSPACE}/acceptance-test-operator.yaml
            else
                echo "Downloading operator.yaml for release ${params.VERSION_FOR_INSTALL}"
                wget "https://github.com/verrazzano/verrazzano/releases/download/${params.VERSION_FOR_INSTALL}/operator.yaml" -O ${WORKSPACE}/downloaded-release-operator.yaml
                cp ${WORKSPACE}/downloaded-release-operator.yaml ${WORKSPACE}/acceptance-test-operator.yaml
            fi
        else
            echo "Generating operator.yaml based on image name provided: ${params.VERRAZZANO_OPERATOR_IMAGE}"
            env IMAGE_PULL_SECRETS=verrazzano-container-registry DOCKER_IMAGE=${params.VERRAZZANO_OPERATOR_IMAGE} ./tools/scripts/generate_operator_yaml.sh > ${WORKSPACE}/acceptance-test-operator.yaml
        fi
    """
}

// Install Verrazzano on each of the clusters
def installVerrazzano() {
    script {
        def verrazzanoInstallStages = createClusterExecutionsMap()
        int clusterCount = params.TOTAL_CLUSTERS.toInteger()
        for(int count=1; count<=clusterCount; count++) {
            def installerPath="${KUBECONFIG_DIR}/${count}/${installerFileName}"
            def key = "vz-mgd-${count-1}"
            if (count == 1) {
                key = "vz-admin"
            }
            verrazzanoInstallStages["${key}"] = installVerrazzanoOnCluster(count, installerPath)
        }
        parallel verrazzanoInstallStages
    }
}

// Install Verrazzano on a target cluster
// - count is the cluster index into the $KUBECONFIG_DIR
// - verrazzanoConfig is the Verrazzano CR to use to install VZ on the cluster
def installVerrazzanoOnCluster(count, verrazzanoConfig) {
    // For parallel execution, wrap this in a Groovy enclosure {}
    return {
        script {
            sh """
                export KUBECONFIG=${KUBECONFIG_DIR}/$count/kube_config
                cd ${GO_REPO_PATH}/verrazzano

                # Display the kubectl and cluster versions
                kubectl version

                echo "Create Image Pull Secrets"
                ./tests/e2e/config/scripts/create-image-pull-secret.sh "${IMAGE_PULL_SECRET}" "${DOCKER_REPO}" "${DOCKER_CREDS_USR}" "${DOCKER_CREDS_PSW}"
                ./tests/e2e/config/scripts/create-image-pull-secret.sh github-packages "${DOCKER_REPO}" "${DOCKER_CREDS_USR}" "${DOCKER_CREDS_PSW}"
                ./tests/e2e/config/scripts/create-image-pull-secret.sh ocr "${OCR_REPO}" "${OCR_CREDS_USR}" "${OCR_CREDS_PSW}"

                echo "Installing the Verrazzano Platform Operator"
                kubectl apply -f ${WORKSPACE}/acceptance-test-operator.yaml

                # make sure ns exists
                ./tests/e2e/config/scripts/check_verrazzano_ns_exists.sh verrazzano-install

                # create secret in verrazzano-install ns
                ./tests/e2e/config/scripts/create-image-pull-secret.sh "${IMAGE_PULL_SECRET}" "${DOCKER_REPO}" "${DOCKER_CREDS_USR}" "${DOCKER_CREDS_PSW}" "verrazzano-install"

                echo "Wait for Operator to be ready"
                cd ${GO_REPO_PATH}/verrazzano
                kubectl -n verrazzano-install rollout status deployment/verrazzano-platform-operator

                ${LOOPING_TEST_SCRIPTS_DIR}/dump_cluster.sh ${WORKSPACE}/verrazzano/build/resources/cluster${count}/pre-install-resources

                echo "Applying \$verrazzanoConfig"
                kubectl apply -f ${verrazzanoConfig}

                # wait for Verrazzano install to complete
                ./tests/e2e/config/scripts/wait-for-verrazzano-install.sh
            """
        }
    }
}

def getPlatformOperatorForRelease(){
    script {
        //Removing v from the upgrade version for error handling.
        VERSION_FOR_UPGRADE = VERSION_FOR_UPGRADE - "v"
        def operatorCMD = "oci --region us-phoenix-1 os object get --namespace ${OCI_OS_NAMESPACE} -bn ${OCI_OS_BUCKET} --name ${env.BRANCH_NAME}/${SHORT_COMMIT_HASH}/operator.yaml --file"

        if(VERSION_FOR_UPGRADE != "current_branch" && params.IS_TRIGGERED_MANUALLY != "YES" && VERSION_FOR_UPGRADE != "NONE"){

            def latestReleaseBranch = getLatestReleaseVersion()

            operatorCMD = "oci --region us-phoenix-1 os object get --namespace ${OCI_OS_NAMESPACE} -bn ${OCI_OS_BUCKET} --name release-${latestReleaseBranch}/operator.yaml --file"

        }else if(params.IS_TRIGGERED_MANUALLY == "YES" && VERSION_FOR_UPGRADE != "NONE" && VERSION_FOR_UPGRADE != "current_branch"){
            operatorCMD = "curl -L https://github.com/verrazzano/verrazzano/releases/download/v${VERSION_FOR_UPGRADE}/operator.yaml --output"
        }

        sh(script: "$operatorCMD $TARGET_UPGRADE_OPERATOR_YAML")
    }
}

def getLatestReleaseVersion(){
    def latestReleaseBranch
    if(VERSION_FOR_UPGRADE != "NONE" && VERSION_FOR_UPGRADE != "current_branch"){
        VERSION_FOR_UPGRADE = VERSION_FOR_UPGRADE - "v"
        def latestReleaseTagSplit = VERSION_FOR_UPGRADE.split("\\.")
        latestReleaseBranch = latestReleaseTagSplit[0] + "." + latestReleaseTagSplit[1]
    }
    return latestReleaseBranch
}

// Upgrade the verrazzano-platform-operator for all clusters
def upgradePlatformOperator() {
    script {
        echo "Downloading target upgrade operator yaml"
        getPlatformOperatorForRelease()

        def verrazzanoPlatformOperatorUpgradeStages= createClusterExecutionsMap()

        int clusterCount = params.TOTAL_CLUSTERS.toInteger()
        for(int count = 1; count <= clusterCount; count++) {
            def key = "vz-mgd-${count-1}"
            if (count == 1) {
                key = "vz-admin"
            }
            verrazzanoPlatformOperatorUpgradeStages["${key}"] = upgradePlatformOperatorOnCluster(count)
        }
        parallel verrazzanoPlatformOperatorUpgradeStages
    }
}

// Upgrade the verrazzano-platform-operator for a given cluster
// - count is the cluster index into the $KUBECONFIG_DIR
def upgradePlatformOperatorOnCluster(count) {
    // For parallel execution, wrap this in a Groovy enclosure {}
    return {
        script {
            def upgradeOperatorFile = "${KUBECONFIG_DIR}/${count}/upgrade-operator.yaml"
            def kubeClusterConfig="${KUBECONFIG_DIR}/${count}/kube_config"
            sh """
                cp ${TARGET_UPGRADE_OPERATOR_YAML} ${upgradeOperatorFile}
                echo "Upgrading the Verrazzano platform operator"
                kubectl --kubeconfig=${kubeClusterConfig} apply -f ${upgradeOperatorFile}

                # need to sleep since the old operator needs to transition to terminating state
                sleep 15

                # ensure operator pod is up
                kubectl --kubeconfig=${kubeClusterConfig} -n verrazzano-install rollout status deployment/verrazzano-platform-operator
            """
        }
    }
}

// Upgrade Verrazzano
def upgradeVerrazzano() {
    script {
        // Download the bom for the target version that we are upgrading to, then extract the version
        // Note, this version will have a semver suffix which is generated for each build, e.g. 1.0.1-33+d592fed6
        VERRAZZANO_DEV_VERSION = sh(returnStdout: true, script: "oci --region us-phoenix-1 os object get --namespace ${OCI_OS_NAMESPACE} -bn ${OCI_OS_BUCKET} --name ${env.BRANCH_NAME}/${SHORT_COMMIT_HASH}/generated-verrazzano-bom.json --file - | jq -r '.version'").trim()

        if(VERSION_FOR_UPGRADE == "NONE"){
            VERSION_FOR_UPGRADE = VERRAZZANO_DEV_VERSION
        } else if(VERSION_FOR_UPGRADE != "NONE" && VERSION_FOR_UPGRADE != "current_branch"){
            VERRAZZANO_DEV_VERSION = VERSION_FOR_UPGRADE
        }

        def verrazzanoUpgradeStages = createClusterExecutionsMap()

        int clusterCount = params.TOTAL_CLUSTERS.toInteger()
        for(int count=1; count<=clusterCount; count++) {
            def key = "vz-mgd-${count-1}"
            if (count == 1) {
                key = "vz-admin"
            }
            verrazzanoUpgradeStages["${key}"] = upgradeVerrazzanoOnCluster(count, "${VERRAZZANO_DEV_VERSION}")
        }
        parallel verrazzanoUpgradeStages
    }
}

// Upgrade Verrazzano on a target cluster
// - count is the cluster index into the $KUBECONFIG_DIR
// - verrazzanoDevVersion is the Verrazzano version to be upgraded to
def upgradeVerrazzanoOnCluster(count, verrazzanoDevVersion) {
    // For parallel execution, wrap this in a Groovy enclosure {}
    return {
        script {
            def v8oInstallFile="${KUBECONFIG_DIR}/${count}/${installerFileName}"
            def v8oUpgradeFile="${KUBECONFIG_DIR}/${count}/verrazzano-upgrade-cr.yaml"
            def kubeClusterConfig="${KUBECONFIG_DIR}/${count}/kube_config"
            sh """
                mkdir -p ${WORKSPACE}/verrazzano/platform-operator/scripts/install/build/logs/${count}

                # Get the install job in verrazzano-install namespace
                kubectl --kubeconfig=${kubeClusterConfig} -n verrazzano-install get job -o yaml --selector=job-name=verrazzano-install-my-verrazzano > ${WORKSPACE}/verrazzano/platform-operator/scripts/install/build/logs/${count}/verrazzano-pre-upgrade-job.out

                echo "Upgrading the Verrazzano installation to version" ${verrazzanoDevVersion}
                # Modify the version field in the Verrazzano CR file to be this new Verrazzano version
                cd ${GO_REPO_PATH}/verrazzano
                cp ${v8oInstallFile} ${v8oUpgradeFile}
                ${TEST_SCRIPTS_DIR}/process_upgrade_yaml.sh  ${verrazzanoDevVersion}  ${v8oUpgradeFile}

                # Do the upgrade
                echo "Following is the verrazzano CR file with the new version:"
                cat ${v8oUpgradeFile}
                kubectl --kubeconfig=${kubeClusterConfig} apply -f ${v8oUpgradeFile}
                # wait for the upgrade to complete
                kubectl --kubeconfig=${kubeClusterConfig} wait --timeout=30m --for=condition=UpgradeComplete verrazzano/my-verrazzano

                # Get the install job(s) and mke sure the it matches pre-install.  If there is more than 1 job or the job changed, then it won't match
                kubectl --kubeconfig=${kubeClusterConfig} -n verrazzano-install get job -o yaml --selector=job-name=verrazzano-install-my-verrazzano > ${WORKSPACE}/verrazzano/platform-operator/scripts/install/build/logs/${count}/verrazzano-post-upgrade-job.out

                echo "Ensuring that the install job(s) in verrazzzano-system are identical pre and post install"
                cmp -s ${WORKSPACE}/verrazzano/platform-operator/scripts/install/build/logs/${count}/verrazzano-pre-upgrade-job.out ${WORKSPACE}/verrazzano/platform-operator/scripts/install/build/logs/${count}/verrazzano-post-upgrade-job.out

                # ideally we don't need to wait here
                sleep 15
                echo "helm list : releases across all namespaces, after upgrading Verrazzano installation ..."
                helm --kubeconfig=${kubeClusterConfig} list -A
            """
        }
    }
}

// register all managed clusters
def registerManagedClusters() {
    catchError(buildResult: 'FAILURE', stageResult: 'FAILURE') {
        script {
            def verrazzanoRegisterManagedClusterStages = createClusterExecutionsMap()
            int clusterCount = params.TOTAL_CLUSTERS.toInteger()
            for(int count=2; count<=clusterCount; count++) {
                verrazzanoRegisterManagedClusterStages["${count}"] = registerManagedCluster(count)
            }
            parallel verrazzanoRegisterManagedClusterStages
        }
    }
}

def registerManagedCluster(count) {
    // For parallel execution, wrap this in a Groovy enclosure {}
    return {
        script {
            sh """
                export MANAGED_CLUSTER_DIR="${KUBECONFIG_DIR}/${count}"
                export MANAGED_CLUSTER_NAME="managed${count-1}"
                export MANAGED_KUBECONFIG="${KUBECONFIG_DIR}/${count}/kube_config"
                export MANAGED_CLUSTER_ENV="mgd${count-1}"
                cd ${GO_REPO_PATH}/verrazzano
                ./tests/e2e/config/scripts/register_managed_cluster.sh
            """
        }
    }
}

// Verify the register of the managed clusters
def verifyRegisterManagedClusters(minimalVerification) {
    catchError(buildResult: 'FAILURE', stageResult: 'FAILURE') {
        script {
            def verrazzanoRegisterManagedClusterStages = createClusterExecutionsMap()
            int clusterCount = params.TOTAL_CLUSTERS.toInteger()
            for(int count=2; count<=clusterCount; count++) {
                verrazzanoRegisterManagedClusterStages["${count}"] = verifyRegisterManagedCluster(count, minimalVerification)
            }
            parallel verrazzanoRegisterManagedClusterStages
        }
    }
}

def verifyRegisterManagedCluster(count, minimalVerification) {
    // For parallel execution, wrap this in a Groovy enclosure {}
    return {
        script {
            sh """
                export MANAGED_CLUSTER_NAME="managed${count-1}"
                export MANAGED_KUBECONFIG="${KUBECONFIG_DIR}/${count}/kube_config"
                cd ${GO_REPO_PATH}/verrazzano/tests/e2e
                ginkgo -p --randomize-all -v --keep-going --no-color ${GINKGO_REPORT_ARGS} -tags="${params.TAGGED_TESTS}" --focus-file="${params.INCLUDED_TESTS}" --skip-file="${params.EXCLUDED_TESTS}" multicluster/verify-register/... -- --minimalVerification=${minimalVerification}
            """
        }
    }
}

// Verify the deregister of the managed clusters
def verifyDeregisterManagedClusters() {
    catchError(buildResult: 'FAILURE', stageResult: 'FAILURE') {
        script {
            def verrazzanoDeregisterManagedClusterStages = createClusterExecutionsMap()
            int clusterCount = params.TOTAL_CLUSTERS.toInteger()
            for(int count=2; count<=clusterCount; count++) {
                verrazzanoDeregisterManagedClusterStages["${count}"] = verifyDeregisterManagedCluster(count)
            }
            parallel verrazzanoDeregisterManagedClusterStages
        }
    }
}

def verifyDeregisterManagedCluster(count) {
    // For parallel execution, wrap this in a Groovy enclosure {}
    return {
        script {
            sh """
                export MANAGED_CLUSTER_NAME="managed${count-1}"
                export MANAGED_KUBECONFIG="${KUBECONFIG_DIR}/${count}/kube_config"
                export KUBECONFIG="${KUBECONFIG_DIR}/${count}/kube_config"
                kubectl -n verrazzano-system delete secret verrazzano-cluster-registration
                cd ${GO_REPO_PATH}/verrazzano/tests/e2e
                ginkgo -p --randomize-all -v --keep-going --no-color ${GINKGO_REPORT_ARGS} -tags="${params.TAGGED_TESTS}" --focus-file="${params.INCLUDED_TESTS}" --skip-file="${params.EXCLUDED_TESTS}" multicluster/verify-deregister/...
            """
        }
    }
}

// Verify the managed cluster permissions
def verifyManagedClusterPermissions() {
    catchError(buildResult: 'FAILURE', stageResult: 'FAILURE') {
        script {
            def verrazzanoManagedClusterPermissionsStages = createClusterExecutionsMap()
            int clusterCount = params.TOTAL_CLUSTERS.toInteger()
            for(int count=2; count<=clusterCount; count++) {
                verrazzanoManagedClusterPermissionsStages["${count}"] = verifyManagedClusterPermissions(count)
            }
            parallel verrazzanoManagedClusterPermissionsStages
        }
    }
}

def verifyManagedClusterPermissions(count) {
    // For parallel execution, wrap this in a Groovy enclosure {}
    return {
        script {
            sh """
                export MANAGED_CLUSTER_NAME="managed${count-1}"
                export MANAGED_KUBECONFIG="${KUBECONFIG_DIR}/${count}/kube_config"
                export MANAGED_ACCESS_KUBECONFIG="${KUBECONFIG_DIR}/${count}/managed_kube_config"
                cd ${GO_REPO_PATH}/verrazzano/tests/e2e
                ginkgo -v -stream --keep-going --no-color ${GINKGO_REPORT_ARGS} -tags="${params.TAGGED_TESTS}" --focus-file="${params.INCLUDED_TESTS}" --skip-file="${params.EXCLUDED_TESTS}" multicluster/verify-permissions/...
            """
        }
    }
}

// Run ginkgo test suites
def runGinkgoVerifyManaged(testSuitePath, clusterDumpDirectory, skipDeploy, skipUndeploy, skipVerify) {
    script {
        int clusterCount = params.TOTAL_CLUSTERS.toInteger()
        sh """
            export MANAGED_CLUSTER_NAME="managed1"
            export MANAGED_KUBECONFIG="${KUBECONFIG_DIR}/2/kube_config"
            export CLUSTER_COUNT=$clusterCount
            cd ${GO_REPO_PATH}/verrazzano/tests/e2e
            export DUMP_KUBECONFIG="${KUBECONFIG_DIR}/2/kube_config"
            export DUMP_DIRECTORY="${clusterDumpDirectory}"
            ginkgo -v --keep-going --no-color ${GINKGO_REPORT_ARGS} -tags="${params.TAGGED_TESTS}" --focus-file="${params.INCLUDED_TESTS}" --skip-file="${params.EXCLUDED_TESTS}" ${testSuitePath}/... -- --skipDeploy=${skipDeploy} --skipUndeploy=${skipUndeploy} --skipVerify=${skipVerify}
        """
    }
}

// Run a test suite against all clusters in serial
def runGinkgoRandomizeSerial(testSuitePath) {
    catchError(buildResult: 'FAILURE', stageResult: 'FAILURE') {
        script {
            int clusterCount = params.TOTAL_CLUSTERS.toInteger()
            def clusterName = ""
            for(int count=1; count<=clusterCount; count++) {
                // The first cluster created by this script is named as admin, and the subsequent clusters are named as
                // managed1, managed2, etc.
                if (count == 1) {
                    clusterName="admin"
                } else {
                    clusterName="managed${count-1}"
                }
                sh """
                    export KUBECONFIG="${KUBECONFIG_DIR}/${count}/kube_config"
                    export CLUSTER_NAME="${clusterName}"
                    cd ${GO_REPO_PATH}/verrazzano/tests/e2e
                    ginkgo -p --randomize-all -v --keep-going --no-color ${GINKGO_REPORT_ARGS} -tags="${params.TAGGED_TESTS}" --focus-file="${params.INCLUDED_TESTS}" --skip-file="${params.EXCLUDED_TESTS}" ${testSuitePath}/...
                """
            }
        }
    }
}

// Run a test suite against all clusters in parallel
def runGinkgoRandomizeParallel(testSuitePath) {
    catchError(buildResult: 'FAILURE', stageResult: 'FAILURE') {
        script {
            def runGinkgoRandomizeStages = createClusterExecutionsMap()
            int clusterCount = params.TOTAL_CLUSTERS.toInteger()
            def clusterName = ""
            for(int count=1; count<=clusterCount; count++) {
                // The first cluster created by this script is named as admin, and the subsequent clusters are named as
                // managed1, managed2, etc.
                if (count == 1) {
                    clusterName="admin"
                } else {
                    clusterName="managed${count-1}"
                }
                runGinkgoRandomizeStages["${count}"] = runGinkgoRandomize(count, clusterName, testSuitePath)
            }
            parallel runGinkgoRandomizeStages
        }
    }
}

def runGinkgoRandomize(count, clusterName, testSuitePath) {
    // For parallel execution, wrap this in a Groovy enclosure {}
    return {
        script {
            sh """
                export KUBECONFIG="${KUBECONFIG_DIR}/${count}/kube_config"
                export CLUSTER_NAME="${clusterName}"
                cd ${GO_REPO_PATH}/verrazzano/tests/e2e
                ginkgo -p --randomize-all -v --keep-going --no-color ${GINKGO_REPORT_ARGS} -tags="${params.TAGGED_TESTS}" --focus-file="${params.INCLUDED_TESTS}" --skip-file="${params.EXCLUDED_TESTS}" ${testSuitePath}/...
            """
        }
    }
}

// Run a test suite against just the admin cluster
def runGinkgoRandomizeAdmin(testSuitePath, clusterDumpDirectory) {
    catchError(buildResult: 'FAILURE', stageResult: 'FAILURE') {
        sh """
            export KUBECONFIG="${KUBECONFIG_DIR}/1/kube_config"
            export CLUSTER_NAME="admin"
            export DUMP_KUBECONFIG="${KUBECONFIG_DIR}/1/kube_config"
            export DUMP_DIRECTORY="${clusterDumpDirectory}"
            cd ${GO_REPO_PATH}/verrazzano/tests/e2e
            ginkgo -p --randomize-all -v --keep-going --no-color -tags="${params.TAGGED_TESTS}" --focus-file="${params.INCLUDED_TESTS}" --skip-file="${params.EXCLUDED_TESTS}" ${testSuitePath}/...
        """
    }
}

// Run a test suite serially against just the admin cluster
def runGinkgoRandomizeSerialAdmin(testSuitePath, clusterDumpDirectory) {
    catchError(buildResult: 'FAILURE', stageResult: 'FAILURE') {
        sh """
            export KUBECONFIG="${KUBECONFIG_DIR}/1/kube_config"
            export CLUSTER_NAME="admin"
            export DUMP_KUBECONFIG="${KUBECONFIG_DIR}/1/kube_config"
            export DUMP_DIRECTORY="${clusterDumpDirectory}"
            cd ${GO_REPO_PATH}/verrazzano/tests/e2e
            ginkgo --randomize-all -v --keep-going --no-color -tags="${params.TAGGED_TESTS}" --focus-file="${params.INCLUDED_TESTS}" --skip-file="${params.EXCLUDED_TESTS}" ${testSuitePath}/...
        """
    }
}

def runGinkgoVerify(testSuitePath, clusterDumpDirectory, skipDeploy, skipUndeploy, skipVerify, namespace) {
    catchError(buildResult: 'FAILURE', stageResult: 'FAILURE') {
        sh """
            export KUBECONFIG="${KUBECONFIG_DIR}/1/kube_config"
            export CLUSTER_NAME="admin"
            export DUMP_KUBECONFIG="${KUBECONFIG_DIR}/1/kube_config"
            export DUMP_DIRECTORY="${clusterDumpDirectory}"
            cd ${GO_REPO_PATH}/verrazzano/tests/e2e
            ginkgo -v --keep-going --no-color ${GINKGO_REPORT_ARGS} -tags="${params.TAGGED_TESTS}" --focus-file="${params.INCLUDED_TESTS}" --skip-file="${params.EXCLUDED_TESTS}" ${testSuitePath}/... -- --skipDeploy=${skipDeploy} --skipUndeploy=${skipUndeploy} --skipVerify=${skipVerify} --namespace=${namespace}
        """
    }
}

// Configure the Admin and Managed cluster installer custom resources
def configureVerrazzanoInstallers(installResourceTemplate, configProcessorScript, String... extraArgs) {
    script {
        // Concatenate the variable args into a single string
        String allArgs = ""
        extraArgs.each { allArgs += it + " " }

        def verrazzanoInstallerStages = createClusterExecutionsMap()

        int clusterCount = params.TOTAL_CLUSTERS.toInteger()
        for(int count=1; count<=clusterCount; count++) {
            def destinationPath = "${env.KUBECONFIG_DIR}/${count}/${installerFileName}"
            def installProfile = MANAGED_CLUSTER_PROFILE
            // Installs using OCI DNS require a unique domain per cluster
            // - also, the env name must be <= 10 chars for some reason.
            def envName = "mgd${count-1}"
            if (count == 1) {
                // Cluster "1" is always the admin cluster, use the chosen profile for the VZ install
                // with the env name "admin"
                installProfile = ADMIN_CLUSTER_PROFILE
                envName = "admin"
            }
            verrazzanoInstallerStages["${envName}"] = configureVerrazzanoInstallerOnCluster(count,
                    installResourceTemplate, destinationPath, envName, installProfile, configProcessorScript, allArgs)
        }
        parallel verrazzanoInstallerStages
    }
}

def configureVerrazzanoInstallerOnCluster(count, installResourceTemplate, destinationPath, envName, installProfile,
                                          configProcessorScript, allArgs) {
    // For parallel execution, wrap this in a Groovy enclosure {}
    return {
        script {
            sh """
                mkdir -p "${KUBECONFIG_DIR}/${count}"
                export PATH=${HOME}/go/bin:${PATH}
                cd ${GO_REPO_PATH}/verrazzano
                # Copy the template config over for the mgd cluster profile configuration
                cp $installResourceTemplate $destinationPath
                VZ_ENVIRONMENT_NAME="${envName}" INSTALL_PROFILE=$installProfile $configProcessorScript $destinationPath $allArgs
            """
        }
    }
}

// Create the required KinD clusters
def createKindClusters() {
    script {
        sh """
            echo "tests will execute" > ${TESTS_EXECUTED_FILE}
        """
        // NOTE: Eventually we should be able to parallelize the cluster creation, however
        // we seem to be getting some kind of timing issue on cluster create; the 2nd
        // cluster always seems to get a connect/timeout issue, so for now we are keeping
        // the KinD cluster creation serial

        // Can these for now, but eventually we should be able to build this based on
        // inspecting the Docker bridge network CIDR and splitting up a range based on
        // the cluster count.

        def addressRanges = [ "172.18.0.231-172.18.0.238", "172.18.0.239-172.18.0.246", "172.18.0.247-172.18.0.254"]
        def clusterInstallStages = [:]
        boolean cleanupKindContainers = true
        boolean connectJenkinsRunnerToNetwork = true
        int clusterCount = params.TOTAL_CLUSTERS.toInteger()
        for(int count=1; count<=clusterCount; count++) {
            string metallbAddressRange = addressRanges.get(count-1)
            def deployStep = "cluster-${count}"
            // Create dictionary of steps for parallel execution
            //clusterInstallStages[deployStep] = installKindCluster(count, metallbAddressRange, cleanupKindContainers, connectJenkinsRunnerToNetwork)
            // For sequential execution of steps
            installKindCluster(count, metallbAddressRange, cleanupKindContainers, connectJenkinsRunnerToNetwork)
            cleanupKindContainers = false
            connectJenkinsRunnerToNetwork = false
        }
        // Execute steps in parallel
        //parallel clusterInstallStages
    }
}

// Invoke the OKE cluster creation script for the desired number of clusters
def createOKEClusters(clusterPrefix) {
    script {
        sh """
            echo "tests will execute" > ${TESTS_EXECUTED_FILE}
        """
        int clusterCount = params.TOTAL_CLUSTERS.toInteger()
        sh """
            mkdir -p ${KUBECONFIG_DIR}
            echo "Create OKE cluster"
            cd ${TEST_SCRIPTS_DIR}
            TF_VAR_label_prefix=${clusterPrefix} TF_VAR_state_name=multicluster-${env.BUILD_NUMBER}-${env.BRANCH_NAME} ./create_oke_multi_cluster.sh "$clusterCount" "${KUBECONFIG_DIR}" ${params.CREATE_CLUSTER_USE_CALICO}
        """
    }
}

// Execute bom-validator against admin cluster
def executeBOMValidatorAdmin() {
    script {
        sh """
            oci --region us-phoenix-1 os object get --namespace ${OCI_OS_NAMESPACE} -bn ${OCI_OS_BUCKET} --name ${env.BRANCH_NAME}/${SHORT_COMMIT_HASH}/bom-validator --file ${WORKSPACE}/bom-validator
            chmod +x ${WORKSPACE}/bom-validator
            export KUBECONFIG="${KUBECONFIG_DIR}/1/kube_config"
            ${WORKSPACE}/bom-validator
        """
    }
}

def dumpK8sCluster(dumpDirectory) {
    script {
        if ( fileExists(env.TESTS_EXECUTED_FILE) ) {
            def verrazzanoDumpK8sClusterStages = createClusterExecutionsMap()
            int clusterCount = params.TOTAL_CLUSTERS.toInteger()
            for (int count = 1; count <= clusterCount; count++) {
                verrazzanoDumpK8sClusterStages["${count}"] = dumpK8sSpecificCluster(count, dumpDirectory)
            }
            parallel verrazzanoDumpK8sClusterStages
        }
    }
}

def dumpK8sSpecificCluster(count, dumpDirectory) {
    // For parallel execution, wrap this in a Groovy enclosure {}
    return {
        script {
            sh """
                export KUBECONFIG="${KUBECONFIG_DIR}/${count}/kube_config"
                ${GO_REPO_PATH}/verrazzano/tools/scripts/k8s-dump-cluster.sh -d ${dumpDirectory}-${count} -r ${dumpDirectory}-${count}/cluster-dump/analysis.report
            """
        }
    }
}

def dumpVerrazzanoSystemPods() {
    script {
        int clusterCount = params.TOTAL_CLUSTERS.toInteger()
        for(int count=1; count<=clusterCount; count++) {
            LOG_DIR="${VERRAZZANO_INSTALL_LOGS_DIR}/cluster-$count"
            sh """
                export KUBECONFIG=${KUBECONFIG_DIR}/$count/kube_config
                mkdir -p ${LOG_DIR}
                export DIAGNOSTIC_LOG="${LOG_DIR}/verrazzano-system-pods.log"
                ${GO_REPO_PATH}/verrazzano/platform-operator/scripts/install/k8s-dump-objects.sh -o pods -n verrazzano-system -m "verrazzano system pods" || echo "failed" > ${POST_DUMP_FAILED_FILE}
                export DIAGNOSTIC_LOG="${LOG_DIR}/verrazzano-system-certs.log"
                ${GO_REPO_PATH}/verrazzano/platform-operator/scripts/install/k8s-dump-objects.sh -o cert -n verrazzano-system -m "verrazzano system certs" || echo "failed" > ${POST_DUMP_FAILED_FILE}
                export DIAGNOSTIC_LOG="${LOG_DIR}/verrazzano-system-kibana.log"
                ${GO_REPO_PATH}/verrazzano/platform-operator/scripts/install/k8s-dump-objects.sh -o pods -n verrazzano-system -r "vmi-system-kibana-*" -m "verrazzano system kibana log" -l -c kibana || echo "failed" > ${POST_DUMP_FAILED_FILE}
                export DIAGNOSTIC_LOG="${LOG_DIR}/verrazzano-system-es-master.log"
                ${GO_REPO_PATH}/verrazzano/platform-operator/scripts/install/k8s-dump-objects.sh -o pods -n verrazzano-system -r "vmi-system-es-master-*" -m "verrazzano system kibana log" -l -c es-master || echo "failed" > ${POST_DUMP_FAILED_FILE}
            """
        }
    }
}

def dumpCattleSystemPods() {
    script {
        int clusterCount = params.TOTAL_CLUSTERS.toInteger()
        for(int count=1; count<=clusterCount; count++) {
            LOG_DIR="${VERRAZZANO_INSTALL_LOGS_DIR}/cluster-$count"
            sh """
                export KUBECONFIG=${KUBECONFIG_DIR}/$count/kube_config
                mkdir -p ${LOG_DIR}
                export DIAGNOSTIC_LOG="${LOG_DIR}/cattle-system-pods.log"
                ${GO_REPO_PATH}/verrazzano/platform-operator/scripts/install/k8s-dump-objects.sh -o pods -n cattle-system -m "cattle system pods" || echo "failed" > ${POST_DUMP_FAILED_FILE}
                export DIAGNOSTIC_LOG="${LOG_DIR}/rancher.log"
                ${GO_REPO_PATH}/verrazzano/platform-operator/scripts/install/k8s-dump-objects.sh -o pods -n cattle-system -r "rancher-*" -m "Rancher logs" -c rancher -l || echo "failed" > ${POST_DUMP_FAILED_FILE}
            """
        }
    }
}

def dumpNginxIngressControllerLogs() {
    script {
        int clusterCount = params.TOTAL_CLUSTERS.toInteger()
        for(int count=1; count<=clusterCount; count++) {
            LOG_DIR="${VERRAZZANO_INSTALL_LOGS_DIR}/cluster-$count"
            sh """
                export KUBECONFIG=${KUBECONFIG_DIR}/$count/kube_config
                mkdir -p ${LOG_DIR}
                export DIAGNOSTIC_LOG="${LOG_DIR}/nginx-ingress-controller.log"
                ${GO_REPO_PATH}/verrazzano/platform-operator/scripts/install/k8s-dump-objects.sh -o pods -n ingress-nginx -r "nginx-ingress-controller-*" -m "Nginx Ingress Controller" -c controller -l || echo "failed" > ${POST_DUMP_FAILED_FILE}
            """
        }
    }
}

def dumpVerrazzanoPlatformOperatorLogs() {
    script {
        int clusterCount = params.TOTAL_CLUSTERS.toInteger()
        for(int count=1; count<=clusterCount; count++) {
            LOG_DIR="${WORKSPACE}/verrazzano-platform-operator/logs/cluster-$count"
            sh """
                ## dump out verrazzano-platform-operator logs
                export KUBECONFIG=${KUBECONFIG_DIR}/$count/kube_config
                mkdir -p ${LOG_DIR}
                kubectl -n verrazzano-install logs --selector=app=verrazzano-platform-operator > ${LOG_DIR}/verrazzano-platform-operator-pod.log --tail -1 || echo "failed" > ${POST_DUMP_FAILED_FILE}
                kubectl -n verrazzano-install describe pod --selector=app=verrazzano-platform-operator > ${LOG_DIR}/verrazzano-platform-operator-pod.out || echo "failed" > ${POST_DUMP_FAILED_FILE}
                echo "verrazzano-platform-operator logs dumped to verrazzano-platform-operator-pod.log"
                echo "verrazzano-platform-operator pod description dumped to verrazzano-platform-operator-pod.out"
                echo "------------------------------------------"
            """
        }
    }
}

def dumpVerrazzanoApplicationOperatorLogs() {
    script {
        int clusterCount = params.TOTAL_CLUSTERS.toInteger()
        for(int count=1; count<=clusterCount; count++) {
            LOG_DIR="${WORKSPACE}/verrazzano-application-operator/logs/cluster-$count"
            sh """
                ## dump out verrazzano-application-operator logs
                export KUBECONFIG=${KUBECONFIG_DIR}/$count/kube_config
                mkdir -p ${LOG_DIR}
                kubectl -n verrazzano-system logs --selector=app=verrazzano-application-operator > ${LOG_DIR}/verrazzano-application-operator-pod.log --tail -1 || echo "failed" > ${POST_DUMP_FAILED_FILE}
                kubectl -n verrazzano-system describe pod --selector=app=verrazzano-application-operator > ${LOG_DIR}/verrazzano-application-operator-pod.out || echo "failed" > ${POST_DUMP_FAILED_FILE}
                echo "verrazzano-application-operator logs dumped to verrazzano-application-operator-pod.log"
                echo "verrazzano-application-operator pod description dumped to verrazzano-application-operator-pod.out"
                echo "------------------------------------------"
            """
        }
    }
}

def dumpOamKubernetesRuntimeLogs() {
    script {
        int clusterCount = params.TOTAL_CLUSTERS.toInteger()
        for(int count=1; count<=clusterCount; count++) {
            LOG_DIR="${WORKSPACE}/oam-kubernetes-runtime/logs/cluster-$count"
            sh """
                ## dump out oam-kubernetes-runtime logs
                export KUBECONFIG=${KUBECONFIG_DIR}/$count/kube_config
                mkdir -p ${LOG_DIR}
                kubectl -n verrazzano-system logs --selector=app.kubernetes.io/instance=oam-kubernetes-runtime > ${LOG_DIR}/oam-kubernetes-runtime-pod.log --tail -1 || echo "failed" > ${POST_DUMP_FAILED_FILE}
                kubectl -n verrazzano-system describe pod --selector=app.kubernetes.io/instance=oam-kubernetes-runtime > ${LOG_DIR}/oam-kubernetes-runtime-pod.out || echo "failed" > ${POST_DUMP_FAILED_FILE}
                echo "verrazzano-application-operator logs dumped to oam-kubernetes-runtime-pod.log"
                echo "verrazzano-application-operator pod description dumped to oam-kubernetes-runtime-pod.out"
                echo "------------------------------------------"
            """
        }
    }
}

def dumpVerrazzanoApiLogs() {
    script {
        int clusterCount = params.TOTAL_CLUSTERS.toInteger()
        for(int count=1; count<=clusterCount; count++) {
            LOG_DIR="${VERRAZZANO_INSTALL_LOGS_DIR}/cluster-$count"
            sh """
                export KUBECONFIG=${KUBECONFIG_DIR}/$count/kube_config
                mkdir -p ${LOG_DIR}
                export DIAGNOSTIC_LOG="${LOG_DIR}/verrazzano-authproxy.log"
                ${GO_REPO_PATH}/verrazzano/platform-operator/scripts/install/k8s-dump-objects.sh -o pods -n verrazzano-system -r "verrazzano-authproxy-*" -m "verrazzano api" -c verrazzano-authproxy -l || echo "failed" > ${POST_DUMP_FAILED_FILE}
            """
        }
    }
}

def dumpInstallLogs() {
    script {
        def verrazzanoDumpInstallLogStages = createClusterExecutionsMap()

        int clusterCount = params.TOTAL_CLUSTERS.toInteger()
        for(int count=1; count<=clusterCount; count++) {
            LOG_DIR="${VERRAZZANO_INSTALL_LOGS_DIR}/cluster-$count"

            // This function may run on older versions of Verrazzano that have the logs stored in the default namespace
            def namespace = "verrazzano-install"
            if (params.VERSION_FOR_INSTALL.startsWith("v1.0.0") || params.VERSION_FOR_INSTALL.startsWith("v1.0.1")) {
                namespace = "default"
            }
            verrazzanoDumpInstallLogStages["${count}"] = dumpInstallLogsOnCluster(count, LOG_DIR, namespace)
        }
        parallel verrazzanoDumpInstallLogStages
    }
}

def dumpInstallLogsOnCluster(count, logDir, namespace) {
    // For parallel execution, wrap this in a Groovy enclosure {}
    return {
        script {
            sh """
                ## dump Verrazzano install logs
                export KUBECONFIG=${KUBECONFIG_DIR}/$count/kube_config
                mkdir -p $logDir
                kubectl -n $namespace logs --selector=job-name=verrazzano-install-my-verrazzano > $logDir/${VERRAZZANO_INSTALL_LOG} --tail -1
                kubectl -n $namespace describe pod --selector=job-name=verrazzano-install-my-verrazzano > $logDir/verrazzano-install-job-pod.out
                echo "------------------------------------------"
            """
        }
    }
}

def getEffectiveDumpOnSuccess() {
    def effectiveValue = params.DUMP_K8S_CLUSTER_ON_SUCCESS
    if (FORCE_DUMP_K8S_CLUSTER_ON_SUCCESS.equals("true") && (env.BRANCH_NAME.equals("master"))) {
        effectiveValue = true
        echo "Forcing dump on success based on global override setting"
    }
    return effectiveValue
}

def metricJobName(stageName) {
    job = env.JOB_NAME.split("/")[0]
    job = '_' + job.replaceAll('-','_')
    if (stageName) {
        job = job + '_' + stageName
    }
    return job
}

// Construct the set of labels/dimensions for the metrics
def getMetricLabels() {
    def kube_ver = "${params.TEST_ENV == 'KIND' ? params.KIND_CLUSTER_VERSION : params.OKE_CLUSTER_VERSION }"
    def buildNumber = String.format("%010d", env.BUILD_NUMBER.toInteger())
    labels = 'build_number=\\"' + "${buildNumber}"+'\\",' +
            'jenkins_build_number=\\"' + "${env.BUILD_NUMBER}"+'\\",' +
            'jenkins_job=\\"' + "${env.JOB_NAME}".replace("%2F","/") + '\\",' +
            'commit_sha=\\"' + "${env.GIT_COMMIT}"+'\\",' +
            'kubernetes_version=\\"' + kube_ver + '\\",' +
            'test_env=\\"' + "${params.TEST_ENV}" + '\\"'
    return labels
}

// Construct the set of labels/dimensions for the metrics
def metricTimerStart(metricName) {
    def timerStartName = "${metricName}_START"
    env."${timerStartName}" = sh(returnStdout: true, script: "date +%s").trim()
}

def metricTimerEnd(metricName, status) {
    def timerStartName = "${metricName}_START"
    def timerEndName   = "${metricName}_END"
    env."${timerEndName}" = sh(returnStdout: true, script: "date +%s").trim()
    if (params.EMIT_METRICS) {
        long x = env."${timerStartName}" as long;
        long y = env."${timerEndName}" as long;
        def dur = (y-x)
        labels = getMetricLabels()
        withCredentials([usernameColonPassword(credentialsId: 'prometheus-credentials', variable: 'PROMETHEUS_CREDENTIALS')]) {
            EMIT = sh(returnStdout: true, script: "ci/scripts/metric_emit.sh ${PROMETHEUS_GW_URL} ${PROMETHEUS_CREDENTIALS} ${metricName} ${env.BRANCH_NAME} $labels ${status} ${dur}")
            echo "emit prometheus metrics: $EMIT"
            return EMIT
        }
    } else {
        return ''
    }
}

// Emit the metrics indicating the duration and result of the build
def metricBuildDuration() {
    def status = "${currentBuild.currentResult}".trim()
    long duration = "${currentBuild.duration}" as long;
    long durationInSec = (duration/1000)
    testMetric = metricJobName('')
    def metricValue = "-1"
    statusLabel = status.substring(0,1)
    if (status.equals("SUCCESS")) {
        metricValue = "1"
    } else if (status.equals("FAILURE")) {
        metricValue = "0"
    } else {
        // Consider every other status as a single label
        statusLabel = "A"
    }
    if (params.EMIT_METRICS) {
        labels = getMetricLabels()
        labels = labels + ',result=\\"' + "${statusLabel}"+'\\"'
        withCredentials([usernameColonPassword(credentialsId: 'prometheus-credentials', variable: 'PROMETHEUS_CREDENTIALS')]) {
            METRIC_STATUS = sh(returnStdout: true, returnStatus: true, script: "ci/scripts/metric_emit.sh ${PROMETHEUS_GW_URL} ${PROMETHEUS_CREDENTIALS} ${testMetric}_job ${env.BRANCH_NAME} $labels ${metricValue} ${durationInSec}")
            echo "Publishing the metrics for build duration and status returned status code $METRIC_STATUS"
        }
    }
}

def setDisplayName() {
    echo "Start setDisplayName"
    def causes = currentBuild.getBuildCauses()
    echo "causes: " + causes.toString()
    for (cause in causes) {
        def causeString = cause.toString()
        echo "current cause: " + causeString
        if (causeString.contains("UpstreamCause") && causeString.contains("Started by upstream project")) {
            echo "This job was caused by " + causeString
            if (causeString.contains("verrazzano-periodic-triggered-tests")) {
                currentBuild.displayName = env.BUILD_NUMBER + " : PERIODIC"
            } else if (causeString.contains("verrazzano-flaky-tests")) {
                currentBuild.displayName = env.BUILD_NUMBER + " : FLAKY"
            }
        }
    }
    echo "End setDisplayName"
}

def modifyHelloHelidonApp(newNamespace, newProjName) {
    sh """
      # create modified versions of the hello helidon MC example
      export MC_HH_DEST_DIR=${GO_REPO_PATH}/verrazzano/examples/multicluster/${newNamespace}
      export MC_HH_SOURCE_DIR=${GO_REPO_PATH}/verrazzano/examples/multicluster/hello-helidon
      export MC_APP_NAMESPACE="${newNamespace}"
      export MC_PROJ_NAME="${newProjName}"
      ${GO_REPO_PATH}/verrazzano/ci/scripts/generate_mc_hello_deployment_files.sh
    """
}

def runMulticlusterVerifyApi() {
    def verrazzanoMulticlusterVerifyApiStages = createClusterExecutionsMap()
    int clusterCount = params.TOTAL_CLUSTERS.toInteger()
    for(int count=2; count<=clusterCount; count++) {
        verrazzanoMulticlusterVerifyApiStages["${count}"] = runMulticlusterVerifyApi(count)
    }
    parallel verrazzanoMulticlusterVerifyApiStages
}

def runMulticlusterVerifyApi(count) {
    // For parallel execution, wrap this in a Groovy enclosure {}
    return {
        script {
            sh """
                export MANAGED_CLUSTER_NAME="managed${count-1}"
                export MANAGED_KUBECONFIG="${KUBECONFIG_DIR}/${count}/kube_config"
                cd ${GO_REPO_PATH}/verrazzano/tests/e2e
                ginkgo -v --keep-going --no-color ${GINKGO_REPORT_ARGS} -tags="${params.TAGGED_TESTS}" --focus-file="${params.INCLUDED_TESTS}" --skip-file="${params.EXCLUDED_TESTS}" multicluster/verify-api/...
            """
        }
    }
}

def runMulticlusterVerifyRegistry() {
    int clusterCount = params.TOTAL_CLUSTERS.toInteger()
    for(int count=1; count<=clusterCount; count++) {
        sh """
          export KUBECONFIG="${KUBECONFIG_DIR}/${count}/kube_config"
          cd ${GO_REPO_PATH}/verrazzano/tests/e2e
          ginkgo -v --keep-going --no-color ${GINKGO_REPORT_ARGS} -tags="${params.TAGGED_TESTS}" --focus-file="${params.INCLUDED_TESTS}" --skip-file="${params.EXCLUDED_TESTS}" registry/...
        """
    }
}

def runConsoleTests() {
    // Set app information used by the application page UI tests to assert for app info
    // Console runs on admin cluster and the KUBECONFIG is pointed at it (which is cluster 1)
    // Make sure that application page tests are also run by setting RUN_APP_TESTS=true since we deployed
    // a sample app for that purpose
    sh """
        export DUMP_DIRECTORY="${TEST_DUMP_ROOT}/console"
        export CONSOLE_REPO_BRANCH="${params.CONSOLE_REPO_BRANCH}"
        export CONSOLE_APP_NAME="${SAMPLE_APP_NAME}"
        export CONSOLE_APP_NAMESPACE="${SAMPLE_APP_NAMESPACE}"
        export CONSOLE_APP_CLUSTER="managed1"
        export CONSOLE_APP_COMP="${SAMPLE_APP_COMPONENT}"
        KUBECONFIG=${ADMIN_KUBECONFIG} RUN_APP_TESTS=true ${GO_REPO_PATH}/verrazzano/ci/scripts/run_console_tests.sh
   """
}

def emitJobMetrics() {
    env.JOB_STATUS = "${currentBuild.currentResult}".trim()
    long duration = "${currentBuild.duration}" as long;
    env.DURATION = duration
    long timeInMillis = "${currentBuild.timeInMillis}" as long;
    long startTimeInMillis = "${currentBuild.startTimeInMillis}" as long;
    env.TIME_WAITING = startTimeInMillis-timeInMillis
    runGinkgoRandomizeAdmin('jobmetrics', "${TEST_DUMP_ROOT}/jobmetrics")
}

def setVZConfigForInstallation(){
    if(params.VZ_INSTALL_CONFIG == "dev-kind-persistence"){
        INSTALL_CONFIG_FILE_KIND = "${GO_REPO_PATH}/verrazzano/tests/e2e/config/scripts/install-verrazzano-kind-with-persistence.yaml"
        ADMIN_CLUSTER_PROFILE = "dev"
        MANAGED_CLUSTER_PROFILE = "managed-cluster"
    }

}

def isMultiCluster() {
    return params.TOTAL_CLUSTERS.toInteger() >= 2
}

def setInitValues() {
    script {
        def props = readProperties file: '.verrazzano-development-version'
        VERRAZZANO_DEV_VERSION = props['verrazzano-development-version']
        TIMESTAMP = sh(returnStdout: true, script: "date +%Y%m%d%H%M%S").trim()
        SHORT_COMMIT_HASH = sh(returnStdout: true, script: "git rev-parse --short=8 HEAD").trim()
        DOCKER_IMAGE_TAG = "${VERRAZZANO_DEV_VERSION}-${TIMESTAMP}-${SHORT_COMMIT_HASH}"
        // update the description with some meaningful info
        setDisplayName()
        currentBuild.description = SHORT_COMMIT_HASH + " : " + env.GIT_COMMIT + " : " + params.GIT_COMMIT_TO_USE
        if (params.TEST_ENV != "KIND") {
            // derive the prefix for the OKE cluster
            OKE_CLUSTER_PREFIX = sh(returnStdout: true, script: "${GO_REPO_PATH}/verrazzano/ci/scripts/derive_oke_cluster_name.sh").trim()
        }
        // Derive Kubernetes version, which is used to set the value for a label in the metrics emitted by the tests
        env.K8S_VERSION_LABEL = "${params.TEST_ENV == 'KIND' ? params.KIND_CLUSTER_VERSION : sh(returnStdout: true, script: "${WORKSPACE}/ci/scripts/derive_kubernetes_version.sh ${params.OKE_CLUSTER_VERSION}").trim()}"
        // Sets the VZ installation configuration based on VZ_INSTALL_CONFIG parameter.
        setVZConfigForInstallation()
    }
}

def performDockerLogin() {
    script {
        try {
            sh """
                echo "${DOCKER_CREDS_PSW}" | docker login ${env.DOCKER_REPO} -u ${DOCKER_CREDS_USR} --password-stdin
            """
        } catch(error) {
            echo "docker login failed, retrying after sleep"
            retry(4) {
                sleep(30)
                sh """
                    echo "${DOCKER_CREDS_PSW}" | docker login ${env.DOCKER_REPO} -u ${DOCKER_CREDS_USR} --password-stdin
                """
            }
        }
    }
}

def performSourceCodeCheckout() {
    script {
        EFFECTIVE_DUMP_K8S_CLUSTER_ON_SUCCESS = getEffectiveDumpOnSuccess()
        if (params.GIT_COMMIT_TO_USE == "NONE") {
            echo "Specific GIT commit was not specified, use current head"
            def scmInfo = checkout scm
            env.GIT_COMMIT = scmInfo.GIT_COMMIT
            env.GIT_BRANCH = scmInfo.GIT_BRANCH
        } else {
            echo "SCM checkout of ${params.GIT_COMMIT_TO_USE}"
            def scmInfo = checkout([
                    $class: 'GitSCM',
                    branches: [[name: params.GIT_COMMIT_TO_USE]],
                    doGenerateSubmoduleConfigurations: false,
                    extensions: [],
                    submoduleCfg: [],
                    userRemoteConfigs: [[url: env.SCM_VERRAZZANO_GIT_URL]]])
            env.GIT_COMMIT = scmInfo.GIT_COMMIT
            env.GIT_BRANCH = scmInfo.GIT_BRANCH
            // If the commit we were handed is not what the SCM says we are using, fail
            if (!env.GIT_COMMIT.equals(params.GIT_COMMIT_TO_USE)) {
                echo "SCM didn't checkout the commit we expected. Expected: ${params.GIT_COMMIT_TO_USE}, Found: ${scmInfo.GIT_COMMIT}"
                exit 1
            }
        }
        echo "SCM checkout of ${env.GIT_BRANCH} at ${env.GIT_COMMIT}"
    }
}

def pipelinePostFailure() {
    script {
        sh """
            curl -k -u ${JENKINS_READ_USR}:${JENKINS_READ_PSW} -o ${WORKSPACE}/build-console-output.log ${BUILD_URL}consoleText
        """
        archiveArtifacts artifacts: '**/build-console-output.log,**/Screenshot*.png,**/ConsoleLog*.log', allowEmptyArchive: true
        // Ignore failures in any of the following actions so that the "always" post step that cleans up clusters is executed
        sh """
            curl -k -u ${JENKINS_READ_USR}:${JENKINS_READ_PSW} -o archive.zip ${BUILD_URL}artifact/*zip*/archive.zip || true
            oci --region us-phoenix-1 os object put --force --namespace ${OCI_OS_NAMESPACE} -bn ${OCI_OS_ARTIFACT_BUCKET} --name ${env.JOB_NAME}/${env.BRANCH_NAME}/${env.BUILD_NUMBER}/archive.zip --file archive.zip || true
            rm archive.zip || true
        """
    }
}<|MERGE_RESOLUTION|>--- conflicted
+++ resolved
@@ -364,9 +364,6 @@
                                 runGinkgoRandomizeSerialAdmin('upgrade/pre-upgrade/keycloak', "${TEST_DUMP_ROOT}/keycloak")
                             }
                         }
-<<<<<<< HEAD
-                        stage('Deploy Helidon example application - single cluster') {
-=======
                         stage('opensearch pre-upgrade') {
                             steps {
                                 runGinkgoRandomizeSerialAdmin('upgrade/pre-upgrade/opensearch', "${TEST_DUMP_ROOT}/opensearch")
@@ -378,7 +375,6 @@
                             }
                         }
                         stage ('Deploy Helidon example application - single cluster') {
->>>>>>> 60779935
                             steps {
                                 runGinkgoVerify('examples/helidon', "${TEST_DUMP_ROOT}/helidon-workload", "false", "true", "true", "hello-helidon")
                             }
@@ -558,6 +554,11 @@
                                 runGinkgoRandomizeSerialAdmin('upgrade/post-upgrade/keycloak', "${TEST_DUMP_ROOT}/keycloak")
                             }
                         }
+                        stage('opensearch post-upgrade') {
+                            steps {
+                                runGinkgoRandomizeSerialAdmin('upgrade/post-upgrade/opensearch', "${TEST_DUMP_ROOT}/opensearch")
+                            }
+                        }
                         stage ("Verify install scripts") {
                             steps {
                                 runGinkgoRandomizeAdmin("scripts/install", "${TEST_DUMP_ROOT}/install-scripts")
@@ -580,11 +581,6 @@
                                 }
                             }
                         }
-                    }
-                }
-                stage('opensearch post-upgrade') {
-                    steps {
-                        runGinkgoRandomizeSerialAdmin('upgrade/post-upgrade/opensearch', "${TEST_DUMP_ROOT}/opensearch")
                     }
                 }
                 stage ('Verify & Uninstall Example Apps') {
@@ -708,7 +704,33 @@
     }
 }
 
-<<<<<<< HEAD
+def printNodeLabels() {
+    script {
+        sh """
+            echo "${NODE_LABELS}"
+        """
+    }
+}
+
+def performNetRCOperations() {
+    script {
+        sh """
+            cp -f "${NETRC_FILE}" $HOME/.netrc
+            chmod 600 $HOME/.netrc
+        """
+    }
+}
+
+def performVerrazzanoDirectoryOperations() {
+    script {
+        sh """
+            rm -rf ${GO_REPO_PATH}/verrazzano
+            mkdir -p ${GO_REPO_PATH}/verrazzano
+            tar cf - . | (cd ${GO_REPO_PATH}/verrazzano/ ; tar xf -)
+        """
+    }
+}
+
 // Utility method to create a map that will be used later to perform parallel operations against multiple clusters
 Map createClusterExecutionsMap() {
     script {
@@ -717,32 +739,6 @@
         // - clusters 2-max are managed clusters
         def clusterExecutionsMap = [:]
         return clusterExecutionsMap
-=======
-def printNodeLabels() {
-    script {
-        sh """
-            echo "${NODE_LABELS}"
-        """
-    }
-}
-
-def performNetRCOperations() {
-    script {
-        sh """
-            cp -f "${NETRC_FILE}" $HOME/.netrc
-            chmod 600 $HOME/.netrc
-        """
-    }
-}
-
-def performVerrazzanoDirectoryOperations() {
-    script {
-        sh """
-            rm -rf ${GO_REPO_PATH}/verrazzano
-            mkdir -p ${GO_REPO_PATH}/verrazzano
-            tar cf - . | (cd ${GO_REPO_PATH}/verrazzano/ ; tar xf -)
-        """
->>>>>>> 60779935
     }
 }
 
