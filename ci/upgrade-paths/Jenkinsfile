--- conflicted
+++ resolved
@@ -184,12 +184,9 @@
         OCI_OS_NAMESPACE = credentials('oci-os-namespace')
         OCI_OS_ARTIFACT_BUCKET="build-failure-artifacts"
         OCI_OS_BUCKET="verrazzano-builds"
-<<<<<<< HEAD
         OCI_OS_COMMIT_BUCKET="verrazzano-builds-by-commit"
-=======
         OCI_OS_LOCATION="${OCI_OS_LOCATION}"
         VZ_CLI_TARGZ="vz-linux-amd64.tar.gz"
->>>>>>> efe6bf77
 
         // used to emit metrics
         PROMETHEUS_GW_URL = credentials('prometheus-dev-url')
@@ -1935,8 +1932,9 @@
     script {
         sh """
             echo "Downloading VZ CLI from object storage"
-            oci --region us-phoenix-1 os object get --namespace ${OCI_OS_NAMESPACE} -bn ${OCI_OS_BUCKET} --name ${env.BRANCH_NAME}/${VZ_CLI_TARGZ} --file ${VZ_CLI_TARGZ}
+            oci --region us-phoenix-1 os object get --namespace ${OCI_OS_NAMESPACE} -bn ${OCI_OS_COMMIT_BUCKET} --name ephemeral/${env.BRANCH_NAME}/${SHORT_COMMIT_HASH}/${VZ_CLI_TARGZ} --file ${VZ_CLI_TARGZ}
             tar xzf ${VZ_CLI_TARGZ} -C ${GO_REPO_PATH}
+            ${VZ_CLI_TARGZ}/vz version
         """
     }
 }
