// Copyright (c) 2022, Oracle and/or its affiliates.
// Licensed under the Universal Permissive License v 1.0 as shown at https://oss.oracle.com/licenses/upl.

def DOCKER_IMAGE_TAG
def SKIP_ACCEPTANCE_TESTS = false
def EFFECTIVE_DUMP_K8S_CLUSTER_ON_SUCCESS = false
def availableRegions = [ "ap-chuncheon-1", "ap-hyderabad-1", "ap-melbourne-1", "ap-mumbai-1", "ap-osaka-1", "ap-seoul-1", "ap-sydney-1",
                         "ap-tokyo-1", "ca-montreal-1", "ca-toronto-1", "eu-amsterdam-1", "eu-frankfurt-1", "eu-zurich-1", "me-jeddah-1",
                         "sa-saopaulo-1", "uk-london-1" ]
def acmeEnvironments = [ "staging", "production" ]
Collections.shuffle(availableRegions)
def zoneId = UUID.randomUUID().toString().substring(0,6).replace('-','')
def dns_zone_ocid = 'dummy'
def OKE_CLUSTER_PREFIX = ""
def agentLabel = env.JOB_NAME.contains('master') ? "phxlarge" : "VM.Standard2.8"

installerFileName = "install-verrazzano.yaml"

pipeline {
    options {
        skipDefaultCheckout true
        timestamps ()
    }

    agent {
        docker {
            image "${RUNNER_DOCKER_IMAGE}"
            args "${RUNNER_DOCKER_ARGS}"
            registryUrl "${RUNNER_DOCKER_REGISTRY_URL}"
            registryCredentialsId 'ocir-pull-and-push-account'
            label "${agentLabel}"
        }
    }

    parameters {
        booleanParam (description: 'Whether to use External Elasticsearch', name: 'EXTERNAL_ELASTICSEARCH', defaultValue: false)
        choice (description: 'Number of Cluster', name: 'TOTAL_CLUSTERS', choices: ["2", "1", "3"])
        choice (description: 'Verrazzano Test Environment', name: 'TEST_ENV',
                choices: ["KIND", "magicdns_oke", "ocidns_oke"])
        choice (description: 'ACME Certificate Environment (Staging or Production)', name: 'ACME_ENVIRONMENT',
                choices: acmeEnvironments)
        choice (description: 'OCI region to launch OKE clusters', name: 'OKE_CLUSTER_REGION',
                // 1st choice is the default value
                choices: availableRegions )
        choice (description: 'OKE node pool configuration', name: 'OKE_NODE_POOL',
                // 1st choice is the default value
                choices: [ "VM.Standard2.4-2", "VM.Standard.E3.Flex-8-2" ])
        choice (name: 'OKE_CLUSTER_VERSION',
                description: 'Kubernetes Version for OKE Cluster',
                // 1st choice is the default value
                choices: [ "v1.20.8", "v1.21.5", "v1.22.5" ])
        choice (name: 'KIND_CLUSTER_VERSION',
                description: 'Kubernetes Version for KIND Cluster',
                // 1st choice is the default value
                choices: [ "1.20", "1.21", "1.22" ])
        string (name: 'VERSION_FOR_INSTALL',
                defaultValue: 'v1.1.2',
                description: 'This is the Verrazzano version for install before doing an upgrade.  By default, the v1.0.2 release will be installed',
                trim: true)
        string (name: 'VERSION_FOR_UPGRADE',
                defaultValue: 'NONE',
                description: 'This is the Verrazzano version for Upgrade. By default, the Verrazzano tip will be used.',
                trim: true)
        choice (name: 'IS_TRIGGERED_MANUALLY',
                description: 'This flag is used to test upgrade within existing releases. the default value is set to YES to enable users to trigger customized version upgrades. Default: YES',
                choices: [ "YES", "NO" ])
        string (name: 'GIT_COMMIT_TO_USE',
                defaultValue: 'NONE',
                description: 'This is the full git commit hash from the source build to be used for all jobs',
                trim: true)
        string (name: 'VERRAZZANO_OPERATOR_IMAGE',
                defaultValue: 'NONE',
                description: 'Verrazzano platform operator image name (in ghcr.io repo).  If not specified, the latest operator.yaml published to the Verrazzano Object Store will be used',
                trim: true)
        choice (name: 'ADMIN_CLUSTER_PROFILE',
                description: 'Verrazzano Admin Cluster install profile name',
                // 1st choice is the default value
                choices: [ "prod", "dev" ])
        choice (name: 'MANAGED_CLUSTER_PROFILE',
                description: 'Verrazzano Managed Cluster install profile name',
                // 1st choice is the default value
                choices: [ "managed-cluster", "prod", "dev" ])
        choice (name: 'WILDCARD_DNS_DOMAIN',
                description: 'This is the wildcard DNS domain',
                // 1st choice is the default value
                choices: [ "nip.io", "sslip.io"])
        booleanParam (description: 'Whether to create the cluster with Calico for AT testing', name: 'CREATE_CLUSTER_USE_CALICO', defaultValue: true)
        booleanParam (description: 'Whether to run BOM Validator after Upgrade', name: 'RUN_BOM_VALIDATOR', defaultValue: true)
        string (name: 'CONSOLE_REPO_BRANCH',
                defaultValue: '',
                description: 'The branch to check out after cloning the console repository.',
                trim: true)
        booleanParam (description: 'Whether to emit metrics from the pipeline', name: 'EMIT_METRICS', defaultValue: true)
        string (name: 'TAGGED_TESTS',
                defaultValue: '',
                description: 'A comma separated list of build tags for tests that should be executed (e.g. unstable_test). Default:',
                trim: true)
        string (name: 'INCLUDED_TESTS',
                defaultValue: '.*',
                description: 'A regex matching any fully qualified test file that should be executed (e.g. examples/helidon/). Default: .*',
                trim: true)
        string (name: 'EXCLUDED_TESTS',
                defaultValue: '_excluded_test',
                description: 'A regex matching any fully qualified test file that should not be executed (e.g. multicluster/|_excluded_test). Default: _excluded_test',
                trim: true)
    }

    environment {
        DOCKER_PLATFORM_CI_IMAGE_NAME = 'verrazzano-platform-operator-jenkins'
        DOCKER_PLATFORM_PUBLISH_IMAGE_NAME = 'verrazzano-platform-operator'
        DOCKER_PLATFORM_IMAGE_NAME = "${env.BRANCH_NAME == 'master' ? env.DOCKER_PLATFORM_PUBLISH_IMAGE_NAME : env.DOCKER_PLATFORM_CI_IMAGE_NAME}"
        DOCKER_OAM_CI_IMAGE_NAME = 'verrazzano-application-operator-jenkins'
        DOCKER_OAM_PUBLISH_IMAGE_NAME = 'verrazzano-application-operator'
        DOCKER_OAM_IMAGE_NAME = "${env.BRANCH_NAME == 'master' ? env.DOCKER_OAM_PUBLISH_IMAGE_NAME : env.DOCKER_OAM_CI_IMAGE_NAME}"
        CREATE_LATEST_TAG = "${env.BRANCH_NAME == 'master' ? '1' : '0'}"
        GOPATH = '/home/opc/go'
        GO_REPO_PATH = "${GOPATH}/src/github.com/verrazzano"
        DOCKER_CREDS = credentials('github-packages-credentials-rw')
        DOCKER_EMAIL = credentials('github-packages-email')
        DOCKER_REPO = 'ghcr.io'
        DOCKER_NAMESPACE = 'verrazzano'
        NETRC_FILE = credentials('netrc')
        CLUSTER_NAME_PREFIX = 'verrazzano'
        TESTS_EXECUTED_FILE = "${WORKSPACE}/tests_executed_file.tmp"
        POST_DUMP_FAILED_FILE = "${WORKSPACE}/post_dump_failed_file.tmp"
        KUBECONFIG_DIR = "${WORKSPACE}/kubeconfig"

        OCR_CREDS = credentials('ocr-pull-and-push-account')
        OCR_REPO = 'container-registry.oracle.com'
        IMAGE_PULL_SECRET = 'verrazzano-container-registry'

        TEST_ENV = "${params.TEST_ENV}"
        MANAGED_CLUSTER_PROFILE = "${params.MANAGED_CLUSTER_PROFILE}"
        ADMIN_CLUSTER_PROFILE = "${params.ADMIN_CLUSTER_PROFILE}"

        // Find a better way to handle this
        // OKE_CLUSTER_VERSION = "${params.KUBERNETES_VERSION == '1.17' ? 'v1.17.13' : 'v1.18.10'}"
        TF_VAR_compartment_id = credentials('oci-tiburon-dev-compartment-ocid')
        TF_VAR_tenancy_id = credentials('oci-tenancy')
        TF_VAR_tenancy_name = credentials('oci-tenancy-name')
        TF_VAR_user_id = credentials('oci-user-ocid')
        TF_VAR_region = "${params.OKE_CLUSTER_REGION}"
        TF_VAR_kubernetes_version = "${params.OKE_CLUSTER_VERSION}"
        TF_VAR_nodepool_config = "${params.OKE_NODE_POOL}"
        TF_VAR_api_fingerprint = credentials('oci-api-key-fingerprint')
        TF_VAR_api_private_key_path = credentials('oci-api-key')
        TF_VAR_s3_bucket_access_key = credentials('oci-s3-bucket-access-key')
        TF_VAR_s3_bucket_secret_key = credentials('oci-s3-bucket-secret-key')
        TF_VAR_ssh_public_key_path = credentials('oci-tf-pub-ssh-key')

        OCI_CLI_TENANCY = credentials('oci-tenancy')
        OCI_CLI_USER = credentials('oci-user-ocid')
        OCI_CLI_FINGERPRINT = credentials('oci-api-key-fingerprint')
        OCI_CLI_KEY_FILE = credentials('oci-api-key')
        OCI_CLI_REGION = "${params.OKE_CLUSTER_REGION}"
        OCI_CLI_SUPPRESS_FILE_PERMISSIONS_WARNING = 'True'

        INSTALL_CONFIG_FILE_KIND = "${GO_REPO_PATH}/verrazzano/tests/e2e/config/scripts/install-vz-prod-kind-upgrade.yaml"
        INSTALL_CONFIG_FILE_OCIDNS = "${GO_REPO_PATH}/verrazzano/tests/e2e/config/scripts/install-verrazzano-ocidns.yaml"
        INSTALL_CONFIG_FILE_NIPIO = "${GO_REPO_PATH}/verrazzano/tests/e2e/config/scripts/install-verrazzano-nipio.yaml"
        OCI_DNS_ZONE_NAME="z${zoneId}.v8o.io"
        ACME_ENVIRONMENT="${params.ACME_ENVIRONMENT}"

        TIMESTAMP = sh(returnStdout: true, script: "date +%Y%m%d%H%M%S").trim()
        SHORT_TIME_STAMP = sh(returnStdout: true, script: "date +%m%d%H%M%S").trim()
        TEST_SCRIPTS_DIR = "${GO_REPO_PATH}/verrazzano/tests/e2e/config/scripts"
        LOOPING_TEST_SCRIPTS_DIR = "${TEST_SCRIPTS_DIR}/looping-test"

        ADMIN_KUBECONFIG="${KUBECONFIG_DIR}/1/kube_config"

        DUMP_COMMAND="${GO_REPO_PATH}/verrazzano/tools/scripts/k8s-dump-cluster.sh"
        TEST_DUMP_ROOT="${WORKSPACE}/test-cluster-dumps"

        VERRAZZANO_INSTALL_LOGS_DIR="${WORKSPACE}/verrazzano/platform-operator/scripts/install/build/logs"
        VERRAZZANO_INSTALL_LOG="verrazzano-install.log"

        EXTERNAL_ELASTICSEARCH = "${params.EXTERNAL_ELASTICSEARCH}"

        // used for console artifact capture on failure
        JENKINS_READ = credentials('jenkins-auditor')
        OCI_CLI_AUTH="instance_principal"
        OCI_OS_NAMESPACE = credentials('oci-os-namespace')
        OCI_OS_ARTIFACT_BUCKET="build-failure-artifacts"
        OCI_OS_BUCKET="verrazzano-builds"

        // used to emit metrics
        PROMETHEUS_GW_URL = credentials('prometheus-dev-url')
        PROMETHEUS_CREDENTIALS = credentials('prometheus-credentials')
        TEST_ENV_LABEL = "${params.TEST_ENV}"
        SEARCH_HTTP_ENDPOINT = credentials('search-gw-url')
        SEARCH_PASSWORD = "${PROMETHEUS_CREDENTIALS_PSW}"
        SEARCH_USERNAME = "${PROMETHEUS_CREDENTIALS_USR}"

        // sample app deployed before upgrade and UI console tests
        SAMPLE_APP_NAME="hello-helidon-appconf"
        SAMPLE_APP_NAMESPACE="hello-helidon"
        SAMPLE_APP_PROJECT="hello-helidon-sample-proj"
        SAMPLE_APP_COMPONENT="hello-helidon-component"

        // used by ToDoList example test
        WEBLOGIC_PSW = credentials('weblogic-example-domain-password')
        DATABASE_PSW = credentials('todo-mysql-password')

        // used to generate Ginkgo test reports
        TEST_REPORT = "test-report.xml"
        GINKGO_REPORT_ARGS = "--junit-report=${TEST_REPORT} --keep-separate-reports=true"
        TEST_REPORT_DIR = "${WORKSPACE}/tests/e2e"
        VERSION_FOR_UPGRADE = "${params.VERSION_FOR_UPGRADE}"
        VERSION_FOR_INSTALL = "${params.VERSION_FOR_INSTALL}"
    }

    stages {
        stage('Clean workspace and checkout') {
            steps {
                sh """
                    echo "${NODE_LABELS}"
                """

                script {
                    EFFECTIVE_DUMP_K8S_CLUSTER_ON_SUCCESS = getEffectiveDumpOnSuccess()
                    if (params.GIT_COMMIT_TO_USE == "NONE") {
                        echo "Specific GIT commit was not specified, use current head"
                        def scmInfo = checkout scm
                        env.GIT_COMMIT = scmInfo.GIT_COMMIT
                        env.GIT_BRANCH = scmInfo.GIT_BRANCH
                    } else {
                        echo "SCM checkout of ${params.GIT_COMMIT_TO_USE}"
                        def scmInfo = checkout([
                                $class: 'GitSCM',
                                branches: [[name: params.GIT_COMMIT_TO_USE]],
                                doGenerateSubmoduleConfigurations: false,
                                extensions: [],
                                submoduleCfg: [],
                                userRemoteConfigs: [[url: env.SCM_VERRAZZANO_GIT_URL]]])
                        env.GIT_COMMIT = scmInfo.GIT_COMMIT
                        env.GIT_BRANCH = scmInfo.GIT_BRANCH
                        // If the commit we were handed is not what the SCM says we are using, fail
                        if (!env.GIT_COMMIT.equals(params.GIT_COMMIT_TO_USE)) {
                            echo "SCM didn't checkout the commit we expected. Expected: ${params.GIT_COMMIT_TO_USE}, Found: ${scmInfo.GIT_COMMIT}"
                            exit 1
                        }
                    }
                    echo "SCM checkout of ${env.GIT_BRANCH} at ${env.GIT_COMMIT}"
                }

                sh """
                    cp -f "${NETRC_FILE}" $HOME/.netrc
                    chmod 600 $HOME/.netrc
                """

                script {
                    try {
                        sh """
                            echo "${DOCKER_CREDS_PSW}" | docker login ${env.DOCKER_REPO} -u ${DOCKER_CREDS_USR} --password-stdin
                        """
                    } catch(error) {
                        echo "docker login failed, retrying after sleep"
                        retry(4) {
                            sleep(30)
                            sh """
                                echo "${DOCKER_CREDS_PSW}" | docker login ${env.DOCKER_REPO} -u ${DOCKER_CREDS_USR} --password-stdin
                            """
                        }
                    }
                }
                sh """
                    rm -rf ${GO_REPO_PATH}/verrazzano
                    mkdir -p ${GO_REPO_PATH}/verrazzano
                    tar cf - . | (cd ${GO_REPO_PATH}/verrazzano/ ; tar xf -)
                """
                script {
                    def props = readProperties file: '.verrazzano-development-version'
                    VERRAZZANO_DEV_VERSION = props['verrazzano-development-version']
                    TIMESTAMP = sh(returnStdout: true, script: "date +%Y%m%d%H%M%S").trim()
                    SHORT_COMMIT_HASH = sh(returnStdout: true, script: "git rev-parse --short=8 HEAD").trim()
                    DOCKER_IMAGE_TAG = "${VERRAZZANO_DEV_VERSION}-${TIMESTAMP}-${SHORT_COMMIT_HASH}"
                    // update the description with some meaningful info
                    setDisplayName()
                    currentBuild.description = SHORT_COMMIT_HASH + " : " + env.GIT_COMMIT + " : " + params.GIT_COMMIT_TO_USE
                    if (params.TEST_ENV != "KIND") {
                        // derive the prefix for the OKE cluster
                        OKE_CLUSTER_PREFIX = sh(returnStdout: true, script: "${GO_REPO_PATH}/verrazzano/ci/scripts/derive_oke_cluster_name.sh").trim()
                    }
                    // Derive Kubernetes version, which is used to set the value for a label in the metrics emitted by the tests
                    env.K8S_VERSION_LABEL = "${params.TEST_ENV == 'KIND' ? params.KIND_CLUSTER_VERSION : sh(returnStdout: true, script: '${WORKSPACE}/ci/scripts/derive_kubernetes_version.sh ${params.OKE_CLUSTER_VERSION}').trim()}"
                }
            }
        }

        stage('Install and Configure') {
            when {
                allOf {
                    not { buildingTag() }
                    anyOf {
                        branch 'master';
                        expression {SKIP_ACCEPTANCE_TESTS == false};
                    }
                }
            }
            stages {
                stage('Prepare AT environment') {
                    parallel {
                        stage('Create Kind Clusters') {
                            when { expression { return params.TEST_ENV == 'KIND' } }
                            steps {
                                createKindClusters()
                            }
                        }
                        stage('Create OKE Clusters') {
                            when { expression { return params.TEST_ENV == 'ocidns_oke' || params.TEST_ENV == 'magicdns_oke'} }
                            steps {
                                echo "OKE Cluster Prefix: ${OKE_CLUSTER_PREFIX}"
                                createOKEClusters("${OKE_CLUSTER_PREFIX}")
                            }
                        }
                    }
                }
                stage("Configure Clusters") {
                    parallel {
                        stage("Configure OKE/OCI DNS") {
                            when { expression { return params.TEST_ENV == 'ocidns_oke' } }
                            stages {
                                stage('Create OCI DNS zone') {
                                    steps {
                                        script {
                                            dns_zone_ocid = sh(script: "${GO_REPO_PATH}/verrazzano/tests/e2e/config/scripts/oci_dns_ops.sh -o create -c ${TF_VAR_compartment_id} -s z${zoneId}", returnStdout: true)
                                        }
                                    }
                                }
                                stage('Configure OCI DNS Resources') {
                                    environment {
                                        OCI_DNS_COMPARTMENT_OCID = credentials('oci-dns-compartment')
                                        OCI_PRIVATE_KEY_FILE = credentials('oci-api-key')
                                        OCI_DNS_ZONE_OCID = "${dns_zone_ocid}"
                                    }
                                    steps {
                                        script {
                                            int clusterCount = params.TOTAL_CLUSTERS.toInteger()
                                            for(int count=1; count<=clusterCount; count++) {
                                                sh """
                                                    export KUBECONFIG=${KUBECONFIG_DIR}/$count/kube_config
                                                    cd ${GO_REPO_PATH}/verrazzano
                                                    ./tests/e2e/config/scripts/create-test-oci-config-secret.sh
                                                """
                                            }
                                        }
                                    }
                                }
                                stage('Configure OCI DNS Installers') {
                                    environment {
                                        OCI_DNS_COMPARTMENT_OCID = credentials('oci-dns-compartment')
                                        OCI_PRIVATE_KEY_FILE = credentials('oci-api-key')
                                        OCI_DNS_ZONE_OCID = "${dns_zone_ocid}"
                                    }
                                    steps {
                                        script {
                                            configureVerrazzanoInstallers(env.INSTALL_CONFIG_FILE_OCIDNS, "./tests/e2e/config/scripts/process_oci_dns_install_yaml.sh", "acme", params.ACME_ENVIRONMENT)
                                        }
                                    }
                                }
                            }
                        }
                        stage("Configure KinD") {
                            when { expression { return params.TEST_ENV == 'KIND' } }
                            steps {
                                 script{
                                    if(VERSION_FOR_UPGRADE != "NONE" && VERSION_FOR_UPGRADE != "master"){
                                        VERSION_FOR_UPGRADE = VERSION_FOR_UPGRADE - "v"
                                        def latestReleaseTagSplit = VERSION_FOR_UPGRADE.split("\\.")
                                        def latestReleaseBranch = latestReleaseTagSplit[0] + "." + latestReleaseTagSplit[1]
                                        if(latestReleaseBranch == "1.2"){
                                            ADMIN_CLUSTER_PROFILE = "dev"
                                            MANAGED_CLUSTER_PROFILE = "managed-cluster"
                                            INSTALL_CONFIG_FILE_KIND = "${GO_REPO_PATH}/verrazzano/tests/e2e/config/scripts/install-verrazzano-kind-with-persistence.yaml"
                                   }   }
                                }
                                configureVerrazzanoInstallers(INSTALL_CONFIG_FILE_KIND,"./tests/e2e/config/scripts/process_kind_install_yaml.sh", params.WILDCARD_DNS_DOMAIN)
                            }
                        }
                        stage("Configure OKE/MagicDNS") {
                            when { expression { return params.TEST_ENV == 'magicdns_oke' } }
                            steps {
                                configureVerrazzanoInstallers(env.INSTALL_CONFIG_FILE_NIPIO, "./tests/e2e/config/scripts/process_nipio_install_yaml.sh", params.WILDCARD_DNS_DOMAIN)
                            }
                        }
                    }
                }
                stage ('Install Verrazzano') {
                    steps {
                        script {
                            VZ_INSTALL_METRIC = metricJobName('install_v8o')
                            metricTimerStart("${VZ_INSTALL_METRIC}")
                            getVerrazzanoOperatorYaml()
                        }
                        installVerrazzano()
                    }
                    post {
                        always {
                            script {
                                dumpInstallLogs()
                                VZ_TEST_METRIC = metricJobName('')
                                metricTimerStart("${VZ_TEST_METRIC}")
                            }
                        }
                        failure {
                            script {
                                dumpK8sCluster("${WORKSPACE}/install-failure-cluster-dump")
                                INSTALL_METRICS_PUSHED=metricTimerEnd("${VZ_INSTALL_METRIC}", '0')
                            }
                        }
                        success {
                            script {
                                INSTALL_METRICS_PUSHED=metricTimerEnd("${VZ_INSTALL_METRIC}", '1')
                            }
                        }
                    }
                }
                stage ('Pre-upgrade Acceptance Tests') {
                    stages {
                        stage('Register managed clusters') {
                            steps {
                                registerManagedClusters()
                            }
                        }
                        stage('Verify Register') {
                            steps {
                                verifyRegisterManagedClusters()
                            }
                        }
                        stage ('Deploy Examples Helidon') {
                            steps {
                                runGinkgoVerify('examples/helidon', "false", "true", "true", "hello-helidon")
                                runGinkgoVerifyManaged("multicluster/examples/helidon", "${TEST_DUMP_ROOT}/helidon-workload", "false", "true", "true")
                            }
                        }
                    }
                }
                stage("upgrade-platform-operator") {
                    steps {
                        upgradePlatformOperator()
                    }
                }
                stage("upgrade-verrazzano") {
                    steps {
                        upgradeVerrazzano()
                    }
                }
            }
            post {
                failure {
                    script {
                        dumpK8sCluster("${WORKSPACE}/multicluster-install-cluster-dump")
                    }
                }
            }
        }

        stage('Verify Upgrade') {
            // Rerun some stages to verify the upgrade
            parallel {
                stage ('Verify Register') {
                    steps {
                        verifyRegisterManagedClusters()
                    }
                }
                stage ('Verify Managed Cluster Permissions') {
                    steps {
                        verifyManagedClusterPermissions()
                    }
                }
                stage ('Verify Metrics') {
                    steps {
                        runGinkgoRandomize('metrics/syscomponents')
                    }
                }
            }
            post {
                failure {
                    script {
                        dumpK8sCluster("${WORKSPACE}/multicluster-verify-upgrade-cluster-dump")
                    }
                }
            }
        }

        stage ('Verify Install') {
            stages {
                stage('verify-install') {
                    steps {
                        runGinkgoRandomize('verify-install')
                    }
                }

                stage ('multicluster/verify-install') {
                    steps {
                        runGinkgoRandomize('multicluster/verify-install')
                    }
                }
            }
        }

        stage ('Verify Infra') {
            // NOTE: The stages are executed in parallel, however the tests themselves are executed against
            //       each cluster in sequence. If possible, we should parallelize that as well.
            parallel {
                stage('verify-scripts') {
                    steps {
                        runGinkgoRandomize('scripts')
                    }
                }
                stage('verify-infra restapi') {
                    steps {
                        runGinkgoRandomize('verify-infra/restapi')
                    }
                }
                stage('verify-infra oam') {
                    steps {
                        runGinkgoRandomize('verify-infra/oam')
                    }
                }
                stage('verify-infra vmi') {
                    steps {
                        runGinkgoRandomize('verify-infra/vmi')
                    }
                }
            }
            post {
                always {
                    archiveArtifacts artifacts: '**/coverage.html,**/logs/*', allowEmptyArchive: true
                    junit testResults: '**/*test-result.xml', allowEmptyResults: true
                }
            }
        }

        stage('Post-upgrade Acceptance Tests') {
            stages {
                stage ('Console') {
                    steps {
                        runConsoleTests()
                    }
                    post {
                        always {
                            sh "${GO_REPO_PATH}/verrazzano/ci/scripts/save_console_screenshots.sh"
                        }
                    }
                }
                stage ('Verify Example Apps') {
                    parallel {
                        stage ('Examples Helidon') {
                            steps {
                                runGinkgoVerifyManaged("multicluster/examples/helidon", "${TEST_DUMP_ROOT}/helidon-workload", "true", "false", "false")
                            }
                        }
                    }
                }
                stage ('Multi-cluster Verify Api') {
                    steps {
                        catchError(buildResult: 'FAILURE', stageResult: 'FAILURE') {
                            script {
                                runMulticlusterVerifyApi()
                            }
                        }
                    }
                    post {
                        failure {
                            script {
                                dumpK8sCluster("${WORKSPACE}/multicluster-acceptance-tests-cluster-dump-pre-uninstall")
                            }
                        }
                    }
                }
            }
            post {
                failure {
                    script {
                        METRICS_PUSHED=metricTimerEnd("${VZ_TEST_METRIC}", '0')
                        dumpK8sCluster("${WORKSPACE}/multicluster-acceptance-tests-cluster-dump")
                    }
                }
                aborted {
                    script {
                        METRICS_PUSHED=metricTimerEnd("${VZ_TEST_METRIC}", '0')
                        dumpK8sCluster("${WORKSPACE}/multicluster-acceptance-tests-cluster-dump")
                    }
                }
                success {
                    script {
                        METRICS_PUSHED=metricTimerEnd("${VZ_TEST_METRIC}", '1')
                        if (EFFECTIVE_DUMP_K8S_CLUSTER_ON_SUCCESS == true) {
                            dumpK8sCluster("${WORKSPACE}/multicluster-acceptance-tests-cluster-dump")
                        }
                    }
                }
            }
        }
        stage('Cleanup Tests') {
            stages {
                stage('verify deregister') {
                    steps {
                        verifyDeregisterManagedClusters()
                    }
                }
            }
            post {
                failure {
                    script {
                        METRICS_PUSHED=metricTimerEnd("${VZ_TEST_METRIC}", '0')
                        dumpK8sCluster("${WORKSPACE}/multicluster-cleanup-tests-cluster-dump")
                    }
                }
            }
        }
    }
    post {
        failure {
            sh """
                curl -k -u ${JENKINS_READ_USR}:${JENKINS_READ_PSW} -o ${WORKSPACE}/build-console-output.log ${BUILD_URL}consoleText
            """
            archiveArtifacts artifacts: '**/build-console-output.log,**/Screenshot*.png', allowEmptyArchive: true
            // Ignore failures in any of the following actions so that the "always" post step that cleans up clusters is executed
            sh """
                curl -k -u ${JENKINS_READ_USR}:${JENKINS_READ_PSW} -o archive.zip ${BUILD_URL}artifact/*zip*/archive.zip || true
                oci --region us-phoenix-1 os object put --force --namespace ${OCI_OS_NAMESPACE} -bn ${OCI_OS_ARTIFACT_BUCKET} --name ${env.JOB_NAME}/${env.BRANCH_NAME}/${env.BUILD_NUMBER}/archive.zip --file archive.zip || true
                rm archive.zip || true
            """
        }
        always {
            script {
                if ( fileExists(env.TESTS_EXECUTED_FILE) ) {
                    dumpVerrazzanoSystemPods()
                    dumpCattleSystemPods()
                    dumpNginxIngressControllerLogs()
                    dumpVerrazzanoPlatformOperatorLogs()
                    dumpVerrazzanoApplicationOperatorLogs()
                    dumpOamKubernetesRuntimeLogs()
                    dumpVerrazzanoApiLogs()
                }
            }
            sh """
                # Copy the generated test reports to WORKSPACE to archive them
                mkdir -p ${TEST_REPORT_DIR}
                cd ${GO_REPO_PATH}/verrazzano/tests/e2e
                find . -name "${TEST_REPORT}" | cpio -pdm ${TEST_REPORT_DIR}
            """
            archiveArtifacts artifacts: "**/*-operator.yaml,**/install-verrazzano.yaml,**/kube_config,**/coverage.html,**/logs/**,**/build/resources/**,**/verrazzano_images.txt,**/*-cluster-dump*/**,**/test-cluster-dumps/**,**/${TEST_REPORT}", allowEmptyArchive: true
            junit testResults: "**/${TEST_REPORT}", allowEmptyResults: true

            script {
                if (params.EMIT_METRICS) {
                    withCredentials([usernameColonPassword(credentialsId: 'prometheus-credentials', variable: 'PROMETHEUS_CREDENTIALS')]) {
                        sh """
                            ${GO_REPO_PATH}/verrazzano/ci/scripts/dashboard/emit_metrics.sh "${GO_REPO_PATH}/verrazzano/tests/e2e" "${PROMETHEUS_CREDENTIALS}" || echo "Emit metrics failed, continuing with other post actions"
                        """
                    }
                }

                int clusterCount = params.TOTAL_CLUSTERS.toInteger()
                if (env.TEST_ENV == "KIND") {
                    for(int count=1; count<=clusterCount; count++) {
                        sh """
                            if [ "${env.TEST_ENV}" == "KIND" ]
                            then
                                kind delete cluster --name ${CLUSTER_NAME_PREFIX}-$count
                            fi
                        """
                    }
                } else {
                    sh """
                        mkdir -p ${KUBECONFIG_DIR}
                        if [ "${TEST_ENV}" == "ocidns_oke" ]; then
                          cd ${GO_REPO_PATH}/verrazzano
                          ./tests/e2e/config/scripts/oci_dns_ops.sh -o delete -s z${zoneId} || echo "Failed to delete DNS zone z${zoneId}"
                        fi
                        cd ${TEST_SCRIPTS_DIR}
                        TF_VAR_label_prefix=${OKE_CLUSTER_PREFIX} TF_VAR_state_name=multicluster-${env.BUILD_NUMBER}-${env.BRANCH_NAME} ./delete_oke_cluster.sh "$clusterCount" "${KUBECONFIG_DIR}"
                    """
                }
                sh """
                    if [ -f ${POST_DUMP_FAILED_FILE} ]; then
                        echo "Failures seen during dumping of artifacts, treat post as failed"
                        exit 1
                    fi
                """
            }
        }
        cleanup {
            metricBuildDuration()
            emitJobMetrics()
            deleteDir()
        }
    }
}

// Create a KinD cluster instance
// - count - the cluster index into $KUBECONFIG_DIR
// - metallbAddressRange - the address range to provide the Metallb install within the KinD Docker bridge network address range
// - cleanupKindContainers - indicates to the script whether or not to remove any existing clusters with the same name before creating the new one
// - connectJenkinsRunnerToNetwork - indicates whether or not to connect the KinD Docker bridge network to the Jenkins local docker network
def installKindCluster(count, metallbAddressRange, cleanupKindContainers, connectJenkinsRunnerToNetwork) {
    // For parallel execution, wrap this in a Groovy enclosure {}
    return script {
        sh """
                echo ${CLUSTER_NAME_PREFIX}-$count
                echo ${KUBECONFIG_DIR}/$count/kube_config
                mkdir -p ${KUBECONFIG_DIR}/$count
                export KUBECONFIG=${KUBECONFIG_DIR}/$count/kube_config
                echo "Create Kind cluster \$1"
                cd ${TEST_SCRIPTS_DIR}
                # As a stop gap, for now we are using the api/vpo caches here to see if it helps with rate limiting issues, we will need to add specific caches so for now
                # specify the cache name based on the count value, this is assuming 1 or 2 clusters
                case "${count}" in
                    1)
                        ./create_kind_cluster.sh "${CLUSTER_NAME_PREFIX}-$count" "${GO_REPO_PATH}/verrazzano/platform-operator" "${KUBECONFIG_DIR}/$count/kube_config" "${params.KIND_CLUSTER_VERSION}" "$cleanupKindContainers" "$connectJenkinsRunnerToNetwork" true ${params.CREATE_CLUSTER_USE_CALICO} "vpo_integ"
                        ;;
                    2)
                        ./create_kind_cluster.sh "${CLUSTER_NAME_PREFIX}-$count" "${GO_REPO_PATH}/verrazzano/platform-operator" "${KUBECONFIG_DIR}/$count/kube_config" "${params.KIND_CLUSTER_VERSION}" "$cleanupKindContainers" "$connectJenkinsRunnerToNetwork" true ${params.CREATE_CLUSTER_USE_CALICO} "apo_integ"
                        ;;
                    *)
                        ./create_kind_cluster.sh "${CLUSTER_NAME_PREFIX}-$count" "${GO_REPO_PATH}/verrazzano/platform-operator" "${KUBECONFIG_DIR}/$count/kube_config" "${params.KIND_CLUSTER_VERSION}" "$cleanupKindContainers" "$connectJenkinsRunnerToNetwork" false ${params.CREATE_CLUSTER_USE_CALICO} "NONE"
                        ;;
                esac
                if [ ${params.CREATE_CLUSTER_USE_CALICO} == true ]; then
                    echo "Install Calico"
                    cd ${GO_REPO_PATH}/verrazzano
                    ./ci/scripts/install_calico.sh "${CLUSTER_NAME_PREFIX}-$count"
                fi
                kubectl wait --for=condition=ready nodes/${CLUSTER_NAME_PREFIX}-$count-control-plane --timeout=5m
                kubectl wait --for=condition=ready pods/kube-controller-manager-${CLUSTER_NAME_PREFIX}-$count-control-plane -n kube-system --timeout=5m
                echo "Listing pods in kube-system namespace ..."
                kubectl get pods -n kube-system
                echo "Install metallb"
                cd ${GO_REPO_PATH}/verrazzano
                ./tests/e2e/config/scripts/install-metallb.sh $metallbAddressRange
                echo "Deploy external es and create its secret on the admin cluster if EXTERNAL_ELASTICSEARCH is true"
                CLUSTER_NUMBER=${count}  ./tests/e2e/config/scripts/create-external-es.sh
            """
    }
}

// Either download the specified release of the platform operator YAML, or create one
// using the specific operator image provided by the user.
def getVerrazzanoOperatorYaml() {
    sh """
        echo "Platform Operator Configuration"
        cd ${GO_REPO_PATH}/verrazzano
        if [ "NONE" == "${params.VERRAZZANO_OPERATOR_IMAGE}" ]; then
            if [ "true" == "${params.EXTERNAL_ELASTICSEARCH}" ]; then
                echo "Using the latest branch operator.yaml from object storage because external ES is not supported in versions prior to v1.1"
                oci --region us-phoenix-1 os object get --namespace ${OCI_OS_NAMESPACE} -bn ${OCI_OS_BUCKET} --name ${env.BRANCH_NAME}/${SHORT_COMMIT_HASH}/operator.yaml --file ${WORKSPACE}/downloaded-operator.yaml
                cp ${WORKSPACE}/downloaded-operator.yaml ${WORKSPACE}/acceptance-test-operator.yaml
            else
                echo "Downloading operator.yaml for release ${params.VERSION_FOR_INSTALL}"
                wget "https://github.com/verrazzano/verrazzano/releases/download/${params.VERSION_FOR_INSTALL}/operator.yaml" -O ${WORKSPACE}/downloaded-release-operator.yaml
                cp ${WORKSPACE}/downloaded-release-operator.yaml ${WORKSPACE}/acceptance-test-operator.yaml
            fi
        else
            echo "Generating operator.yaml based on image name provided: ${params.VERRAZZANO_OPERATOR_IMAGE}"
            env IMAGE_PULL_SECRETS=verrazzano-container-registry DOCKER_IMAGE=${params.VERRAZZANO_OPERATOR_IMAGE} ./tools/scripts/generate_operator_yaml.sh > ${WORKSPACE}/acceptance-test-operator.yaml
        fi
    """
}

// Install Verrazzano on each of the clusters
def installVerrazzano() {
    script {
        // Create a dictionary of Verrazzano install steps to be executed in parallel
        // - the first one will always be the Admin cluster
        // - clusters 2-max are managed clusters
        def verrazzanoInstallStages = [:]
        int clusterCount = params.TOTAL_CLUSTERS.toInteger()
        for(int count=1; count<=clusterCount; count++) {
            def installerPath="${KUBECONFIG_DIR}/${count}/${installerFileName}"
            def key = "vz-mgd-${count-1}"
            if (count == 1) {
                key = "vz-admin"
            }
            verrazzanoInstallStages["${key}"] = installVerrazzanoOnCluster(count, installerPath)
        }
        parallel verrazzanoInstallStages
    }
}

// Install Verrazzano on a target cluster
// - count is the cluster index into the $KUBECONFIG_DIR
// - verrazzanoConfig is the Verrazzano CR to use to install VZ on the cluster
def installVerrazzanoOnCluster(count, verrazzanoConfig) {
    // For parallel execution, wrap this in a Groovy enclosure {}
    return {
        script {
            sh """
                export KUBECONFIG=${KUBECONFIG_DIR}/$count/kube_config
                cd ${GO_REPO_PATH}/verrazzano

                # Display the kubectl and cluster versions
                kubectl version

                echo "Create Image Pull Secrets"
                ./tests/e2e/config/scripts/create-image-pull-secret.sh "${IMAGE_PULL_SECRET}" "${DOCKER_REPO}" "${DOCKER_CREDS_USR}" "${DOCKER_CREDS_PSW}"
                ./tests/e2e/config/scripts/create-image-pull-secret.sh github-packages "${DOCKER_REPO}" "${DOCKER_CREDS_USR}" "${DOCKER_CREDS_PSW}"
                ./tests/e2e/config/scripts/create-image-pull-secret.sh ocr "${OCR_REPO}" "${OCR_CREDS_USR}" "${OCR_CREDS_PSW}"

                echo "Installing the Verrazzano Platform Operator"
                kubectl apply -f ${WORKSPACE}/acceptance-test-operator.yaml

                # make sure ns exists
                ./tests/e2e/config/scripts/check_verrazzano_ns_exists.sh verrazzano-install

                # create secret in verrazzano-install ns
                ./tests/e2e/config/scripts/create-image-pull-secret.sh "${IMAGE_PULL_SECRET}" "${DOCKER_REPO}" "${DOCKER_CREDS_USR}" "${DOCKER_CREDS_PSW}" "verrazzano-install"

                echo "Wait for Operator to be ready"
                cd ${GO_REPO_PATH}/verrazzano
                kubectl -n verrazzano-install rollout status deployment/verrazzano-platform-operator

                ${LOOPING_TEST_SCRIPTS_DIR}/dump_cluster.sh ${WORKSPACE}/verrazzano/build/resources/cluster${count}/pre-install-resources

                echo "Applying \$verrazzanoConfig"
                kubectl apply -f ${verrazzanoConfig}

                # wait for Verrazzano install to complete
                ./tests/e2e/config/scripts/wait-for-verrazzano-install.sh
            """
        }
    }
}

def getPlatformOperatorForRelease(){
    //Removing v from the upgrade version for error handling.

    VERSION_FOR_UPGRADE = VERSION_FOR_UPGRADE - "v"
    def operatorCMD = "oci --region us-phoenix-1 os object get --namespace ${OCI_OS_NAMESPACE} -bn ${OCI_OS_BUCKET} --name ${env.BRANCH_NAME}/${SHORT_COMMIT_HASH}/operator.yaml --file"

        if(VERSION_FOR_UPGRADE != "master" && params.IS_TRIGGERED_MANUALLY != "YES" && VERSION_FOR_UPGRADE != "NONE"){
            def latestReleaseTagSplit = VERSION_FOR_UPGRADE.split("\\.")
            def latestReleaseBranch = latestReleaseTagSplit[0] + "." + latestReleaseTagSplit[1]

              operatorCMD = "oci --region us-phoenix-1 os object get --namespace ${OCI_OS_NAMESPACE} -bn ${OCI_OS_BUCKET} --name release-${latestReleaseBranch}/operator.yaml --file"

        }else if(params.IS_TRIGGERED_MANUALLY == "YES" && VERSION_FOR_UPGRADE != "NONE" && VERSION_FOR_UPGRADE != "master"){
            operatorCMD = "curl -L https://github.com/verrazzano/verrazzano/releases/download/v${VERSION_FOR_UPGRADE}/operator.yaml --output"
        }


    return operatorCMD
}


// Upgrade the verrazzano-platform-operator
def upgradePlatformOperator() {

    def  operatorCMD = getPlatformOperatorForRelease()
    script {
        int clusterCount = params.TOTAL_CLUSTERS.toInteger()
        for (int count = 1; count <= clusterCount; count++) {
            def upgradeOperatorFile="${KUBECONFIG_DIR}/${count}/upgrade-operator.yaml"
            sh """
                export KUBECONFIG=${KUBECONFIG_DIR}/$count/kube_config

                echo "Upgrading the Verrazzano platform operator"
                # Download the operator.yaml for the target version that we are upgrading to
                ${operatorCMD}  ${upgradeOperatorFile}
                kubectl apply -f ${upgradeOperatorFile}

                # need to sleep since the old operator needs to transition to terminating state
                sleep 15

                # ensure operator pod is up
                kubectl -n verrazzano-install rollout status deployment/verrazzano-platform-operator
            """
        }
    }
}

// Upgrade Verrazzano
def upgradeVerrazzano() {
    script {
        // Download the bom for the target version that we are upgrading to, then extract the version
        // Note, this version will have a semver suffix which is generated for each build, e.g. 1.0.1-33+d592fed6
        VERRAZZANO_DEV_VERSION = sh(returnStdout: true, script: "oci --region us-phoenix-1 os object get --namespace ${OCI_OS_NAMESPACE} -bn ${OCI_OS_BUCKET} --name ${env.BRANCH_NAME}/${SHORT_COMMIT_HASH}/generated-verrazzano-bom.json --file - | jq -r '.version'").trim()

        if(VERSION_FOR_UPGRADE == "NONE"){
            VERSION_FOR_UPGRADE = VERRAZZANO_DEV_VERSION
        } else if(VERSION_FOR_UPGRADE != "NONE" && VERSION_FOR_UPGRADE != "master"){
            VERRAZZANO_DEV_VERSION = VERSION_FOR_UPGRADE
        }      

        int clusterCount = params.TOTAL_CLUSTERS.toInteger()
        for(int count=1; count<=clusterCount; count++) {
            def v8oInstallFile="${KUBECONFIG_DIR}/${count}/${installerFileName}"
            def v8oUpgradeFile="${KUBECONFIG_DIR}/${count}/verrazzano-upgrade-cr.yaml"
            sh """
                export KUBECONFIG=${KUBECONFIG_DIR}/${count}/kube_config

                # Get the install job in verrazzano-install namespace
                kubectl -n verrazzano-install get job -o yaml --selector=job-name=verrazzano-install-my-verrazzano > ${WORKSPACE}/verrazzano/platform-operator/scripts/install/build/logs/verrazzano-pre-upgrade-job.out
<<<<<<< HEAD

=======
                  
>>>>>>> 8283ede5
                echo "Upgrading the Verrazzano installation to version" ${VERRAZZANO_DEV_VERSION}
                # Modify the version field in the Verrazzano CR file to be this new Verrazzano version
                cd ${GO_REPO_PATH}/verrazzano
                cp ${v8oInstallFile} ${v8oUpgradeFile}
                ${TEST_SCRIPTS_DIR}/process_upgrade_yaml.sh  ${VERRAZZANO_DEV_VERSION}  ${v8oUpgradeFile}
                # Do the upgrade
                echo "Following is the verrazzano CR file with the new version:"
                cat ${v8oUpgradeFile}
                kubectl apply -f ${v8oUpgradeFile}
                # wait for the upgrade to complete
                kubectl wait --timeout=25m --for=condition=UpgradeComplete verrazzano/my-verrazzano

                # Get the install job(s) and mke sure the it matches pre-install.  If there is more than 1 job or the job changed, then it won't match
                kubectl -n verrazzano-install get job -o yaml --selector=job-name=verrazzano-install-my-verrazzano > ${WORKSPACE}/verrazzano/platform-operator/scripts/install/build/logs/verrazzano-post-upgrade-job.out

                echo "Ensuring that the install job(s) in verrazzzano-system are identical pre and post install"
                cmp -s ${WORKSPACE}/verrazzano/platform-operator/scripts/install/build/logs/verrazzano-pre-upgrade-job.out ${WORKSPACE}/verrazzano/platform-operator/scripts/install/build/logs/verrazzano-post-upgrade-job.out

                # ideally we don't need to wait here
                sleep 15
                echo "helm list : releases across all namespaces, after upgrading Verrazzano installation ..."
                helm list -A
            """
        }
    }
}

// register all managed clusters
def registerManagedClusters() {
    catchError(buildResult: 'FAILURE', stageResult: 'FAILURE') {
        script {
            int clusterCount = params.TOTAL_CLUSTERS.toInteger()
            for(int count=2; count<=clusterCount; count++) {
                sh """
                    export MANAGED_CLUSTER_DIR="${KUBECONFIG_DIR}/${count}"
                    export MANAGED_CLUSTER_NAME="managed${count-1}"
                    export MANAGED_KUBECONFIG="${KUBECONFIG_DIR}/${count}/kube_config"
                    export MANAGED_CLUSTER_ENV="mgd${count-1}"
                    cd ${GO_REPO_PATH}/verrazzano
                    ./tests/e2e/config/scripts/register_managed_cluster.sh
                """
            }
        }
    }
}

// Verify the register of the managed clusters
def verifyRegisterManagedClusters() {
    catchError(buildResult: 'FAILURE', stageResult: 'FAILURE') {
        script {
            int clusterCount = params.TOTAL_CLUSTERS.toInteger()
            for(int count=2; count<=clusterCount; count++) {
                sh """
                    export MANAGED_CLUSTER_NAME="managed${count-1}"
                    export MANAGED_KUBECONFIG="${KUBECONFIG_DIR}/${count}/kube_config"
                    cd ${GO_REPO_PATH}/verrazzano/tests/e2e
                    ginkgo -p --randomize-all -v --keep-going --no-color ${GINKGO_REPORT_ARGS} -tags="${params.TAGGED_TESTS}" --focus-file="${params.INCLUDED_TESTS}" --skip-file="${params.EXCLUDED_TESTS}" multicluster/verify-register/...
                """
            }
        }
    }
}

// Verify the deregister of the managed clusters
def verifyDeregisterManagedClusters() {
    catchError(buildResult: 'FAILURE', stageResult: 'FAILURE') {
        script {
            int clusterCount = params.TOTAL_CLUSTERS.toInteger()
            for(int count=2; count<=clusterCount; count++) {
                sh """
                    export MANAGED_CLUSTER_NAME="managed${count-1}"
                    export MANAGED_KUBECONFIG="${KUBECONFIG_DIR}/${count}/kube_config"
                    export KUBECONFIG="${KUBECONFIG_DIR}/${count}/kube_config"
                    kubectl -n verrazzano-system delete secret verrazzano-cluster-registration
                    cd ${GO_REPO_PATH}/verrazzano/tests/e2e
                    ginkgo -p --randomize-all -v --keep-going --no-color ${GINKGO_REPORT_ARGS} -tags="${params.TAGGED_TESTS}" --focus-file="${params.INCLUDED_TESTS}" --skip-file="${params.EXCLUDED_TESTS}" multicluster/verify-deregister/...
                """
            }
        }
    }
}

// Verify the managed cluster permissions
def verifyManagedClusterPermissions() {
    catchError(buildResult: 'FAILURE', stageResult: 'FAILURE') {
        script {
            int clusterCount = params.TOTAL_CLUSTERS.toInteger()
            for(int count=2; count<=clusterCount; count++) {
                sh """
                    export MANAGED_CLUSTER_NAME="managed${count-1}"
                    export MANAGED_KUBECONFIG="${KUBECONFIG_DIR}/${count}/kube_config"
                    export MANAGED_ACCESS_KUBECONFIG="${KUBECONFIG_DIR}/${count}/managed_kube_config"
                    cd ${GO_REPO_PATH}/verrazzano/tests/e2e
                    ginkgo -v -stream --keep-going --no-color ${GINKGO_REPORT_ARGS} -tags="${params.TAGGED_TESTS}" --focus-file="${params.INCLUDED_TESTS}" --skip-file="${params.EXCLUDED_TESTS}" multicluster/verify-permissions/...
                """
            }
        }
    }
}

// Run ginkgo test suites
def runGinkgoVerifyManaged(testSuitePath, clusterDumpDirectory, skipDeploy, skipUndeploy, skipVerify) {
    script {
        int clusterCount = params.TOTAL_CLUSTERS.toInteger()
        sh """
            export MANAGED_CLUSTER_NAME="managed1"
            export MANAGED_KUBECONFIG="${KUBECONFIG_DIR}/2/kube_config"
            export CLUSTER_COUNT=$clusterCount
            cd ${GO_REPO_PATH}/verrazzano/tests/e2e
            export DUMP_KUBECONFIG="${KUBECONFIG_DIR}/2/kube_config"
            export DUMP_DIRECTORY="${clusterDumpDirectory}"
            ginkgo -v --keep-going --no-color ${GINKGO_REPORT_ARGS} -tags="${params.TAGGED_TESTS}" --focus-file="${params.INCLUDED_TESTS}" --skip-file="${params.EXCLUDED_TESTS}" ${testSuitePath}/... -- --skipDeploy=${skipDeploy} --skipUndeploy=${skipUndeploy} --skipVerify=${skipVerify}
        """
    }
}

// Run a test suite against all clusters
def runGinkgoRandomize(testSuitePath) {
    catchError(buildResult: 'FAILURE', stageResult: 'FAILURE') {
        script {
            int clusterCount = params.TOTAL_CLUSTERS.toInteger()
            def clusterName = ""
            for(int count=1; count<=clusterCount; count++) {
                // The first cluster created by this script is named as admin, and the subsequent clusters are named as
                // managed1, managed2, etc.
                if (count == 1) {
                    clusterName="admin"
                } else {
                    clusterName="managed${count-1}"
                }
                sh """
                    export KUBECONFIG="${KUBECONFIG_DIR}/${count}/kube_config"
                    export CLUSTER_NAME="${clusterName}"
                    cd ${GO_REPO_PATH}/verrazzano/tests/e2e
                    ginkgo -p --randomize-all -v --keep-going --no-color ${GINKGO_REPORT_ARGS} -tags="${params.TAGGED_TESTS}" --focus-file="${params.INCLUDED_TESTS}" --skip-file="${params.EXCLUDED_TESTS}" ${testSuitePath}/...
                """
            }
        }
    }
}

// Run a test suite against just the admin cluster
def runGinkgoRandomizeAdmin(testSuitePath) {
    sh """
        export KUBECONFIG="${KUBECONFIG_DIR}/1/kube_config"
        export CLUSTER_NAME="admin"
        cd ${GO_REPO_PATH}/verrazzano/tests/e2e
        ginkgo -p --randomize-all -v --keep-going --no-color -tags="${params.TAGGED_TESTS}" --focus-file="${params.INCLUDED_TESTS}" --skip-file="${params.EXCLUDED_TESTS}" ${testSuitePath}/...
    """
}

def runGinkgoVerify(testSuitePath, skipDeploy, skipUndeploy, skipVerify, namespace) {
    catchError(buildResult: 'FAILURE', stageResult: 'FAILURE') {
        sh """
            export KUBECONFIG="${KUBECONFIG_DIR}/1/kube_config"
            export CLUSTER_NAME="admin"
            cd ${GO_REPO_PATH}/verrazzano/tests/e2e
            ginkgo -v --keep-going --no-color ${GINKGO_REPORT_ARGS} -tags="${params.TAGGED_TESTS}" --focus-file="${params.INCLUDED_TESTS}" --skip-file="${params.EXCLUDED_TESTS}" ${testSuitePath}/... -- --skipDeploy=${skipDeploy} --skipUndeploy=${skipUndeploy} --skipVerify=${skipVerify} --namespace=${namespace}
        """
    }
}

// Configure the Admin and Managed cluster installer custom resources
def configureVerrazzanoInstallers(installResourceTemplate, configProcessorScript, String... extraArgs) {
    script {
        // Concatenate the variable args into a single string
        String allArgs = ""
        extraArgs.each { allArgs += it + " " }

        int clusterCount = params.TOTAL_CLUSTERS.toInteger()
        for(int count=1; count<=clusterCount; count++) {
            def destinationPath = "${env.KUBECONFIG_DIR}/${count}/${installerFileName}"
            def installProfile = env.MANAGED_CLUSTER_PROFILE
            // Installs using OCI DNS require a unique domain per cluster
            // - also, the env name must be <= 10 chars for some reason.
            def envName = "mgd${count-1}"
            if (count == 1) {
                // Cluster "1" is always the admin cluster, use the chosen profile for the VZ install
                // with the env name "admin"
                installProfile = env.ADMIN_CLUSTER_PROFILE
                envName = "admin"
            }
            sh """
                mkdir -p "${KUBECONFIG_DIR}/${count}"
                export PATH=${HOME}/go/bin:${PATH}
                cd ${GO_REPO_PATH}/verrazzano
                # Copy the template config over for the mgd cluster profile configuration
                cp $installResourceTemplate $destinationPath
                VZ_ENVIRONMENT_NAME="${envName}" INSTALL_PROFILE=$installProfile $configProcessorScript $destinationPath $allArgs
            """
        }
    }
}

// Create the required KinD clusters
def createKindClusters() {
    script {
        sh """
            echo "tests will execute" > ${TESTS_EXECUTED_FILE}
        """
        // NOTE: Eventually we should be able to parallelize the cluster creation, however
        // we seem to be getting some kind of timing issue on cluster create; the 2nd
        // cluster always seems to get a connect/timeout issue, so for now we are keeping
        // the KinD cluster creation serial

        // Can these for now, but eventually we should be able to build this based on
        // inspecting the Docker bridge network CIDR and splitting up a range based on
        // the cluster count.

        def addressRanges = [ "172.18.0.231-172.18.0.238", "172.18.0.239-172.18.0.246", "172.18.0.247-172.18.0.254"]
        def clusterInstallStages = [:]
        boolean cleanupKindContainers = true
        boolean connectJenkinsRunnerToNetwork = true
        int clusterCount = params.TOTAL_CLUSTERS.toInteger()
        for(int count=1; count<=clusterCount; count++) {
            string metallbAddressRange = addressRanges.get(count-1)
            def deployStep = "cluster-${count}"
            // Create dictionary of steps for parallel execution
            //clusterInstallStages[deployStep] = installKindCluster(count, metallbAddressRange, cleanupKindContainers, connectJenkinsRunnerToNetwork)
            // For sequential execution of steps
            installKindCluster(count, metallbAddressRange, cleanupKindContainers, connectJenkinsRunnerToNetwork)
            cleanupKindContainers = false
            connectJenkinsRunnerToNetwork = false
        }
        // Execute steps in parallel
        //parallel clusterInstallStages
    }
}

// Invoke the OKE cluster creation script for the desired number of clusters
def createOKEClusters(clusterPrefix) {
    script {
        sh """
            echo "tests will execute" > ${TESTS_EXECUTED_FILE}
        """
        int clusterCount = params.TOTAL_CLUSTERS.toInteger()
        sh """
            mkdir -p ${KUBECONFIG_DIR}
            echo "Create OKE cluster"
            cd ${TEST_SCRIPTS_DIR}
            TF_VAR_label_prefix=${clusterPrefix} TF_VAR_state_name=multicluster-${env.BUILD_NUMBER}-${env.BRANCH_NAME} ./create_oke_multi_cluster.sh "$clusterCount" "${KUBECONFIG_DIR}" ${params.CREATE_CLUSTER_USE_CALICO}
        """
    }
}

def dumpK8sCluster(dumpDirectory) {
    script {
        if ( fileExists(env.TESTS_EXECUTED_FILE) ) {
            int clusterCount = params.TOTAL_CLUSTERS.toInteger()
            for (int count = 1; count <= clusterCount; count++) {
                sh """
                export KUBECONFIG="${KUBECONFIG_DIR}/${count}/kube_config"
                ${GO_REPO_PATH}/verrazzano/tools/scripts/k8s-dump-cluster.sh -d ${dumpDirectory}-${count} -r ${dumpDirectory}-${count}/cluster-dump/analysis.report
            """
            }
        }
    }
}

def dumpVerrazzanoSystemPods() {
    script {
        int clusterCount = params.TOTAL_CLUSTERS.toInteger()
        for(int count=1; count<=clusterCount; count++) {
            LOG_DIR="${VERRAZZANO_INSTALL_LOGS_DIR}/cluster-$count"
            sh """
                export KUBECONFIG=${KUBECONFIG_DIR}/$count/kube_config
                mkdir -p ${LOG_DIR}
                export DIAGNOSTIC_LOG="${LOG_DIR}/verrazzano-system-pods.log"
                ${GO_REPO_PATH}/verrazzano/platform-operator/scripts/install/k8s-dump-objects.sh -o pods -n verrazzano-system -m "verrazzano system pods" || echo "failed" > ${POST_DUMP_FAILED_FILE}
                export DIAGNOSTIC_LOG="${LOG_DIR}/verrazzano-system-certs.log"
                ${GO_REPO_PATH}/verrazzano/platform-operator/scripts/install/k8s-dump-objects.sh -o cert -n verrazzano-system -m "verrazzano system certs" || echo "failed" > ${POST_DUMP_FAILED_FILE}
                export DIAGNOSTIC_LOG="${LOG_DIR}/verrazzano-system-kibana.log"
                ${GO_REPO_PATH}/verrazzano/platform-operator/scripts/install/k8s-dump-objects.sh -o pods -n verrazzano-system -r "vmi-system-kibana-*" -m "verrazzano system kibana log" -l -c kibana || echo "failed" > ${POST_DUMP_FAILED_FILE}
                export DIAGNOSTIC_LOG="${LOG_DIR}/verrazzano-system-es-master.log"
                ${GO_REPO_PATH}/verrazzano/platform-operator/scripts/install/k8s-dump-objects.sh -o pods -n verrazzano-system -r "vmi-system-es-master-*" -m "verrazzano system kibana log" -l -c es-master || echo "failed" > ${POST_DUMP_FAILED_FILE}
            """
        }
    }
}

def dumpCattleSystemPods() {
    script {
        int clusterCount = params.TOTAL_CLUSTERS.toInteger()
        for(int count=1; count<=clusterCount; count++) {
            LOG_DIR="${VERRAZZANO_INSTALL_LOGS_DIR}/cluster-$count"
            sh """
                export KUBECONFIG=${KUBECONFIG_DIR}/$count/kube_config
                mkdir -p ${LOG_DIR}
                export DIAGNOSTIC_LOG="${LOG_DIR}/cattle-system-pods.log"
                ${GO_REPO_PATH}/verrazzano/platform-operator/scripts/install/k8s-dump-objects.sh -o pods -n cattle-system -m "cattle system pods" || echo "failed" > ${POST_DUMP_FAILED_FILE}
                export DIAGNOSTIC_LOG="${LOG_DIR}/rancher.log"
                ${GO_REPO_PATH}/verrazzano/platform-operator/scripts/install/k8s-dump-objects.sh -o pods -n cattle-system -r "rancher-*" -m "Rancher logs" -c rancher -l || echo "failed" > ${POST_DUMP_FAILED_FILE}
            """
        }
    }
}

def dumpNginxIngressControllerLogs() {
    script {
        int clusterCount = params.TOTAL_CLUSTERS.toInteger()
        for(int count=1; count<=clusterCount; count++) {
            LOG_DIR="${VERRAZZANO_INSTALL_LOGS_DIR}/cluster-$count"
            sh """
                export KUBECONFIG=${KUBECONFIG_DIR}/$count/kube_config
                mkdir -p ${LOG_DIR}
                export DIAGNOSTIC_LOG="${LOG_DIR}/nginx-ingress-controller.log"
                ${GO_REPO_PATH}/verrazzano/platform-operator/scripts/install/k8s-dump-objects.sh -o pods -n ingress-nginx -r "nginx-ingress-controller-*" -m "Nginx Ingress Controller" -c controller -l || echo "failed" > ${POST_DUMP_FAILED_FILE}
            """
        }
    }
}

def dumpVerrazzanoPlatformOperatorLogs() {
    script {
        int clusterCount = params.TOTAL_CLUSTERS.toInteger()
        for(int count=1; count<=clusterCount; count++) {
            LOG_DIR="${WORKSPACE}/verrazzano-platform-operator/logs/cluster-$count"
            sh """
                ## dump out verrazzano-platform-operator logs
                export KUBECONFIG=${KUBECONFIG_DIR}/$count/kube_config
                mkdir -p ${LOG_DIR}
                kubectl -n verrazzano-install logs --selector=app=verrazzano-platform-operator > ${LOG_DIR}/verrazzano-platform-operator-pod.log --tail -1 || echo "failed" > ${POST_DUMP_FAILED_FILE}
                kubectl -n verrazzano-install describe pod --selector=app=verrazzano-platform-operator > ${LOG_DIR}/verrazzano-platform-operator-pod.out || echo "failed" > ${POST_DUMP_FAILED_FILE}
                echo "verrazzano-platform-operator logs dumped to verrazzano-platform-operator-pod.log"
                echo "verrazzano-platform-operator pod description dumped to verrazzano-platform-operator-pod.out"
                echo "------------------------------------------"
            """
        }
    }
}

def dumpVerrazzanoApplicationOperatorLogs() {
    script {
        int clusterCount = params.TOTAL_CLUSTERS.toInteger()
        for(int count=1; count<=clusterCount; count++) {
            LOG_DIR="${WORKSPACE}/verrazzano-application-operator/logs/cluster-$count"
            sh """
                ## dump out verrazzano-application-operator logs
                export KUBECONFIG=${KUBECONFIG_DIR}/$count/kube_config
                mkdir -p ${LOG_DIR}
                kubectl -n verrazzano-system logs --selector=app=verrazzano-application-operator > ${LOG_DIR}/verrazzano-application-operator-pod.log --tail -1 || echo "failed" > ${POST_DUMP_FAILED_FILE}
                kubectl -n verrazzano-system describe pod --selector=app=verrazzano-application-operator > ${LOG_DIR}/verrazzano-application-operator-pod.out || echo "failed" > ${POST_DUMP_FAILED_FILE}
                echo "verrazzano-application-operator logs dumped to verrazzano-application-operator-pod.log"
                echo "verrazzano-application-operator pod description dumped to verrazzano-application-operator-pod.out"
                echo "------------------------------------------"
            """
        }
    }
}

def dumpOamKubernetesRuntimeLogs() {
    script {
        int clusterCount = params.TOTAL_CLUSTERS.toInteger()
        for(int count=1; count<=clusterCount; count++) {
            LOG_DIR="${WORKSPACE}/oam-kubernetes-runtime/logs/cluster-$count"
            sh """
                ## dump out oam-kubernetes-runtime logs
                export KUBECONFIG=${KUBECONFIG_DIR}/$count/kube_config
                mkdir -p ${LOG_DIR}
                kubectl -n verrazzano-system logs --selector=app.kubernetes.io/instance=oam-kubernetes-runtime > ${LOG_DIR}/oam-kubernetes-runtime-pod.log --tail -1 || echo "failed" > ${POST_DUMP_FAILED_FILE}
                kubectl -n verrazzano-system describe pod --selector=app.kubernetes.io/instance=oam-kubernetes-runtime > ${LOG_DIR}/oam-kubernetes-runtime-pod.out || echo "failed" > ${POST_DUMP_FAILED_FILE}
                echo "verrazzano-application-operator logs dumped to oam-kubernetes-runtime-pod.log"
                echo "verrazzano-application-operator pod description dumped to oam-kubernetes-runtime-pod.out"
                echo "------------------------------------------"
            """
        }
    }
}

def dumpVerrazzanoApiLogs() {
    script {
        int clusterCount = params.TOTAL_CLUSTERS.toInteger()
        for(int count=1; count<=clusterCount; count++) {
            LOG_DIR="${VERRAZZANO_INSTALL_LOGS_DIR}/cluster-$count"
            sh """
                export KUBECONFIG=${KUBECONFIG_DIR}/$count/kube_config
                mkdir -p ${LOG_DIR}
                export DIAGNOSTIC_LOG="${LOG_DIR}/verrazzano-authproxy.log"
                ${GO_REPO_PATH}/verrazzano/platform-operator/scripts/install/k8s-dump-objects.sh -o pods -n verrazzano-system -r "verrazzano-authproxy-*" -m "verrazzano api" -c verrazzano-authproxy -l || echo "failed" > ${POST_DUMP_FAILED_FILE}
            """
        }
    }
}

def dumpInstallLogs() {
    script {
        int clusterCount = params.TOTAL_CLUSTERS.toInteger()
        for(int count=1; count<=clusterCount; count++) {
            LOG_DIR="${VERRAZZANO_INSTALL_LOGS_DIR}/cluster-$count"

            // This function may run on older versions of Verrazzano that have the logs stored in the default namespace
            def namespace = "verrazzano-install"
            if (params.VERSION_FOR_INSTALL.startsWith("v1.0.0") || params.VERSION_FOR_INSTALL.startsWith("v1.0.1")) {
                namespace = "default"
            }
            sh """
                ## dump Verrazzano install logs
                export KUBECONFIG=${KUBECONFIG_DIR}/$count/kube_config
                mkdir -p ${LOG_DIR}
                kubectl -n ${namespace} logs --selector=job-name=verrazzano-install-my-verrazzano > ${LOG_DIR}/${VERRAZZANO_INSTALL_LOG} --tail -1
                kubectl -n ${namespace} describe pod --selector=job-name=verrazzano-install-my-verrazzano > ${LOG_DIR}/verrazzano-install-job-pod.out
                echo "------------------------------------------"
            """
        }
    }
}

def getEffectiveDumpOnSuccess() {
    def effectiveValue = params.DUMP_K8S_CLUSTER_ON_SUCCESS
    if (FORCE_DUMP_K8S_CLUSTER_ON_SUCCESS.equals("true") && (env.BRANCH_NAME.equals("master"))) {
        effectiveValue = true
        echo "Forcing dump on success based on global override setting"
    }
    return effectiveValue
}

def metricJobName(stageName) {
    job = env.JOB_NAME.split("/")[0]
    job = '_' + job.replaceAll('-','_')
    if (stageName) {
        job = job + '_' + stageName
    }
    return job
}

// Construct the set of labels/dimensions for the metrics
def getMetricLabels() {
    def kube_ver = "${params.TEST_ENV == 'KIND' ? params.KIND_CLUSTER_VERSION : params.OKE_CLUSTER_VERSION }"
    def buildNumber = String.format("%010d", env.BUILD_NUMBER.toInteger())
    labels = 'build_number=\\"' + "${buildNumber}"+'\\",' +
            'jenkins_build_number=\\"' + "${env.BUILD_NUMBER}"+'\\",' +
            'jenkins_job=\\"' + "${env.JOB_NAME}".replace("%2F","/") + '\\",' +
            'commit_sha=\\"' + "${env.GIT_COMMIT}"+'\\",' +
            'kubernetes_version=\\"' + kube_ver + '\\",' +
            'test_env=\\"' + "${params.TEST_ENV}" + '\\"'
    return labels
}

// Construct the set of labels/dimensions for the metrics
def metricTimerStart(metricName) {
    def timerStartName = "${metricName}_START"
    env."${timerStartName}" = sh(returnStdout: true, script: "date +%s").trim()
}

def metricTimerEnd(metricName, status) {
    def timerStartName = "${metricName}_START"
    def timerEndName   = "${metricName}_END"
    env."${timerEndName}" = sh(returnStdout: true, script: "date +%s").trim()
    if (params.EMIT_METRICS) {
        long x = env."${timerStartName}" as long;
        long y = env."${timerEndName}" as long;
        def dur = (y-x)
        labels = getMetricLabels()
        withCredentials([usernameColonPassword(credentialsId: 'prometheus-credentials', variable: 'PROMETHEUS_CREDENTIALS')]) {
            EMIT = sh(returnStdout: true, script: "ci/scripts/metric_emit.sh ${PROMETHEUS_GW_URL} ${PROMETHEUS_CREDENTIALS} ${metricName} ${env.BRANCH_NAME} $labels ${status} ${dur}")
            echo "emit prometheus metrics: $EMIT"
            return EMIT
        }
    } else {
        return ''
    }
}

// Emit the metrics indicating the duration and result of the build
def metricBuildDuration() {
    def status = "${currentBuild.currentResult}".trim()
    long duration = "${currentBuild.duration}" as long;
    long durationInSec = (duration/1000)
    testMetric = metricJobName('')
    def metricValue = "-1"
    statusLabel = status.substring(0,1)
    if (status.equals("SUCCESS")) {
        metricValue = "1"
    } else if (status.equals("FAILURE")) {
        metricValue = "0"
    } else {
        // Consider every other status as a single label
        statusLabel = "A"
    }
    if (params.EMIT_METRICS) {
        labels = getMetricLabels()
        labels = labels + ',result=\\"' + "${statusLabel}"+'\\"'
        withCredentials([usernameColonPassword(credentialsId: 'prometheus-credentials', variable: 'PROMETHEUS_CREDENTIALS')]) {
            METRIC_STATUS = sh(returnStdout: true, returnStatus: true, script: "ci/scripts/metric_emit.sh ${PROMETHEUS_GW_URL} ${PROMETHEUS_CREDENTIALS} ${testMetric}_job ${env.BRANCH_NAME} $labels ${metricValue} ${durationInSec}")
            echo "Publishing the metrics for build duration and status returned status code $METRIC_STATUS"
        }
    }
}

def setDisplayName() {
    echo "Start setDisplayName"
    def causes = currentBuild.getBuildCauses()
    echo "causes: " + causes.toString()
    for (cause in causes) {
        def causeString = cause.toString()
        echo "current cause: " + causeString
        if (causeString.contains("UpstreamCause") && causeString.contains("Started by upstream project")) {
            echo "This job was caused by " + causeString
            if (causeString.contains("verrazzano-periodic-triggered-tests")) {
                currentBuild.displayName = env.BUILD_NUMBER + " : PERIODIC"
            } else if (causeString.contains("verrazzano-flaky-tests")) {
                currentBuild.displayName = env.BUILD_NUMBER + " : FLAKY"
            }
        }
    }
    echo "End setDisplayName"
}

def modifyHelloHelidonApp(newNamespace, newProjName) {
    sh """
      # create modified versions of the hello helidon MC example
      export MC_HH_DEST_DIR=${GO_REPO_PATH}/verrazzano/examples/multicluster/${newNamespace}
      export MC_HH_SOURCE_DIR=${GO_REPO_PATH}/verrazzano/examples/multicluster/hello-helidon
      export MC_APP_NAMESPACE="${newNamespace}"
      export MC_PROJ_NAME="${newProjName}"
      ${GO_REPO_PATH}/verrazzano/ci/scripts/generate_mc_hello_deployment_files.sh
    """
}

def runMulticlusterVerifyApi() {
    int clusterCount = params.TOTAL_CLUSTERS.toInteger()
    for(int count=2; count<=clusterCount; count++) {
        sh """
          export MANAGED_CLUSTER_NAME="managed${count-1}"
          export MANAGED_KUBECONFIG="${KUBECONFIG_DIR}/${count}/kube_config"
          cd ${GO_REPO_PATH}/verrazzano/tests/e2e
          ginkgo -v --keep-going --no-color ${GINKGO_REPORT_ARGS} -tags="${params.TAGGED_TESTS}" --focus-file="${params.INCLUDED_TESTS}" --skip-file="${params.EXCLUDED_TESTS}" multicluster/verify-api/...
        """
    }
}

def runConsoleTests() {
    // Set app information used by the application page UI tests to assert for app info
    // Console runs on admin cluster and the KUBECONFIG is pointed at it (which is cluster 1)
    // Make sure that application page tests are also run by setting RUN_APP_TESTS=true since we deployed
    // a sample app for that purpose
    sh """
        export DUMP_DIRECTORY="${TEST_DUMP_ROOT}/console"
        export CONSOLE_REPO_BRANCH="${params.CONSOLE_REPO_BRANCH}"
        export CONSOLE_APP_NAME="${SAMPLE_APP_NAME}"
        export CONSOLE_APP_NAMESPACE="${SAMPLE_APP_NAMESPACE}"
        export CONSOLE_APP_CLUSTER="managed1"
        export CONSOLE_APP_COMP="${SAMPLE_APP_COMPONENT}"
        KUBECONFIG=${ADMIN_KUBECONFIG} RUN_APP_TESTS=true ${GO_REPO_PATH}/verrazzano/ci/scripts/run_console_tests.sh
   """
}

def emitJobMetrics() {
    env.JOB_STATUS = "${currentBuild.currentResult}".trim()
    long duration = "${currentBuild.duration}" as long;
    env.DURATION = duration
    long timeInMillis = "${currentBuild.timeInMillis}" as long;
    long startTimeInMillis = "${currentBuild.startTimeInMillis}" as long;
    env.TIME_WAITING = startTimeInMillis-timeInMillis
    runGinkgoRandomizeAdmin('jobmetrics')
}

def upgradePlatformOperatorScript(upgradeTargetVersion) {
    sh """
        # dump the app pods before updating the VPO so they can be compared after the VPO is updated
        echo "Application pods before VPO update:"
        ${TEST_SCRIPTS_DIR}/dump_pods.sh ${APP_NAMEPACES} > ${OLD_PODS_FILE}
        cat ${OLD_PODS_FILE}
        echo "Upgrading the Verrazzano platform operator"
        # Download the operator.yaml for the target version that we are upgrading to
        curl -L https://github.com/verrazzano/verrazzano/releases/download/v${upgradeTargetVersion}/operator.yaml --output ${WORKSPACE}/downloaded-operator.yaml
        cp ${WORKSPACE}/downloaded-operator.yaml ${WORKSPACE}/upgrade-test-operator.yaml
        kubectl apply -f ${WORKSPACE}/upgrade-test-operator.yaml

        # ensure operator pod is up
        kubectl -n verrazzano-install rollout status deployment/verrazzano-platform-operator

        # need to sleep since the old operator needs to transition to terminating state
        sleep 45
    """
}

def upgradeVerrazzanoScript(verrazzanoTargetVersion) {
    sh """
        echo "Upgrading the Verrazzano installation to version" ${verrazzanoTargetVersion}
        # Modify the version field in the Verrazzano CR file to be this new Verrazzano version
        cd ${GO_REPO_PATH}/verrazzano
        cp ${INSTALL_CONFIG_FILE_KIND} ${WORKSPACE}/verrazzano-upgrade-cr.yaml
        ${TEST_SCRIPTS_DIR}/process_upgrade_yaml.sh  ${verrazzanoTargetVersion}  ${WORKSPACE}/verrazzano-upgrade-cr.yaml
        # Copy upgrade CR where it will be archived
        cp ${WORKSPACE}/verrazzano-upgrade-cr.yaml ${WORKSPACE}/verrazzano/platform-operator/scripts/install/build/logs
        
        # Get the install job in verrazzano-install namespace
        kubectl -n verrazzano-install get job -o yaml --selector=job-name=verrazzano-install-my-verrazzano > ${WORKSPACE}/verrazzano/platform-operator/scripts/install/build/logs/verrazzano-pre-upgrade-job.out
        
        # Do the upgrade
        echo "Following is the verrazzano CR file with the new version:"
        cat ${WORKSPACE}/verrazzano-upgrade-cr.yaml
        kubectl apply -f ${WORKSPACE}/verrazzano-upgrade-cr.yaml
        
        # wait for the upgrade to complete
        kubectl wait --timeout=25m --for=condition=UpgradeComplete verrazzano/my-verrazzano
        
        # Dump the resource to debug
        kubectl get -o yaml verrazzano/my-verrazzano || true
        
        # ideally we don't need to wait here
        sleep 15
        echo "helm list : releases across all namespaces, after upgrading Verrazzano installation ..."
        helm list -A
        
        # Get the install job(s) and mke sure the it matches pre-install.  If there is more than 1 job or the job changed, then it won't match
        kubectl -n verrazzano-install get job -o yaml --selector=job-name=verrazzano-install-my-verrazzano > ${WORKSPACE}/verrazzano/platform-operator/scripts/install/build/logs/verrazzano-post-upgrade-job.out
        
        echo "Ensuring that the install job(s) in verrazzzano-system are identical pre and post install"
        cmp -s ${WORKSPACE}/verrazzano/platform-operator/scripts/install/build/logs/verrazzano-pre-upgrade-job.out ${WORKSPACE}/verrazzano/platform-operator/scripts/install/build/logs/verrazzano-post-upgrade-job.out
    """
}<|MERGE_RESOLUTION|>--- conflicted
+++ resolved
@@ -893,11 +893,7 @@
 
                 # Get the install job in verrazzano-install namespace
                 kubectl -n verrazzano-install get job -o yaml --selector=job-name=verrazzano-install-my-verrazzano > ${WORKSPACE}/verrazzano/platform-operator/scripts/install/build/logs/verrazzano-pre-upgrade-job.out
-<<<<<<< HEAD
-
-=======
-                  
->>>>>>> 8283ede5
+
                 echo "Upgrading the Verrazzano installation to version" ${VERRAZZANO_DEV_VERSION}
                 # Modify the version field in the Verrazzano CR file to be this new Verrazzano version
                 cd ${GO_REPO_PATH}/verrazzano
