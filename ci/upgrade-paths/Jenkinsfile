// Copyright (c) 2021, 2022, Oracle and/or its affiliates.
// Licensed under the Universal Permissive License v 1.0 as shown at https://oss.oracle.com/licenses/upl.

def DOCKER_IMAGE_TAG
def SKIP_ACCEPTANCE_TESTS = false
def EFFECTIVE_DUMP_K8S_CLUSTER_ON_SUCCESS = false
def availableRegions = [ "ap-chuncheon-1", "ap-hyderabad-1", "ap-melbourne-1", "ap-mumbai-1", "ap-osaka-1", "ap-seoul-1", "ap-sydney-1",
                         "ap-tokyo-1", "ca-montreal-1", "ca-toronto-1", "eu-amsterdam-1", "eu-frankfurt-1", "eu-zurich-1", "me-jeddah-1",
                         "sa-saopaulo-1", "uk-london-1" ]
def acmeEnvironments = [ "staging", "production" ]
Collections.shuffle(availableRegions)
def zoneId = UUID.randomUUID().toString().substring(0,6).replace('-','')
def dns_zone_ocid = 'dummy'
def OKE_CLUSTER_PREFIX = ""
def agentLabel = env.JOB_NAME.contains('master') ? "phxlarge" : "VM.Standard2.8"

installerFileName = "install-verrazzano.yaml"

pipeline {
    options {
        skipDefaultCheckout true
        timestamps ()
    }

    agent {
        docker {
            image "${RUNNER_DOCKER_IMAGE}"
            args "${RUNNER_DOCKER_ARGS}"
            registryUrl "${RUNNER_DOCKER_REGISTRY_URL}"
            registryCredentialsId 'ocir-pull-and-push-account'
            label "${agentLabel}"
        }
    }

    parameters {
        booleanParam (description: 'Whether to use External Elasticsearch', name: 'EXTERNAL_ELASTICSEARCH', defaultValue: false)
        choice (description: 'Number of Cluster', name: 'TOTAL_CLUSTERS', choices: ["2", "1", "3"])
        choice (description: 'Verrazzano Test Environment', name: 'TEST_ENV',
                choices: ["KIND", "magicdns_oke", "ocidns_oke"])
        choice (description: 'ACME Certificate Environment (Staging or Production)', name: 'ACME_ENVIRONMENT',
                choices: acmeEnvironments)
        choice (description: 'OCI region to launch OKE clusters', name: 'OKE_CLUSTER_REGION',
                // 1st choice is the default value
                choices: availableRegions )
        choice (description: 'OKE node pool configuration', name: 'OKE_NODE_POOL',
                // 1st choice is the default value
                choices: [ "VM.Standard2.4-2", "VM.Standard.E3.Flex-8-2" ])
        choice (name: 'OKE_CLUSTER_VERSION',
                description: 'Kubernetes Version for OKE Cluster',
                // 1st choice is the default value
                choices: [ "v1.20.8", "v1.21.5", "v1.22.5" ])
        choice (name: 'KIND_CLUSTER_VERSION',
                description: 'Kubernetes Version for KIND Cluster',
                // 1st choice is the default value
                choices: [ "1.20", "1.21", "1.22" ])
        string (name: 'VERSION_FOR_INSTALL',
                defaultValue: 'v1.1.2',
                description: 'This is the Verrazzano version for install before doing an upgrade.  By default, the v1.0.2 release will be installed',
                trim: true)
        string (name: 'VERSION_FOR_UPGRADE',
                defaultValue: '',
                description: 'This is the Verrazzano version for Upgrade.  By default, the specified version will be the latest minor release candidate',
                trim: true)
        string (name: 'GIT_COMMIT_TO_USE',
                defaultValue: 'NONE',
                description: 'This is the full git commit hash from the source build to be used for all jobs',
                trim: true)
        string (name: 'VERRAZZANO_OPERATOR_IMAGE',
                defaultValue: 'NONE',
                description: 'Verrazzano platform operator image name (in ghcr.io repo).  If not specified, the latest operator.yaml published to the Verrazzano Object Store will be used',
                trim: true)
        choice (name: 'ADMIN_CLUSTER_PROFILE',
                description: 'Verrazzano Admin Cluster install profile name',
                // 1st choice is the default value
                choices: [ "prod", "dev" ])
        choice (name: 'MANAGED_CLUSTER_PROFILE',
                description: 'Verrazzano Managed Cluster install profile name',
                // 1st choice is the default value
                choices: [ "managed-cluster", "prod", "dev" ])
        choice (name: 'WILDCARD_DNS_DOMAIN',
                description: 'This is the wildcard DNS domain',
                // 1st choice is the default value
                choices: [ "nip.io", "sslip.io"])
        booleanParam (description: 'Whether to create the cluster with Calico for AT testing', name: 'CREATE_CLUSTER_USE_CALICO', defaultValue: true)
        booleanParam (name: 'DUMP_K8S_CLUSTER_ON_SUCCESS', description: 'Whether to dump k8s cluster on success (off by default, can be useful to capture for comparing to failed cluster)', defaultValue: false)
        string (name: 'CONSOLE_REPO_BRANCH',
                defaultValue: '',
                description: 'The branch to check out after cloning the console repository.',
                trim: true)
        booleanParam (description: 'Whether to emit metrics from the pipeline', name: 'EMIT_METRICS', defaultValue: true)
        string (name: 'TAGGED_TESTS',
                defaultValue: '',
                description: 'A comma separated list of build tags for tests that should be executed (e.g. unstable_test). Default:',
                trim: true)
        string (name: 'INCLUDED_TESTS',
                defaultValue: '.*',
                description: 'A regex matching any fully qualified test file that should be executed (e.g. examples/helidon/). Default: .*',
                trim: true)
        string (name: 'EXCLUDED_TESTS',
                defaultValue: '_excluded_test',
                description: 'A regex matching any fully qualified test file that should not be executed (e.g. multicluster/|_excluded_test). Default: _excluded_test',
                trim: true)
    }

    environment {
        DOCKER_PLATFORM_CI_IMAGE_NAME = 'verrazzano-platform-operator-jenkins'
        DOCKER_PLATFORM_PUBLISH_IMAGE_NAME = 'verrazzano-platform-operator'
        DOCKER_PLATFORM_IMAGE_NAME = "${env.BRANCH_NAME == 'master' ? env.DOCKER_PLATFORM_PUBLISH_IMAGE_NAME : env.DOCKER_PLATFORM_CI_IMAGE_NAME}"
        DOCKER_OAM_CI_IMAGE_NAME = 'verrazzano-application-operator-jenkins'
        DOCKER_OAM_PUBLISH_IMAGE_NAME = 'verrazzano-application-operator'
        DOCKER_OAM_IMAGE_NAME = "${env.BRANCH_NAME == 'master' ? env.DOCKER_OAM_PUBLISH_IMAGE_NAME : env.DOCKER_OAM_CI_IMAGE_NAME}"
        CREATE_LATEST_TAG = "${env.BRANCH_NAME == 'master' ? '1' : '0'}"
        GOPATH = '/home/opc/go'
        GO_REPO_PATH = "${GOPATH}/src/github.com/verrazzano"
        DOCKER_CREDS = credentials('github-packages-credentials-rw')
        DOCKER_EMAIL = credentials('github-packages-email')
        DOCKER_REPO = 'ghcr.io'
        DOCKER_NAMESPACE = 'verrazzano'
        NETRC_FILE = credentials('netrc')
<<<<<<< HEAD
        GITHUB_API_TOKEN = credentials('github-api-token-release-assets')
        CLUSTER_NAME_PREFIX = 'verrazzano'
=======
        SERVICE_KEY = credentials('PAGERDUTY_SERVICE_KEY')

        CLUSTER_NAME = 'verrazzano'
        POST_DUMP_FAILED_FILE = "${WORKSPACE}/post_dump_failed_file.tmp"
>>>>>>> 37da25ab
        TESTS_EXECUTED_FILE = "${WORKSPACE}/tests_executed_file.tmp"
        POST_DUMP_FAILED_FILE = "${WORKSPACE}/post_dump_failed_file.tmp"
        KUBECONFIG_DIR = "${WORKSPACE}/kubeconfig"

        OCR_CREDS = credentials('ocr-pull-and-push-account')
        OCR_REPO = 'container-registry.oracle.com'
        IMAGE_PULL_SECRET = 'verrazzano-container-registry'

        TEST_ENV = "${params.TEST_ENV}"
        MANAGED_CLUSTER_PROFILE = "${params.MANAGED_CLUSTER_PROFILE}"
        ADMIN_CLUSTER_PROFILE = "${params.ADMIN_CLUSTER_PROFILE}"

        // Find a better way to handle this
        // OKE_CLUSTER_VERSION = "${params.KUBERNETES_VERSION == '1.17' ? 'v1.17.13' : 'v1.18.10'}"
        TF_VAR_compartment_id = credentials('oci-tiburon-dev-compartment-ocid')
        TF_VAR_tenancy_id = credentials('oci-tenancy')
        TF_VAR_tenancy_name = credentials('oci-tenancy-name')
        TF_VAR_user_id = credentials('oci-user-ocid')
        TF_VAR_region = "${params.OKE_CLUSTER_REGION}"
        TF_VAR_kubernetes_version = "${params.OKE_CLUSTER_VERSION}"
        TF_VAR_nodepool_config = "${params.OKE_NODE_POOL}"
        TF_VAR_api_fingerprint = credentials('oci-api-key-fingerprint')
        TF_VAR_api_private_key_path = credentials('oci-api-key')
        TF_VAR_s3_bucket_access_key = credentials('oci-s3-bucket-access-key')
        TF_VAR_s3_bucket_secret_key = credentials('oci-s3-bucket-secret-key')
        TF_VAR_ssh_public_key_path = credentials('oci-tf-pub-ssh-key')

        OCI_CLI_TENANCY = credentials('oci-tenancy')
        OCI_CLI_USER = credentials('oci-user-ocid')
        OCI_CLI_FINGERPRINT = credentials('oci-api-key-fingerprint')
        OCI_CLI_KEY_FILE = credentials('oci-api-key')
        OCI_CLI_REGION = "${params.OKE_CLUSTER_REGION}"
        OCI_CLI_SUPPRESS_FILE_PERMISSIONS_WARNING = 'True'

        INSTALL_CONFIG_FILE_KIND = "${GO_REPO_PATH}/verrazzano/tests/e2e/config/scripts/install-vz-prod-kind-upgrade.yaml"
        INSTALL_CONFIG_FILE_OCIDNS = "${GO_REPO_PATH}/verrazzano/tests/e2e/config/scripts/install-verrazzano-ocidns.yaml"
        INSTALL_CONFIG_FILE_NIPIO = "${GO_REPO_PATH}/verrazzano/tests/e2e/config/scripts/install-verrazzano-nipio.yaml"
        OCI_DNS_ZONE_NAME="z${zoneId}.v8o.io"
        ACME_ENVIRONMENT="${params.ACME_ENVIRONMENT}"

        TIMESTAMP = sh(returnStdout: true, script: "date +%Y%m%d%H%M%S").trim()
        SHORT_TIME_STAMP = sh(returnStdout: true, script: "date +%m%d%H%M%S").trim()
        TEST_SCRIPTS_DIR = "${GO_REPO_PATH}/verrazzano/tests/e2e/config/scripts"
        LOOPING_TEST_SCRIPTS_DIR = "${TEST_SCRIPTS_DIR}/looping-test"

        ADMIN_KUBECONFIG="${KUBECONFIG_DIR}/1/kube_config"

        DUMP_COMMAND="${GO_REPO_PATH}/verrazzano/tools/scripts/k8s-dump-cluster.sh"
        TEST_DUMP_ROOT="${WORKSPACE}/test-cluster-dumps"

        VERRAZZANO_INSTALL_LOGS_DIR="${WORKSPACE}/verrazzano/platform-operator/scripts/install/build/logs"
        VERRAZZANO_INSTALL_LOG="verrazzano-install.log"

        EXTERNAL_ELASTICSEARCH = "${params.EXTERNAL_ELASTICSEARCH}"

        // used for console artifact capture on failure
        JENKINS_READ = credentials('jenkins-auditor')
        OCI_CLI_AUTH="instance_principal"
        OCI_OS_NAMESPACE = credentials('oci-os-namespace')
        OCI_OS_ARTIFACT_BUCKET="build-failure-artifacts"
        OCI_OS_BUCKET="verrazzano-builds"

        // used to emit metrics
        PROMETHEUS_GW_URL = credentials('prometheus-dev-url')
        PROMETHEUS_CREDENTIALS = credentials('prometheus-credentials')
        TEST_ENV_LABEL = "${params.TEST_ENV}"
        SEARCH_HTTP_ENDPOINT = credentials('search-gw-url')
        SEARCH_PASSWORD = "${PROMETHEUS_CREDENTIALS_PSW}"
        SEARCH_USERNAME = "${PROMETHEUS_CREDENTIALS_USR}"

        // sample app deployed before upgrade and UI console tests
        SAMPLE_APP_NAME="hello-helidon-appconf"
        SAMPLE_APP_NAMESPACE="hello-helidon-sample"
        SAMPLE_APP_PROJECT="hello-helidon-sample-proj"
        SAMPLE_APP_COMPONENT="hello-helidon-component"

        // used by ToDoList example test
        WEBLOGIC_PSW = credentials('weblogic-example-domain-password')
        DATABASE_PSW = credentials('todo-mysql-password')

        // used to generate Ginkgo test reports
        TEST_REPORT = "test-report.xml"
        GINKGO_REPORT_ARGS = "--junit-report=${TEST_REPORT} --keep-separate-reports=true"
        TEST_REPORT_DIR = "${WORKSPACE}/tests/e2e"
        VERSION_FOR_UPGRADE = "${params.VERSION_FOR_UPGRADE}"
        VERSION_FOR_INSTALL = "${params.VERSION_FOR_INSTALL}"
    }

    stages {
        stage('Clean workspace and checkout') {
            steps {
                sh """
                    echo "${NODE_LABELS}"
                """

                script {
                    EFFECTIVE_DUMP_K8S_CLUSTER_ON_SUCCESS = getEffectiveDumpOnSuccess()
                    if (params.GIT_COMMIT_TO_USE == "NONE") {
                        echo "Specific GIT commit was not specified, use current head"
                        def scmInfo = checkout scm
                        env.GIT_COMMIT = scmInfo.GIT_COMMIT
                        env.GIT_BRANCH = scmInfo.GIT_BRANCH
                    } else {
                        echo "SCM checkout of ${params.GIT_COMMIT_TO_USE}"
                        def scmInfo = checkout([
                                $class: 'GitSCM',
                                branches: [[name: params.GIT_COMMIT_TO_USE]],
                                doGenerateSubmoduleConfigurations: false,
                                extensions: [],
                                submoduleCfg: [],
                                userRemoteConfigs: [[url: env.SCM_VERRAZZANO_GIT_URL]]])
                        env.GIT_COMMIT = scmInfo.GIT_COMMIT
                        env.GIT_BRANCH = scmInfo.GIT_BRANCH
                        // If the commit we were handed is not what the SCM says we are using, fail
                        if (!env.GIT_COMMIT.equals(params.GIT_COMMIT_TO_USE)) {
                            echo "SCM didn't checkout the commit we expected. Expected: ${params.GIT_COMMIT_TO_USE}, Found: ${scmInfo.GIT_COMMIT}"
                            exit 1
                        }
                    }
                    echo "SCM checkout of ${env.GIT_BRANCH} at ${env.GIT_COMMIT}"
                }

                sh """
                    cp -f "${NETRC_FILE}" $HOME/.netrc
                    chmod 600 $HOME/.netrc
                """

                script {
                    try {
                        sh """
                            echo "${DOCKER_CREDS_PSW}" | docker login ${env.DOCKER_REPO} -u ${DOCKER_CREDS_USR} --password-stdin
                        """
                    } catch(error) {
                        echo "docker login failed, retrying after sleep"
                        retry(4) {
                            sleep(30)
                            sh """
                                echo "${DOCKER_CREDS_PSW}" | docker login ${env.DOCKER_REPO} -u ${DOCKER_CREDS_USR} --password-stdin
                            """
                        }
                    }
                }
                sh """
                    rm -rf ${GO_REPO_PATH}/verrazzano
                    mkdir -p ${GO_REPO_PATH}/verrazzano
                    tar cf - . | (cd ${GO_REPO_PATH}/verrazzano/ ; tar xf -)
                """
                script {
                    def props = readProperties file: '.verrazzano-development-version'
                    VERRAZZANO_DEV_VERSION = props['verrazzano-development-version']
                    TIMESTAMP = sh(returnStdout: true, script: "date +%Y%m%d%H%M%S").trim()
                    SHORT_COMMIT_HASH = sh(returnStdout: true, script: "git rev-parse --short=8 HEAD").trim()
                    DOCKER_IMAGE_TAG = "${VERRAZZANO_DEV_VERSION}-${TIMESTAMP}-${SHORT_COMMIT_HASH}"
                    // update the description with some meaningful info
                    setDisplayName()
                    currentBuild.description = SHORT_COMMIT_HASH + " : " + env.GIT_COMMIT + " : " + params.GIT_COMMIT_TO_USE

                    if (params.TEST_ENV != "KIND") {
                        // derive the prefix for the OKE cluster
                        OKE_CLUSTER_PREFIX = sh(returnStdout: true, script: "${GO_REPO_PATH}/verrazzano/ci/scripts/derive_oke_cluster_name.sh").trim()
                    }
                    // Derive Kubernetes version, which is used to set the value for a label in the metrics emitted by the tests
                    env.K8S_VERSION_LABEL = "${params.TEST_ENV == 'KIND' ? params.KIND_CLUSTER_VERSION : sh(returnStdout: true, script: '${WORKSPACE}/ci/scripts/derive_kubernetes_version.sh ${params.OKE_CLUSTER_VERSION}').trim()}"
                }
            }
        }

        stage('Install and Configure') {
            when {
                allOf {
                    not { buildingTag() }
                    anyOf {
                        branch 'master';
                        expression {SKIP_ACCEPTANCE_TESTS == false};
                    }
                }
            }
            stages {
                stage('Prepare AT environment') {
                    parallel {
                        stage('Create Kind Clusters') {
                            when { expression { return params.TEST_ENV == 'KIND' } }
                            steps {
                                createKindClusters()
                            }
                        }
                        stage('Create OKE Clusters') {
                            when { expression { return params.TEST_ENV == 'ocidns_oke' || params.TEST_ENV == 'magicdns_oke'} }
                            steps {
                                echo "OKE Cluster Prefix: ${OKE_CLUSTER_PREFIX}"
                                createOKEClusters("${OKE_CLUSTER_PREFIX}")
                            }
                        }
                    }
                }
                stage("Configure Clusters") {
                    parallel {
                        stage("Configure OKE/OCI DNS") {
                            when { expression { return params.TEST_ENV == 'ocidns_oke' } }
                            stages {
                                stage('Create OCI DNS zone') {
                                    steps {
                                        script {
                                            dns_zone_ocid = sh(script: "${GO_REPO_PATH}/verrazzano/tests/e2e/config/scripts/oci_dns_ops.sh -o create -c ${TF_VAR_compartment_id} -s z${zoneId}", returnStdout: true)
                                        }
                                    }
                                }
                                stage('Configure OCI DNS Resources') {
                                    environment {
                                        OCI_DNS_COMPARTMENT_OCID = credentials('oci-dns-compartment')
                                        OCI_PRIVATE_KEY_FILE = credentials('oci-api-key')
                                        OCI_DNS_ZONE_OCID = "${dns_zone_ocid}"
                                    }
                                    steps {
                                        script {
                                            int clusterCount = params.TOTAL_CLUSTERS.toInteger()
                                            for(int count=1; count<=clusterCount; count++) {
                                                sh """
                                                    export KUBECONFIG=${KUBECONFIG_DIR}/$count/kube_config
                                                    cd ${GO_REPO_PATH}/verrazzano
                                                    ./tests/e2e/config/scripts/create-test-oci-config-secret.sh
                                                """
                                            }
                                        }
                                    }
                                }
                                stage('Configure OCI DNS Installers') {
                                    environment {
                                        OCI_DNS_COMPARTMENT_OCID = credentials('oci-dns-compartment')
                                        OCI_PRIVATE_KEY_FILE = credentials('oci-api-key')
                                        OCI_DNS_ZONE_OCID = "${dns_zone_ocid}"
                                    }
                                    steps {
                                        script {
                                            configureVerrazzanoInstallers(env.INSTALL_CONFIG_FILE_OCIDNS, "./tests/e2e/config/scripts/process_oci_dns_install_yaml.sh", "acme", params.ACME_ENVIRONMENT)
                                        }
                                    }
                                }
                            }
                        }
                        stage("Configure KinD") {
                            when { expression { return params.TEST_ENV == 'KIND' } }
                            steps {
                                configureVerrazzanoInstallers(env.INSTALL_CONFIG_FILE_KIND,"./tests/e2e/config/scripts/process_kind_install_yaml.sh", params.WILDCARD_DNS_DOMAIN)
                            }
                        }
                        stage("Configure OKE/MagicDNS") {
                            when { expression { return params.TEST_ENV == 'magicdns_oke' } }
                            steps {
                                configureVerrazzanoInstallers(env.INSTALL_CONFIG_FILE_NIPIO, "./tests/e2e/config/scripts/process_nipio_install_yaml.sh", params.WILDCARD_DNS_DOMAIN)
                            }
                        }
                    }
                }
                stage ('Install Verrazzano') {
                    steps {
                        script {
                            VZ_INSTALL_METRIC = metricJobName('install_v8o')
                            metricTimerStart("${VZ_INSTALL_METRIC}")
                            getVerrazzanoOperatorYaml()
                        }
                        installVerrazzano()
                    }
                    post {
                        always {
                            script {
                                dumpInstallLogs()
                                VZ_TEST_METRIC = metricJobName('')
                                metricTimerStart("${VZ_TEST_METRIC}")
                            }
                        }
                        failure {
                            script {
                                dumpK8sCluster("${WORKSPACE}/install-failure-cluster-dump")
                                INSTALL_METRICS_PUSHED=metricTimerEnd("${VZ_INSTALL_METRIC}", '0')
                            }
                        }
                        success {
                            script {
                                INSTALL_METRICS_PUSHED=metricTimerEnd("${VZ_INSTALL_METRIC}", '1')
                            }
                        }
                    }
                }
                stage ('Pre-upgrade Acceptance tests') {
                    parallel {
                        stage ('Cluster registration') {
                            stages {
                                stage('Register managed clusters') {
                                    steps {
                                        registerManagedClusters()
                                    }
                                }
                                stage('Verify Register') {
                                    steps {
                                        verifyRegisterManagedClusters()
                                    }
                                }
                            }
                        }
                        stage ('Deploy Sample Application') {
                            steps {
                                deploySampleApp()
                            }
                        }
                    }
                }
                stage("upgrade-platform-operator") {
                    steps {
                        upgradePlatformOperator()
                    }
                }
                stage("upgrade-verrazzano") {
                    steps {
                        upgradeVerrazzano()
                    }
                }
            }
            post {
                failure {
                    script {
                        dumpK8sCluster("${WORKSPACE}/multicluster-install-cluster-dump")
                    }
                }
            }
        }

        stage('Verify Upgrade') {
            // Rerun some stages to verify the upgrade
            parallel {
                stage ('Verify Register') {
                    steps {
                        verifyRegisterManagedClusters()
                    }
                }
                stage ('Verify Managed Cluster Permissions') {
                    steps {
                        verifyManagedClusterPermissions()
                    }
                }
                stage ('Verify Metrics') {
                    steps {
                        runGinkgoRandomize('metrics/syscomponents')
                    }
                }
            }
            post {
                failure {
                    script {
                        dumpK8sCluster("${WORKSPACE}/multicluster-verify-upgrade-cluster-dump")
                    }
                }
            }
        }

        stage ('Verify Install') {
            stages {
                stage('verify-install') {
                    steps {
                        runGinkgoRandomize('verify-install')
                    }
                }

                stage ('multicluster/verify-install') {
                    steps {
                        runGinkgoRandomize('multicluster/verify-install')
                    }
                }
            }
        }

        stage ('Verify Infra') {
            // NOTE: The stages are executed in parallel, however the tests themselves are executed against
            //       each cluster in sequence. If possible, we should parallelize that as well.
            parallel {
                stage('verify-scripts') {
                    steps {
                        runGinkgoRandomize('scripts')
                    }
                }
                stage('verify-infra restapi') {
                    steps {
                        runGinkgoRandomize('verify-infra/restapi')
                    }
                }
                stage('verify-infra oam') {
                    steps {
                        runGinkgoRandomize('verify-infra/oam')
                    }
                }
                stage('verify-infra vmi') {
                    steps {
                        runGinkgoRandomize('verify-infra/vmi')
                    }
                }
            }
            post {
                always {
                    archiveArtifacts artifacts: '**/coverage.html,**/logs/*', allowEmptyArchive: true
                    junit testResults: '**/*test-result.xml', allowEmptyResults: true
                }
            }
        }

        stage('Acceptance Tests') {
            stages {
                stage ('Example apps') {
                    parallel {
                        stage ('Examples Helidon') {
                            steps {
                                runGinkgo("multicluster/examples/helidon", "${TEST_DUMP_ROOT}/helidon-workload")
                            }
                        }
                        stage ('WebLogic Workload') {
                            steps {
                                runGinkgo("multicluster/workloads/mcweblogic", "${TEST_DUMP_ROOT}/weblogic-workload")
                            }
                        }
                        stage ('Coherence Workload') {
                            steps {
                                runGinkgo("multicluster/workloads/mccoherence", "${TEST_DUMP_ROOT}/coherence-workload")
                            }
                        }
                    }
                }
                stage ('Console') {
                    steps {
                        runConsoleTests()
                    }
                    post {
                        always {
                            sh "${GO_REPO_PATH}/verrazzano/ci/scripts/save_console_screenshots.sh"
                        }
                    }
                }
                stage ('Undeploy Sample Application') {
                    steps {
                        undeploySampleApp()
                    }
                }
                stage ('Multi-cluster Verify Api') {
                    steps {
                        catchError(buildResult: 'FAILURE', stageResult: 'FAILURE') {
                            script {
                                runMulticlusterVerifyApi()
                            }
                        }
                    }
                    post {
                        failure {
                            script {
                                dumpK8sCluster("${WORKSPACE}/multicluster-acceptance-tests-cluster-dump-pre-uninstall")
                            }
                        }
                    }
                }
            }
            post {
                failure {
                    script {
                        METRICS_PUSHED=metricTimerEnd("${VZ_TEST_METRIC}", '0')
                        dumpK8sCluster("${WORKSPACE}/multicluster-acceptance-tests-cluster-dump")
                    }
                }
                aborted {
                    script {
                        METRICS_PUSHED=metricTimerEnd("${VZ_TEST_METRIC}", '0')
                        dumpK8sCluster("${WORKSPACE}/multicluster-acceptance-tests-cluster-dump")
                    }
                }
                success {
                    script {
                        METRICS_PUSHED=metricTimerEnd("${VZ_TEST_METRIC}", '1')
                        if (EFFECTIVE_DUMP_K8S_CLUSTER_ON_SUCCESS == true) {
                            dumpK8sCluster("${WORKSPACE}/multicluster-acceptance-tests-cluster-dump")
                        }
                    }
                }
            }
        }
        stage('Cleanup Tests') {
            stages {
                stage('verify deregister') {
                    steps {
                        verifyDeregisterManagedClusters()
                    }
                }
            }
            post {
                failure {
                    script {
                        METRICS_PUSHED=metricTimerEnd("${VZ_TEST_METRIC}", '0')
                        dumpK8sCluster("${WORKSPACE}/multicluster-cleanup-tests-cluster-dump")
                    }
                }
            }
        }
    }
    post {
        failure {
            sh """
                curl -k -u ${JENKINS_READ_USR}:${JENKINS_READ_PSW} -o ${WORKSPACE}/build-console-output.log ${BUILD_URL}consoleText
            """
            archiveArtifacts artifacts: '**/build-console-output.log,**/Screenshot*.png', allowEmptyArchive: true
            // Ignore failures in any of the following actions so that the "always" post step that cleans up clusters is executed
            sh """
                curl -k -u ${JENKINS_READ_USR}:${JENKINS_READ_PSW} -o archive.zip ${BUILD_URL}artifact/*zip*/archive.zip || true
                oci --region us-phoenix-1 os object put --force --namespace ${OCI_OS_NAMESPACE} -bn ${OCI_OS_ARTIFACT_BUCKET} --name ${env.JOB_NAME}/${env.BRANCH_NAME}/${env.BUILD_NUMBER}/archive.zip --file archive.zip || true
                rm archive.zip || true
            """
        }
        always {
            script {
                if ( fileExists(env.TESTS_EXECUTED_FILE) ) {
                    dumpVerrazzanoSystemPods()
                    dumpCattleSystemPods()
                    dumpNginxIngressControllerLogs()
                    dumpVerrazzanoPlatformOperatorLogs()
                    dumpVerrazzanoApplicationOperatorLogs()
                    dumpOamKubernetesRuntimeLogs()
                    dumpVerrazzanoApiLogs()
                }
            }
            sh """
                # Copy the generated test reports to WORKSPACE to archive them
                mkdir -p ${TEST_REPORT_DIR}
                cd ${GO_REPO_PATH}/verrazzano/tests/e2e
                find . -name "${TEST_REPORT}" | cpio -pdm ${TEST_REPORT_DIR}
            """
            archiveArtifacts artifacts: "**/*-operator.yaml,**/install-verrazzano.yaml,**/kube_config,**/coverage.html,**/logs/**,**/build/resources/**,**/verrazzano_images.txt,**/*-cluster-dump*/**,**/test-cluster-dumps/**,**/${TEST_REPORT}", allowEmptyArchive: true
            junit testResults: "**/${TEST_REPORT}", allowEmptyResults: true

            script {
                if (params.EMIT_METRICS) {
                    withCredentials([usernameColonPassword(credentialsId: 'prometheus-credentials', variable: 'PROMETHEUS_CREDENTIALS')]) {
                        sh """
                            ${GO_REPO_PATH}/verrazzano/ci/scripts/dashboard/emit_metrics.sh "${GO_REPO_PATH}/verrazzano/tests/e2e" "${PROMETHEUS_CREDENTIALS}" || echo "Emit metrics failed, continuing with other post actions"
                        """
                    }
                }

                int clusterCount = params.TOTAL_CLUSTERS.toInteger()
                if (env.TEST_ENV == "KIND") {
                    for(int count=1; count<=clusterCount; count++) {
                        sh """
                            if [ "${env.TEST_ENV}" == "KIND" ]
                            then
                                kind delete cluster --name ${CLUSTER_NAME_PREFIX}-$count
                            fi
                        """
                    }
                } else {
                    sh """
                        mkdir -p ${KUBECONFIG_DIR}
                        if [ "${TEST_ENV}" == "ocidns_oke" ]; then
                          cd ${GO_REPO_PATH}/verrazzano
                          ./tests/e2e/config/scripts/oci_dns_ops.sh -o delete -s z${zoneId} || echo "Failed to delete DNS zone z${zoneId}"
                        fi
                        cd ${TEST_SCRIPTS_DIR}
                        TF_VAR_label_prefix=${OKE_CLUSTER_PREFIX} TF_VAR_state_name=multicluster-${env.BUILD_NUMBER}-${env.BRANCH_NAME} ./delete_oke_cluster.sh "$clusterCount" "${KUBECONFIG_DIR}"
                    """
                }
                sh """
                    if [ -f ${POST_DUMP_FAILED_FILE} ]; then
                        echo "Failures seen during dumping of artifacts, treat post as failed"
                        exit 1
                    fi
                """
            }
        }
        cleanup {
            metricBuildDuration()
            emitJobMetrics()
            deleteDir()
        }
    }
}

// Create a KinD cluster instance
// - count - the cluster index into $KUBECONFIG_DIR
// - metallbAddressRange - the address range to provide the Metallb install within the KinD Docker bridge network address range
// - cleanupKindContainers - indicates to the script whether or not to remove any existing clusters with the same name before creating the new one
// - connectJenkinsRunnerToNetwork - indicates whether or not to connect the KinD Docker bridge network to the Jenkins local docker network
def installKindCluster(count, metallbAddressRange, cleanupKindContainers, connectJenkinsRunnerToNetwork) {
    // For parallel execution, wrap this in a Groovy enclosure {}
    return script {
        sh """
                echo ${CLUSTER_NAME_PREFIX}-$count
                echo ${KUBECONFIG_DIR}/$count/kube_config
                mkdir -p ${KUBECONFIG_DIR}/$count
                export KUBECONFIG=${KUBECONFIG_DIR}/$count/kube_config
                echo "Create Kind cluster \$1"
                cd ${TEST_SCRIPTS_DIR}
                # As a stop gap, for now we are using the api/vpo caches here to see if it helps with rate limiting issues, we will need to add specific caches so for now
                # specify the cache name based on the count value, this is assuming 1 or 2 clusters
                case "${count}" in
                    1)
                        ./create_kind_cluster.sh "${CLUSTER_NAME_PREFIX}-$count" "${GO_REPO_PATH}/verrazzano/platform-operator" "${KUBECONFIG_DIR}/$count/kube_config" "${params.KIND_CLUSTER_VERSION}" "$cleanupKindContainers" "$connectJenkinsRunnerToNetwork" true ${params.CREATE_CLUSTER_USE_CALICO} "vpo_integ"
                        ;;
                    2)
                        ./create_kind_cluster.sh "${CLUSTER_NAME_PREFIX}-$count" "${GO_REPO_PATH}/verrazzano/platform-operator" "${KUBECONFIG_DIR}/$count/kube_config" "${params.KIND_CLUSTER_VERSION}" "$cleanupKindContainers" "$connectJenkinsRunnerToNetwork" true ${params.CREATE_CLUSTER_USE_CALICO} "apo_integ"
                        ;;
                    *)
                        ./create_kind_cluster.sh "${CLUSTER_NAME_PREFIX}-$count" "${GO_REPO_PATH}/verrazzano/platform-operator" "${KUBECONFIG_DIR}/$count/kube_config" "${params.KIND_CLUSTER_VERSION}" "$cleanupKindContainers" "$connectJenkinsRunnerToNetwork" false ${params.CREATE_CLUSTER_USE_CALICO} "NONE"
                        ;;
                esac
                if [ ${params.CREATE_CLUSTER_USE_CALICO} == true ]; then
                    echo "Install Calico"
                    cd ${GO_REPO_PATH}/verrazzano
                    ./ci/scripts/install_calico.sh "${CLUSTER_NAME_PREFIX}-$count"
                fi
                kubectl wait --for=condition=ready nodes/${CLUSTER_NAME_PREFIX}-$count-control-plane --timeout=5m
                kubectl wait --for=condition=ready pods/kube-controller-manager-${CLUSTER_NAME_PREFIX}-$count-control-plane -n kube-system --timeout=5m
                echo "Listing pods in kube-system namespace ..."
                kubectl get pods -n kube-system
                echo "Install metallb"
                cd ${GO_REPO_PATH}/verrazzano
                ./tests/e2e/config/scripts/install-metallb.sh $metallbAddressRange
                echo "Deploy external es and create its secret on the admin cluster if EXTERNAL_ELASTICSEARCH is true"
                CLUSTER_NUMBER=${count}  ./tests/e2e/config/scripts/create-external-es.sh
            """
    }
}

// Either download the specified release of the platform operator YAML, or create one
// using the specific operator image provided by the user.
def getVerrazzanoOperatorYaml() {
    sh """
        echo "Platform Operator Configuration"
        cd ${GO_REPO_PATH}/verrazzano
        if [ "NONE" == "${params.VERRAZZANO_OPERATOR_IMAGE}" ]; then
            if [ "true" == "${params.EXTERNAL_ELASTICSEARCH}" ]; then
                echo "Using the latest branch operator.yaml from object storage because external ES is not supported in versions prior to v1.1"
                oci --region us-phoenix-1 os object get --namespace ${OCI_OS_NAMESPACE} -bn ${OCI_OS_BUCKET} --name ${env.BRANCH_NAME}/${SHORT_COMMIT_HASH}/operator.yaml --file ${WORKSPACE}/downloaded-operator.yaml
                cp ${WORKSPACE}/downloaded-operator.yaml ${WORKSPACE}/acceptance-test-operator.yaml
            else
                echo "Downloading operator.yaml for release ${params.VERSION_FOR_INSTALL}"
                wget "https://github.com/verrazzano/verrazzano/releases/download/${params.VERSION_FOR_INSTALL}/operator.yaml" -O ${WORKSPACE}/downloaded-release-operator.yaml
                cp ${WORKSPACE}/downloaded-release-operator.yaml ${WORKSPACE}/acceptance-test-operator.yaml
            fi
        else
            echo "Generating operator.yaml based on image name provided: ${params.VERRAZZANO_OPERATOR_IMAGE}"
            env IMAGE_PULL_SECRETS=verrazzano-container-registry DOCKER_IMAGE=${params.VERRAZZANO_OPERATOR_IMAGE} ./tools/scripts/generate_operator_yaml.sh > ${WORKSPACE}/acceptance-test-operator.yaml
        fi
    """
}

// Install Verrazzano on each of the clusters
def installVerrazzano() {
    script {
        // Create a dictionary of Verrazzano install steps to be executed in parallel
        // - the first one will always be the Admin cluster
        // - clusters 2-max are managed clusters
        def verrazzanoInstallStages = [:]
        int clusterCount = params.TOTAL_CLUSTERS.toInteger()
        for(int count=1; count<=clusterCount; count++) {
            def installerPath="${KUBECONFIG_DIR}/${count}/${installerFileName}"
            def key = "vz-mgd-${count-1}"
            if (count == 1) {
                key = "vz-admin"
            }
            verrazzanoInstallStages["${key}"] = installVerrazzanoOnCluster(count, installerPath)
        }
        parallel verrazzanoInstallStages
    }
}

// Install Verrazzano on a target cluster
// - count is the cluster index into the $KUBECONFIG_DIR
// - verrazzanoConfig is the Verrazzano CR to use to install VZ on the cluster
def installVerrazzanoOnCluster(count, verrazzanoConfig) {
    // For parallel execution, wrap this in a Groovy enclosure {}
    return {
        script {
            sh """
                export KUBECONFIG=${KUBECONFIG_DIR}/$count/kube_config
                cd ${GO_REPO_PATH}/verrazzano

                # Display the kubectl and cluster versions
                kubectl version

                echo "Create Image Pull Secrets"
                ./tests/e2e/config/scripts/create-image-pull-secret.sh "${IMAGE_PULL_SECRET}" "${DOCKER_REPO}" "${DOCKER_CREDS_USR}" "${DOCKER_CREDS_PSW}"
                ./tests/e2e/config/scripts/create-image-pull-secret.sh github-packages "${DOCKER_REPO}" "${DOCKER_CREDS_USR}" "${DOCKER_CREDS_PSW}"
                ./tests/e2e/config/scripts/create-image-pull-secret.sh ocr "${OCR_REPO}" "${OCR_CREDS_USR}" "${OCR_CREDS_PSW}"

                echo "Installing the Verrazzano Platform Operator"
                kubectl apply -f ${WORKSPACE}/acceptance-test-operator.yaml

                # make sure ns exists
                ./tests/e2e/config/scripts/check_verrazzano_ns_exists.sh verrazzano-install

                # create secret in verrazzano-install ns
                ./tests/e2e/config/scripts/create-image-pull-secret.sh "${IMAGE_PULL_SECRET}" "${DOCKER_REPO}" "${DOCKER_CREDS_USR}" "${DOCKER_CREDS_PSW}" "verrazzano-install"

                echo "Wait for Operator to be ready"
                cd ${GO_REPO_PATH}/verrazzano
                kubectl -n verrazzano-install rollout status deployment/verrazzano-platform-operator

                ${LOOPING_TEST_SCRIPTS_DIR}/dump_cluster.sh ${WORKSPACE}/verrazzano/build/resources/cluster${count}/pre-install-resources

                echo "Applying \$verrazzanoConfig"
                kubectl apply -f ${verrazzanoConfig}

                # wait for Verrazzano install to complete
                ./tests/e2e/config/scripts/wait-for-verrazzano-install.sh
            """
        }
    }
}

// Upgrade the verrazzano-platform-operator
def upgradePlatformOperator() {
    script {
        int clusterCount = params.TOTAL_CLUSTERS.toInteger()
        for (int count = 1; count <= clusterCount; count++) {
            def upgradeOperatorFile="${KUBECONFIG_DIR}/${count}/upgrade-operator.yaml"
            sh """
                export KUBECONFIG=${KUBECONFIG_DIR}/$count/kube_config

                echo "Upgrading the Verrazzano platform operator"
                # Download the operator.yaml for the target version that we are upgrading to
                oci --region us-phoenix-1 os object get --namespace ${OCI_OS_NAMESPACE} -bn ${OCI_OS_BUCKET} --name ${env.BRANCH_NAME}/${SHORT_COMMIT_HASH}/operator.yaml --file ${upgradeOperatorFile}
                kubectl apply -f ${upgradeOperatorFile}

                # need to sleep since the old operator needs to transition to terminating state
                sleep 15

                # ensure operator pod is up
                kubectl -n verrazzano-install rollout status deployment/verrazzano-platform-operator
            """
        }
    }
}

// Upgrade Verrazzano
def upgradeVerrazzano() {
    script {
        // Download the bom for the target version that we are upgrading to, then extract the version
        // Note, this version will have a semver suffix which is generated for each build, e.g. 1.0.1-33+d592fed6
        VERRAZZANO_DEV_VERSION = sh(returnStdout: true, script: "curl https://objectstorage.us-phoenix-1.oraclecloud.com/n/stevengreenberginc/b/verrazzano-builds/o/${env.BRANCH_NAME}/${SHORT_COMMIT_HASH}/generated-verrazzano-bom.json | jq -r '.version'").trim()

        int clusterCount = params.TOTAL_CLUSTERS.toInteger()
        for(int count=1; count<=clusterCount; count++) {
            def v8oInstallFile="${KUBECONFIG_DIR}/${count}/${installerFileName}"
            def v8oUpgradeFile="${KUBECONFIG_DIR}/${count}/verrazzano-upgrade-cr.yaml"
            sh """
                export KUBECONFIG=${KUBECONFIG_DIR}/${count}/kube_config

                # Get the install job in verrazzano-install namespace
                kubectl -n verrazzano-install get job -o yaml --selector=job-name=verrazzano-install-my-verrazzano > ${WORKSPACE}/verrazzano/platform-operator/scripts/install/build/logs/verrazzano-pre-upgrade-job.out
                  
                echo "Upgrading the Verrazzano installation to version" $VERRAZZANO_DEV_VERSION
                # Modify the version field in the Verrazzano CR file to be this new Verrazzano version
                cd ${GO_REPO_PATH}/verrazzano
                cp ${v8oInstallFile} ${v8oUpgradeFile}
                ${TEST_SCRIPTS_DIR}/process_upgrade_yaml.sh  ${VERRAZZANO_DEV_VERSION}  ${v8oUpgradeFile}
                # Do the upgrade
                echo "Following is the verrazzano CR file with the new version:"
                cat ${v8oUpgradeFile}
                kubectl apply -f ${v8oUpgradeFile}
                # wait for the upgrade to complete
                kubectl wait --timeout=25m --for=condition=UpgradeComplete verrazzano/my-verrazzano
                            
                # Get the install job(s) and mke sure the it matches pre-install.  If there is more than 1 job or the job changed, then it won't match
                kubectl -n verrazzano-install get job -o yaml --selector=job-name=verrazzano-install-my-verrazzano > ${WORKSPACE}/verrazzano/platform-operator/scripts/install/build/logs/verrazzano-post-upgrade-job.out
             
                echo "Ensuring that the install job(s) in verrazzzano-system are identical pre and post install"
                cmp -s ${WORKSPACE}/verrazzano/platform-operator/scripts/install/build/logs/verrazzano-pre-upgrade-job.out ${WORKSPACE}/verrazzano/platform-operator/scripts/install/build/logs/verrazzano-post-upgrade-job.out

                # ideally we don't need to wait here
                sleep 15
                echo "helm list : releases across all namespaces, after upgrading Verrazzano installation ..."
                helm list -A
            """
        }
    }
}

// register all managed clusters
def registerManagedClusters() {
    catchError(buildResult: 'FAILURE', stageResult: 'FAILURE') {
        script {
            int clusterCount = params.TOTAL_CLUSTERS.toInteger()
            for(int count=2; count<=clusterCount; count++) {
                sh """
                    export MANAGED_CLUSTER_DIR="${KUBECONFIG_DIR}/${count}"
                    export MANAGED_CLUSTER_NAME="managed${count-1}"
                    export MANAGED_KUBECONFIG="${KUBECONFIG_DIR}/${count}/kube_config"
                    export MANAGED_CLUSTER_ENV="mgd${count-1}"
                    cd ${GO_REPO_PATH}/verrazzano
                    ./tests/e2e/config/scripts/register_managed_cluster.sh
                """
            }
        }
    }
}

// Verify the register of the managed clusters
def verifyRegisterManagedClusters() {
    catchError(buildResult: 'FAILURE', stageResult: 'FAILURE') {
        script {
            int clusterCount = params.TOTAL_CLUSTERS.toInteger()
            for(int count=2; count<=clusterCount; count++) {
                sh """
                    export MANAGED_CLUSTER_NAME="managed${count-1}"
                    export MANAGED_KUBECONFIG="${KUBECONFIG_DIR}/${count}/kube_config"
                    cd ${GO_REPO_PATH}/verrazzano/tests/e2e
                    ginkgo -p --randomize-all -v --keep-going --no-color ${GINKGO_REPORT_ARGS} -tags="${params.TAGGED_TESTS}" --focus-file="${params.INCLUDED_TESTS}" --skip-file="${params.EXCLUDED_TESTS}" multicluster/verify-register/...
                """
            }
        }
    }
}

// Verify the deregister of the managed clusters
def verifyDeregisterManagedClusters() {
    catchError(buildResult: 'FAILURE', stageResult: 'FAILURE') {
        script {
            int clusterCount = params.TOTAL_CLUSTERS.toInteger()
            for(int count=2; count<=clusterCount; count++) {
                sh """
                    export MANAGED_CLUSTER_NAME="managed${count-1}"
                    export MANAGED_KUBECONFIG="${KUBECONFIG_DIR}/${count}/kube_config"
                    export KUBECONFIG="${KUBECONFIG_DIR}/${count}/kube_config"
                    kubectl -n verrazzano-system delete secret verrazzano-cluster-registration
                    cd ${GO_REPO_PATH}/verrazzano/tests/e2e
                    ginkgo -p --randomize-all -v --keep-going --no-color ${GINKGO_REPORT_ARGS} -tags="${params.TAGGED_TESTS}" --focus-file="${params.INCLUDED_TESTS}" --skip-file="${params.EXCLUDED_TESTS}" multicluster/verify-deregister/...
                """
            }
        }
    }
}

// Verify the managed cluster permissions
def verifyManagedClusterPermissions() {
    catchError(buildResult: 'FAILURE', stageResult: 'FAILURE') {
        script {
            int clusterCount = params.TOTAL_CLUSTERS.toInteger()
            for(int count=2; count<=clusterCount; count++) {
                sh """
                    export MANAGED_CLUSTER_NAME="managed${count-1}"
                    export MANAGED_KUBECONFIG="${KUBECONFIG_DIR}/${count}/kube_config"
                    export MANAGED_ACCESS_KUBECONFIG="${KUBECONFIG_DIR}/${count}/managed_kube_config"
                    cd ${GO_REPO_PATH}/verrazzano/tests/e2e
                    ginkgo -v -stream --keep-going --no-color ${GINKGO_REPORT_ARGS} -tags="${params.TAGGED_TESTS}" --focus-file="${params.INCLUDED_TESTS}" --skip-file="${params.EXCLUDED_TESTS}" multicluster/verify-permissions/...
                """
            }
        }
    }
}

// Run ginkgo test suites
def runGinkgo(testSuitePath, clusterDumpDirectory) {
    script {
        int clusterCount = params.TOTAL_CLUSTERS.toInteger()
        sh """
            export MANAGED_CLUSTER_NAME="managed1"
            export MANAGED_KUBECONFIG="${KUBECONFIG_DIR}/2/kube_config"
            export CLUSTER_COUNT=$clusterCount
            cd ${GO_REPO_PATH}/verrazzano/tests/e2e
            export DUMP_KUBECONFIG="${KUBECONFIG_DIR}/2/kube_config"
            export DUMP_DIRECTORY="${clusterDumpDirectory}"
            ginkgo -v --keep-going --no-color ${GINKGO_REPORT_ARGS} -tags="${params.TAGGED_TESTS}" --focus-file="${params.INCLUDED_TESTS}" --skip-file="${params.EXCLUDED_TESTS}" ${testSuitePath}/...
        """
    }
}

// Run a test suite against all clusters
def runGinkgoRandomize(testSuitePath) {
    catchError(buildResult: 'FAILURE', stageResult: 'FAILURE') {
        script {
            int clusterCount = params.TOTAL_CLUSTERS.toInteger()
            def clusterName = ""
            for(int count=1; count<=clusterCount; count++) {
                // The first cluster created by this script is named as admin, and the subsequent clusters are named as
                // managed1, managed2, etc.
                if (count == 1) {
                    clusterName="admin"
                } else {
                    clusterName="managed${count-1}"
                }
                sh """
                    export KUBECONFIG="${KUBECONFIG_DIR}/${count}/kube_config"
                    export CLUSTER_NAME="${clusterName}"
                    cd ${GO_REPO_PATH}/verrazzano/tests/e2e
                    ginkgo -p --randomize-all -v --keep-going --no-color ${GINKGO_REPORT_ARGS} -tags="${params.TAGGED_TESTS}" --focus-file="${params.INCLUDED_TESTS}" --skip-file="${params.EXCLUDED_TESTS}" ${testSuitePath}/...
                """
            }
        }
    }
}

// Run a test suite against just the admin cluster
def runGinkgoRandomizeAdmin(testSuitePath) {
    sh """
        export KUBECONFIG="${KUBECONFIG_DIR}/1/kube_config"
        export CLUSTER_NAME="admin"
        cd ${GO_REPO_PATH}/verrazzano/tests/e2e
        ginkgo -p --randomize-all -v --keep-going --no-color -tags="${params.TAGGED_TESTS}" --focus-file="${params.INCLUDED_TESTS}" --skip-file="${params.EXCLUDED_TESTS}" ${testSuitePath}/...
    """
}

// Configure the Admin and Managed cluster installer custom resources
def configureVerrazzanoInstallers(installResourceTemplate, configProcessorScript, String... extraArgs) {
    script {
        // Concatenate the variable args into a single string
        String allArgs = ""
        extraArgs.each { allArgs += it + " " }

        int clusterCount = params.TOTAL_CLUSTERS.toInteger()
        for(int count=1; count<=clusterCount; count++) {
            def destinationPath = "${env.KUBECONFIG_DIR}/${count}/${installerFileName}"
            def installProfile = env.MANAGED_CLUSTER_PROFILE
            // Installs using OCI DNS require a unique domain per cluster
            // - also, the env name must be <= 10 chars for some reason.
            def envName = "mgd${count-1}"
            if (count == 1) {
                // Cluster "1" is always the admin cluster, use the chosen profile for the VZ install
                // with the env name "admin"
                installProfile = env.ADMIN_CLUSTER_PROFILE
                envName = "admin"
            }
            sh """
                mkdir -p "${KUBECONFIG_DIR}/${count}"
                export PATH=${HOME}/go/bin:${PATH}
                cd ${GO_REPO_PATH}/verrazzano
                # Copy the template config over for the mgd cluster profile configuration
                cp $installResourceTemplate $destinationPath
                VZ_ENVIRONMENT_NAME="${envName}" INSTALL_PROFILE=$installProfile $configProcessorScript $destinationPath $allArgs
            """
        }
    }
}

// Create the required KinD clusters
def createKindClusters() {
    script {
        sh """
            echo "tests will execute" > ${TESTS_EXECUTED_FILE}
        """
        // NOTE: Eventually we should be able to parallelize the cluster creation, however
        // we seem to be getting some kind of timing issue on cluster create; the 2nd
        // cluster always seems to get a connect/timeout issue, so for now we are keeping
        // the KinD cluster creation serial

        // Can these for now, but eventually we should be able to build this based on
        // inspecting the Docker bridge network CIDR and splitting up a range based on
        // the cluster count.

        def addressRanges = [ "172.18.0.231-172.18.0.238", "172.18.0.239-172.18.0.246", "172.18.0.247-172.18.0.254"]
        def clusterInstallStages = [:]
        boolean cleanupKindContainers = true
        boolean connectJenkinsRunnerToNetwork = true
        int clusterCount = params.TOTAL_CLUSTERS.toInteger()
        for(int count=1; count<=clusterCount; count++) {
            string metallbAddressRange = addressRanges.get(count-1)
            def deployStep = "cluster-${count}"
            // Create dictionary of steps for parallel execution
            //clusterInstallStages[deployStep] = installKindCluster(count, metallbAddressRange, cleanupKindContainers, connectJenkinsRunnerToNetwork)
            // For sequential execution of steps
            installKindCluster(count, metallbAddressRange, cleanupKindContainers, connectJenkinsRunnerToNetwork)
            cleanupKindContainers = false
            connectJenkinsRunnerToNetwork = false
        }
        // Execute steps in parallel
        //parallel clusterInstallStages
    }
}

// Invoke the OKE cluster creation script for the desired number of clusters
def createOKEClusters(clusterPrefix) {
    script {
        sh """
            echo "tests will execute" > ${TESTS_EXECUTED_FILE}
        """
        int clusterCount = params.TOTAL_CLUSTERS.toInteger()
        sh """
            mkdir -p ${KUBECONFIG_DIR}
            echo "Create OKE cluster"
            cd ${TEST_SCRIPTS_DIR}
            TF_VAR_label_prefix=${clusterPrefix} TF_VAR_state_name=multicluster-${env.BUILD_NUMBER}-${env.BRANCH_NAME} ./create_oke_multi_cluster.sh "$clusterCount" "${KUBECONFIG_DIR}" ${params.CREATE_CLUSTER_USE_CALICO}
        """
    }
}

def dumpK8sCluster(dumpDirectory) {
    script {
        if ( fileExists(env.TESTS_EXECUTED_FILE) ) {
            int clusterCount = params.TOTAL_CLUSTERS.toInteger()
            for (int count = 1; count <= clusterCount; count++) {
                sh """
                export KUBECONFIG="${KUBECONFIG_DIR}/${count}/kube_config"
                ${GO_REPO_PATH}/verrazzano/tools/scripts/k8s-dump-cluster.sh -d ${dumpDirectory}-${count} -r ${dumpDirectory}-${count}/cluster-dump/analysis.report
            """
            }
        }
    }
}

def dumpVerrazzanoSystemPods() {
    script {
        int clusterCount = params.TOTAL_CLUSTERS.toInteger()
        for(int count=1; count<=clusterCount; count++) {
            LOG_DIR="${VERRAZZANO_INSTALL_LOGS_DIR}/cluster-$count"
            sh """
                export KUBECONFIG=${KUBECONFIG_DIR}/$count/kube_config
                mkdir -p ${LOG_DIR}
                export DIAGNOSTIC_LOG="${LOG_DIR}/verrazzano-system-pods.log"
                ${GO_REPO_PATH}/verrazzano/platform-operator/scripts/install/k8s-dump-objects.sh -o pods -n verrazzano-system -m "verrazzano system pods" || echo "failed" > ${POST_DUMP_FAILED_FILE}
                export DIAGNOSTIC_LOG="${LOG_DIR}/verrazzano-system-certs.log"
                ${GO_REPO_PATH}/verrazzano/platform-operator/scripts/install/k8s-dump-objects.sh -o cert -n verrazzano-system -m "verrazzano system certs" || echo "failed" > ${POST_DUMP_FAILED_FILE}
                export DIAGNOSTIC_LOG="${LOG_DIR}/verrazzano-system-kibana.log"
                ${GO_REPO_PATH}/verrazzano/platform-operator/scripts/install/k8s-dump-objects.sh -o pods -n verrazzano-system -r "vmi-system-kibana-*" -m "verrazzano system kibana log" -l -c kibana || echo "failed" > ${POST_DUMP_FAILED_FILE}
                export DIAGNOSTIC_LOG="${LOG_DIR}/verrazzano-system-es-master.log"
                ${GO_REPO_PATH}/verrazzano/platform-operator/scripts/install/k8s-dump-objects.sh -o pods -n verrazzano-system -r "vmi-system-es-master-*" -m "verrazzano system kibana log" -l -c es-master || echo "failed" > ${POST_DUMP_FAILED_FILE}
            """
        }
    }
}

def dumpCattleSystemPods() {
    script {
        int clusterCount = params.TOTAL_CLUSTERS.toInteger()
        for(int count=1; count<=clusterCount; count++) {
            LOG_DIR="${VERRAZZANO_INSTALL_LOGS_DIR}/cluster-$count"
            sh """
                export KUBECONFIG=${KUBECONFIG_DIR}/$count/kube_config
                mkdir -p ${LOG_DIR}
                export DIAGNOSTIC_LOG="${LOG_DIR}/cattle-system-pods.log"
                ${GO_REPO_PATH}/verrazzano/platform-operator/scripts/install/k8s-dump-objects.sh -o pods -n cattle-system -m "cattle system pods" || echo "failed" > ${POST_DUMP_FAILED_FILE}
                export DIAGNOSTIC_LOG="${LOG_DIR}/rancher.log"
                ${GO_REPO_PATH}/verrazzano/platform-operator/scripts/install/k8s-dump-objects.sh -o pods -n cattle-system -r "rancher-*" -m "Rancher logs" -c rancher -l || echo "failed" > ${POST_DUMP_FAILED_FILE}
            """
        }
    }
}

def dumpNginxIngressControllerLogs() {
    script {
        int clusterCount = params.TOTAL_CLUSTERS.toInteger()
        for(int count=1; count<=clusterCount; count++) {
            LOG_DIR="${VERRAZZANO_INSTALL_LOGS_DIR}/cluster-$count"
            sh """
                export KUBECONFIG=${KUBECONFIG_DIR}/$count/kube_config
                mkdir -p ${LOG_DIR}
                export DIAGNOSTIC_LOG="${LOG_DIR}/nginx-ingress-controller.log"
                ${GO_REPO_PATH}/verrazzano/platform-operator/scripts/install/k8s-dump-objects.sh -o pods -n ingress-nginx -r "nginx-ingress-controller-*" -m "Nginx Ingress Controller" -c controller -l || echo "failed" > ${POST_DUMP_FAILED_FILE}
            """
        }
    }
}

def dumpVerrazzanoPlatformOperatorLogs() {
    script {
        int clusterCount = params.TOTAL_CLUSTERS.toInteger()
        for(int count=1; count<=clusterCount; count++) {
            LOG_DIR="${WORKSPACE}/verrazzano-platform-operator/logs/cluster-$count"
            sh """
                ## dump out verrazzano-platform-operator logs
                export KUBECONFIG=${KUBECONFIG_DIR}/$count/kube_config
                mkdir -p ${LOG_DIR}
                kubectl -n verrazzano-install logs --selector=app=verrazzano-platform-operator > ${LOG_DIR}/verrazzano-platform-operator-pod.log --tail -1 || echo "failed" > ${POST_DUMP_FAILED_FILE}
                kubectl -n verrazzano-install describe pod --selector=app=verrazzano-platform-operator > ${LOG_DIR}/verrazzano-platform-operator-pod.out || echo "failed" > ${POST_DUMP_FAILED_FILE}
                echo "verrazzano-platform-operator logs dumped to verrazzano-platform-operator-pod.log"
                echo "verrazzano-platform-operator pod description dumped to verrazzano-platform-operator-pod.out"
                echo "------------------------------------------"
            """
        }
    }
}

def dumpVerrazzanoApplicationOperatorLogs() {
    script {
        int clusterCount = params.TOTAL_CLUSTERS.toInteger()
        for(int count=1; count<=clusterCount; count++) {
            LOG_DIR="${WORKSPACE}/verrazzano-application-operator/logs/cluster-$count"
            sh """
                ## dump out verrazzano-application-operator logs
                export KUBECONFIG=${KUBECONFIG_DIR}/$count/kube_config
                mkdir -p ${LOG_DIR}
                kubectl -n verrazzano-system logs --selector=app=verrazzano-application-operator > ${LOG_DIR}/verrazzano-application-operator-pod.log --tail -1 || echo "failed" > ${POST_DUMP_FAILED_FILE}
                kubectl -n verrazzano-system describe pod --selector=app=verrazzano-application-operator > ${LOG_DIR}/verrazzano-application-operator-pod.out || echo "failed" > ${POST_DUMP_FAILED_FILE}
                echo "verrazzano-application-operator logs dumped to verrazzano-application-operator-pod.log"
                echo "verrazzano-application-operator pod description dumped to verrazzano-application-operator-pod.out"
                echo "------------------------------------------"
            """
        }
    }
}

def dumpOamKubernetesRuntimeLogs() {
    script {
        int clusterCount = params.TOTAL_CLUSTERS.toInteger()
        for(int count=1; count<=clusterCount; count++) {
            LOG_DIR="${WORKSPACE}/oam-kubernetes-runtime/logs/cluster-$count"
            sh """
                ## dump out oam-kubernetes-runtime logs
                export KUBECONFIG=${KUBECONFIG_DIR}/$count/kube_config
                mkdir -p ${LOG_DIR}
                kubectl -n verrazzano-system logs --selector=app.kubernetes.io/instance=oam-kubernetes-runtime > ${LOG_DIR}/oam-kubernetes-runtime-pod.log --tail -1 || echo "failed" > ${POST_DUMP_FAILED_FILE}
                kubectl -n verrazzano-system describe pod --selector=app.kubernetes.io/instance=oam-kubernetes-runtime > ${LOG_DIR}/oam-kubernetes-runtime-pod.out || echo "failed" > ${POST_DUMP_FAILED_FILE}
                echo "verrazzano-application-operator logs dumped to oam-kubernetes-runtime-pod.log"
                echo "verrazzano-application-operator pod description dumped to oam-kubernetes-runtime-pod.out"
                echo "------------------------------------------"
            """
        }
    }
}

def dumpVerrazzanoApiLogs() {
    script {
        int clusterCount = params.TOTAL_CLUSTERS.toInteger()
        for(int count=1; count<=clusterCount; count++) {
            LOG_DIR="${VERRAZZANO_INSTALL_LOGS_DIR}/cluster-$count"
            sh """
                export KUBECONFIG=${KUBECONFIG_DIR}/$count/kube_config
                mkdir -p ${LOG_DIR}
                export DIAGNOSTIC_LOG="${LOG_DIR}/verrazzano-authproxy.log"
                ${GO_REPO_PATH}/verrazzano/platform-operator/scripts/install/k8s-dump-objects.sh -o pods -n verrazzano-system -r "verrazzano-authproxy-*" -m "verrazzano api" -c verrazzano-authproxy -l || echo "failed" > ${POST_DUMP_FAILED_FILE}
            """
        }
    }
}

def dumpInstallLogs() {
    script {
        int clusterCount = params.TOTAL_CLUSTERS.toInteger()
        for(int count=1; count<=clusterCount; count++) {
            LOG_DIR="${VERRAZZANO_INSTALL_LOGS_DIR}/cluster-$count"

            // This function may run on older versions of Verrazzano that have the logs stored in the default namespace
            def namespace = "verrazzano-install"
            if (params.VERSION_FOR_INSTALL.startsWith("v1.0.0") || params.VERSION_FOR_INSTALL.startsWith("v1.0.1")) {
                namespace = "default"
            }
            sh """
                ## dump Verrazzano install logs
                export KUBECONFIG=${KUBECONFIG_DIR}/$count/kube_config
                mkdir -p ${LOG_DIR}
                kubectl -n ${namespace} logs --selector=job-name=verrazzano-install-my-verrazzano > ${LOG_DIR}/${VERRAZZANO_INSTALL_LOG} --tail -1
                kubectl -n ${namespace} describe pod --selector=job-name=verrazzano-install-my-verrazzano > ${LOG_DIR}/verrazzano-install-job-pod.out
                echo "------------------------------------------"
            """
        }
    }
}

def getEffectiveDumpOnSuccess() {
    def effectiveValue = params.DUMP_K8S_CLUSTER_ON_SUCCESS
    if (FORCE_DUMP_K8S_CLUSTER_ON_SUCCESS.equals("true") && (env.BRANCH_NAME.equals("master"))) {
        effectiveValue = true
        echo "Forcing dump on success based on global override setting"
    }
    return effectiveValue
}

def metricJobName(stageName) {
    job = env.JOB_NAME.split("/")[0]
    job = '_' + job.replaceAll('-','_')
    if (stageName) {
        job = job + '_' + stageName
    }
    return job
}

// Construct the set of labels/dimensions for the metrics
def getMetricLabels() {
    def kube_ver = "${params.TEST_ENV == 'KIND' ? params.KIND_CLUSTER_VERSION : params.OKE_CLUSTER_VERSION }"
    def buildNumber = String.format("%010d", env.BUILD_NUMBER.toInteger())
    labels = 'build_number=\\"' + "${buildNumber}"+'\\",' +
            'jenkins_build_number=\\"' + "${env.BUILD_NUMBER}"+'\\",' +
            'jenkins_job=\\"' + "${env.JOB_NAME}".replace("%2F","/") + '\\",' +
            'commit_sha=\\"' + "${env.GIT_COMMIT}"+'\\",' +
            'kubernetes_version=\\"' + kube_ver + '\\",' +
            'test_env=\\"' + "${params.TEST_ENV}" + '\\"'
    return labels
}

// Construct the set of labels/dimensions for the metrics
def metricTimerStart(metricName) {
    def timerStartName = "${metricName}_START"
    env."${timerStartName}" = sh(returnStdout: true, script: "date +%s").trim()
}

def metricTimerEnd(metricName, status) {
    def timerStartName = "${metricName}_START"
    def timerEndName   = "${metricName}_END"
    env."${timerEndName}" = sh(returnStdout: true, script: "date +%s").trim()
    if (params.EMIT_METRICS) {
        long x = env."${timerStartName}" as long;
        long y = env."${timerEndName}" as long;
        def dur = (y-x)
        labels = getMetricLabels()
        withCredentials([usernameColonPassword(credentialsId: 'prometheus-credentials', variable: 'PROMETHEUS_CREDENTIALS')]) {
            EMIT = sh(returnStdout: true, script: "ci/scripts/metric_emit.sh ${PROMETHEUS_GW_URL} ${PROMETHEUS_CREDENTIALS} ${metricName} ${env.BRANCH_NAME} $labels ${status} ${dur}")
            echo "emit prometheus metrics: $EMIT"
            return EMIT
        }
    } else {
        return ''
    }
}

// Emit the metrics indicating the duration and result of the build
def metricBuildDuration() {
    def status = "${currentBuild.currentResult}".trim()
    long duration = "${currentBuild.duration}" as long;
    long durationInSec = (duration/1000)
    testMetric = metricJobName('')
    def metricValue = "-1"
    statusLabel = status.substring(0,1)
    if (status.equals("SUCCESS")) {
        metricValue = "1"
    } else if (status.equals("FAILURE")) {
        metricValue = "0"
    } else {
        // Consider every other status as a single label
        statusLabel = "A"
    }
    if (params.EMIT_METRICS) {
        labels = getMetricLabels()
        labels = labels + ',result=\\"' + "${statusLabel}"+'\\"'
        withCredentials([usernameColonPassword(credentialsId: 'prometheus-credentials', variable: 'PROMETHEUS_CREDENTIALS')]) {
            METRIC_STATUS = sh(returnStdout: true, returnStatus: true, script: "ci/scripts/metric_emit.sh ${PROMETHEUS_GW_URL} ${PROMETHEUS_CREDENTIALS} ${testMetric}_job ${env.BRANCH_NAME} $labels ${metricValue} ${durationInSec}")
            echo "Publishing the metrics for build duration and status returned status code $METRIC_STATUS"
        }
    }
}

def setDisplayName() {
    echo "Start setDisplayName"
    def causes = currentBuild.getBuildCauses()
    echo "causes: " + causes.toString()
    for (cause in causes) {
        def causeString = cause.toString()
        echo "current cause: " + causeString
        if (causeString.contains("UpstreamCause") && causeString.contains("Started by upstream project")) {
            echo "This job was caused by " + causeString
            if (causeString.contains("verrazzano-periodic-triggered-tests")) {
                currentBuild.displayName = env.BUILD_NUMBER + " : PERIODIC"
            } else if (causeString.contains("verrazzano-flaky-tests")) {
                currentBuild.displayName = env.BUILD_NUMBER + " : FLAKY"
            }
        }
    }
    echo "End setDisplayName"
}

def modifyHelloHelidonApp(newNamespace, newProjName) {
    sh """
      # create modified versions of the hello helidon MC example
      export MC_HH_DEST_DIR=${GO_REPO_PATH}/verrazzano/examples/multicluster/${newNamespace}
      export MC_HH_SOURCE_DIR=${GO_REPO_PATH}/verrazzano/examples/multicluster/hello-helidon
      export MC_APP_NAMESPACE="${newNamespace}"
      export MC_PROJ_NAME="${newProjName}"
      ${GO_REPO_PATH}/verrazzano/ci/scripts/generate_mc_hello_deployment_files.sh
    """
}

def deploySampleApp() {
    modifyHelloHelidonApp("${SAMPLE_APP_NAMESPACE}", "${SAMPLE_APP_PROJECT}")
    sh """
      export KUBECONFIG=$ADMIN_KUBECONFIG
      kubectl apply -f ${GO_REPO_PATH}/verrazzano/examples/multicluster/hello-helidon-sample/verrazzano-project.yaml
      kubectl apply -f ${GO_REPO_PATH}/verrazzano/examples/multicluster/hello-helidon-sample/hello-helidon-comp.yaml
      kubectl apply -f ${GO_REPO_PATH}/verrazzano/examples/multicluster/hello-helidon-sample/mc-hello-helidon-app.yaml
    """
}

def undeploySampleApp() {
    sh """
      export KUBECONFIG=$ADMIN_KUBECONFIG
      kubectl delete -f ${GO_REPO_PATH}/verrazzano/examples/multicluster/hello-helidon-sample/mc-hello-helidon-app.yaml
      kubectl delete -f ${GO_REPO_PATH}/verrazzano/examples/multicluster/hello-helidon-sample/hello-helidon-comp.yaml
      kubectl delete -f ${GO_REPO_PATH}/verrazzano/examples/multicluster/hello-helidon-sample/verrazzano-project.yaml
    """
}

def runMulticlusterVerifyApi() {
    int clusterCount = params.TOTAL_CLUSTERS.toInteger()
    for(int count=2; count<=clusterCount; count++) {
        sh """
          export MANAGED_CLUSTER_NAME="managed${count-1}"
          export MANAGED_KUBECONFIG="${KUBECONFIG_DIR}/${count}/kube_config"
          cd ${GO_REPO_PATH}/verrazzano/tests/e2e
          ginkgo -v --keep-going --no-color ${GINKGO_REPORT_ARGS} -tags="${params.TAGGED_TESTS}" --focus-file="${params.INCLUDED_TESTS}" --skip-file="${params.EXCLUDED_TESTS}" multicluster/verify-api/...
        """
    }
}

def runConsoleTests() {
    // Set app information used by the application page UI tests to assert for app info
    // Console runs on admin cluster and the KUBECONFIG is pointed at it (which is cluster 1)
    // Make sure that application page tests are also run by setting RUN_APP_TESTS=true since we deployed
    // a sample app for that purpose
    sh """
        export DUMP_DIRECTORY="${TEST_DUMP_ROOT}/console"
        export CONSOLE_REPO_BRANCH="${params.CONSOLE_REPO_BRANCH}"
        export CONSOLE_APP_NAME="${SAMPLE_APP_NAME}"
        export CONSOLE_APP_NAMESPACE="${SAMPLE_APP_NAMESPACE}"
        export CONSOLE_APP_CLUSTER="managed1"
        export CONSOLE_APP_COMP="${SAMPLE_APP_COMPONENT}"
        KUBECONFIG=${ADMIN_KUBECONFIG} RUN_APP_TESTS=true ${GO_REPO_PATH}/verrazzano/ci/scripts/run_console_tests.sh
   """
}

def emitJobMetrics() {
    env.JOB_STATUS = "${currentBuild.currentResult}".trim()
    long duration = "${currentBuild.duration}" as long;
    env.DURATION = duration
    long timeInMillis = "${currentBuild.timeInMillis}" as long;
    long startTimeInMillis = "${currentBuild.startTimeInMillis}" as long;
    env.TIME_WAITING = startTimeInMillis-timeInMillis
    runGinkgoRandomizeAdmin('jobmetrics')
}

def upgradePlatformOperatorScript(upgradeTargetVersion) {
    sh """
        # dump the app pods before updating the VPO so they can be compared after the VPO is updated
        echo "Application pods before VPO update:"
        ${TEST_SCRIPTS_DIR}/dump_pods.sh ${APP_NAMEPACES} > ${OLD_PODS_FILE}
        cat ${OLD_PODS_FILE}
        echo "Upgrading the Verrazzano platform operator"
        # Download the operator.yaml for the target version that we are upgrading to
        curl -L https://github.com/verrazzano/verrazzano/releases/download/v${upgradeTargetVersion}/operator.yaml --output ${WORKSPACE}/downloaded-operator.yaml
        cp ${WORKSPACE}/downloaded-operator.yaml ${WORKSPACE}/upgrade-test-operator.yaml
        kubectl apply -f ${WORKSPACE}/upgrade-test-operator.yaml

        # ensure operator pod is up
        kubectl -n verrazzano-install rollout status deployment/verrazzano-platform-operator

        # need to sleep since the old operator needs to transition to terminating state
        sleep 45
    """
}

def upgradeVerrazzanoScript(verrazzanoTargetVersion) {
    sh """
        echo "Upgrading the Verrazzano installation to version" ${verrazzanoTargetVersion}
        # Modify the version field in the Verrazzano CR file to be this new Verrazzano version
        cd ${GO_REPO_PATH}/verrazzano
        cp ${INSTALL_CONFIG_FILE_KIND} ${WORKSPACE}/verrazzano-upgrade-cr.yaml
        ${TEST_SCRIPTS_DIR}/process_upgrade_yaml.sh  ${verrazzanoTargetVersion}  ${WORKSPACE}/verrazzano-upgrade-cr.yaml
        # Copy upgrade CR where it will be archived
        cp ${WORKSPACE}/verrazzano-upgrade-cr.yaml ${WORKSPACE}/verrazzano/platform-operator/scripts/install/build/logs
        
        # Get the install job in verrazzano-install namespace
        kubectl -n verrazzano-install get job -o yaml --selector=job-name=verrazzano-install-my-verrazzano > ${WORKSPACE}/verrazzano/platform-operator/scripts/install/build/logs/verrazzano-pre-upgrade-job.out
        
        # Do the upgrade
        echo "Following is the verrazzano CR file with the new version:"
        cat ${WORKSPACE}/verrazzano-upgrade-cr.yaml
        kubectl apply -f ${WORKSPACE}/verrazzano-upgrade-cr.yaml
        
        # wait for the upgrade to complete
        kubectl wait --timeout=25m --for=condition=UpgradeComplete verrazzano/my-verrazzano
        
        # Dump the resource to debug
        kubectl get -o yaml verrazzano/my-verrazzano || true
        
        # ideally we don't need to wait here
        sleep 15
        echo "helm list : releases across all namespaces, after upgrading Verrazzano installation ..."
        helm list -A
        
        # Get the install job(s) and mke sure the it matches pre-install.  If there is more than 1 job or the job changed, then it won't match
        kubectl -n verrazzano-install get job -o yaml --selector=job-name=verrazzano-install-my-verrazzano > ${WORKSPACE}/verrazzano/platform-operator/scripts/install/build/logs/verrazzano-post-upgrade-job.out
        
        echo "Ensuring that the install job(s) in verrazzzano-system are identical pre and post install"
        cmp -s ${WORKSPACE}/verrazzano/platform-operator/scripts/install/build/logs/verrazzano-pre-upgrade-job.out ${WORKSPACE}/verrazzano/platform-operator/scripts/install/build/logs/verrazzano-post-upgrade-job.out
    """
}<|MERGE_RESOLUTION|>--- conflicted
+++ resolved
@@ -117,15 +117,7 @@
         DOCKER_REPO = 'ghcr.io'
         DOCKER_NAMESPACE = 'verrazzano'
         NETRC_FILE = credentials('netrc')
-<<<<<<< HEAD
-        GITHUB_API_TOKEN = credentials('github-api-token-release-assets')
         CLUSTER_NAME_PREFIX = 'verrazzano'
-=======
-        SERVICE_KEY = credentials('PAGERDUTY_SERVICE_KEY')
-
-        CLUSTER_NAME = 'verrazzano'
-        POST_DUMP_FAILED_FILE = "${WORKSPACE}/post_dump_failed_file.tmp"
->>>>>>> 37da25ab
         TESTS_EXECUTED_FILE = "${WORKSPACE}/tests_executed_file.tmp"
         POST_DUMP_FAILED_FILE = "${WORKSPACE}/post_dump_failed_file.tmp"
         KUBECONFIG_DIR = "${WORKSPACE}/kubeconfig"
