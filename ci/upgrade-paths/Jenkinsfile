--- conflicted
+++ resolved
@@ -59,11 +59,7 @@
                 trim: true)
         string (name: 'VERSION_FOR_UPGRADE',
                 defaultValue: 'NONE',
-<<<<<<< HEAD
-                description: 'This is the Verrazzano version for Upgrade.  By default, the specified version will be the latest minor release candidate',
-=======
                 description: 'This is the Verrazzano version for Upgrade. By default, the Verrazzano tip will be used.',
->>>>>>> d3963e16
                 trim: true)
         choice (name: 'IS_TRIGGERED_MANUALLY',
                 description: 'This flag is used to test upgrade within existing releases. the default value is set to YES to enable users to trigger customized version upgrades. Default: YES',
@@ -89,11 +85,6 @@
                 // 1st choice is the default value
                 choices: [ "nip.io", "sslip.io"])
         booleanParam (description: 'Whether to create the cluster with Calico for AT testing', name: 'CREATE_CLUSTER_USE_CALICO', defaultValue: true)
-<<<<<<< HEAD
-        booleanParam (name: 'DUMP_K8S_CLUSTER_ON_SUCCESS', description: 'Whether to dump k8s cluster on success (off by default, can be useful to capture for comparing to failed cluster)', defaultValue: false)
-        booleanParam (description: 'Whether to emit metrics from the pipeline', name: 'EMIT_METRICS', defaultValue: true)
-=======
->>>>>>> d3963e16
         booleanParam (description: 'Whether to run BOM Validator after Upgrade', name: 'RUN_BOM_VALIDATOR', defaultValue: true)
         string (name: 'CONSOLE_REPO_BRANCH',
                 defaultValue: '',
@@ -847,24 +838,7 @@
     }
 }
 
-<<<<<<< HEAD
-def getPlatformOperatorURLForRelease(){
-    //Removing v from the upgrade version for error handling.
-    VERSION_FOR_UPGRADE = VERSION_FOR_UPGRADE - "v"
-    def operatorURL = "https://objectstorage.us-phoenix-1.oraclecloud.com/n/${OCI_OS_NAMESPACE}/b/${OCI_OS_BUCKET}/o/${env.BRANCH_NAME}/${SHORT_COMMIT_HASH}/operator.yaml"
-
-        if(VERSION_FOR_UPGRADE != "master" && params.IS_TRIGGERED_MANUALLY != "YES"){
-            def latestReleaseTagSplit = VERSION_FOR_UPGRADE.split("\\.")
-            def latestReleaseBranch = latestReleaseTagSplit[0] + "." + latestReleaseTagSplit[1]
-
-              operatorURL = "https://objectstorage.us-phoenix-1.oraclecloud.com/n/${OCI_OS_NAMESPACE}/b/${OCI_OS_BUCKET}/o/release-${latestReleaseBranch}/operator.yaml"
-        }else if(params.IS_TRIGGERED_MANUALLY == "YES" && VERSION_FOR_UPGRADE != "NONE" && VERSION_FOR_UPGRADE != "master"){
-            operatorURL = "https://github.com/verrazzano/verrazzano/releases/download/v${VERSION_FOR_UPGRADE}/operator.yaml"
-        }
-
-
-    return operatorURL
-=======
+
 def getPlatformOperatorForRelease(){
     //Removing v from the upgrade version for error handling.
 
@@ -883,18 +857,14 @@
 
 
     return operatorCMD
->>>>>>> d3963e16
 }
 
 
 // Upgrade the verrazzano-platform-operator
 def upgradePlatformOperator() {
 
-<<<<<<< HEAD
-    def  operatorURL = getPlatformOperatorURLForRelease()
-=======
     def  operatorCMD = getPlatformOperatorForRelease()
->>>>>>> d3963e16
+
     script {
         int clusterCount = params.TOTAL_CLUSTERS.toInteger()
         for (int count = 1; count <= clusterCount; count++) {
@@ -904,11 +874,7 @@
 
                 echo "Upgrading the Verrazzano platform operator"
                 # Download the operator.yaml for the target version that we are upgrading to
-<<<<<<< HEAD
-                curl -L ${operatorURL} --output ${upgradeOperatorFile}
-=======
                 ${operatorCMD}  ${upgradeOperatorFile}
->>>>>>> d3963e16
                 kubectl apply -f ${upgradeOperatorFile}
 
                 # need to sleep since the old operator needs to transition to terminating state
@@ -926,13 +892,10 @@
     script {
         // Download the bom for the target version that we are upgrading to, then extract the version
         // Note, this version will have a semver suffix which is generated for each build, e.g. 1.0.1-33+d592fed6
-<<<<<<< HEAD
-        VERRAZZANO_DEV_VERSION = sh(returnStdout: true, script: "curl https://objectstorage.us-phoenix-1.oraclecloud.com/n/stevengreenberginc/b/verrazzano-builds/o/${env.BRANCH_NAME}/${SHORT_COMMIT_HASH}/generated-verrazzano-bom.json | jq -r '.version'").trim()
-        
-=======
+
         VERRAZZANO_DEV_VERSION = sh(returnStdout: true, script: "oci --region us-phoenix-1 os object get --namespace ${OCI_OS_NAMESPACE} -bn ${OCI_OS_BUCKET} --name ${env.BRANCH_NAME}/${SHORT_COMMIT_HASH}/generated-verrazzano-bom.json --file - | jq -r '.version'").trim()
 
->>>>>>> d3963e16
+
         if(VERSION_FOR_UPGRADE == "NONE"){
             VERSION_FOR_UPGRADE = VERRAZZANO_DEV_VERSION
         } else if(VERSION_FOR_UPGRADE != "NONE" && VERSION_FOR_UPGRADE != "master"){
