// Copyright (c) 2022, Oracle and/or its affiliates.
// Licensed under the Universal Permissive License v 1.0 as shown at https://oss.oracle.com/licenses/upl.

def agentLabel = env.JOB_NAME.contains('master') ? "phxlarge" : "VM.Standard2.8"

def listOfUpgradeJobs
def upgradeJobsStageMapping

pipeline {
    options {
        skipDefaultCheckout true
    }

    agent {
       docker {
            image "${RUNNER_DOCKER_IMAGE}"
            args "${RUNNER_DOCKER_ARGS}"
            registryUrl "${RUNNER_DOCKER_REGISTRY_URL}"
            registryCredentialsId 'ocir-pull-and-push-account'
            label "${agentLabel}"
        }
    }
    // Use cases:
    //        1) (automatic) master, release* will trigger this job by default on successful runs and supply GIT_COMMIT_TO_USE with the exact GIT commit to use for all testing (same as the upstream build)
    //        2) (automatic) branch builds with TRIGGER_FULL_TESTS enabled will trigger this job by default on successful runs and supply GIT_COMMIT_TO_USE with the exact GIT commit to use for all testing (same as the upstream build)
    //        3) (manual) any branch should be able to call this “trigger” job with a commit that was previously built and has a valid GIT commit hash. In this case the manual job
    //           must be started from the desired branch using Build with Parameters, the GIT_COMMIT_TO_USE must supply the GIT commit hash from the previous build, and VERRAZZANO_OPERATOR_IMAGE must NOT BE SPECIFIED or be NONE
    //           This allows one to rerun the tests without rerunning the upstream build (ie: if intermittent test issue occurred)
    //        4) (manual) any branch should be able to call this “trigger” job with the current head of their branch, pointing to a previously built operator image. This is useful if you are adding/fixing test cases where the
    //           operator image was built already (from master, or your branch) and only want to run the tests using it without running the full build. This is not a super likely situation (more likely individual test jobs
    //           will be manually kicked off rather than all of them). To accomplish this, specify GIT_COMMIT_TO_USE=NONE, and VERRAZZANO_OPERATOR_IMAGE=image-to-use
    parameters {
        string (name: 'GIT_COMMIT_TO_USE',
                        defaultValue: 'NONE',
                        description: 'This is the full git commit hash from the source build to be used for all jobs. A full pipeline specifies a valid commit hash here. NONE can be used for manually triggered jobs, however even for those a commit hash value is preferred to be supplied',
                        trim: true)
        string (name: 'N_JOBS_FOR_EACH_BATCH',
                defaultValue: '3',
                description: 'This is to define total number of jobs executed in parallel per each batch',
                trim: true)
        choice (description: 'Predefined config permutations for Verrazzano installation. Prod profile is the default profile for NONE', name: 'VZ_INSTALL_CONFIG',
                choices: ["NONE", "dev-kind-persistence"])
        string (name: 'EXCLUDE_RELEASES',
                defaultValue: "v1.0.0, v1.0.1, v1.0.2, v1.0.3, v1.0.4",
                description: 'This is to exclude the specified releases from upgrade tests.', trim: true)
        string (name: 'VERRAZZANO_OPERATOR_IMAGE',
                        defaultValue: 'NONE',
                        description: 'This is for manually testing only where someone needs to use a specific operator image, otherwise the default value of NONE is used',
                        trim: true)
        string (name: 'WILDCARD_DNS_DOMAIN',
                        defaultValue: 'nip.io',
                        description: 'This is the wildcard DNS domain',
                        trim: true)
        booleanParam (description: 'Whether to emit metrics from the pipeline', name: 'EMIT_METRICS', defaultValue: true)
        booleanParam (description: 'Whether to use External Elasticsearch', name: 'EXTERNAL_ELASTICSEARCH', defaultValue: false)
        string (name: 'TAGGED_TESTS',
                defaultValue: '',
                description: 'A comma separated list of build tags for tests that should be executed (e.g. unstable_test). Default:',
                trim: true)
        string (name: 'INCLUDED_TESTS',
                defaultValue: '.*',
                description: 'A regex matching any fully qualified test file that should be executed (e.g. examples/helidon/). Default: .*',
                trim: true)
        string (name: 'EXCLUDED_TESTS',
                defaultValue: '_excluded_test',
                description: 'A regex matching any fully qualified test file that should not be executed (e.g. multicluster/|_excluded_test). Default: _excluded_test',
                trim: true)
        string (name: 'CONSOLE_REPO_BRANCH',
                defaultValue: '',
                description: 'The branch to check out after cloning the console repository.',
                trim: true)
    }

    environment {
        CLEAN_BRANCH_NAME = "${env.BRANCH_NAME.replace("/", "%2F")}"
        GOPATH = '/home/opc/go'
        GO_REPO_PATH = "${GOPATH}/src/github.com/verrazzano"
        KUBERNETES_VERSION = '1.20,1.21,1.22,1.23'
        OCI_CLI_AUTH="instance_principal"
        PROMETHEUS_GW_URL = credentials('prometheus-dev-url')
        SERVICE_KEY = credentials('PAGERDUTY_SERVICE_KEY')
        TARGET_UPGRADE_VERSION = "current_branch"
    }

    stages {
        stage('Clean workspace and checkout') {
            steps {
                sh """
                    echo "${NODE_LABELS}"
                """

                script {
                    if (params.GIT_COMMIT_TO_USE == "NONE") {
                        echo "Specific GIT commit was not specified, use current head"
                        def scmInfo = checkout scm
                            scmInfo = checkout([
                            $class: 'GitSCM',
                            branches: [[name: scmInfo.GIT_COMMIT]],
                            doGenerateSubmoduleConfigurations: false,
                            extensions: [],
                            submoduleCfg: [],
                            userRemoteConfigs: [[url: env.SCM_VERRAZZANO_GIT_URL]]])
                        env.GIT_COMMIT = scmInfo.GIT_COMMIT
                        env.GIT_BRANCH = scmInfo.GIT_BRANCH
                    } else {
                        echo "SCM checkout of ${params.GIT_COMMIT_TO_USE}"
                        def scmInfo = checkout([
                            $class: 'GitSCM',
                            branches: [[name: params.GIT_COMMIT_TO_USE]],
                            doGenerateSubmoduleConfigurations: false,
                            extensions: [],
                            submoduleCfg: [],
                            userRemoteConfigs: [[url: env.SCM_VERRAZZANO_GIT_URL]]])
                        env.GIT_COMMIT = scmInfo.GIT_COMMIT
                        env.GIT_BRANCH = scmInfo.GIT_BRANCH
                        // If the commit we were handed is not what the SCM says we are using, fail
                        if (!env.GIT_COMMIT.equals(params.GIT_COMMIT_TO_USE)) {
                            echo "SCM didn't checkout the commit we expected. Expected: ${params.GIT_COMMIT_TO_USE}, Found: ${scmInfo.GIT_COMMIT}"
                            exit 1
                        }
                    }
                    echo "SCM checkout of ${env.GIT_BRANCH} at ${env.GIT_COMMIT}"
                }

                script {
                    echo "Generate git tags and save it to tags.txt file in the workspace"
                    sh """
                        cd ${workspace}
                        git tag | awk '/v1[.]/' >  tags.txt
                        cat tags.txt
                    """
                    def props = readProperties file: '.verrazzano-development-version'
                    VERRAZZANO_DEV_VERSION = props['verrazzano-development-version']
                    TIMESTAMP = sh(returnStdout: true, script: "date +%Y%m%d%H%M%S").trim()
                    SHORT_COMMIT_HASH = sh(returnStdout: true, script: "git rev-parse --short=8 HEAD").trim()
                    // update the description with some meaningful info
                    currentBuild.description = SHORT_COMMIT_HASH + " : " + env.GIT_COMMIT + " : " + params.GIT_COMMIT_TO_USE
                    def currentCommitHash = env.GIT_COMMIT
                    def commitList = getCommitList()
                    withCredentials([file(credentialsId: 'jenkins-to-slack-users', variable: 'JENKINS_TO_SLACK_JSON')]) {
                        def userMappings = readJSON file: JENKINS_TO_SLACK_JSON
                        SUSPECT_LIST = getSuspectList(commitList, userMappings)
                        echo "Suspect list: ${SUSPECT_LIST}"
                    }
                }
            }
        }

        stage ('Upgrade every release to next Minor Release') {
            parallel {
                stage('Compute required N Upgrade Jobs') {
                steps {
                    script {
                        final String fileContent = readFile(file: "${workspace}/tags.txt")
                        List gitTags = extractReleaseTags(fileContent)
                        echo "gitTags = ${gitTags}"
                        def excludeReleases = params.EXCLUDE_RELEASES
                        def excludeReleasesList = excludeReleases.trim().split('\\s*,\\s*')
                        println(excludeReleasesList)
                        def finalReleaseList  = []
                        //Remove the excluded releases from jobs
                        for(releaseTag in gitTags){
                            def excluded = false
                            for(excludedRelease in excludeReleasesList){
                                if(releaseTag == excludedRelease){
                                    excluded = true
                                }
                            }
                            if(excluded == false){
                                finalReleaseList.add(releaseTag)
                            }
                        }
                        echo "List of Releases after excluding the user requested releases: ${finalReleaseList}"
                        listOfUpgradeJobs = addTargetUpgradeVersion(finalReleaseList)
                        def NJObs = Integer.parseInt(params.N_JOBS_FOR_EACH_BATCH)
                        echo "Number of jobs to be run in parallel : ${params.N_JOBS_FOR_EACH_BATCH}"
                        def k = 0
                        def  mapOfJobsInBatches = []
                        upgradeJobsStageMapping = [:]
                        for(int i=0;i<listOfUpgradeJobs.size();i++){
                            if(k<NJObs){
                                upgradeJobsStageMapping.put(listOfUpgradeJobs.get(i),getStageOfUpgradeJob(listOfUpgradeJobs.get(i)))
                                k++;
                            }
                            if(k==NJObs || i == listOfUpgradeJobs.size()-1){
                                mapOfJobsInBatches.add(upgradeJobsStageMapping)
                                upgradeJobsStageMapping = [:]
                                k = 0;
                            }
                    }
                    print mapOfJobsInBatches
                    for(batch in mapOfJobsInBatches){
                        parallel batch
                        sleep 5
                    }
                    //parallel upgradeJobsStageMapping
                     }
                   }
                }
            }
        }
    }
    post {
        failure {
            script {
                if (env.JOB_NAME == "verrazzano-push-triggered-acceptance-tests/master" || env.JOB_NAME ==~ "verrazzano-push-triggered-acceptance-tests/release-1.*") {
                    if (isPagerDutyEnabled()) {
                        pagerduty(resolve: false, serviceKey: "$SERVICE_KEY", incDescription: "Verrazzano: ${env.JOB_NAME} - Failed", incDetails: "Job Failed - \"${env.JOB_NAME}\" build: ${env.BUILD_NUMBER}\n\nView the log at:\n ${env.BUILD_URL}\n\nBlue Ocean:\n${env.RUN_DISPLAY_URL}")
                    }
                   // slackSend ( channel: "$SLACK_ALERT_CHANNEL", message: "Job Failed - \"${env.JOB_NAME}\" build: ${env.BUILD_NUMBER}\n\nView the log at:\n ${env.BUILD_URL}\n\nBlue Ocean:\n${env.RUN_DISPLAY_URL}\n\nSuspects:\n${SUSPECT_LIST}" )
                }
            }
        }
        cleanup {
            metricBuildDuration()
        }
    }
}

def isPagerDutyEnabled() {
    // this controls whether PD alerts are enabled
    if (NOTIFY_PAGERDUTY_TRIGGERED_FAILURES.equals("true")) {
        echo "Pager-Duty notifications enabled via global override setting"
        return true
    }
    return false
}


// Called in Stage Clean workspace and checkout steps
@NonCPS
def getCommitList() {
    echo "Checking for change sets"
    def commitList = []
    def changeSets = currentBuild.changeSets
    for (int i = 0; i < changeSets.size(); i++) {
        echo "get commits from change set"
        def commits = changeSets[i].items
        for (int j = 0; j < commits.length; j++) {
            def commit = commits[j]
            def id = commit.commitId
            echo "Add commit id: ${id}"
            commitList.add(id)
        }
    }
    return commitList
}

def trimIfGithubNoreplyUser(userIn) {
    if (userIn == null) {
        echo "Not a github noreply user, not trimming: ${userIn}"
        return userIn
    }
    if (userIn.matches(".*\\+.*@users.noreply.github.com.*")) {
        def userOut = userIn.substring(userIn.indexOf("+") + 1, userIn.indexOf("@"))
        return userOut;
    }
    if (userIn.matches(".*<.*@users.noreply.github.com.*")) {
        def userOut = userIn.substring(userIn.indexOf("<") + 1, userIn.indexOf("@"))
        return userOut;
    }
    if (userIn.matches(".*@users.noreply.github.com")) {
        def userOut = userIn.substring(0, userIn.indexOf("@"))
        return userOut;
    }
    echo "Not a github noreply user, not trimming: ${userIn}"
    return userIn
}

def getSuspectList(commitList, userMappings) {
    def retValue = ""
    def suspectList = []
    if (commitList == null || commitList.size() == 0) {
        echo "No commits to form suspect list"
    } else {
        for (int i = 0; i < commitList.size(); i++) {
            def id = commitList[i]
            try {
                def gitAuthor = sh(
                    script: "git log --format='%ae' '$id^!'",
                    returnStdout: true
                ).trim()
                if (gitAuthor != null) {
                    def author = trimIfGithubNoreplyUser(gitAuthor)
                    echo "DEBUG: author: ${gitAuthor}, ${author}, id: ${id}"
                    if (userMappings.containsKey(author)) {
                        def slackUser = userMappings.get(author)
                        if (!suspectList.contains(slackUser)) {
                            echo "Added ${slackUser} as suspect"
                            retValue += " ${slackUser}"
                            suspectList.add(slackUser)
                        }
                    } else {
                        // If we don't have a name mapping use the commit.author, at least we can easily tell if the mapping gets dated
                        if (!suspectList.contains(author)) {
                            echo "Added ${author} as suspect"
                            retValue += " ${author}"
                            suspectList.add(author)
                        }
                    }
                } else {
                    echo "No author returned from git"
                }
            } catch (Exception e) {
                echo "INFO: Problem processing commit ${id}, skipping commit: " + e.toString()
            }
        }
    }
    def startedByUser = "";
    def causes = currentBuild.getBuildCauses()
    echo "causes: " + causes.toString()
    for (cause in causes) {
        def causeString = cause.toString()
        echo "current cause: " + causeString
        def causeInfo = readJSON text: causeString
        if (causeInfo.userId != null) {
            startedByUser = causeInfo.userId
        }
    }

    if (startedByUser.length() > 0) {
        echo "Build was started by a user, adding them to the suspect notification list: ${startedByUser}"
        def author = trimIfGithubNoreplyUser(startedByUser)
        echo "DEBUG: author: ${startedByUser}, ${author}"
        if (userMappings.containsKey(author)) {
            def slackUser = userMappings.get(author)
            if (!suspectList.contains(slackUser)) {
                echo "Added ${slackUser} as suspect"
                retValue += " ${slackUser}"
                suspectList.add(slackUser)
            }
        } else {
            // If we don't have a name mapping use the commit.author, at least we can easily tell if the mapping gets dated
            if (!suspectList.contains(author)) {
               echo "Added ${author} as suspect"
               retValue += " ${author}"
               suspectList.add(author)
            }
        }
    } else {
        echo "Build not started by a user, not adding to notification list"
    }
    echo "returning suspect list: ${retValue}"
    return retValue
}

def metricJobName(stageName) {
    job = env.JOB_NAME.split("/")[0]
    job = '_' + job.replaceAll('-','_')
    if (stageName) {
        job = job + '_' + stageName
    }
    return job
}

// Construct the set of labels/dimensions for the metrics
def getMetricLabels() {
    def buildNumber = String.format("%010d", env.BUILD_NUMBER.toInteger())
    labels = 'build_number=\\"' + "${buildNumber}"+'\\",' +
             'jenkins_build_number=\\"' + "${env.BUILD_NUMBER}"+'\\",' +
             'jenkins_job=\\"' + "${env.JOB_NAME}".replace("%2F","/") + '\\",' +
             'commit_sha=\\"' + "${env.GIT_COMMIT}"+'\\"'
    return labels
}

// Emit the metrics indicating the duration and result of the build
def metricBuildDuration() {
    def status = "${currentBuild.currentResult}".trim()
    long duration = "${currentBuild.duration}" as long;
    long durationInSec = (duration/1000)
    testMetric = metricJobName('')
    def metricValue = "-1"
    statusLabel = status.substring(0,1)
    if (status.equals("SUCCESS")) {
        metricValue = "1"
    } else if (status.equals("FAILURE")) {
        metricValue = "0"
    } else {
        // Consider every other status as a single label
        statusLabel = "A"
    }
    if (params.EMIT_METRICS) {
        labels = getMetricLabels()
        labels = labels + ',result=\\"' + "${statusLabel}"+'\\"'
        withCredentials([usernameColonPassword(credentialsId: 'prometheus-credentials', variable: 'PROMETHEUS_CREDENTIALS')]) {
            METRIC_STATUS = sh(returnStdout: true, returnStatus: true, script: "ci/scripts/metric_emit.sh ${PROMETHEUS_GW_URL} ${PROMETHEUS_CREDENTIALS} ${testMetric}_job ${env.BRANCH_NAME} $labels ${metricValue} ${durationInSec}")
            echo "Publishing the metrics for build duration and status returned status code $METRIC_STATUS"
        }
    }
}

def List<List> addTargetUpgradeVersion(List releases){

    upgradeJobsList = []
    releases.each {
        upgradeJobsList.add(["$it", TARGET_UPGRADE_VERSION])
    }
    return upgradeJobsList
}

@NonCPS
List extractReleaseTags(final String fileContent) {
    List releases = []
    fileContent.eachLine { tag ->
        releases << tag
    }
    return releases
}

def getStageOfUpgradeJob(job) {
    return {
        stage("Upgrade Verrazzano from version ${job[0]} to  ${job[1].replace('_', " ")}"){
            script {
                try {
                    echo "Running upgrade job from version ${job[0]} to ${job[1].replace('_', " ")}"
                    def jobStatus =  build job: "/verrazzano-upgrade-path-tests/${CLEAN_BRANCH_NAME}",
                    parameters: [
                        string(name: 'GIT_COMMIT_TO_USE', value: params.GIT_COMMIT_TO_USE),
                        string(name: 'VERSION_FOR_INSTALL', value: job[0]),
                        string(name: 'VERSION_FOR_UPGRADE', value: job[1]),
                        string(name: 'VZ_INSTALL_CONFIG', value: params.VZ_INSTALL_CONFIG),
                        string(name: 'IS_TRIGGERED_MANUALLY', value: "NO"),
                        string(name: 'VERRAZZANO_OPERATOR_IMAGE', value: params.VERRAZZANO_OPERATOR_IMAGE),
                        string(name: 'WILDCARD_DNS_DOMAIN', value: params.WILDCARD_DNS_DOMAIN),
                        string(name: 'TAGGED_TESTS', value: params.TAGGED_TESTS),
                        string(name: 'INCLUDED_TESTS', value: params.INCLUDED_TESTS),
                        string(name: 'EXCLUDED_TESTS', value: params.EXCLUDED_TESTS),
                        string(name: 'CONSOLE_REPO_BRANCH', value: params.CONSOLE_REPO_BRANCH),
                        booleanParam(name: 'EMIT_METRICS', value: params.EMIT_METRICS)
                    ],  wait: true, propagate: true
                }catch(err){
                    catchError(message: "${STAGE_NAME} Failed with ${err}", buildResult: 'FAILURE', stageResult: 'FAILURE'){
                        echo "Caught: ${err}"
                        sh "exit 1"
                    }
                   // currentBuild.result = 'FAILURE'
                }
            }
        }
    }
}

<<<<<<< HEAD

=======
def getCronSchedule() {
    if (env.BRANCH_NAME.equals("master")) {

        //Set cron job to run every day at 9 AM from Monday to Friday
        return "0 9 * * 1-5"
    }
    return ""
}
>>>>>>> 885c10f3
<|MERGE_RESOLUTION|>--- conflicted
+++ resolved
@@ -438,17 +438,4 @@
             }
         }
     }
-}
-
-<<<<<<< HEAD
-
-=======
-def getCronSchedule() {
-    if (env.BRANCH_NAME.equals("master")) {
-
-        //Set cron job to run every day at 9 AM from Monday to Friday
-        return "0 9 * * 1-5"
-    }
-    return ""
-}
->>>>>>> 885c10f3
+}