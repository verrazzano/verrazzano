--- conflicted
+++ resolved
@@ -150,45 +150,7 @@
            
         stage ('Upgrade every release to next Minor Release') {
             parallel {
-<<<<<<< HEAD
-                
                 stage('Compute required N Upgrade Jobs'){ 
-=======
-                stage('Upgrade Verrazzano from version current branch to master'){
-                    when {
-                       expression { CLEAN_BRANCH_NAME != 'master' }
-                    }
-                    steps{
-                        script{
-                            try{
-                                echo "Running upgrade job from version current branch to master"
-                                retry(count: JOB_PROMOTION_RETRIES) {
-                                    def jobStatus =  build job: "/verrazzano-upgrade-path-tests/${CLEAN_BRANCH_NAME}",
-                                    parameters: [
-                                                string(name: 'GIT_COMMIT_TO_USE', value: params.GIT_COMMIT_TO_USE),
-                                                string(name: 'VERSION_FOR_INSTALL', value: "current_branch" ),
-                                                string(name: 'VERSION_FOR_UPGRADE', value: "master"),
-                                                string(name: 'VZ_INSTALL_CONFIG', value: params.VZ_INSTALL_CONFIG),
-                                                string(name: 'IS_TRIGGERED_MANUALLY', value: "NO"),
-                                                string(name: 'VERRAZZANO_OPERATOR_IMAGE', value: params.VERRAZZANO_OPERATOR_IMAGE),
-                                                string(name: 'WILDCARD_DNS_DOMAIN', value: params.WILDCARD_DNS_DOMAIN),
-                                                string(name: 'TAGGED_TESTS', value: params.TAGGED_TESTS),
-                                                string(name: 'INCLUDED_TESTS', value: params.INCLUDED_TESTS),
-                                                string(name: 'EXCLUDED_TESTS', value: params.EXCLUDED_TESTS),
-                                                string(name: 'CONSOLE_REPO_BRANCH', value: params.CONSOLE_REPO_BRANCH),
-                                            ],  wait: true, propagate: true
-                                        }
-                                }catch(err){
-                                    catchError(message: "${STAGE_NAME} Failed with ${err}", buildResult: 'FAILURE', stageResult: 'FAILURE'){
-                                        echo "Caught: ${err}"
-                                        sh "exit 1"
-                                    }
-                                }
-                        }
-                    }
-                }
-                stage('Compute required N Upgrade Jobs') {
->>>>>>> 6c02001c
                 steps {
                     script {
                         final String fileContent = readFile(file: "${workspace}/tags.txt")
