--- conflicted
+++ resolved
@@ -149,11 +149,7 @@
 
         stage ('Upgrade every release to next Minor Release') {
             parallel {
-<<<<<<< HEAD
-                stage('Compute required N Upgrade Jobs'){ 
-=======
                 stage('Compute required N Upgrade Jobs') {
->>>>>>> 3f0a9c52
                 steps {
                     script {
                         final String fileContent = readFile(file: "${workspace}/tags.txt")
