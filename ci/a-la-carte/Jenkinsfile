--- conflicted
+++ resolved
@@ -233,6 +233,7 @@
                     # Log the vz status to get the URLs
                     ${GO_REPO_PATH}/vz status
                 """
+                waitForPodsToBeUp()
             }
 
             post {
@@ -246,19 +247,6 @@
             }
         }
 
-<<<<<<< HEAD
-        stage('verify-install-promstack post edge stack installation') {
-            environment {
-                DUMP_DIRECTORY="${TEST_DUMP_ROOT}/verify-install/promstack"
-            }
-            steps {
-                runGinkgoRandomize('verify-install/promstack')
-            }
-            post {
-                always {
-                    archiveArtifacts artifacts: '**/coverage.html,**/logs/*,**/test-cluster-snapshots/**', allowEmptyArchive: true
-                    junit testResults: '**/*test-result.xml', allowEmptyResults: true
-=======
         stage('Verify Edge Stack') {
             parallel {
                 stage('verify-install/promstack') {
@@ -274,7 +262,6 @@
                             junit testResults: '**/*test-result.xml', allowEmptyResults: true
                         }
                     }
->>>>>>> 7251e1e9
                 }
                 failure {
                     dumpK8sCluster('verify-install-post-edge-stack-installation-failure-dump')
@@ -288,6 +275,7 @@
                 }
             }
         }
+
 
         stage('Install Application stack') {
             environment {
@@ -328,6 +316,7 @@
                     # Log the vz status to get the URLs
                     ${GO_REPO_PATH}/vz status
                 """
+                waitForPodsToBeUp()
             }
 
             post {
@@ -341,14 +330,6 @@
             }
         }
 
-<<<<<<< HEAD
-        stage('verify-install-promstack post app stack installation') {
-            environment {
-                DUMP_DIRECTORY="${TEST_DUMP_ROOT}/verify-install/promstack"
-            }
-            steps {
-                runGinkgoRandomize('verify-install/promstack')
-=======
         stage('Verify App Stack') {
             parallel {
                 stage('verify-install promstack') {
@@ -367,7 +348,6 @@
                 //        runGinkgoRandomize('verify-infra/vmi')
                 //    }
                 //}
->>>>>>> 7251e1e9
             }
             post {
                 failure {
@@ -408,7 +388,7 @@
                 cd ${GO_REPO_PATH}/verrazzano/tests/e2e
                 find . -name "${TEST_REPORT}" | cpio -pdm ${TEST_REPORT_DIR}
             """
-            archiveArtifacts artifacts: "**/coverage.html,**/logs/**,**/verrazzano_images.txt,**/*full-cluster*/**,**/*cluster-snapshot*/**,**/bug-report/**,**/Screenshot*.png,**/ConsoleLog*.log,**/${TEST_REPORT}", allowEmptyArchive: true
+            archiveArtifacts artifacts: "**/coverage.html,**/logs/**,**/verrazzano_images.txt,**/*full-cluster*/**,**/bug-report/**,**/Screenshot*.png,**/ConsoleLog*.log,**/${TEST_REPORT}", allowEmptyArchive: true
             junit testResults: "**/${TEST_REPORT}", allowEmptyResults: true
             deleteCluster()
         }
