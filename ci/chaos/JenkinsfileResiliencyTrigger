<<<<<<< HEAD
// Copyright (c) 2022, 2023, Oracle and/or its affiliates.
=======
// Copyright (c) 2023, Oracle and/or its affiliates.
>>>>>>> 3b3cee52
// Licensed under the Universal Permissive License v 1.0 as shown at https://oss.oracle.com/licenses/upl.

def agentLabel = env.JOB_NAME.contains('master') ? "phx-small" : "small"

pipeline {
    options {
        skipDefaultCheckout true
        timestamps ()
    }

    agent {
       docker {
            image "${RUNNER_DOCKER_IMAGE}"
            args "${RUNNER_DOCKER_ARGS}"
            registryUrl "${RUNNER_DOCKER_REGISTRY_URL}"
            registryCredentialsId 'ocir-pull-and-push-account'
            label "${agentLabel}"
        }
    }

    parameters {
        string (name: 'GIT_COMMIT_TO_USE',
                        defaultValue: 'NONE',
                        description: 'This is the full git commit hash from the source build to be used for all jobs. A full pipeline specifies a valid commit hash here. NONE can be used for manually triggered jobs, however even for those a commit hash value is preferred to be supplied',
                        trim: true)
        string (name: 'VERRAZZANO_OPERATOR_IMAGE',
                        defaultValue: 'NONE',
                        description: 'This is for manually testing only where someone needs to use a specific operator image, otherwise the default value of NONE is used',
                        trim: true)
        string (name: 'WILDCARD_DNS_DOMAIN',
                        defaultValue: 'nip.io',
                        description: 'This is the wildcard DNS domain',
                        trim: true)
        string (name: 'EXCLUDE_RELEASES',
                defaultValue: "v1.0.0, v1.0.1, v1.0.2, v1.0.3, v1.0.4, v1.1.0, v1.1.1, v1.1.2",
                description: 'This is to exclude the specified releases from upgrade tests.', trim: true)
        string (name: 'TAGGED_TESTS',
                defaultValue: '',
                description: 'A comma separated list of build tags for tests that should be executed (e.g. unstable_test). Default:',
                trim: true)
        string (name: 'INCLUDED_TESTS',
                defaultValue: '.*',
                description: 'A regex matching any fully qualified test file that should be executed (e.g. examples/helidon/). Default: .*',
                trim: true)
        string (name: 'EXCLUDED_TESTS',
                defaultValue: '_excluded_test',
                description: 'A regex matching any fully qualified test file that should not be executed (e.g. multicluster/|_excluded_test). Default: _excluded_test',
                trim: true)
        string (name: 'CONSOLE_REPO_BRANCH',
                defaultValue: '',
                description: 'The branch to check out after cloning the console repository.',
                trim: true)
    }

    environment {
        CLEAN_BRANCH_NAME = "${env.BRANCH_NAME.replace("/", "%2F")}"
        GOPATH = '/home/opc/go'
        GO_REPO_PATH = "${GOPATH}/src/github.com/verrazzano"
        SERVICE_KEY = credentials('PAGERDUTY_SERVICE_KEY')

        OCI_CLI_AUTH="instance_principal"
        OCI_OS_NAMESPACE = credentials('oci-os-namespace')
        OCI_OS_BUCKET="verrazzano-builds"
    }

    stages {
        stage('Clean workspace and checkout') {
            steps {
                script {
                    if (params.GIT_COMMIT_TO_USE == "NONE") {
                        echo "Specific GIT commit was not specified, use current head"
                        def scmInfo = checkout([
                            $class: 'GitSCM',
                            branches: [[name: env.BRANCH_NAME]],
                            doGenerateSubmoduleConfigurations: false,
                            extensions: [],
                            submoduleCfg: [],
                            userRemoteConfigs: [[url: env.SCM_VERRAZZANO_GIT_URL]]])
                        env.GIT_COMMIT = scmInfo.GIT_COMMIT
                        env.GIT_BRANCH = scmInfo.GIT_BRANCH
                    } else {
                        echo "SCM checkout of ${params.GIT_COMMIT_TO_USE}"
                        def scmInfo = checkout([
                            $class: 'GitSCM',
                            branches: [[name: params.GIT_COMMIT_TO_USE]],
                            doGenerateSubmoduleConfigurations: false,
                            extensions: [],
                            submoduleCfg: [],
                            userRemoteConfigs: [[url: env.SCM_VERRAZZANO_GIT_URL]]])
                        env.GIT_COMMIT = scmInfo.GIT_COMMIT
                        env.GIT_BRANCH = scmInfo.GIT_BRANCH
                        // If the commit we were handed is not what the SCM says we are using, fail
                        if (!env.GIT_COMMIT.equals(params.GIT_COMMIT_TO_USE)) {
                            echo "SCM didn't checkout the commit we expected. Expected: ${params.GIT_COMMIT_TO_USE}, Found: ${scmInfo.GIT_COMMIT}"
                            exit 1
                        }
                    }
                    echo "SCM checkout of ${env.GIT_BRANCH} at ${env.GIT_COMMIT}"
                }

                script {
                    def props = readProperties file: '.verrazzano-development-version'
                    VERRAZZANO_DEV_VERSION = props['verrazzano-development-version']
                    TIMESTAMP = sh(returnStdout: true, script: "date +%Y%m%d%H%M%S").trim()
                    SHORT_COMMIT_HASH = sh(returnStdout: true, script: "git rev-parse --short=8 HEAD").trim()
                    def excludeReleases = params.EXCLUDE_RELEASES
                    def excludeReleasesList = excludeReleases.trim().split('\\s*,\\s*')
                    VERSION_FOR_INSTALL = sh(returnStdout: true, script: "go run  ${WORKSPACE}/ci/tools/derive_upgrade_version.go ${workspace} install-version ${excludeReleasesList}").trim()
                    INTERIM_UPGRADE_VERSION = sh(returnStdout: true, script: "go run  ${WORKSPACE}/ci/tools/derive_upgrade_version.go ${workspace} interim-version ${excludeReleasesList}").trim()
                    // update the description with some meaningful info
                    currentBuild.description = SHORT_COMMIT_HASH + " : " + env.GIT_COMMIT + " : " + params.GIT_COMMIT_TO_USE
                    def currentCommitHash = env.GIT_COMMIT
                    def commitList = getCommitList()
                    withCredentials([file(credentialsId: 'jenkins-to-slack-users', variable: 'JENKINS_TO_SLACK_JSON')]) {
                        def userMappings = readJSON file: JENKINS_TO_SLACK_JSON
                        SUSPECT_LIST = getSuspectList(commitList, userMappings)
                        echo "Suspect list: ${SUSPECT_LIST}"
                    }
                }
            }
        }

        stage ('Kick off resiliency tests') {
            parallel {
                stage('VPO killed during upgrade') {
                    steps {
                        retry(count: JOB_PROMOTION_RETRIES) {
                            script {
                                build job: "/verrazzano-chaos-tests/${CLEAN_BRANCH_NAME}",
                                    parameters: [
                                        string(name: 'GIT_COMMIT_FOR_UPGRADE', value: env.GIT_COMMIT),
                                        string(name: 'VERSION_FOR_INSTALL', value: VERSION_FOR_INSTALL),
                                        string(name: 'INTERIM_UPGRADE_VERSION', value: INTERIM_UPGRADE_VERSION),
                                        string(name: 'VERRAZZANO_OPERATOR_IMAGE', value: params.VERRAZZANO_OPERATOR_IMAGE),
                                        string(name: 'WILDCARD_DNS_DOMAIN', value: params.WILDCARD_DNS_DOMAIN),
                                        string(name: 'TAGGED_TESTS', value: params.TAGGED_TESTS),
                                        string(name: 'INCLUDED_TESTS', value: params.INCLUDED_TESTS),
                                        string(name: 'EXCLUDED_TESTS', value: params.EXCLUDED_TESTS),
                                        string(name: 'CHAOS_TEST_TYPE', value: 'vpo.killed')
                                    ], wait: true
                            }
                        }
                    }
                }
                stage('Upgrade using ephemeral storage') {
                    steps {
                        retry(count: JOB_PROMOTION_RETRIES) {
                            script {
                                build job: "/verrazzano-chaos-tests/${CLEAN_BRANCH_NAME}",
                                    parameters: [
                                            string(name: 'GIT_COMMIT_FOR_UPGRADE', value: env.GIT_COMMIT),
                                            string(name: 'VERSION_FOR_INSTALL', value: VERSION_FOR_INSTALL),
                                            string(name: 'INTERIM_UPGRADE_VERSION', value: INTERIM_UPGRADE_VERSION),
                                            string(name: 'VERRAZZANO_OPERATOR_IMAGE', value: params.VERRAZZANO_OPERATOR_IMAGE),
                                            string(name: 'WILDCARD_DNS_DOMAIN', value: params.WILDCARD_DNS_DOMAIN),
                                            string(name: 'TAGGED_TESTS', value: params.TAGGED_TESTS),
                                            string(name: 'INCLUDED_TESTS', value: params.INCLUDED_TESTS),
                                            string(name: 'EXCLUDED_TESTS', value: params.EXCLUDED_TESTS),
                                            string(name: 'CHAOS_TEST_TYPE', value: 'ephemeral.storage.upgrade')
                                    ], wait: true
                            }
                        }
                    }
                }
                stage('Component helm install failure') {
                    steps {
                        retry(count: JOB_PROMOTION_RETRIES) {
                            script {
                                build job: "/verrazzano-chaos-tests/${CLEAN_BRANCH_NAME}",
                                    parameters: [
                                        string(name: 'GIT_COMMIT_FOR_UPGRADE', value: env.GIT_COMMIT),
                                        string(name: 'VERSION_FOR_INSTALL', value: VERSION_FOR_INSTALL),
                                        string(name: 'INTERIM_UPGRADE_VERSION', value: INTERIM_UPGRADE_VERSION),
                                        string(name: 'VERRAZZANO_OPERATOR_IMAGE', value: params.VERRAZZANO_OPERATOR_IMAGE),
                                        string(name: 'WILDCARD_DNS_DOMAIN', value: params.WILDCARD_DNS_DOMAIN),
                                        string(name: 'TAGGED_TESTS', value: params.TAGGED_TESTS),
                                        string(name: 'INCLUDED_TESTS', value: params.INCLUDED_TESTS),
                                        string(name: 'EXCLUDED_TESTS', value: params.EXCLUDED_TESTS),
                                        string(name: 'CHAOS_TEST_TYPE', value: 'helm.chart.corrupted')
                                ], wait: true
                            }
                        }
                    }
                }
                stage('Uninstall failed upgrade') {
                    steps {
                        retry(count: JOB_PROMOTION_RETRIES) {
                            script {
                                build job: "/verrazzano-chaos-tests/${CLEAN_BRANCH_NAME}",
                                    parameters: [
                                        string(name: 'GIT_COMMIT_FOR_UPGRADE', value: env.GIT_COMMIT),
                                        string(name: 'VERSION_FOR_INSTALL', value: VERSION_FOR_INSTALL),
                                        string(name: 'INTERIM_UPGRADE_VERSION', value: INTERIM_UPGRADE_VERSION),
                                        string(name: 'VERRAZZANO_OPERATOR_IMAGE', value: params.VERRAZZANO_OPERATOR_IMAGE),
                                        string(name: 'WILDCARD_DNS_DOMAIN', value: params.WILDCARD_DNS_DOMAIN),
                                        string(name: 'TAGGED_TESTS', value: params.TAGGED_TESTS),
                                        string(name: 'INCLUDED_TESTS', value: params.INCLUDED_TESTS),
                                        string(name: 'EXCLUDED_TESTS', value: params.EXCLUDED_TESTS),
                                        string(name: 'CHAOS_TEST_TYPE', value: 'uninstall.failed.upgrade')
                                ], wait: true
                            }
                        }
                    }
                }
                stage('Upgrade a failed 1.2.0 upgrade') {
                    steps {
                        retry(count: JOB_PROMOTION_RETRIES) {
                            script {
                                build job: "/verrazzano-chaos-tests/${CLEAN_BRANCH_NAME}",
                                    parameters: [
                                        string(name: 'GIT_COMMIT_FOR_UPGRADE', value: env.GIT_COMMIT),
                                        string(name: 'VERSION_FOR_INSTALL', value: VERSION_FOR_INSTALL),
                                        string(name: 'INTERIM_UPGRADE_VERSION', value: INTERIM_UPGRADE_VERSION),
                                        string(name: 'VERRAZZANO_OPERATOR_IMAGE', value: params.VERRAZZANO_OPERATOR_IMAGE),
                                        string(name: 'WILDCARD_DNS_DOMAIN', value: params.WILDCARD_DNS_DOMAIN),
                                        string(name: 'TAGGED_TESTS', value: params.TAGGED_TESTS),
                                        string(name: 'INCLUDED_TESTS', value: params.INCLUDED_TESTS),
                                        string(name: 'EXCLUDED_TESTS', value: params.EXCLUDED_TESTS),
                                        string(name: 'CHAOS_TEST_TYPE', value: 'upgrade.failed.upgrade')
                                ], wait: true
                            }
                        }
                    }
                }
                stage('Upgrade an in-process failing upgrade') {
                    steps {
                        retry(count: JOB_PROMOTION_RETRIES) {
                            script {
                                build job: "/verrazzano-chaos-tests/${CLEAN_BRANCH_NAME}",
                                    parameters: [
                                        string(name: 'GIT_COMMIT_FOR_UPGRADE', value: env.GIT_COMMIT),
                                        string(name: 'VERSION_FOR_INSTALL', value: VERSION_FOR_INSTALL),
                                        string(name: 'INTERIM_UPGRADE_VERSION', value: INTERIM_UPGRADE_VERSION),
                                        string(name: 'VERRAZZANO_OPERATOR_IMAGE', value: params.VERRAZZANO_OPERATOR_IMAGE),
                                        string(name: 'WILDCARD_DNS_DOMAIN', value: params.WILDCARD_DNS_DOMAIN),
                                        string(name: 'TAGGED_TESTS', value: params.TAGGED_TESTS),
                                        string(name: 'INCLUDED_TESTS', value: params.INCLUDED_TESTS),
                                        string(name: 'EXCLUDED_TESTS', value: params.EXCLUDED_TESTS),
                                        string(name: 'CHAOS_TEST_TYPE', value: 'upgrade.failing.upgrade')
                                ], wait: true
                            }
                        }
                    }
                }
            }
        }
    }
    post {
        failure {
            script {
                if (env.JOB_NAME == "verrazzano-upgrade-resiliency-tests/master" || env.JOB_NAME ==~ "verrazzano-upgrade-resiliency-tests/release-1.*") {
                    if (isPagerDutyEnabled()) {
                        pagerduty(resolve: false, serviceKey: "$SERVICE_KEY", incDescription: "Verrazzano: ${env.JOB_NAME} - Failed", incDetails: "Job Failed - \"${env.JOB_NAME}\" build: ${env.BUILD_NUMBER}\n\nView the log at:\n ${env.BUILD_URL}\n\nBlue Ocean:\n${env.RUN_DISPLAY_URL}")
                    }
                    slackSend ( channel: "$SLACK_ALERT_CHANNEL", message: "Job Failed - \"${env.JOB_NAME}\" build: ${env.BUILD_NUMBER}\n\nView the log at:\n ${env.BUILD_URL}\n\nBlue Ocean:\n${env.RUN_DISPLAY_URL}\n\nSuspects:\n${SUSPECT_LIST}" )
                }
            }
        }
    }
}

def isPagerDutyEnabled() {
    // this controls whether PD alerts are enabled
    if (NOTIFY_PAGERDUTY_TRIGGERED_FAILURES.equals("true")) {
        echo "Pager-Duty notifications enabled via global override setting"
        return true
    }
    return false
}


// Called in Stage Clean workspace and checkout steps
@NonCPS
def getCommitList() {
    echo "Checking for change sets"
    def commitList = []
    def changeSets = currentBuild.changeSets
    for (int i = 0; i < changeSets.size(); i++) {
        echo "get commits from change set"
        def commits = changeSets[i].items
        for (int j = 0; j < commits.length; j++) {
            def commit = commits[j]
            def id = commit.commitId
            echo "Add commit id: ${id}"
            commitList.add(id)
        }
    }
    return commitList
}

def trimIfGithubNoreplyUser(userIn) {
    if (userIn == null) {
        echo "Not a github noreply user, not trimming: ${userIn}"
        return userIn
    }
    if (userIn.matches(".*\\+.*@users.noreply.github.com.*")) {
        def userOut = userIn.substring(userIn.indexOf("+") + 1, userIn.indexOf("@"))
        return userOut;
    }
    if (userIn.matches(".*<.*@users.noreply.github.com.*")) {
        def userOut = userIn.substring(userIn.indexOf("<") + 1, userIn.indexOf("@"))
        return userOut;
    }
    if (userIn.matches(".*@users.noreply.github.com")) {
        def userOut = userIn.substring(0, userIn.indexOf("@"))
        return userOut;
    }
    echo "Not a github noreply user, not trimming: ${userIn}"
    return userIn
}

def getSuspectList(commitList, userMappings) {
    def retValue = ""
    def suspectList = []
    if (commitList == null || commitList.size() == 0) {
        echo "No commits to form suspect list"
    } else {
        for (int i = 0; i < commitList.size(); i++) {
            def id = commitList[i]
            try {
                def gitAuthor = sh(
                    script: "git log --format='%ae' '$id^!'",
                    returnStdout: true
                ).trim()
                if (gitAuthor != null) {
                    def author = trimIfGithubNoreplyUser(gitAuthor)
                    echo "DEBUG: author: ${gitAuthor}, ${author}, id: ${id}"
                    if (userMappings.containsKey(author)) {
                        def slackUser = userMappings.get(author)
                        if (!suspectList.contains(slackUser)) {
                            echo "Added ${slackUser} as suspect"
                            retValue += " ${slackUser}"
                            suspectList.add(slackUser)
                        }
                    } else {
                        // If we don't have a name mapping use the commit.author, at least we can easily tell if the mapping gets dated
                        if (!suspectList.contains(author)) {
                            echo "Added ${author} as suspect"
                            retValue += " ${author}"
                            suspectList.add(author)
                        }
                    }
                } else {
                    echo "No author returned from git"
                }
            } catch (Exception e) {
                echo "INFO: Problem processing commit ${id}, skipping commit: " + e.toString()
            }
        }
    }
    def startedByUser = "";
    def causes = currentBuild.getBuildCauses()
    echo "causes: " + causes.toString()
    for (cause in causes) {
        def causeString = cause.toString()
        echo "current cause: " + causeString
        def causeInfo = readJSON text: causeString
        if (causeInfo.userId != null) {
            startedByUser = causeInfo.userId
        }
    }

    if (startedByUser.length() > 0) {
        echo "Build was started by a user, adding them to the suspect notification list: ${startedByUser}"
        def author = trimIfGithubNoreplyUser(startedByUser)
        echo "DEBUG: author: ${startedByUser}, ${author}"
        if (userMappings.containsKey(author)) {
            def slackUser = userMappings.get(author)
            if (!suspectList.contains(slackUser)) {
                echo "Added ${slackUser} as suspect"
                retValue += " ${slackUser}"
                suspectList.add(slackUser)
            }
        } else {
            // If we don't have a name mapping use the commit.author, at least we can easily tell if the mapping gets dated
            if (!suspectList.contains(author)) {
               echo "Added ${author} as suspect"
               retValue += " ${author}"
               suspectList.add(author)
            }
        }
    } else {
        echo "Build not started by a user, not adding to notification list"
    }
    echo "returning suspect list: ${retValue}"
    return retValue
}

def getCronSchedule() {
    if (env.BRANCH_NAME.equals("master")) {
        return "H */2 * * *"
    } else if (env.BRANCH_NAME.startsWith("release-1")) {
        return "@daily"
    }
    return ""
}
<|MERGE_RESOLUTION|>--- conflicted
+++ resolved
@@ -1,8 +1,4 @@
-<<<<<<< HEAD
-// Copyright (c) 2022, 2023, Oracle and/or its affiliates.
-=======
 // Copyright (c) 2023, Oracle and/or its affiliates.
->>>>>>> 3b3cee52
 // Licensed under the Universal Permissive License v 1.0 as shown at https://oss.oracle.com/licenses/upl.
 
 def agentLabel = env.JOB_NAME.contains('master') ? "phx-small" : "small"
