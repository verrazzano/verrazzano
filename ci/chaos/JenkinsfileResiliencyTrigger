--- conflicted
+++ resolved
@@ -497,7 +497,6 @@
         releases << tag
     }
     return releases
-<<<<<<< HEAD
 }
 
 def getNextPatchReleaseVersion(upgradeTargetVersion){
@@ -506,6 +505,4 @@
     int nextPatchVersion = Integer.parseInt(latestReleaseTagSplit[2]) + 1
     def nextPatchRelease = latestReleaseTagSplit[0] + "." + latestReleaseTagSplit[1] + "." + nextPatchVersion
     return nextPatchRelease
-=======
->>>>>>> 89393ec4
 }