--- conflicted
+++ resolved
@@ -57,11 +57,7 @@
         choice (name: 'CHAOS_TEST_TYPE',
                 description: 'Type of chaos to inflict',
                 // 1st choice is the default value
-<<<<<<< HEAD
-                choices: [ "uninstall.failed.upgrade", "helm.chart.corrupted", "vpo.killed", "upgrade.failed.upgrade", "upgrade.failing.upgrade" ])
-=======
-                choices: [ "uninstall.failed.upgrade", "helm.chart.corrupted", "vpo.killed", "ephemeral.storage.upgrade" ])
->>>>>>> 301b8c79
+                choices: [ "uninstall.failed.upgrade", "helm.chart.corrupted", "vpo.killed", "ephemeral.storage.upgrade", "upgrade.failed.upgrade", "upgrade.failing.upgrade" ])
     }
 
     environment {
