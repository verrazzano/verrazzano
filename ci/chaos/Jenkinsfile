// Copyright (c) 2022, Oracle and/or its affiliates.
// Licensed under the Universal Permissive License v 1.0 as shown at https://oss.oracle.com/licenses/upl.

def DOCKER_IMAGE_TAG
def agentLabel = env.JOB_NAME.contains('master') ? "phxlarge" : "VM.Standard2.8"
def EFFECTIVE_DUMP_K8S_CLUSTER_ON_SUCCESS = false

pipeline {
    options {
        timeout(time: 2, unit: 'HOURS')
        skipDefaultCheckout true
        timestamps ()
    }

    agent {
        docker {
            image "${RUNNER_DOCKER_IMAGE}"
            args "${RUNNER_DOCKER_ARGS}"
            registryUrl "${RUNNER_DOCKER_REGISTRY_URL}"
            registryCredentialsId 'ocir-pull-and-push-account'
            label "${agentLabel}"
        }
    }

    parameters {
        choice (name: 'KUBERNETES_CLUSTER_VERSION',
                description: 'Kubernetes Version for KinD Cluster',
                // 1st choice is the default value
                choices: [ "1.20", "1.21", "1.22", "1.23" ])
        string (name: 'VERSION_FOR_INSTALL',
                defaultValue: 'v1.1.2',
                description: 'This is the Verrazzano version for install.  By default, the latest Master release will be installed',
                trim: true)
        string (name: 'GIT_COMMIT_FOR_UPGRADE',
                defaultValue: 'NONE',
                description: 'This is the full git commit hash for the target upgrade.  By default, the Verrazzano tip will be used.',
                trim: true)
        choice (name: 'WILDCARD_DNS_DOMAIN',
                description: 'This is the wildcard DNS domain',
                // 1st choice is the default value
                choices: [ "nip.io", "sslip.io" ])
        booleanParam (description: 'Whether to create kind cluster with Calico for AT testing (defaults to true)', name: 'CREATE_KIND_USE_CALICO', defaultValue: true)
        booleanParam (description: 'Whether to dump k8s cluster on success (off by default can be useful to capture for comparing to failed cluster)', name: 'DUMP_K8S_CLUSTER_ON_SUCCESS', defaultValue: false)
        booleanParam (description: 'Whether to emit metrics from the pipeline', name: 'EMIT_METRICS', defaultValue: true)
        booleanParam (description: 'Whether to run BOM Validator after Upgrade', name: 'RUN_BOM_VALIDATOR', defaultValue: true)
        string (name: 'TAGGED_TESTS',
                defaultValue: '',
                description: 'A comma separated list of build tags for tests that should be executed (e.g. unstable_test). Default:',
                trim: true)
        string (name: 'INCLUDED_TESTS',
                defaultValue: '.*',
                description: 'A regex matching any fully qualified test file that should be executed (e.g. examples/helidon/). Default: .*',
                trim: true)
        string (name: 'EXCLUDED_TESTS',
                defaultValue: '_excluded_test',
                description: 'A regex matching any fully qualified test file that should not be executed (e.g. multicluster/|_excluded_test). Default: _excluded_test',
                trim: true)
        choice (name: 'CHAOS_TEST_TYPE',
                description: 'Type of chaos to inflict',
                // 1st choice is the default value
                choices: [ "uninstall.failed.upgrade", "helm.chart.corrupted", "vpo.killed", "ephemeral.storage.upgrade", "upgrade.failed.upgrade", "upgrade.failing.upgrade" ])
    }

    environment {
        DOCKER_PLATFORM_CI_IMAGE_NAME = 'verrazzano-platform-operator-jenkins'
        DOCKER_PLATFORM_PUBLISH_IMAGE_NAME = 'verrazzano-platform-operator'
        GOPATH = '/home/opc/go'
        GO_REPO_PATH = "${GOPATH}/src/github.com/verrazzano"
        DOCKER_CREDS = credentials('github-packages-credentials-rw')
        DOCKER_EMAIL = credentials('github-packages-email')
        DOCKER_REPO = 'ghcr.io'
        DOCKER_NAMESPACE = 'verrazzano'
        NETRC_FILE = credentials('netrc')
        SERVICE_KEY = credentials('PAGERDUTY_SERVICE_KEY')

        // Used for dumping cluster from inside tests
        DUMP_KUBECONFIG="${KUBECONFIG}"
        DUMP_COMMAND="${GO_REPO_PATH}/verrazzano/tools/scripts/k8s-dump-cluster.sh"
        TEST_DUMP_ROOT="${WORKSPACE}/test-cluster-dumps"

        CLUSTER_NAME = 'verrazzano'
        POST_DUMP_FAILED_FILE = "${WORKSPACE}/post_dump_failed_file.tmp"
        TESTS_EXECUTED_FILE = "${WORKSPACE}/tests_executed_file.tmp"
        KUBECONFIG = "${WORKSPACE}/test_kubeconfig"
        VERRAZZANO_KUBECONFIG = "${KUBECONFIG}"
        OCR_CREDS = credentials('ocr-pull-and-push-account')
        OCR_REPO = 'container-registry.oracle.com'
        IMAGE_PULL_SECRET = 'verrazzano-container-registry'
        INSTALL_CONFIG_FILE_KIND_PERSISTENCE = "./tests/e2e/config/scripts/install-verrazzano-kind-with-persistence.yaml"
        INSTALL_CONFIG_FILE_KIND_EPHEMERAL = "./tests/e2e/config/scripts/install-verrazzano-kind-no-persistence.yaml"
        INSTALL_CONFIG_FILE_KIND = "${params.CHAOS_TEST_TYPE.equals("ephemeral.storage.upgrade") ? env.INSTALL_CONFIG_FILE_KIND_EPHEMERAL : env.INSTALL_CONFIG_FILE_KIND_PERSISTENCE}"
        INSTALL_PROFILE = "${params.CHAOS_TEST_TYPE.equals("ephemeral.storage.upgrade") ? "dev" : "prod"}"
        VZ_ENVIRONMENT_NAME = "default"
        TEST_SCRIPTS_DIR = "${GO_REPO_PATH}/verrazzano/tests/e2e/config/scripts"
        LOOPING_TEST_SCRIPTS_DIR = "${TEST_SCRIPTS_DIR}/looping-test"
        // needed for prepare at shell script
        VERRAZZANO_OPERATOR_IMAGE="NONE"

        WEBLOGIC_PSW = credentials('weblogic-example-domain-password') // Needed by ToDoList example test
        DATABASE_PSW = credentials('todo-mysql-password') // Needed by ToDoList example test

        OLD_PODS_FILE="${WORKSPACE}/verrazzano/platform-operator/scripts/install/build/logs/verrazzano-old-vpo-app-pods.out"
        NEW_PODS_FILE="${WORKSPACE}/verrazzano/platform-operator/scripts/install/build/logs/verrazzano-new-vpo-app-pods.out"
        NEW_PODS_FILE2="${WORKSPACE}/verrazzano/platform-operator/scripts/install/build/logs/verrazzano-new-vpo-app-pods-2.out"
        APP_NAMEPACES="'todo-list bobs-books hello-helidon springboot sockshop'"

        // used to emit metrics
         PROMETHEUS_GW_URL = credentials('prometheus-dev-url')
         PROMETHEUS_CREDENTIALS = credentials('prometheus-credentials')
         TEST_ENV_LABEL = "kind"
         K8S_VERSION_LABEL = "${params.KUBERNETES_CLUSTER_VERSION}"
         TEST_ENV = "KIND"
         SEARCH_HTTP_ENDPOINT = credentials('search-gw-url')
         SEARCH_PASSWORD = "${PROMETHEUS_CREDENTIALS_PSW}"
         SEARCH_USERNAME = "${PROMETHEUS_CREDENTIALS_USR}"

         // used to generate Ginkgo test reports
         TEST_REPORT = "test-report.xml"
         GINKGO_REPORT_ARGS = "--junit-report=${TEST_REPORT} --keep-separate-reports=true"
         TEST_REPORT_DIR = "${WORKSPACE}/tests/e2e"
    }

    stages {
        stage('Clean Workspace and Checkout') {
            environment {
                OCI_CLI_AUTH="instance_principal"
                OCI_OS_NAMESPACE = credentials('oci-os-namespace')
                OCI_OS_BUCKET="verrazzano-builds"
                VZ_CLI_TARGZ="vz-linux-amd64.tar.gz"
            }
            steps {
                sh """
                    echo "${NODE_LABELS}"
                """

                script {
                    EFFECTIVE_DUMP_K8S_CLUSTER_ON_SUCCESS = getEffectiveDumpOnSuccess()
                    if (params.GIT_COMMIT_FOR_UPGRADE == "NONE") {
                        echo "Specific GIT commit was not specified, use current head"
                        def scmInfo = checkout([
                                $class: 'GitSCM',
                                branches: [[name: env.BRANCH_NAME]],
                                extensions: [[$class: 'LocalBranch']],
                                userRemoteConfigs: [[refspec: '+refs/heads/*:refs/remotes/origin/*', url: env.SCM_VERRAZZANO_GIT_URL]]])
                        env.GIT_COMMIT = scmInfo.GIT_COMMIT
                        env.GIT_BRANCH = scmInfo.GIT_BRANCH
                    } else {
                        echo "SCM checkout of ${params.GIT_COMMIT_FOR_UPGRADE}"
                        def scmInfo = checkout([
                                $class: 'GitSCM',
                                branches: [[name: params.GIT_COMMIT_FOR_UPGRADE]],
                                doGenerateSubmoduleConfigurations: false,
                                extensions: [],
                                submoduleCfg: [],
                                userRemoteConfigs: [[refspec: '+refs/heads/*:refs/remotes/origin/*', url: env.SCM_VERRAZZANO_GIT_URL]]])
                        env.GIT_COMMIT = scmInfo.GIT_COMMIT
                        env.GIT_BRANCH = scmInfo.GIT_BRANCH
                        // If the commit we were handed is not what the SCM says we are using, fail
                        if (!env.GIT_COMMIT.equals(params.GIT_COMMIT_FOR_UPGRADE)) {
                            echo "SCM didn't checkout the commit we expected. Expected: ${params.GIT_COMMIT_FOR_UPGRADE}, Found: ${scmInfo.GIT_COMMIT}"
                            exit 1
                        }
                    }
                    echo "SCM checkout of ${env.GIT_BRANCH} at ${env.GIT_COMMIT}"
                }

                sh """
                    cp -f "${NETRC_FILE}" $HOME/.netrc
                    chmod 600 $HOME/.netrc
                """

                script {
                    try {
                        sh """
                        echo "${DOCKER_CREDS_PSW}" | docker login ${env.DOCKER_REPO} -u ${DOCKER_CREDS_USR} --password-stdin
                    """
                    } catch(error) {
                        echo "docker login failed, retrying after sleep"
                        retry(4) {
                            sleep(30)
                            sh """
                                echo "${DOCKER_CREDS_PSW}" | docker login ${env.DOCKER_REPO} -u ${DOCKER_CREDS_USR} --password-stdin
                            """
                        }
                    }
                }

                sh """
                    rm -rf ${GO_REPO_PATH}/verrazzano
                    mkdir -p ${GO_REPO_PATH}/verrazzano
                    tar cf - . | (cd ${GO_REPO_PATH}/verrazzano/ ; tar xf -)
                """

                script {
                    def props = readProperties file: '.verrazzano-development-version'
                    VERRAZZANO_DEV_VERSION = props['verrazzano-development-version']
                    TIMESTAMP = sh(returnStdout: true, script: "date +%Y%m%d%H%M%S").trim()
                    SHORT_COMMIT_HASH = sh(returnStdout: true, script: "git rev-parse --short=8 HEAD").trim()
                    DOCKER_IMAGE_TAG = "${VERRAZZANO_DEV_VERSION}-${TIMESTAMP}-${SHORT_COMMIT_HASH}"
                    // update the description with some meaningful info
                    setDisplayName()
                    currentBuild.description = params.KUBERNETES_CLUSTER_VERSION + " : " + SHORT_COMMIT_HASH + " : " + env.GIT_COMMIT + " : " + params.GIT_COMMIT_FOR_UPGRADE
                    echo "Downloading operator.yaml for release ${params.VERSION_FOR_INSTALL}"
                    OPERATOR_YAML_FILE = "https://github.com/verrazzano/verrazzano/releases/download/${params.VERSION_FOR_INSTALL}/operator.yaml"
                }

                script {
                    sh """
                        echo "Downloading VZ CLI from object storage"
                        oci --region us-phoenix-1 os object get --namespace ${OCI_OS_NAMESPACE} -bn ${OCI_OS_BUCKET} --name ${env.BRANCH_NAME}/${VZ_CLI_TARGZ} --file ${VZ_CLI_TARGZ}
                        tar xzf ${VZ_CLI_TARGZ} -C ${GO_REPO_PATH}
                    """
                }
            }
        }
        stage('Install Release Version') {
            environment {
                KIND_KUBERNETES_CLUSTER_VERSION="${params.KUBERNETES_CLUSTER_VERSION}"
                OCI_CLI_AUTH="instance_principal"
                OCI_OS_NAMESPACE = credentials('oci-os-namespace')
                OCI_OS_COMMIT_BUCKET="verrazzano-builds-by-commit"
                OCI_OS_LOCATION="${OCI_OS_LOCATION}"
                OPERATOR_YAML="${OPERATOR_YAML_FILE}"
                CLUSTER_DUMP_DIR="${WORKSPACE}/verrazzano/build/resources/pre-install-resources"
            }
            steps {
                sh """
                    cd ${GO_REPO_PATH}/verrazzano
                    ci/scripts/prepare_jenkins_at_environment.sh ${params.CREATE_KIND_USE_CALICO} ${params.WILDCARD_DNS_DOMAIN}
                """
            }
            post {
                always {
                    sh """
                        ## dump out install logs
                        mkdir -p ${WORKSPACE}/verrazzano/platform-operator/scripts/install/build/logs
                        kubectl -n verrazzano-install logs --selector=job-name=verrazzano-install-my-verrazzano --tail -1 > ${WORKSPACE}/verrazzano/platform-operator/scripts/install/build/logs/verrazzano-install.log
                        kubectl -n verrazzano-install describe pod --selector=job-name=verrazzano-install-my-verrazzano > ${WORKSPACE}/verrazzano/platform-operator/scripts/install/build/logs/verrazzano-install-job-pod.out
                        cp ${INSTALL_CONFIG_FILE_KIND} ${WORKSPACE}/verrazzano/platform-operator/scripts/install/build/logs
                        echo "Verrazzano Installation logs dumped to verrazzano-install.log"
                        echo "Verrazzano Install pod description dumped to verrazzano-install-job-pod.out"
                        echo "------------------------------------------"
                    """
                    script {
                        dumpVerrazzanoPlatformOperatorLogs("before-upgrade")
                        VZ_TEST_METRIC = metricJobName('')
                        metricTimerStart("${VZ_TEST_METRIC}")
                    }
                    archiveArtifacts artifacts: "**/logs/**,${env.INSTALL_CONFIG_FILE_KIND}", allowEmptyArchive: true
                }
            }
        }

        stage('Pre-upgrade tests') {
            steps {
                runGinkgoNamespace('examples/helidon', "false", "true", "hello-helidon")
                runGinkgoRandomize('upgrade/pre-upgrade/verify')
            }
            post {
                always {
                    archiveArtifacts artifacts: '**/coverage.html,**/logs/*', allowEmptyArchive: true
                    junit testResults: '**/*test-result.xml', allowEmptyResults: true
                }
                failure {
                    script {
                        if ( fileExists(env.TESTS_EXECUTED_FILE) ) {
                            dumpK8sCluster('pre-upgrade-tests-cluster-dump')
                        }
                    }
                }
                success {
                    script {
                        if (params.DUMP_K8S_CLUSTER_ON_SUCCESS == true && fileExists(env.TESTS_EXECUTED_FILE) ) {
                            dumpK8sCluster('install-success-cluster-dump')
                        }
                    }
                }
            }
        }
        stage("Upgrade Platform Operator") {
            environment {
                KIND_KUBERNETES_CLUSTER_VERSION="${params.KUBERNETES_CLUSTER_VERSION}"
                OCI_CLI_AUTH="instance_principal"
                OCI_OS_NAMESPACE = credentials('oci-os-namespace')
                OCI_OS_COMMIT_BUCKET="verrazzano-builds-by-commit"
            }
            steps {
                sh """
                    git fetch
                """
                script {
                    SHORT_COMMIT_HASH = sh(returnStdout: true, script: "git rev-parse --short=8 HEAD").trim()
                    // check if this commit is first in branch
                    BRANCH_ORIGIN = sh(returnStdout: true, script: "git log origin/master..HEAD --oneline --pretty='%h' | tail -1").trim()
                    BRANCH_TO_USE = "${env.BRANCH_NAME}"
                    if (BRANCH_ORIGIN == null || BRANCH_ORIGIN.equals(SHORT_COMMIT_HASH)) {
                        INTERIM_UPGRADE_COMMIT = sh(returnStdout: true, script: "git log origin/master^1 -1 --pretty='%h' | tail -1").trim()
                        BRANCH_TO_USE = "master"
                    } else {
                        INTERIM_UPGRADE_COMMIT = sh(returnStdout: true, script: "git rev-parse --short=8 ${SHORT_COMMIT_HASH}^1").trim()
                    }
                    while (sh(returnStatus: true, script: "oci --region us-phoenix-1 os object get --namespace ${OCI_OS_NAMESPACE} -bn ${OCI_OS_COMMIT_BUCKET} --name ephemeral/${BRANCH_TO_USE}/${INTERIM_UPGRADE_COMMIT}/operator.yaml --file ${WORKSPACE}/interim-operator.yaml") != 0) {
                        INTERIM_UPGRADE_COMMIT = sh(returnStdout: true, script: "git rev-parse --short=8 ${INTERIM_UPGRADE_COMMIT}^1").trim()
                    }
                }
                sh """
                    # Download the operator.yaml for the target version that we are upgrading to
                    oci --region us-phoenix-1 os object get --namespace ${OCI_OS_NAMESPACE} -bn ${OCI_OS_COMMIT_BUCKET} --name ephemeral/${env.BRANCH_NAME}/${SHORT_COMMIT_HASH}/operator.yaml --file ${WORKSPACE}/downloaded-operator.yaml
                    cp ${WORKSPACE}/downloaded-operator.yaml ${WORKSPACE}/upgrade-test-operator.yaml

                    echo "Upgrading the Verrazzano platform operator"
                    if [[ "upgrade.failed.upgrade" == ${params.CHAOS_TEST_TYPE} ]]
                    then
                        echo "Upgrading VPO to version 1.2.0"
                        kubectl apply -f https://github.com/verrazzano/verrazzano/releases/download/v1.2.0/operator.yaml

                    elif [[ "upgrade.failing.upgrade" == ${params.CHAOS_TEST_TYPE} ]]
                    then
                        echo "Upgrading VPO to earlier version from branch"
                        echo "commit: ${INTERIM_UPGRADE_COMMIT}"
                        curl -o ${WORKSPACE}/interim-upgrade-bom.json https://objectstorage.us-phoenix-1.oraclecloud.com/n/${OCI_OS_NAMESPACE}/b/${OCI_OS_COMMIT_BUCKET}/o/ephemeral/${BRANCH_TO_USE}/${INTERIM_UPGRADE_COMMIT}/generated-verrazzano-bom.json
                        kubectl apply -f ${WORKSPACE}/interim-operator.yaml

                    else
                        echo "Upgrading VPO to this commit version"
                        kubectl apply -f ${WORKSPACE}/upgrade-test-operator.yaml
                    fi


                    # ensure operator pod is up
                    kubectl -n verrazzano-install rollout status deployment/verrazzano-platform-operator

                    # need to sleep since the old operator needs to transition to terminating state
                    sleep 45
                """

            }
            post {
                always {
                    archiveArtifacts artifacts: "upgrade-test-operator.yaml", allowEmptyArchive: true
                }
                failure {
                    script {
                        if (fileExists(env.TESTS_EXECUTED_FILE)) {
                            dumpK8sCluster('post-upgrade-vpo-failure-cluster-dump')
                        }
                    }
                }
            }
        }

        stage("Upgrade Verrazzano and execute selected test") {
            environment {
                OCI_OS_NAMESPACE = credentials('oci-os-namespace')
<<<<<<< HEAD
                OCI_OS_COMMIT_BUCKET="verrazzano-builds-by-commit"
=======
                OCI_OS_BUCKET="verrazzano-builds"
>>>>>>> efe6bf77
                OCI_CLI_AUTH="instance_principal"
           }
            steps {
                script {
                    // Download the bom for the target version that we are upgrading to, then extract the version
                    // Note, this version will have a semver suffix which is generated for each build, e.g. 1.0.1-33+d592fed6
                    VERRAZZANO_INTERIM_VERSION = "NONE"
                    if ("upgrade.failed.upgrade".equals(params.CHAOS_TEST_TYPE)) {
                        VERRAZZANO_INTERIM_VERSION = "1.2.0"
                    } else if ("upgrade.failing.upgrade".equals(params.CHAOS_TEST_TYPE)) {
                        VERRAZZANO_INTERIM_VERSION = sh(returnStdout: true, script: "cat ${WORKSPACE}/interim-upgrade-bom.json | jq -r '.version'").trim()
                    }
                    VERRAZZANO_DEV_VERSION = sh(returnStdout: true, script: "curl https://objectstorage.us-phoenix-1.oraclecloud.com/n/stevengreenberginc/b/${OCI_OS_COMMIT_BUCKET}/o/ephemeral/${env.BRANCH_NAME}/${SHORT_COMMIT_HASH}/generated-verrazzano-bom.json | jq -r '.version'").trim()
                    SHORT_COMMIT_HASH = sh(returnStdout: true, script: "git rev-parse --short=8 HEAD").trim()
                }
                sh """
                    # Modify the version field in the Verrazzano CR file to be this new Verrazzano version
                    cd ${GO_REPO_PATH}/verrazzano
                    cp ${INSTALL_CONFIG_FILE_KIND} ${WORKSPACE}/verrazzano-upgrade-cr.yaml
                    ${TEST_SCRIPTS_DIR}/process_upgrade_yaml.sh  ${VERRAZZANO_DEV_VERSION}  ${WORKSPACE}/verrazzano-upgrade-cr.yaml
                    if [[ "NONE" != ${VERRAZZANO_INTERIM_VERSION} ]]
                    then
                        # create the interim VZ CR
                        cp ${INSTALL_CONFIG_FILE_KIND} ${WORKSPACE}/verrazzano-interim-cr.yaml
                        ${TEST_SCRIPTS_DIR}/process_upgrade_yaml.sh  ${VERRAZZANO_INTERIM_VERSION}  ${WORKSPACE}/verrazzano-interim-cr.yaml
                        cp ${WORKSPACE}/verrazzano-interim-cr.yaml ${WORKSPACE}/verrazzano/platform-operator/scripts/install/build/logs
                    fi
                    # Copy upgrade CR where it will be archived
                    cp ${WORKSPACE}/verrazzano-upgrade-cr.yaml ${WORKSPACE}/verrazzano/platform-operator/scripts/install/build/logs

                    # Get the install job in verrazzano-install namespace
                    kubectl -n verrazzano-install get job -o yaml --selector=job-name=verrazzano-install-my-verrazzano > ${WORKSPACE}/verrazzano/platform-operator/scripts/install/build/logs/verrazzano-pre-upgrade-job.out

                    echo "Following is the verrazzano CR file with the new version:"
                    cat ${WORKSPACE}/verrazzano-upgrade-cr.yaml

                    echo "CHAOS TEST TYPE = ${params.CHAOS_TEST_TYPE}"

                    if [[ "ephemeral.storage.upgrade" == ${params.CHAOS_TEST_TYPE} ]]
                    then
                        # Initiate upgrade
                        kubectl apply -f ${WORKSPACE}/verrazzano-upgrade-cr.yaml

                        # A successful completion of the upgrade means the Keycloak configuration was successfully rebuilt
                        kubectl wait --timeout=45m --for=condition=UpgradeComplete verrazzano/my-verrazzano

                        # Kill MySQL and wait for Keycloak to be healthy again
                        ${GO_REPO_PATH}/verrazzano/ci/scripts/chaos_test_ephemeral_storage.sh
                    fi

                    if [[ "vpo.killed" == ${params.CHAOS_TEST_TYPE} ]]
                    then
                        # Initiate upgrade
                        kubectl apply -f ${WORKSPACE}/verrazzano-upgrade-cr.yaml
                        # Wait 15 seconds then kill vpo
                        POD=\$(kubectl get pod -l app=verrazzano-platform-operator -n verrazzano-install -o jsonpath="{.items[0].metadata.name}")
                        echo "Wait 15 seconds and kill VPO \$POD"
                        sleep 15
                        mkdir -p ${WORKSPACE}/verrazzano-platform-operator/logs
                        kubectl -n verrazzano-install logs --tail -1 --selector=app=verrazzano-platform-operator > ${WORKSPACE}/verrazzano-platform-operator/logs/verrazzano-platform-operator-before-vpo-killed-pod.log || echo "failed" > ${POST_DUMP_FAILED_FILE}
                        echo "dumping out the VZ CR:"
                        kubectl get verrazzano my-verrazzano -o yaml
                        echo "dumping out the VMI"
                        kubectl get vmi system -n verrazzano-system -o yaml
                        kubectl -n verrazzano-install delete po \$POD
                        POD=\$(kubectl get pod -l app=verrazzano-platform-operator -n verrazzano-install -o jsonpath="{.items[0].metadata.name}")
                        kubectl -n verrazzano-install wait --for=condition=ready --timeout=600s pod/\$POD
                        echo "VPO \$POD successfully restarted"
                    fi


                    if [[ "helm.chart.corrupted" == ${params.CHAOS_TEST_TYPE} ]]
                    then
                        # Move values.yaml so helm install of Verrazzano will fail
                        POD=\$(kubectl get pod -l app=verrazzano-platform-operator -n verrazzano-install -o jsonpath="{.items[0].metadata.name}")
                        kubectl -n verrazzano-install exec \$POD -- /bin/bash -c "mv /verrazzano/platform-operator/helm_config/charts/verrazzano/values.yaml /verrazzano/platform-operator/helm_config/charts/verrazzano/values.yaml.bak"
                        # Initiate upgrade
                        kubectl apply -f ${WORKSPACE}/verrazzano-upgrade-cr.yaml
                        # wait for the expected error message
                        until [ `kubectl logs -l app=verrazzano-platform-operator -n verrazzano-install --tail -1 | grep "Failed running Helm command for release verrazzano" | wc -l` -gt 0 ]
                        do
                            echo "Waiting for the error message ..."
                            sleep 30
                        done
                        # Fix it
                        kubectl -n verrazzano-install exec \$POD -- /bin/bash -c "mv /verrazzano/platform-operator/helm_config/charts/verrazzano/values.yaml.bak /verrazzano/platform-operator/helm_config/charts/verrazzano/values.yaml"
                    fi

                    if [[ "upgrade.failed.upgrade" == ${params.CHAOS_TEST_TYPE} ]]
                    then
                        # Move values.yaml so helm install of Verrazzano will fail
                        POD=\$(kubectl get pod -l app=verrazzano-platform-operator -n verrazzano-install -o jsonpath="{.items[0].metadata.name}")
                        kubectl -n verrazzano-install exec \$POD -- /bin/bash -c "mv /verrazzano/platform-operator/helm_config/charts/verrazzano/values.yaml /verrazzano/platform-operator/helm_config/charts/verrazzano/values.yaml.bak"
                        # Initiate upgrade
                        kubectl apply -f ${WORKSPACE}/verrazzano-interim-cr.yaml
                        # wait for the expected error
                        kubectl wait --timeout=15m --for=condition=UpgradeFailed verrazzano/my-verrazzano
                        mkdir -p ${WORKSPACE}/verrazzano-platform-operator/logs
                        kubectl -n verrazzano-install logs --tail -1 --selector=app=verrazzano-platform-operator > ${WORKSPACE}/verrazzano-platform-operator/logs/verrazzano-platform-operator-before-final-upgrade-pod.log || echo "failed" > ${POST_DUMP_FAILED_FILE}
                        # Upgrade to the latest VPO
                        kubectl apply -f ${WORKSPACE}/upgrade-test-operator.yaml
                        # ensure operator pod is up
                        kubectl -n verrazzano-install rollout status deployment/verrazzano-platform-operator
                        # need to sleep since the old operator needs to transition to terminating state
                        sleep 45
                        # wait for a paused state
                        kubectl wait --timeout=10m --for=condition=UpgradePaused verrazzano/my-verrazzano
                        # apply the CR
                        echo "Following is the verrazzano CR file with the updated version:"
                        cat ${WORKSPACE}/verrazzano-upgrade-cr.yaml
                        kubectl apply -f ${WORKSPACE}/verrazzano-upgrade-cr.yaml
                    fi

                    if [[ "upgrade.failing.upgrade" == ${params.CHAOS_TEST_TYPE} ]]
                    then
                        # Move values.yaml so helm install of Verrazzano will fail
                        POD=\$(kubectl get pod -l app=verrazzano-platform-operator -n verrazzano-install -o jsonpath="{.items[0].metadata.name}")
                        kubectl -n verrazzano-install exec \$POD -- /bin/bash -c "mv /verrazzano/platform-operator/helm_config/charts/verrazzano/values.yaml /verrazzano/platform-operator/helm_config/charts/verrazzano/values.yaml.bak"
                        # Initiate upgrade
                        kubectl apply -f ${WORKSPACE}/verrazzano-interim-cr.yaml
                        # wait for the expected error
                        until [ `kubectl logs -l app=verrazzano-platform-operator -n verrazzano-install --tail -1 | grep "Failed running Helm command for release verrazzano" | wc -l` -gt 0 ]
                        do
                            echo "Waiting for the error message ..."
                            sleep 30
                        done
                        mkdir -p ${WORKSPACE}/verrazzano-platform-operator/logs
                        kubectl -n verrazzano-install logs --tail -1 --selector=app=verrazzano-platform-operator > ${WORKSPACE}/verrazzano-platform-operator/logs/verrazzano-platform-operator-before-final-upgrade-pod.log || echo "failed" > ${POST_DUMP_FAILED_FILE}
                        # Make sure the upgrade is still in progress
                        vz_status=\$(kubectl get vz -o jsonpath='{.items[0].status.conditions[?(@.type=="UpgradeStarted")].type}')
                        if [[ \${vz_status} == "UpgradeStarted" ]]
                        then
                            # Upgrade to the latest VPO
                            kubectl apply -f ${WORKSPACE}/upgrade-test-operator.yaml
                            # ensure operator pod is up
                            kubectl -n verrazzano-install rollout status deployment/verrazzano-platform-operator
                            # need to sleep since the old operator needs to transition to terminating state
                            sleep 45
                            # wait for a paused state
                            kubectl wait --timeout=10m --for=condition=UpgradePaused verrazzano/my-verrazzano
                            # apply the CR
                            echo "Following is the verrazzano CR file with the updated version:"
                            cat ${WORKSPACE}/verrazzano-upgrade-cr.yaml
                            kubectl apply -f ${WORKSPACE}/verrazzano-upgrade-cr.yaml
                        fi
                    fi

                    if [[ "uninstall.failed.upgrade" == ${params.CHAOS_TEST_TYPE} ]]
                    then
                        # Move values.yaml so helm install of Verrazzano will fail
                        POD=\$(kubectl get pod -l app=verrazzano-platform-operator -n verrazzano-install -o jsonpath="{.items[0].metadata.name}")
                        kubectl -n verrazzano-install exec \$POD -- /bin/bash -c "mv /verrazzano/platform-operator/helm_config/charts/verrazzano/values.yaml /verrazzano/platform-operator/helm_config/charts/verrazzano/values.yaml.bak"
                        # Initiate upgrade
                        kubectl apply -f ${WORKSPACE}/verrazzano-upgrade-cr.yaml
                        # wait for the expected error message
                        until [ `kubectl logs -l app=verrazzano-platform-operator -n verrazzano-install --tail -1 | grep "Failed running Helm command for release verrazzano" | wc -l` -gt 0 ]
                        do
                            echo "Waiting for the error message ..."
                            sleep 30
                        done
                        # Make sure the upgrade is still in progress
                        vz_status=\$(kubectl get vz -o jsonpath='{.items[0].status.conditions[?(@.type=="UpgradeStarted")].type}')
                        if [[ \${vz_status} == "UpgradeStarted" ]]; then
                            ${GO_REPO_PATH}/vz uninstall

                            ## dump out uninstall logs
                            mkdir -p ${WORKSPACE}/verrazzano-platform-operator/scripts/uninstall/build/logs
                            kubectl logs --selector=job-name=verrazzano-uninstall-my-verrazzano -n verrazzano-install > ${WORKSPACE}/verrazzano-platform-operator/scripts/uninstall/build/logs/verrazzano-uninstall.log --tail -1
                            kubectl describe pod --selector=job-name=verrazzano-uninstall-my-verrazzano -n verrazzano-install > ${WORKSPACE}/verrazzano-platform-operator/scripts/uninstall/build/logs/verrazzano-uninstall-job-pod.out
                            echo "Listing all pods in all namespaces after uninstall"
                            kubectl get pods --all-namespaces
                            echo "-----------------------------------------------------"


                            # verify Uninstall
                            ${LOOPING_TEST_SCRIPTS_DIR}/dump_cluster.sh ${WORKSPACE}/verrazzano/build/resources/post-uninstall-resources false
                            ${LOOPING_TEST_SCRIPTS_DIR}/verify_uninstall.sh ${WORKSPACE}/verrazzano/build/resources
                        else
                            echo "Upgrade should still be in progress.  Exiting with error"
                            exit 1
                        fi
                    fi

                    if [[ "uninstall.failed.upgrade" != ${params.CHAOS_TEST_TYPE} ]]
                    then
                        # wait for the upgrade to complete
                        kubectl wait --timeout=45m --for=condition=UpgradeComplete verrazzano/my-verrazzano

                        # Dump the resource to debug
                        kubectl get -o yaml verrazzano/my-verrazzano || true

                        # ideally we don't need to wait here
                        sleep 15
                        echo "helm list : releases across all namespaces, after upgrading Verrazzano installation ..."
                        helm list -A

                        # Get the install job(s) and mke sure the it matches pre-install.  If there is more than 1 job or the job changed, then it won't match
                        kubectl -n verrazzano-install get job -o yaml --selector=job-name=verrazzano-install-my-verrazzano > ${WORKSPACE}/verrazzano/platform-operator/scripts/install/build/logs/verrazzano-post-upgrade-job.out

                        echo "Ensuring that the install job(s) in verrazzzano-system are identical pre and post install"
                        cmp -s ${WORKSPACE}/verrazzano/platform-operator/scripts/install/build/logs/verrazzano-pre-upgrade-job.out ${WORKSPACE}/verrazzano/platform-operator/scripts/install/build/logs/verrazzano-post-upgrade-job.out
                    fi

                """
            }
            post {
                always {
                    dumpVerrazzanoPlatformOperatorLogs("after-upgrade")
                    archiveArtifacts artifacts: "verrazzano-upgrade-cr.yaml", allowEmptyArchive: true
                }
                failure {
                    script {
                        if (fileExists(env.TESTS_EXECUTED_FILE)) {
                            dumpK8sCluster('upgrade-failure-cluster-dump')
                        }
                    }
                }
            }
        }

        stage('Post-upgrade Acceptance Tests') {
            when {
                expression{params.CHAOS_TEST_TYPE != "uninstall.failed.upgrade"}
            }
            parallel {
                stage('verify-upgrade post-upgrade') {
                    steps {
                        runGinkgoRandomize('upgrade/post-upgrade/verify')
                    }
                }
                stage('examples helidon') {
                    steps {
                        runGinkgoNamespace('examples/helidon', "true", "false", "hello-helidon")
                    }
                }
                // run todo example test to verify upgraded app/weblogic/coherence operators are functioning correctly
                stage('examples todo') {
                    environment {
                        DUMP_DIRECTORY="${TEST_DUMP_ROOT}/todo"
                    }
                    steps {
                        runGinkgoNamespace('examples/todo', "false", "false", "todo-list")
                    }
                }
           }
            post {
                always {
                    archiveArtifacts artifacts: '**/coverage.html,**/logs/*', allowEmptyArchive: true
                    junit testResults: '**/*test-result.xml', allowEmptyResults: true
                }
                failure {
                    script {
                        if ( fileExists(env.TESTS_EXECUTED_FILE) ) {
                            dumpK8sCluster('post-upgrade-failure-cluster-dump')
                        }
                    }
                }
                success {
                    script {
                        if (params.DUMP_K8S_CLUSTER_ON_SUCCESS == true && fileExists(env.TESTS_EXECUTED_FILE) ) {
                            dumpK8sCluster('post-upgrade-success-cluster-dump')
                        }
                    }
                }
            }
        }
    }

    post {
        always {
            script {
                if ( fileExists(env.TESTS_EXECUTED_FILE) ) {
                    dumpVerrazzanoSystemPods()
                    dumpCattleSystemPods()
                    dumpNginxIngressControllerLogs()
                    dumpVerrazzanoApplicationOperatorLogs()
                    dumpOamKubernetesRuntimeLogs()
                    dumpVerrazzanoApiLogs()
                }
            }

            sh """
                # Copy the generated test reports to WORKSPACE to archive them
                mkdir -p ${TEST_REPORT_DIR}
                cd ${GO_REPO_PATH}/verrazzano/tests/e2e
                find . -name "${TEST_REPORT}" | cpio -pdm ${TEST_REPORT_DIR}
            """
            archiveArtifacts artifacts: "**/coverage.html,**/logs/**,**/verrazzano_images.txt,**/build/resources/**,**/*-cluster-dump/**,**/${TEST_REPORT}", allowEmptyArchive: true
            junit testResults: "**/${TEST_REPORT}", allowEmptyResults: true

            script {
                if (params.EMIT_METRICS) {
                    withCredentials([usernameColonPassword(credentialsId: 'prometheus-credentials', variable: 'PROMETHEUS_CREDENTIALS')]) {
                        sh """
                            ${GO_REPO_PATH}/verrazzano/ci/scripts/dashboard/emit_metrics.sh "${GO_REPO_PATH}/verrazzano/tests/e2e" "${PROMETHEUS_CREDENTIALS}" || echo "Emit metrics failed, continuing with other post actions"
                        """
                    }
                }
            }

            sh """
                cd ${GO_REPO_PATH}/verrazzano/platform-operator
                make delete-cluster
                cd ${WORKSPACE}/verrazzano
                if [ -f ${POST_DUMP_FAILED_FILE} ]; then
                  echo "Failures seen during dumping of artifacts, treat post as failed"
                  exit 1
                fi
            """
        }
        success {
            script {
                METRICS_PUSHED=metricTimerEnd("${VZ_TEST_METRIC}", '1')
            }
        }
        failure {
            script {
                METRICS_PUSHED=metricTimerEnd("${VZ_TEST_METRIC}", '0')
                if (env.BRANCH_NAME == "master" || env.BRANCH_NAME ==~ "release-*" || env.BRANCH_NAME ==~ "mark/*") {
                    slackSend ( message: "Job Failed - \"${env.JOB_NAME}\" build: ${env.BUILD_NUMBER}\n\nView the log at:\n ${env.BUILD_URL}\n\nBlue Ocean:\n${env.RUN_DISPLAY_URL}" )
                }
            }
        }
        cleanup {
            metricBuildDuration()
            emitJobMetrics()
            deleteDir()
        }
    }
}

def runGinkgoRandomize(testSuitePath) {
    catchError(buildResult: 'FAILURE', stageResult: 'FAILURE') {
        sh """
            cd ${GO_REPO_PATH}/verrazzano/tests/e2e
            ginkgo -p --randomize-all -v --keep-going --no-color ${GINKGO_REPORT_ARGS} -tags="${params.TAGGED_TESTS}" --focus-file="${params.INCLUDED_TESTS}" --skip-file="${params.EXCLUDED_TESTS}" ${testSuitePath}/...
        """
    }
}

def runGinkgo(testSuitePath, skipDeploy, skipUndeploy) {
    catchError(buildResult: 'FAILURE', stageResult: 'FAILURE') {
        sh """
            cd ${GO_REPO_PATH}/verrazzano/tests/e2e
            ginkgo -v --keep-going --no-color ${GINKGO_REPORT_ARGS} -tags="${params.TAGGED_TESTS}" --focus-file="${params.INCLUDED_TESTS}" --skip-file="${params.EXCLUDED_TESTS}" ${testSuitePath}/... -- --skipDeploy=${skipDeploy} --skipUndeploy=${skipUndeploy}
        """
    }
}

def runGinkgoNamespace(testSuitePath, skipDeploy, skipUndeploy, namespace) {
    catchError(buildResult: 'FAILURE', stageResult: 'FAILURE') {
        sh """
            cd ${GO_REPO_PATH}/verrazzano/tests/e2e
            ginkgo -v --keep-going --no-color ${GINKGO_REPORT_ARGS} -tags="${params.TAGGED_TESTS}" --focus-file="${params.INCLUDED_TESTS}" --skip-file="${params.EXCLUDED_TESTS}" ${testSuitePath}/... -- --skipDeploy=${skipDeploy} --skipUndeploy=${skipUndeploy} --namespace=${namespace}
        """
    }
}

def dumpK8sCluster(dumpDirectory) {
    sh """
        ${GO_REPO_PATH}/verrazzano/tools/scripts/k8s-dump-cluster.sh -d ${dumpDirectory} -r ${dumpDirectory}/cluster-dump/analysis.report
    """
}

def dumpVerrazzanoSystemPods() {
    sh """
        cd ${GO_REPO_PATH}/verrazzano/platform-operator
        export DIAGNOSTIC_LOG="${WORKSPACE}/verrazzano/platform-operator/scripts/install/build/logs/verrazzano-system-pods.log"
        ./scripts/install/k8s-dump-objects.sh -o pods -n verrazzano-system -m "verrazzano system pods" || echo "failed" > ${POST_DUMP_FAILED_FILE}
        export DIAGNOSTIC_LOG="${WORKSPACE}/verrazzano/platform-operator/scripts/install/build/logs/verrazzano-system-certs.log"
        ./scripts/install/k8s-dump-objects.sh -o cert -n verrazzano-system -m "verrazzano system certs" || echo "failed" > ${POST_DUMP_FAILED_FILE}
        export DIAGNOSTIC_LOG="${WORKSPACE}/verrazzano/platform-operator/scripts/install/build/logs/verrazzano-system-kibana.log"
        ./scripts/install/k8s-dump-objects.sh -o pods -n verrazzano-system -r "vmi-system-kibana-*" -m "verrazzano system kibana log" -l -c kibana || echo "failed" > ${POST_DUMP_FAILED_FILE}
        export DIAGNOSTIC_LOG="${WORKSPACE}/verrazzano/platform-operator/scripts/install/build/logs/verrazzano-system-es-master.log"
        ./scripts/install/k8s-dump-objects.sh -o pods -n verrazzano-system -r "vmi-system-es-master-*" -m "verrazzano system kibana log" -l -c es-master || echo "failed" > ${POST_DUMP_FAILED_FILE}
    """
}

def dumpCattleSystemPods() {
    sh """
        cd ${GO_REPO_PATH}/verrazzano/platform-operator
        export DIAGNOSTIC_LOG="${WORKSPACE}/verrazzano/platform-operator/scripts/install/build/logs/cattle-system-pods.log"
        ./scripts/install/k8s-dump-objects.sh -o pods -n cattle-system -m "cattle system pods" || echo "failed" > ${POST_DUMP_FAILED_FILE}
        export DIAGNOSTIC_LOG="${WORKSPACE}/verrazzano/platform-operator/scripts/install/build/logs/rancher.log"
        ./scripts/install/k8s-dump-objects.sh -o pods -n cattle-system -r "rancher-*" -m "Rancher logs" -l || echo "failed" > ${POST_DUMP_FAILED_FILE}
    """
}

def dumpNginxIngressControllerLogs() {
    sh """
        cd ${GO_REPO_PATH}/verrazzano/platform-operator
        export DIAGNOSTIC_LOG="${WORKSPACE}/verrazzano/platform-operator/scripts/install/build/logs/nginx-ingress-controller.log"
        ./scripts/install/k8s-dump-objects.sh -o pods -n ingress-nginx -r "nginx-ingress-controller-*" -m "Nginx Ingress Controller" -c controller -l || echo "failed" > ${POST_DUMP_FAILED_FILE}
    """
}

def dumpVerrazzanoPlatformOperatorLogs(stage) {
    sh """
        ## dump out verrazzano-platform-operator logs
        mkdir -p ${WORKSPACE}/verrazzano-platform-operator/logs
        kubectl -n verrazzano-install logs --tail -1 --selector=app=verrazzano-platform-operator > ${WORKSPACE}/verrazzano-platform-operator/logs/verrazzano-platform-operator-${stage}-pod.log || echo "failed" > ${POST_DUMP_FAILED_FILE}
        kubectl -n verrazzano-install describe pod --selector=app=verrazzano-platform-operator > ${WORKSPACE}/verrazzano-platform-operator/logs/verrazzano-platform-operator-${stage}-pod.out || echo "failed" > ${POST_DUMP_FAILED_FILE}
        echo "------------------------------------------"
    """
}

def dumpVerrazzanoApplicationOperatorLogs() {
    sh """
        ## dump out verrazzano-application-operator logs
        mkdir -p ${WORKSPACE}/verrazzano-application-operator/logs
        kubectl -n verrazzano-system logs --selector=app=verrazzano-application-operator --tail -1 > ${WORKSPACE}/verrazzano-application-operator/logs/verrazzano-application-operator-pod.log || echo "failed" > ${POST_DUMP_FAILED_FILE}
        kubectl -n verrazzano-system describe pod --selector=app=verrazzano-application-operator > ${WORKSPACE}/verrazzano-application-operator/logs/verrazzano-application-operator-pod.out || echo "failed" > ${POST_DUMP_FAILED_FILE}
        echo "verrazzano-application-operator logs dumped to verrazzano-application-operator-pod.log"
        echo "verrazzano-application-operator pod description dumped to verrazzano-application-operator-pod.out"
        echo "------------------------------------------"
    """
}

def dumpOamKubernetesRuntimeLogs() {
    sh """
        ## dump out oam-kubernetes-runtime logs
        mkdir -p ${WORKSPACE}/oam-kubernetes-runtime/logs
        kubectl -n verrazzano-system logs --selector=app.kubernetes.io/instance=oam-kubernetes-runtime --tail -1 > ${WORKSPACE}/oam-kubernetes-runtime/logs/oam-kubernetes-runtime-pod.log || echo "failed" > ${POST_DUMP_FAILED_FILE}
        kubectl -n verrazzano-system describe pod --selector=app.kubernetes.io/instance=oam-kubernetes-runtime > ${WORKSPACE}/verrazzano-application-operator/logs/oam-kubernetes-runtime-pod.out || echo "failed" > ${POST_DUMP_FAILED_FILE}
        echo "verrazzano-application-operator logs dumped to oam-kubernetes-runtime-pod.log"
        echo "verrazzano-application-operator pod description dumped to oam-kubernetes-runtime-pod.out"
        echo "------------------------------------------"
    """
}

def dumpVerrazzanoApiLogs() {
    sh """
        cd ${GO_REPO_PATH}/verrazzano/platform-operator
        export DIAGNOSTIC_LOG="${WORKSPACE}/verrazzano/platform-operator/scripts/install/build/logs/verrazzano-authproxy.log"
        ./scripts/install/k8s-dump-objects.sh -o pods -n verrazzano-system -r "verrazzano-authproxy-*" -m "verrazzano api" -c verrazzano-authproxy -l || echo "failed" > ${POST_DUMP_FAILED_FILE}
    """
}

def metricJobName(stageName) {
    job = env.JOB_NAME.split("/")[0]
    job = '_' + job.replaceAll('-','_')
    if (stageName) {
        job = job + '_' + stageName
    }
    return job
}

// Construct the set of labels/dimensions for the metrics
def getMetricLabels() {
    def buildNumber = String.format("%010d", env.BUILD_NUMBER.toInteger())
    labels = 'build_number=\\"' + "${buildNumber}"+'\\",' +
             'jenkins_build_number=\\"' + "${env.BUILD_NUMBER}"+'\\",' +
             'jenkins_job=\\"' + "${env.JOB_NAME}".replace("%2F","/") + '\\",' +
             'commit_sha=\\"' + "${env.GIT_COMMIT}"+'\\",' +
             'kubernetes_version=\\"' + "${params.KUBERNETES_CLUSTER_VERSION}"+'\\",' +
             'test_env=\\"' + "kind"+'\\"'
    return labels
}

def metricTimerStart(metricName) {
    def timerStartName = "${metricName}_START"
    env."${timerStartName}" = sh(returnStdout: true, script: "date +%s").trim()
}

def metricTimerEnd(metricName, status) {
    def timerStartName = "${metricName}_START"
    def timerEndName   = "${metricName}_END"
    env."${timerEndName}" = sh(returnStdout: true, script: "date +%s").trim()
    if (params.EMIT_METRICS) {
        long x = env."${timerStartName}" as long;
        long y = env."${timerEndName}" as long;
        def dur = (y-x)
        labels = getMetricLabels()
        withCredentials([usernameColonPassword(credentialsId: 'prometheus-credentials', variable: 'PROMETHEUS_CREDENTIALS')]) {
            EMIT = sh(returnStdout: true, script: "ci/scripts/metric_emit.sh ${PROMETHEUS_GW_URL} ${PROMETHEUS_CREDENTIALS} ${metricName} ${env.BRANCH_NAME} $labels ${status} ${dur}")
            echo "emit prometheus metrics: $EMIT"
            return EMIT
        }
    } else {
        return ''
    }
}

// Emit the metrics indicating the duration and result of the build
def metricBuildDuration() {
    def status = "${currentBuild.currentResult}".trim()
    long duration = "${currentBuild.duration}" as long;
    long durationInSec = (duration/1000)
    testMetric = metricJobName('')
    def metricValue = "-1"
    statusLabel = status.substring(0,1)
    if (status.equals("SUCCESS")) {
        metricValue = "1"
    } else if (status.equals("FAILURE")) {
        metricValue = "0"
    } else {
        // Consider every other status as a single label
        statusLabel = "A"
    }
    if (params.EMIT_METRICS) {
        labels = getMetricLabels()
        labels = labels + ',result=\\"' + "${statusLabel}"+'\\"'
        withCredentials([usernameColonPassword(credentialsId: 'prometheus-credentials', variable: 'PROMETHEUS_CREDENTIALS')]) {
            METRIC_STATUS = sh(returnStdout: true, returnStatus: true, script: "ci/scripts/metric_emit.sh ${PROMETHEUS_GW_URL} ${PROMETHEUS_CREDENTIALS} ${testMetric}_job ${env.BRANCH_NAME} $labels ${metricValue} ${durationInSec}")
            echo "Publishing the metrics for build duration and status returned status code $METRIC_STATUS"
        }
    }
}

def setDisplayName() {
    echo "Start setDisplayName"
    def causes = currentBuild.getBuildCauses()
    echo "causes: " + causes.toString()
    for (cause in causes) {
        def causeString = cause.toString()
        echo "current cause: " + causeString
        if (causeString.contains("UpstreamCause") && causeString.contains("Started by upstream project")) {
             echo "This job was caused by " + causeString
             if (causeString.contains("verrazzano-periodic-triggered-tests")) {
                 currentBuild.displayName = env.BUILD_NUMBER + " : PERIODIC"
             } else if (causeString.contains("verrazzano-flaky-tests")) {
                 currentBuild.displayName = env.BUILD_NUMBER + " : FLAKY"
             }
         }
    }
    echo "End setDisplayName"
}

def getEffectiveDumpOnSuccess() {
    def effectiveValue = params.DUMP_K8S_CLUSTER_ON_SUCCESS
    if (FORCE_DUMP_K8S_CLUSTER_ON_SUCCESS.equals("true") && (env.BRANCH_NAME.equals("master"))) {
        effectiveValue = true
        echo "Forcing dump on success based on global override setting"
    }
    return effectiveValue
}

def listNamespacesAndPods(customMessage) {
    sh """
        echo "Listing all the namespaces and pods the namespaces ${customMessage}."
        kubectl get namespaces
        kubectl get pods -A
        echo "-----------------------------------------------------"
    """
}

def listHelmReleases(customMessage) {
    sh """
        echo "Listing the releases across all namespaces ${customMessage}."
        helm list -A
        echo "-----------------------------------------------------"
    """
}

def restartExampleApps() {
    sh """
        kubectl rollout restart deployment -n springboot

        kubectl rollout restart deployment -n hello-helidon
    """
}

def emitJobMetrics() {
    env.JOB_STATUS = "${currentBuild.currentResult}".trim()
    long duration = "${currentBuild.duration}" as long;
    env.DURATION = duration
    long timeInMillis = "${currentBuild.timeInMillis}" as long;
    long startTimeInMillis = "${currentBuild.startTimeInMillis}" as long;
    env.TIME_WAITING = startTimeInMillis-timeInMillis
    runGinkgoRandomize('jobmetrics')
}<|MERGE_RESOLUTION|>--- conflicted
+++ resolved
@@ -125,7 +125,7 @@
             environment {
                 OCI_CLI_AUTH="instance_principal"
                 OCI_OS_NAMESPACE = credentials('oci-os-namespace')
-                OCI_OS_BUCKET="verrazzano-builds"
+                OCI_OS_COMMIT_BUCKET="verrazzano-builds-by-commit"
                 VZ_CLI_TARGZ="vz-linux-amd64.tar.gz"
             }
             steps {
@@ -207,8 +207,9 @@
                 script {
                     sh """
                         echo "Downloading VZ CLI from object storage"
-                        oci --region us-phoenix-1 os object get --namespace ${OCI_OS_NAMESPACE} -bn ${OCI_OS_BUCKET} --name ${env.BRANCH_NAME}/${VZ_CLI_TARGZ} --file ${VZ_CLI_TARGZ}
+                        oci --region us-phoenix-1 os object get --namespace ${OCI_OS_NAMESPACE} -bn ${OCI_OS_COMMIT_BUCKET} --name ephemeral/${env.BRANCH_NAME}/${SHORT_COMMIT_HASH}/${VZ_CLI_TARGZ} --file ${VZ_CLI_TARGZ}
                         tar xzf ${VZ_CLI_TARGZ} -C ${GO_REPO_PATH}
+                        ${VZ_CLI_TARGZ}/vz version
                     """
                 }
             }
@@ -352,11 +353,7 @@
         stage("Upgrade Verrazzano and execute selected test") {
             environment {
                 OCI_OS_NAMESPACE = credentials('oci-os-namespace')
-<<<<<<< HEAD
                 OCI_OS_COMMIT_BUCKET="verrazzano-builds-by-commit"
-=======
-                OCI_OS_BUCKET="verrazzano-builds"
->>>>>>> efe6bf77
                 OCI_CLI_AUTH="instance_principal"
            }
             steps {
