// Copyright (c) 2022, Oracle and/or its affiliates.
// Licensed under the Universal Permissive License v 1.0 as shown at https://oss.oracle.com/licenses/upl.

def DOCKER_IMAGE_TAG
def agentLabel = env.JOB_NAME.contains('master') ? "phxlarge" : "VM.Standard2.8"
def EFFECTIVE_DUMP_K8S_CLUSTER_ON_SUCCESS = false

pipeline {
    options {
        skipDefaultCheckout true
    }

    agent {
        docker {
            image "${RUNNER_DOCKER_IMAGE}"
            args "${RUNNER_DOCKER_ARGS}"
            registryUrl "${RUNNER_DOCKER_REGISTRY_URL}"
            registryCredentialsId 'ocir-pull-and-push-account'
            label "${agentLabel}"
        }
    }

    parameters {
        choice (name: 'KUBERNETES_CLUSTER_VERSION',
                description: 'Kubernetes Version for KinD Cluster',
                // 1st choice is the default value
                choices: [ "1.20", "1.19", "1.21" ])
        string (name: 'VERSION_FOR_INSTALL',
                defaultValue: 'v1.1.1',
                description: 'This is the Verrazzano version for install.  By default, the latest Master release will be installed',
                trim: true)
        string (name: 'GIT_COMMIT_FOR_UPGRADE',
                defaultValue: 'NONE',
                description: 'This is the full git commit hash for the target upgrade.  By default, the Verrazzano tip will be used.',
                trim: true)
        choice (name: 'WILDCARD_DNS_DOMAIN',
                description: 'This is the wildcard DNS domain',
                // 1st choice is the default value
                choices: [ "nip.io", "sslip.io" ])
        booleanParam (description: 'Whether to create kind cluster with Calico for AT testing (defaults to true)', name: 'CREATE_KIND_USE_CALICO', defaultValue: true)
        booleanParam (description: 'Whether to dump k8s cluster on success (off by default can be useful to capture for comparing to failed cluster)', name: 'DUMP_K8S_CLUSTER_ON_SUCCESS', defaultValue: false)
        booleanParam (description: 'Whether to emit metrics from the pipeline', name: 'EMIT_METRICS', defaultValue: true)
        booleanParam (description: 'Whether to run BOM Validator after Upgrade', name: 'RUN_BOM_VALIDATOR', defaultValue: true)
        string (name: 'TAGGED_TESTS',
                defaultValue: '',
                description: 'A comma separated list of build tags for tests that should be executed (e.g. unstable_test). Default:',
                trim: true)
        string (name: 'INCLUDED_TESTS',
                defaultValue: '.*',
                description: 'A regex matching any fully qualified test file that should be executed (e.g. examples/helidon/). Default: .*',
                trim: true)
        string (name: 'EXCLUDED_TESTS',
                defaultValue: '_excluded_test',
                description: 'A regex matching any fully qualified test file that should not be executed (e.g. multicluster/|_excluded_test). Default: _excluded_test',
                trim: true)
        choice (name: 'CHAOS_TEST_TYPE',
                description: 'Type of chaos to inflict',
                // 1st choice is the default value
<<<<<<< HEAD
                choices: [ "vpo.killed", "helm.chart.corrupted", "uninstall.failed.upgrade" ])
=======
                choices: [ "helm.chart.corrupted", "vpo.killed" ])
>>>>>>> 4b79e5ea
    }

    environment {
        DOCKER_PLATFORM_CI_IMAGE_NAME = 'verrazzano-platform-operator-jenkins'
        DOCKER_PLATFORM_PUBLISH_IMAGE_NAME = 'verrazzano-platform-operator'
        GOPATH = '/home/opc/go'
        GO_REPO_PATH = "${GOPATH}/src/github.com/verrazzano"
        DOCKER_CREDS = credentials('github-packages-credentials-rw')
        DOCKER_EMAIL = credentials('github-packages-email')
        DOCKER_REPO = 'ghcr.io'
        DOCKER_NAMESPACE = 'verrazzano'
        NETRC_FILE = credentials('netrc')
        GITHUB_API_TOKEN = credentials('github-api-token-release-assets')
        GITHUB_RELEASE_USERID = credentials('github-userid-release')
        GITHUB_RELEASE_EMAIL = credentials('github-email-release')
        SERVICE_KEY = credentials('PAGERDUTY_SERVICE_KEY')

        CLUSTER_NAME = 'verrazzano'
        POST_DUMP_FAILED_FILE = "${WORKSPACE}/post_dump_failed_file.tmp"
        TESTS_EXECUTED_FILE = "${WORKSPACE}/tests_executed_file.tmp"
        KUBECONFIG = "${WORKSPACE}/test_kubeconfig"
        VERRAZZANO_KUBECONFIG = "${KUBECONFIG}"
        OCR_CREDS = credentials('ocr-pull-and-push-account')
        OCR_REPO = 'container-registry.oracle.com'
        IMAGE_PULL_SECRET = 'verrazzano-container-registry'
        INSTALL_CONFIG_FILE_KIND = "./tests/e2e/config/scripts/install-verrazzano-kind-with-persistence.yaml"
        INSTALL_PROFILE = "dev"
        VZ_ENVIRONMENT_NAME = "default"
        TEST_SCRIPTS_DIR = "${GO_REPO_PATH}/verrazzano/tests/e2e/config/scripts"
        LOOPING_TEST_SCRIPTS_DIR = "${TEST_SCRIPTS_DIR}/looping-test"
        // needed for prepare at shell script
        VERRAZZANO_OPERATOR_IMAGE="NONE"

        WEBLOGIC_PSW = credentials('weblogic-example-domain-password') // Needed by ToDoList example test
        DATABASE_PSW = credentials('todo-mysql-password') // Needed by ToDoList example test

        OLD_PODS_FILE="${WORKSPACE}/verrazzano/platform-operator/scripts/install/build/logs/verrazzano-old-vpo-app-pods.out"
        NEW_PODS_FILE="${WORKSPACE}/verrazzano/platform-operator/scripts/install/build/logs/verrazzano-new-vpo-app-pods.out"
        NEW_PODS_FILE2="${WORKSPACE}/verrazzano/platform-operator/scripts/install/build/logs/verrazzano-new-vpo-app-pods-2.out"
        APP_NAMEPACES="'todo-list bobs-books hello-helidon springboot sockshop'"

        // used to emit metrics
         PROMETHEUS_GW_URL = credentials('prometheus-dev-url')
         PROMETHEUS_CREDENTIALS = credentials('prometheus-credentials')
         TEST_ENV_LABEL = "kind"
         K8S_VERSION_LABEL = "${params.KUBERNETES_CLUSTER_VERSION}"

         // used to generate Ginkgo test reports
         TEST_REPORT = "test-report.xml"
         GINKGO_REPORT_ARGS = "--junit-report=${TEST_REPORT} --keep-separate-reports=true"
         TEST_REPORT_DIR = "${WORKSPACE}/tests/e2e"
    }

    stages {
        stage('Clean Workspace and Checkout') {
            steps {
                sh """
                    echo "${NODE_LABELS}"
                """

                script {
                    EFFECTIVE_DUMP_K8S_CLUSTER_ON_SUCCESS = getEffectiveDumpOnSuccess()
                    if (params.GIT_COMMIT_FOR_UPGRADE == "NONE") {
                        echo "Specific GIT commit was not specified, use current head"
                        def scmInfo = checkout scm
                        env.GIT_COMMIT = scmInfo.GIT_COMMIT
                        env.GIT_BRANCH = scmInfo.GIT_BRANCH
                    } else {
                        echo "SCM checkout of ${params.GIT_COMMIT_FOR_UPGRADE}"
                        def scmInfo = checkout([
                                $class: 'GitSCM',
                                branches: [[name: params.GIT_COMMIT_FOR_UPGRADE]],
                                doGenerateSubmoduleConfigurations: false,
                                extensions: [],
                                submoduleCfg: [],
                                userRemoteConfigs: [[url: env.SCM_VERRAZZANO_GIT_URL]]])
                        env.GIT_COMMIT = scmInfo.GIT_COMMIT
                        env.GIT_BRANCH = scmInfo.GIT_BRANCH
                        // If the commit we were handed is not what the SCM says we are using, fail
                        if (!env.GIT_COMMIT.equals(params.GIT_COMMIT_FOR_UPGRADE)) {
                            echo "SCM didn't checkout the commit we expected. Expected: ${params.GIT_COMMIT_FOR_UPGRADE}, Found: ${scmInfo.GIT_COMMIT}"
                            exit 1
                        }
                    }
                    echo "SCM checkout of ${env.GIT_BRANCH} at ${env.GIT_COMMIT}"
                }

                sh """
                    cp -f "${NETRC_FILE}" $HOME/.netrc
                    chmod 600 $HOME/.netrc
                """

                script {
                    try {
                        sh """
                        echo "${DOCKER_CREDS_PSW}" | docker login ${env.DOCKER_REPO} -u ${DOCKER_CREDS_USR} --password-stdin
                    """
                    } catch(error) {
                        echo "docker login failed, retrying after sleep"
                        retry(4) {
                            sleep(30)
                            sh """
                                echo "${DOCKER_CREDS_PSW}" | docker login ${env.DOCKER_REPO} -u ${DOCKER_CREDS_USR} --password-stdin
                            """
                        }
                    }
                }

                sh """
                    rm -rf ${GO_REPO_PATH}/verrazzano
                    mkdir -p ${GO_REPO_PATH}/verrazzano
                    tar cf - . | (cd ${GO_REPO_PATH}/verrazzano/ ; tar xf -)
                """

                script {
                    def props = readProperties file: '.verrazzano-development-version'
                    VERRAZZANO_DEV_VERSION = props['verrazzano-development-version']
                    TIMESTAMP = sh(returnStdout: true, script: "date +%Y%m%d%H%M%S").trim()
                    SHORT_COMMIT_HASH = sh(returnStdout: true, script: "git rev-parse --short=8 HEAD").trim()
                    DOCKER_IMAGE_TAG = "${VERRAZZANO_DEV_VERSION}-${TIMESTAMP}-${SHORT_COMMIT_HASH}"
                    // update the description with some meaningful info
                    setDisplayName()
                    currentBuild.description = params.KUBERNETES_CLUSTER_VERSION + " : " + SHORT_COMMIT_HASH + " : " + env.GIT_COMMIT + " : " + params.GIT_COMMIT_FOR_UPGRADE
                    echo "Downloading operator.yaml for release ${params.VERSION_FOR_INSTALL}"
                    OPERATOR_YAML_FILE = "https://github.com/verrazzano/verrazzano/releases/download/${params.VERSION_FOR_INSTALL}/operator.yaml"
                }
            }
        }
        stage('Install Release Version') {
            environment {
                KIND_KUBERNETES_CLUSTER_VERSION="${params.KUBERNETES_CLUSTER_VERSION}"
                OCI_CLI_AUTH="instance_principal"
                OCI_OS_NAMESPACE = credentials('oci-os-namespace')
                OCI_OS_BUCKET="verrazzano-builds"
                OCI_OS_LOCATION="${OCI_OS_LOCATION}"
                OPERATOR_YAML="${OPERATOR_YAML_FILE}"
                CLUSTER_DUMP_DIR="${WORKSPACE}/verrazzano/build/resources/pre-install-resources"
            }
            steps {
                sh """
                    cd ${GO_REPO_PATH}/verrazzano
                    ci/scripts/prepare_jenkins_at_environment.sh ${params.CREATE_KIND_USE_CALICO} ${params.WILDCARD_DNS_DOMAIN}
                """
            }
            post {
                always {
                    sh """
                        ## dump out install logs
                        mkdir -p ${WORKSPACE}/verrazzano/platform-operator/scripts/install/build/logs
                        kubectl -n verrazzano-install logs --selector=job-name=verrazzano-install-my-verrazzano --tail -1 > ${WORKSPACE}/verrazzano/platform-operator/scripts/install/build/logs/verrazzano-install.log
                        kubectl -n verrazzano-install describe pod --selector=job-name=verrazzano-install-my-verrazzano > ${WORKSPACE}/verrazzano/platform-operator/scripts/install/build/logs/verrazzano-install-job-pod.out
                        cp ${INSTALL_CONFIG_FILE_KIND} ${WORKSPACE}/verrazzano/platform-operator/scripts/install/build/logs
                        echo "Verrazzano Installation logs dumped to verrazzano-install.log"
                        echo "Verrazzano Install pod description dumped to verrazzano-install-job-pod.out"
                        echo "------------------------------------------"
                    """
                    script {
                        dumpVerrazzanoPlatformOperatorLogs("before-upgrade")
                        VZ_TEST_METRIC = metricJobName('')
                        metricTimerStart("${VZ_TEST_METRIC}")
                    }
                    archiveArtifacts artifacts: "**/logs/**,${env.INSTALL_CONFIG_FILE_KIND}", allowEmptyArchive: true
                }
            }
        }

        stage('Pre-upgrade Acceptance Tests') {
            environment {
                TEST_ENV = "KIND"
                SEARCH_HTTP_ENDPOINT = credentials('search-gw-url')
                SEARCH_PASSWORD = "${PROMETHEUS_CREDENTIALS_PSW}"
                SEARCH_USERNAME = "${PROMETHEUS_CREDENTIALS_USR}"
            }

            stages {
                stage('Verify Install') {
                    steps {
                        runGinkgoRandomize('verify-install')
                    }
                    post {
                        always {
                            archiveArtifacts artifacts: '**/coverage.html,**/logs/*,**/test-cluster-dumps/**', allowEmptyArchive: true
                            junit testResults: '**/*test-result.xml', allowEmptyResults: true
                        }
                        failure {
                            script {
                                if ( fileExists(env.TESTS_EXECUTED_FILE) ) {
                                    dumpK8sCluster('pre-upgrade-install-cluster-dump')
                                }
                            }
                        }
                    }
                }

                stage('Run Acceptance Tests Before Upgrade') {
                    stages {
                        stage('examples helidon') {
                            steps {
                                runGinkgoNamespace('examples/helidon', "false", "true", "hello-helidon")
                            }
                        }
                    }
                    post {
                        always {
                            archiveArtifacts artifacts: '**/coverage.html,**/logs/*', allowEmptyArchive: true
                            junit testResults: '**/*test-result.xml', allowEmptyResults: true
                        }
                        failure {
                            script {
                                if ( fileExists(env.TESTS_EXECUTED_FILE) ) {
                                    dumpK8sCluster('pre-upgrade-tests-cluster-dump')
                                }
                            }
                        }
                        success {
                            script {
                                if (params.DUMP_K8S_CLUSTER_ON_SUCCESS == true && fileExists(env.TESTS_EXECUTED_FILE) ) {
                                    dumpK8sCluster('install-success-cluster-dump')
                                }
                            }
                        }
                    }
                }
            }
        }
        stage("Upgrade Platform Operator") {
            environment {
                KIND_KUBERNETES_CLUSTER_VERSION="${params.KUBERNETES_CLUSTER_VERSION}"
                OCI_CLI_AUTH="instance_principal"
                OCI_OS_NAMESPACE = credentials('oci-os-namespace')
                OCI_OS_BUCKET="verrazzano-builds"
            }
            steps {
                sh """
                # dump the app pods before updating the VPO so they can be compared after the VPO is updated
                echo "Application pods before VPO update:"
                ${TEST_SCRIPTS_DIR}/dump_pods.sh ${APP_NAMEPACES} > ${OLD_PODS_FILE}
                cat ${OLD_PODS_FILE}
                echo "Upgrading the Verrazzano platform operator"
                # Download the operator.yaml for the target version that we are upgrading to
                oci --region us-phoenix-1 os object get --namespace ${OCI_OS_NAMESPACE} -bn ${OCI_OS_BUCKET} --name ${env.BRANCH_NAME}/${SHORT_COMMIT_HASH}/operator.yaml --file ${WORKSPACE}/downloaded-operator.yaml
                cp ${WORKSPACE}/downloaded-operator.yaml ${WORKSPACE}/upgrade-test-operator.yaml
                kubectl apply -f ${WORKSPACE}/upgrade-test-operator.yaml

                # ensure operator pod is up
                kubectl -n verrazzano-install rollout status deployment/verrazzano-platform-operator

                # need to sleep since the old operator needs to transition to terminating state
                sleep 45
            """

            }
            post {
                always {
                    archiveArtifacts artifacts: "upgrade-test-operator.yaml", allowEmptyArchive: true
                }
                failure {
                    script {
                        if (fileExists(env.TESTS_EXECUTED_FILE)) {
                            dumpK8sCluster('post-upgrade-vpo-failure-cluster-dump')
                        }
                    }
                }
            }
        }

        stage("Upgrade Verrazzano and execute selected test") {
            steps {
                script {
                    // Download the bom for the target version that we are upgrading to, then extract the version
                    // Note, this version will have a semver suffix which is generated for each build, e.g. 1.0.1-33+d592fed6
                    VERRAZZANO_DEV_VERSION = sh(returnStdout: true, script: "curl https://objectstorage.us-phoenix-1.oraclecloud.com/n/stevengreenberginc/b/verrazzano-builds/o/${env.BRANCH_NAME}/${SHORT_COMMIT_HASH}/generated-verrazzano-bom.json | jq -r '.version'").trim()
                }
                sh """
                    echo "Upgrading the Verrazzano installation to version" $VERRAZZANO_DEV_VERSION
                    # Modify the version field in the Verrazzano CR file to be this new Verrazzano version
                    cd ${GO_REPO_PATH}/verrazzano
                    cp ${INSTALL_CONFIG_FILE_KIND} ${WORKSPACE}/verrazzano-upgrade-cr.yaml
                    ${TEST_SCRIPTS_DIR}/process_upgrade_yaml.sh  ${VERRAZZANO_DEV_VERSION}  ${WORKSPACE}/verrazzano-upgrade-cr.yaml
                    # Copy upgrade CR where it will be archived
                    cp ${WORKSPACE}/verrazzano-upgrade-cr.yaml ${WORKSPACE}/verrazzano/platform-operator/scripts/install/build/logs

                    # Get the install job in verrazzano-install namespace
                    kubectl -n verrazzano-install get job -o yaml --selector=job-name=verrazzano-install-my-verrazzano > ${WORKSPACE}/verrazzano/platform-operator/scripts/install/build/logs/verrazzano-pre-upgrade-job.out

                    # Do the upgrade
                    echo "Following is the verrazzano CR file with the new version:"
                    cat ${WORKSPACE}/verrazzano-upgrade-cr.yaml
                    kubectl apply -f ${WORKSPACE}/verrazzano-upgrade-cr.yaml

                    echo "CHAOS TEST TYPE = ${params.CHAOS_TEST_TYPE}"

                    ## This test will fail.  2 JIRAs have been opened
                    ##  VZ-5023 & VZ5024
                    if [[ "vpo.killed" == ${params.CHAOS_TEST_TYPE} ]]
                    then
                        # Wait 15 seconds then kill vpo
                        POD=\$(kubectl get pod -l app=verrazzano-platform-operator -n verrazzano-install -o jsonpath="{.items[0].metadata.name}")
                        echo "Wait 15 seconds and kill VPO \$POD"
                        sleep 15
                        kubectl -n verrazzano-install delete po \$POD
                        POD=\$(kubectl get pod -l app=verrazzano-platform-operator -n verrazzano-install -o jsonpath="{.items[0].metadata.name}")
                        kubectl -n verrazzano-install wait --for=condition=ready --timeout=600s pod/\$POD
                        echo "VPO \$POD successfully restarted"
                        ##  Test to crash VPO twice but once was good enough to surface errors
                        # Wait 15 seconds then kill vpo a second time
                        # sleep 15
                        # kubectl -n verrazzano-install delete po \$POD
                        # POD=\$(kubectl get pod -l app=verrazzano-platform-operator -n verrazzano-install -o jsonpath="{.items[0].metadata.name}")
                        # kubectl -n verrazzano-install wait --for=condition=ready --timeout=600s pod/\$POD
                        # echo "VPO \$POD successfully restarted a second time"
                    fi


                    if [[ "helm.chart.corrupted" == ${params.CHAOS_TEST_TYPE} ]]
                    then
                        # Move values.yaml so helm install of Verrazzano will fail
                        POD=\$(kubectl get pod -l app=verrazzano-platform-operator -n verrazzano-install -o jsonpath="{.items[0].metadata.name}")
                        kubectl -n verrazzano-install exec \$POD -- /bin/bash -c "mv /verrazzano/platform-operator/helm_config/charts/verrazzano/values.yaml /verrazzano/platform-operator/helm_config/charts/verrazzano/values.yaml.bak"
<<<<<<< HEAD
                        # sleep 5 minutes to let the helm upgrade error manifest
=======
                        # wait for the expected error message
                        # TODO - set a limit to wait?
>>>>>>> 4b79e5ea
                        until [ `kubectl logs -l app=verrazzano-platform-operator -n verrazzano-install --tail -1 | grep "Failed running Helm command for release verrazzano" | wc -l` -gt 0 ]
                        do
                            echo "Waiting for the error message ..."
                            sleep 30
                        done
<<<<<<< HEAD
                        # Make sure the upgrade is still in progress
                        vz_status=\$(kubectl get vz -o jsonpath='{.items[0].status.conditions[?(@.type=="UpgradeStarted")].type}')
                        if [[ \${vz_status} == "UpgradeStarted" ]]; then
                            # Fix it
                            kubectl -n verrazzano-install exec \$POD -- /bin/bash -c "mv /verrazzano/platform-operator/helm_config/charts/verrazzano/values.yaml.bak /verrazzano/platform-operator/helm_config/charts/verrazzano/values.yaml"
                        fi
                    fi

                    if [[ "uninstall.failed.upgrade" == ${params.CHAOS_TEST_TYPE} ]]
                    then
                        # Move values.yaml so helm install of Verrazzano will fail
                        POD=\$(kubectl get pod -l app=verrazzano-platform-operator -n verrazzano-install -o jsonpath="{.items[0].metadata.name}")
                        kubectl -n verrazzano-install exec \$POD -- /bin/bash -c "mv /verrazzano/platform-operator/helm_config/charts/verrazzano/values.yaml /verrazzano/platform-operator/helm_config/charts/verrazzano/values.yaml.bak"
                        # sleep 5 minutes to let the helm upgrade error manifest
                        until [ `kubectl logs -l app=verrazzano-platform-operator -n verrazzano-install --tail -1 | grep "Failed running Helm command for release verrazzano" | wc -l` -gt 0 ]
                        do
                            echo "Waiting for the error message ..."
                            sleep 30
                        done
                        # Make sure the upgrade is still in progress
                        vz_status=\$(kubectl get vz -o jsonpath='{.items[0].status.conditions[?(@.type=="UpgradeStarted")].type}')
                        if [[ \${vz_status} == "UpgradeStarted" ]]; then
                            # Uninstall VZ
                            kubectl delete verrazzano my-verrazzano
                        fi
                    fi
=======
                        # Fix it
                        kubectl -n verrazzano-install exec \$POD -- /bin/bash -c "mv /verrazzano/platform-operator/helm_config/charts/verrazzano/values.yaml.bak /verrazzano/platform-operator/helm_config/charts/verrazzano/values.yaml"
                    fi

                    # wait for the upgrade to complete
                    kubectl wait --timeout=20m --for=condition=UpgradeComplete verrazzano/my-verrazzano
>>>>>>> 4b79e5ea

                    if [[ "uninstall.failed.upgrade" != ${params.CHAOS_TEST_TYPE} ]]
                    then
                        # wait for the upgrade to complete
                        # Turn it off for now, Upgrade Fails
                        kubectl wait --timeout=20m --for=condition=UpgradeComplete verrazzano/my-verrazzano


                        # Dump the resource to debug
                        kubectl get -o yaml verrazzano/my-verrazzano || true

                        # ideally we don't need to wait here
                        sleep 15
                        echo "helm list : releases across all namespaces, after upgrading Verrazzano installation ..."
                        helm list -A

                        # Get the install job(s) and mke sure the it matches pre-install.  If there is more than 1 job or the job changed, then it won't match
                        kubectl -n verrazzano-install get job -o yaml --selector=job-name=verrazzano-install-my-verrazzano > ${WORKSPACE}/verrazzano/platform-operator/scripts/install/build/logs/verrazzano-post-upgrade-job.out

                        echo "Ensuring that the install job(s) in verrazzzano-system are identical pre and post install"
                        cmp -s ${WORKSPACE}/verrazzano/platform-operator/scripts/install/build/logs/verrazzano-pre-upgrade-job.out ${WORKSPACE}/verrazzano/platform-operator/scripts/install/build/logs/verrazzano-post-upgrade-job.out
                    fi
                """
            }
            post {
                always {
                    dumpVerrazzanoPlatformOperatorLogs("after-upgrade")
                    archiveArtifacts artifacts: "verrazzano-upgrade-cr.yaml", allowEmptyArchive: true
                }
                failure {
                    script {
                        if (fileExists(env.TESTS_EXECUTED_FILE)) {
                            dumpK8sCluster('upgrade-failure-cluster-dump')
                        }
                    }
                }
            }
        }

        stage('Post-upgrade Acceptance Tests') {
            when {
                expression{params.CHAOS_TEST_TYPE != "uninstall.failed.upgrade"}
            }
            environment {
                TEST_ENV = "KIND"
                SEARCH_HTTP_ENDPOINT = credentials('search-gw-url')
                SEARCH_PASSWORD = "${PROMETHEUS_CREDENTIALS_PSW}"
                SEARCH_USERNAME = "${PROMETHEUS_CREDENTIALS_USR}"
            }

            stages {
                stage('Run Acceptance Tests After Upgrade') {
                    parallel {
                        stage('verify-upgrade post-upgrade') {
                            steps {
                                runGinkgoRandomize('upgrade/post-upgrade/verify')
                            }
                        }
                        stage('examples helidon') {
                            steps {
                                runGinkgoNamespace('examples/helidon', "true", "false", "hello-helidon")
                            }
                        }
                    }
                    post {
                        always {
                            archiveArtifacts artifacts: '**/coverage.html,**/logs/*', allowEmptyArchive: true
                            junit testResults: '**/*test-result.xml', allowEmptyResults: true
                        }
                        failure {
                            script {
                                if ( fileExists(env.TESTS_EXECUTED_FILE) ) {
                                    dumpK8sCluster('post-upgrade-failure-cluster-dump')
                                }
                            }
                        }
                        success {
                            script {
                                if (params.DUMP_K8S_CLUSTER_ON_SUCCESS == true && fileExists(env.TESTS_EXECUTED_FILE) ) {
                                    dumpK8sCluster('post-upgrade-success-cluster-dump')
                                }
                            }
                        }
                    }
                }
            }
        }
<<<<<<< HEAD
        stage('Uninstall') {
            when {
                expression{params.CHAOS_TEST_TYPE != "uninstall.failed.upgrade"}
            }
            options {
                timeout(time: 30, unit: "MINUTES")
            }
            steps {
                script {
                    try {
                        sh """
                            kubectl delete verrazzano my-verrazzano
                        """
                    } catch (err) {
                        currentBuild.result = "FAILURE"
                        echo "Caught: ${err}"
                        err 'Verrazzano uninstall failed'
                    }
                }
            }
            post {
                always {
                    sh """
                        ## dump out uninstall logs
                        mkdir -p ${WORKSPACE}/verrazzano-platform-operator/scripts/uninstall/build/logs
                        kubectl logs -n verrazzano-install --tail -1 --selector=job-name=verrazzano-uninstall-my-verrazzano > ${WORKSPACE}/verrazzano-platform-operator/scripts/uninstall/build/logs/verrazzano-uninstall.log
                        kubectl describe pod -n verrazzano-install --selector=job-name=verrazzano-uninstall-my-verrazzano > ${WORKSPACE}/verrazzano-platform-operator/scripts/uninstall/build/logs/verrazzano-uninstall-job-pod.out
                        echo "Listing all pods in all namespaces after uninstall"
                        kubectl get pods --all-namespaces
                        echo "-----------------------------------------------------"
                    """
                    listNamespacesAndPods('after Verrazzano uninstall')
                    listHelmReleases('after Verrazzano uninstall')
                }
                success {
                    script {
                        if (EFFECTIVE_DUMP_K8S_CLUSTER_ON_SUCCESS == true) {
                            dumpK8sCluster('uninstall-success-cluster-dump')
                        }
                    }
                }
                failure {
                    dumpK8sCluster('uninstall-failure-cluster-dump')
                }
                aborted {
                    dumpK8sCluster('uninstall-aborted-cluster-dump')
                }
            }
        }
        stage("Verify Uninstall") {
            steps {
                catchError(buildResult: 'FAILURE', stageResult: 'FAILURE') {
                    sh """
                        ${LOOPING_TEST_SCRIPTS_DIR}/dump_cluster.sh ${WORKSPACE}/verrazzano/build/resources/post-uninstall-resources false
                        ${LOOPING_TEST_SCRIPTS_DIR}/verify_uninstall.sh ${WORKSPACE}/verrazzano/build/resources
                    """
                }
            }
            post {
                success {
                    script {
                        if (EFFECTIVE_DUMP_K8S_CLUSTER_ON_SUCCESS == true) {
                            dumpK8sCluster('verify-uninstall-success-cluster-dump')
                        }
                    }
                }
                failure {
                    dumpK8sCluster('verify-uninstall-failed-cluster-dump')
                }
            }
        }
=======

>>>>>>> 4b79e5ea
    }

    post {
        always {
            script {
                if ( fileExists(env.TESTS_EXECUTED_FILE) ) {
                    dumpVerrazzanoSystemPods()
                    dumpCattleSystemPods()
                    dumpNginxIngressControllerLogs()
                    dumpVerrazzanoApplicationOperatorLogs()
                    dumpOamKubernetesRuntimeLogs()
                    dumpVerrazzanoApiLogs()
                }
            }

            sh """
                # Copy the generated test reports to WORKSPACE to archive them
                mkdir -p ${TEST_REPORT_DIR}
                cd ${GO_REPO_PATH}/verrazzano/tests/e2e
                find . -name "${TEST_REPORT}" | cpio -pdm ${TEST_REPORT_DIR}
            """
            archiveArtifacts artifacts: "**/coverage.html,**/logs/**,**/verrazzano_images.txt,**/build/resources/**,**/*-cluster-dump/**,**/${TEST_REPORT}", allowEmptyArchive: true
            junit testResults: "**/${TEST_REPORT}", allowEmptyResults: true

            script {
                if (params.EMIT_METRICS) {
                    withCredentials([usernameColonPassword(credentialsId: 'prometheus-credentials', variable: 'PROMETHEUS_CREDENTIALS')]) {
                        sh """
                            ${GO_REPO_PATH}/verrazzano/ci/scripts/dashboard/emit_metrics.sh "${GO_REPO_PATH}/verrazzano/tests/e2e" "${PROMETHEUS_CREDENTIALS}" || echo "Emit metrics failed, continuing with other post actions"
                        """
                    }
                }
            }

            sh """
                cd ${GO_REPO_PATH}/verrazzano/platform-operator
                make delete-cluster
                cd ${WORKSPACE}/verrazzano
                if [ -f ${POST_DUMP_FAILED_FILE} ]; then
                  echo "Failures seen during dumping of artifacts, treat post as failed"
                  exit 1
                fi
            """
        }
        success {
            script {
                METRICS_PUSHED=metricTimerEnd("${VZ_TEST_METRIC}", '1')
            }
        }
        failure {
            script {
                METRICS_PUSHED=metricTimerEnd("${VZ_TEST_METRIC}", '0')
                if (env.BRANCH_NAME == "master" || env.BRANCH_NAME ==~ "release-*" || env.BRANCH_NAME ==~ "mark/*") {
                    slackSend ( message: "Job Failed - \"${env.JOB_NAME}\" build: ${env.BUILD_NUMBER}\n\nView the log at:\n ${env.BUILD_URL}\n\nBlue Ocean:\n${env.RUN_DISPLAY_URL}" )
                }
            }
        }
        cleanup {
            metricBuildDuration()
            deleteDir()
        }
    }
}

def runGinkgoRandomize(testSuitePath) {
    catchError(buildResult: 'FAILURE', stageResult: 'FAILURE') {
        sh """
            cd ${GO_REPO_PATH}/verrazzano/tests/e2e
            ginkgo -p --randomize-all -v --keep-going --no-color ${GINKGO_REPORT_ARGS} -tags="${params.TAGGED_TESTS}" --focus-file="${params.INCLUDED_TESTS}" --skip-file="${params.EXCLUDED_TESTS}" ${testSuitePath}/...
        """
    }
}

def runGinkgo(testSuitePath, skipDeploy, skipUndeploy) {
    catchError(buildResult: 'FAILURE', stageResult: 'FAILURE') {
        sh """
            cd ${GO_REPO_PATH}/verrazzano/tests/e2e
            ginkgo -v --keep-going --no-color ${GINKGO_REPORT_ARGS} -tags="${params.TAGGED_TESTS}" --focus-file="${params.INCLUDED_TESTS}" --skip-file="${params.EXCLUDED_TESTS}" ${testSuitePath}/... -- --skipDeploy=${skipDeploy} --skipUndeploy=${skipUndeploy}
        """
    }
}

def runGinkgoNamespace(testSuitePath, skipDeploy, skipUndeploy, namespace) {
    catchError(buildResult: 'FAILURE', stageResult: 'FAILURE') {
        sh """
            cd ${GO_REPO_PATH}/verrazzano/tests/e2e
            ginkgo -v --keep-going --no-color ${GINKGO_REPORT_ARGS} -tags="${params.TAGGED_TESTS}" --focus-file="${params.INCLUDED_TESTS}" --skip-file="${params.EXCLUDED_TESTS}" ${testSuitePath}/... -- --skipDeploy=${skipDeploy} --skipUndeploy=${skipUndeploy} --namespace=${namespace}
        """
    }
}

def dumpK8sCluster(dumpDirectory) {
    sh """
        ${GO_REPO_PATH}/verrazzano/tools/scripts/k8s-dump-cluster.sh -d ${dumpDirectory} -r ${dumpDirectory}/cluster-dump/analysis.report
    """
}

def dumpVerrazzanoSystemPods() {
    sh """
        cd ${GO_REPO_PATH}/verrazzano/platform-operator
        export DIAGNOSTIC_LOG="${WORKSPACE}/verrazzano/platform-operator/scripts/install/build/logs/verrazzano-system-pods.log"
        ./scripts/install/k8s-dump-objects.sh -o pods -n verrazzano-system -m "verrazzano system pods" || echo "failed" > ${POST_DUMP_FAILED_FILE}
        export DIAGNOSTIC_LOG="${WORKSPACE}/verrazzano/platform-operator/scripts/install/build/logs/verrazzano-system-certs.log"
        ./scripts/install/k8s-dump-objects.sh -o cert -n verrazzano-system -m "verrazzano system certs" || echo "failed" > ${POST_DUMP_FAILED_FILE}
        export DIAGNOSTIC_LOG="${WORKSPACE}/verrazzano/platform-operator/scripts/install/build/logs/verrazzano-system-kibana.log"
        ./scripts/install/k8s-dump-objects.sh -o pods -n verrazzano-system -r "vmi-system-kibana-*" -m "verrazzano system kibana log" -l -c kibana || echo "failed" > ${POST_DUMP_FAILED_FILE}
        export DIAGNOSTIC_LOG="${WORKSPACE}/verrazzano/platform-operator/scripts/install/build/logs/verrazzano-system-es-master.log"
        ./scripts/install/k8s-dump-objects.sh -o pods -n verrazzano-system -r "vmi-system-es-master-*" -m "verrazzano system kibana log" -l -c es-master || echo "failed" > ${POST_DUMP_FAILED_FILE}
    """
}

def dumpCattleSystemPods() {
    sh """
        cd ${GO_REPO_PATH}/verrazzano/platform-operator
        export DIAGNOSTIC_LOG="${WORKSPACE}/verrazzano/platform-operator/scripts/install/build/logs/cattle-system-pods.log"
        ./scripts/install/k8s-dump-objects.sh -o pods -n cattle-system -m "cattle system pods" || echo "failed" > ${POST_DUMP_FAILED_FILE}
        export DIAGNOSTIC_LOG="${WORKSPACE}/verrazzano/platform-operator/scripts/install/build/logs/rancher.log"
        ./scripts/install/k8s-dump-objects.sh -o pods -n cattle-system -r "rancher-*" -m "Rancher logs" -l || echo "failed" > ${POST_DUMP_FAILED_FILE}
    """
}

def dumpNginxIngressControllerLogs() {
    sh """
        cd ${GO_REPO_PATH}/verrazzano/platform-operator
        export DIAGNOSTIC_LOG="${WORKSPACE}/verrazzano/platform-operator/scripts/install/build/logs/nginx-ingress-controller.log"
        ./scripts/install/k8s-dump-objects.sh -o pods -n ingress-nginx -r "nginx-ingress-controller-*" -m "Nginx Ingress Controller" -c controller -l || echo "failed" > ${POST_DUMP_FAILED_FILE}
    """
}

def dumpVerrazzanoPlatformOperatorLogs(stage) {
    sh """
        ## dump out verrazzano-platform-operator logs
        mkdir -p ${WORKSPACE}/verrazzano-platform-operator/logs
        kubectl -n verrazzano-install logs --tail -1 --selector=app=verrazzano-platform-operator > ${WORKSPACE}/verrazzano-platform-operator/logs/verrazzano-platform-operator-${stage}-pod.log || echo "failed" > ${POST_DUMP_FAILED_FILE}
        kubectl -n verrazzano-install describe pod --selector=app=verrazzano-platform-operator > ${WORKSPACE}/verrazzano-platform-operator/logs/verrazzano-platform-operator-${stage}-pod.out || echo "failed" > ${POST_DUMP_FAILED_FILE}
        echo "------------------------------------------"
    """
}

def dumpVerrazzanoApplicationOperatorLogs() {
    sh """
        ## dump out verrazzano-application-operator logs
        mkdir -p ${WORKSPACE}/verrazzano-application-operator/logs
        kubectl -n verrazzano-system logs --selector=app=verrazzano-application-operator --tail -1 > ${WORKSPACE}/verrazzano-application-operator/logs/verrazzano-application-operator-pod.log || echo "failed" > ${POST_DUMP_FAILED_FILE}
        kubectl -n verrazzano-system describe pod --selector=app=verrazzano-application-operator > ${WORKSPACE}/verrazzano-application-operator/logs/verrazzano-application-operator-pod.out || echo "failed" > ${POST_DUMP_FAILED_FILE}
        echo "verrazzano-application-operator logs dumped to verrazzano-application-operator-pod.log"
        echo "verrazzano-application-operator pod description dumped to verrazzano-application-operator-pod.out"
        echo "------------------------------------------"
    """
}

def dumpOamKubernetesRuntimeLogs() {
    sh """
        ## dump out oam-kubernetes-runtime logs
        mkdir -p ${WORKSPACE}/oam-kubernetes-runtime/logs
        kubectl -n verrazzano-system logs --selector=app.kubernetes.io/instance=oam-kubernetes-runtime --tail -1 > ${WORKSPACE}/oam-kubernetes-runtime/logs/oam-kubernetes-runtime-pod.log || echo "failed" > ${POST_DUMP_FAILED_FILE}
        kubectl -n verrazzano-system describe pod --selector=app.kubernetes.io/instance=oam-kubernetes-runtime > ${WORKSPACE}/verrazzano-application-operator/logs/oam-kubernetes-runtime-pod.out || echo "failed" > ${POST_DUMP_FAILED_FILE}
        echo "verrazzano-application-operator logs dumped to oam-kubernetes-runtime-pod.log"
        echo "verrazzano-application-operator pod description dumped to oam-kubernetes-runtime-pod.out"
        echo "------------------------------------------"
    """
}

def dumpVerrazzanoApiLogs() {
    sh """
        cd ${GO_REPO_PATH}/verrazzano/platform-operator
        export DIAGNOSTIC_LOG="${WORKSPACE}/verrazzano/platform-operator/scripts/install/build/logs/verrazzano-authproxy.log"
        ./scripts/install/k8s-dump-objects.sh -o pods -n verrazzano-system -r "verrazzano-authproxy-*" -m "verrazzano api" -c verrazzano-authproxy -l || echo "failed" > ${POST_DUMP_FAILED_FILE}
    """
}

def metricJobName(stageName) {
    job = env.JOB_NAME.split("/")[0]
    job = '_' + job.replaceAll('-','_')
    if (stageName) {
        job = job + '_' + stageName
    }
    return job
}

// Construct the set of labels/dimensions for the metrics
def getMetricLabels() {
    def buildNumber = String.format("%010d", env.BUILD_NUMBER.toInteger())
    labels = 'build_number=\\"' + "${buildNumber}"+'\\",' +
             'jenkins_build_number=\\"' + "${env.BUILD_NUMBER}"+'\\",' +
             'jenkins_job=\\"' + "${env.JOB_NAME}".replace("%2F","/") + '\\",' +
             'commit_sha=\\"' + "${env.GIT_COMMIT}"+'\\",' +
             'kubernetes_version=\\"' + "${params.KUBERNETES_CLUSTER_VERSION}"+'\\",' +
             'test_env=\\"' + "kind"+'\\"'
    return labels
}

def metricTimerStart(metricName) {
    def timerStartName = "${metricName}_START"
    env."${timerStartName}" = sh(returnStdout: true, script: "date +%s").trim()
}

def metricTimerEnd(metricName, status) {
    def timerStartName = "${metricName}_START"
    def timerEndName   = "${metricName}_END"
    env."${timerEndName}" = sh(returnStdout: true, script: "date +%s").trim()
    if (params.EMIT_METRICS) {
        long x = env."${timerStartName}" as long;
        long y = env."${timerEndName}" as long;
        def dur = (y-x)
        labels = getMetricLabels()
        withCredentials([usernameColonPassword(credentialsId: 'prometheus-credentials', variable: 'PROMETHEUS_CREDENTIALS')]) {
            EMIT = sh(returnStdout: true, script: "ci/scripts/metric_emit.sh ${PROMETHEUS_GW_URL} ${PROMETHEUS_CREDENTIALS} ${metricName} ${env.BRANCH_NAME} $labels ${status} ${dur}")
            echo "emit prometheus metrics: $EMIT"
            return EMIT
        }
    } else {
        return ''
    }
}

// Emit the metrics indicating the duration and result of the build
def metricBuildDuration() {
    def status = "${currentBuild.currentResult}".trim()
    long duration = "${currentBuild.duration}" as long;
    long durationInSec = (duration/1000)
    testMetric = metricJobName('')
    def metricValue = "-1"
    statusLabel = status.substring(0,1)
    if (status.equals("SUCCESS")) {
        metricValue = "1"
    } else if (status.equals("FAILURE")) {
        metricValue = "0"
    } else {
        // Consider every other status as a single label
        statusLabel = "A"
    }
    if (params.EMIT_METRICS) {
        labels = getMetricLabels()
        labels = labels + ',result=\\"' + "${statusLabel}"+'\\"'
        withCredentials([usernameColonPassword(credentialsId: 'prometheus-credentials', variable: 'PROMETHEUS_CREDENTIALS')]) {
            METRIC_STATUS = sh(returnStdout: true, returnStatus: true, script: "ci/scripts/metric_emit.sh ${PROMETHEUS_GW_URL} ${PROMETHEUS_CREDENTIALS} ${testMetric}_job ${env.BRANCH_NAME} $labels ${metricValue} ${durationInSec}")
            echo "Publishing the metrics for build duration and status returned status code $METRIC_STATUS"
        }
    }
}

def setDisplayName() {
    echo "Start setDisplayName"
    def causes = currentBuild.getBuildCauses()
    echo "causes: " + causes.toString()
    for (cause in causes) {
        def causeString = cause.toString()
        echo "current cause: " + causeString
        if (causeString.contains("UpstreamCause") && causeString.contains("Started by upstream project")) {
             echo "This job was caused by " + causeString
             if (causeString.contains("verrazzano-periodic-triggered-tests")) {
                 currentBuild.displayName = env.BUILD_NUMBER + " : PERIODIC"
             } else if (causeString.contains("verrazzano-flaky-tests")) {
                 currentBuild.displayName = env.BUILD_NUMBER + " : FLAKY"
             }
         }
    }
    echo "End setDisplayName"
}

def getEffectiveDumpOnSuccess() {
    def effectiveValue = params.DUMP_K8S_CLUSTER_ON_SUCCESS
    if (FORCE_DUMP_K8S_CLUSTER_ON_SUCCESS.equals("true") && (env.BRANCH_NAME.equals("master"))) {
        effectiveValue = true
        echo "Forcing dump on success based on global override setting"
    }
    return effectiveValue
}

def listNamespacesAndPods(customMessage) {
    sh """
        echo "Listing all the namespaces and pods the namespaces ${customMessage}."
        kubectl get namespaces
        kubectl get pods -A
        echo "-----------------------------------------------------"
    """
}

def listHelmReleases(customMessage) {
    sh """
        echo "Listing the releases across all namespaces ${customMessage}."
        helm list -A
        echo "-----------------------------------------------------"
    """
}

def restartExampleApps() {
    sh """
        kubectl rollout restart deployment -n springboot

        kubectl rollout restart deployment -n hello-helidon
    """
}<|MERGE_RESOLUTION|>--- conflicted
+++ resolved
@@ -26,7 +26,7 @@
                 // 1st choice is the default value
                 choices: [ "1.20", "1.19", "1.21" ])
         string (name: 'VERSION_FOR_INSTALL',
-                defaultValue: 'v1.1.1',
+                defaultValue: 'v1.0.0',
                 description: 'This is the Verrazzano version for install.  By default, the latest Master release will be installed',
                 trim: true)
         string (name: 'GIT_COMMIT_FOR_UPGRADE',
@@ -56,11 +56,7 @@
         choice (name: 'CHAOS_TEST_TYPE',
                 description: 'Type of chaos to inflict',
                 // 1st choice is the default value
-<<<<<<< HEAD
-                choices: [ "vpo.killed", "helm.chart.corrupted", "uninstall.failed.upgrade" ])
-=======
-                choices: [ "helm.chart.corrupted", "vpo.killed" ])
->>>>>>> 4b79e5ea
+                choices: [ "helm.chart.corrupted", "vpo.killed", "uninstall.failed.upgrade" ])
     }
 
     environment {
@@ -380,27 +376,18 @@
                         # Move values.yaml so helm install of Verrazzano will fail
                         POD=\$(kubectl get pod -l app=verrazzano-platform-operator -n verrazzano-install -o jsonpath="{.items[0].metadata.name}")
                         kubectl -n verrazzano-install exec \$POD -- /bin/bash -c "mv /verrazzano/platform-operator/helm_config/charts/verrazzano/values.yaml /verrazzano/platform-operator/helm_config/charts/verrazzano/values.yaml.bak"
-<<<<<<< HEAD
-                        # sleep 5 minutes to let the helm upgrade error manifest
-=======
                         # wait for the expected error message
                         # TODO - set a limit to wait?
->>>>>>> 4b79e5ea
                         until [ `kubectl logs -l app=verrazzano-platform-operator -n verrazzano-install --tail -1 | grep "Failed running Helm command for release verrazzano" | wc -l` -gt 0 ]
                         do
                             echo "Waiting for the error message ..."
                             sleep 30
                         done
-<<<<<<< HEAD
-                        # Make sure the upgrade is still in progress
-                        vz_status=\$(kubectl get vz -o jsonpath='{.items[0].status.conditions[?(@.type=="UpgradeStarted")].type}')
-                        if [[ \${vz_status} == "UpgradeStarted" ]]; then
-                            # Fix it
-                            kubectl -n verrazzano-install exec \$POD -- /bin/bash -c "mv /verrazzano/platform-operator/helm_config/charts/verrazzano/values.yaml.bak /verrazzano/platform-operator/helm_config/charts/verrazzano/values.yaml"
-                        fi
+                        # Fix it
+                        kubectl -n verrazzano-install exec \$POD -- /bin/bash -c "mv /verrazzano/platform-operator/helm_config/charts/verrazzano/values.yaml.bak /verrazzano/platform-operator/helm_config/charts/verrazzano/values.yaml"
                     fi
 
-                    if [[ "uninstall.failed.upgrade" == ${params.CHAOS_TEST_TYPE} ]]
+                   if [[ "uninstall.failed.upgrade" == ${params.CHAOS_TEST_TYPE} ]]
                     then
                         # Move values.yaml so helm install of Verrazzano will fail
                         POD=\$(kubectl get pod -l app=verrazzano-platform-operator -n verrazzano-install -o jsonpath="{.items[0].metadata.name}")
@@ -418,14 +405,6 @@
                             kubectl delete verrazzano my-verrazzano
                         fi
                     fi
-=======
-                        # Fix it
-                        kubectl -n verrazzano-install exec \$POD -- /bin/bash -c "mv /verrazzano/platform-operator/helm_config/charts/verrazzano/values.yaml.bak /verrazzano/platform-operator/helm_config/charts/verrazzano/values.yaml"
-                    fi
-
-                    # wait for the upgrade to complete
-                    kubectl wait --timeout=20m --for=condition=UpgradeComplete verrazzano/my-verrazzano
->>>>>>> 4b79e5ea
 
                     if [[ "uninstall.failed.upgrade" != ${params.CHAOS_TEST_TYPE} ]]
                     then
@@ -513,81 +492,7 @@
                 }
             }
         }
-<<<<<<< HEAD
-        stage('Uninstall') {
-            when {
-                expression{params.CHAOS_TEST_TYPE != "uninstall.failed.upgrade"}
-            }
-            options {
-                timeout(time: 30, unit: "MINUTES")
-            }
-            steps {
-                script {
-                    try {
-                        sh """
-                            kubectl delete verrazzano my-verrazzano
-                        """
-                    } catch (err) {
-                        currentBuild.result = "FAILURE"
-                        echo "Caught: ${err}"
-                        err 'Verrazzano uninstall failed'
-                    }
-                }
-            }
-            post {
-                always {
-                    sh """
-                        ## dump out uninstall logs
-                        mkdir -p ${WORKSPACE}/verrazzano-platform-operator/scripts/uninstall/build/logs
-                        kubectl logs -n verrazzano-install --tail -1 --selector=job-name=verrazzano-uninstall-my-verrazzano > ${WORKSPACE}/verrazzano-platform-operator/scripts/uninstall/build/logs/verrazzano-uninstall.log
-                        kubectl describe pod -n verrazzano-install --selector=job-name=verrazzano-uninstall-my-verrazzano > ${WORKSPACE}/verrazzano-platform-operator/scripts/uninstall/build/logs/verrazzano-uninstall-job-pod.out
-                        echo "Listing all pods in all namespaces after uninstall"
-                        kubectl get pods --all-namespaces
-                        echo "-----------------------------------------------------"
-                    """
-                    listNamespacesAndPods('after Verrazzano uninstall')
-                    listHelmReleases('after Verrazzano uninstall')
-                }
-                success {
-                    script {
-                        if (EFFECTIVE_DUMP_K8S_CLUSTER_ON_SUCCESS == true) {
-                            dumpK8sCluster('uninstall-success-cluster-dump')
-                        }
-                    }
-                }
-                failure {
-                    dumpK8sCluster('uninstall-failure-cluster-dump')
-                }
-                aborted {
-                    dumpK8sCluster('uninstall-aborted-cluster-dump')
-                }
-            }
-        }
-        stage("Verify Uninstall") {
-            steps {
-                catchError(buildResult: 'FAILURE', stageResult: 'FAILURE') {
-                    sh """
-                        ${LOOPING_TEST_SCRIPTS_DIR}/dump_cluster.sh ${WORKSPACE}/verrazzano/build/resources/post-uninstall-resources false
-                        ${LOOPING_TEST_SCRIPTS_DIR}/verify_uninstall.sh ${WORKSPACE}/verrazzano/build/resources
-                    """
-                }
-            }
-            post {
-                success {
-                    script {
-                        if (EFFECTIVE_DUMP_K8S_CLUSTER_ON_SUCCESS == true) {
-                            dumpK8sCluster('verify-uninstall-success-cluster-dump')
-                        }
-                    }
-                }
-                failure {
-                    dumpK8sCluster('verify-uninstall-failed-cluster-dump')
-                }
-            }
-        }
-=======
-
->>>>>>> 4b79e5ea
+
     }
 
     post {
