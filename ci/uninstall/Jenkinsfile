--- conflicted
+++ resolved
@@ -231,14 +231,7 @@
 
                         ${LOOPING_TEST_SCRIPTS_DIR}/dump_cluster.sh ${WORKSPACE}/verrazzano/build/resources/pre-install-resources
 
-<<<<<<< HEAD
-                        ./tests/e2e/config/scripts/process_xipio_install_yaml.sh ${INSTALL_CONFIG_FILE}
-=======
-                        echo "Installing yq"
-                        GO111MODULE=on go get github.com/mikefarah/yq/v4
-                        export PATH=${HOME}/go/bin:${PATH}
                         ./tests/e2e/config/scripts/process_nipio_install_yaml.sh ${INSTALL_CONFIG_FILE}
->>>>>>> 9835068f
 
                         echo "Waiting for Operator to be ready"
                         cd ${GO_REPO_PATH}/verrazzano
