--- conflicted
+++ resolved
@@ -41,14 +41,7 @@
     }
 
     parameters {
-<<<<<<< HEAD
         choice (description: 'OCI region to run Jenkins agent and OKE clusters in', name: 'LOCK_REGION', choices: availableRegions)
-=======
-        // OKE_CLUSTER_REGION parameter will be ignored for private DNS tests. They get overwritten with runner region
-        choice (description: 'OCI region to launch OKE clusters in. This parameter will be ignored for private DNS tests', name: 'OKE_CLUSTER_REGION',
-            // 1st choice is the default value
-            choices: availableRegions )
->>>>>>> 15cfccf4
         choice (description: 'OKE node pool configuration', name: 'OKE_NODE_POOL',
             // 1st choice is the default value
             choices: [ "VM.Standard2.4-2", "VM.Standard.E3.Flex-8-2", "VM.Standard.E2.2" ])
