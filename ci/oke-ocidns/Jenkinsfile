// Copyright (c) 2020, 2022, Oracle and/or its affiliates.
// Licensed under the Universal Permissive License v 1.0 as shown at https://oss.oracle.com/licenses/upl.

// This runs the acceptance tests on an OKE cluster with OCI DNS
// This is used during the release process
// This will eventually be replaced by the new multi-cluster job!

def DEFAULT_REPO_URL
def zoneId = UUID.randomUUID().toString().substring(0,6).replace('-','')
def dns_zone_ocid = 'dummy'
// for different Jenkins jobs sharing this Jenkins file, the default TEST_ENV (the first in testEnvironments) is different.
def testEnvironments = env.JOB_NAME.contains('oci-dns-acceptance')
                       ? ["ocidns_oke", "magicdns_oke", "kind"]
                       : env.JOB_NAME.contains('magic-dns')
                       ? ["magicdns_oke", "ocidns_oke", "kind"]
                       : ["kind", "magicdns_oke", "ocidns_oke"]
def acmeEnvironments = [ "staging", "production" ]
def certIssuers = [ "self-signed", "acme" ]
def agentLabel = env.JOB_NAME.contains('-dns-') ? "" : env.JOB_NAME.contains('master') ? "phxlarge" : "VM.Standard2.8"

// pulling "ap-*" from the test regions given discovery of image pull issues
def availableRegions = [  "us-ashburn-1", "ca-montreal-1", "ca-toronto-1", "eu-amsterdam-1", "eu-frankfurt-1", "eu-zurich-1", "me-jeddah-1",
                          "sa-saopaulo-1", "uk-london-1" ]
Collections.shuffle(availableRegions)
def keepOKEClusterOnFailure = "false"
def OKE_CLUSTER_PREFIX = ""
def EFFECTIVE_DUMP_K8S_CLUSTER_ON_SUCCESS = false

pipeline {
    options {
        skipDefaultCheckout true
        copyArtifactPermission('*');
        timestamps ()
    }

    agent {
        docker {
            image "${RUNNER_DOCKER_IMAGE}"
            args "${RUNNER_DOCKER_ARGS} --cap-add=NET_ADMIN"
            registryUrl "${RUNNER_DOCKER_REGISTRY_URL}"
            label "${agentLabel}"
        }
    }

    parameters {
        // OKE_CLUSTER_REGION parameter will be ignored for private DNS tests. They get overwritten with runner region
        choice (description: 'OCI region to launch OKE clusters in. This parameter will be ignored for private DNS tests', name: 'OKE_CLUSTER_REGION',
            // 1st choice is the default value
            choices: availableRegions )
        choice (description: 'OKE node pool configuration', name: 'OKE_NODE_POOL',
            // 1st choice is the default value
            choices: [ "VM.Standard2.4-2", "VM.Standard.E3.Flex-8-2", "VM.Standard.E2.2" ])
        choice (description: 'Use instance principal for oci dns tests', name: 'OCI_DNS_AUTH',
                // 1st choice is the default value
                choices: [ "user_principal", "instance_principal" ])
        choice (description: 'Specifies  DNS scope. Values: GLOBAL, PRIVATE. Default: GLOBAL',name: 'DNS_SCOPE',
            // 1st choice is the default value
            choices: [ "GLOBAL","PRIVATE" ])
        choice (description: 'Kubernetes Version for OKE Cluster', name: 'OKE_CLUSTER_VERSION',
                // 1st choice is the default value
<<<<<<< HEAD
                choices: [ "v1.24.1", "v1.23.4", "v1.22.5", "v1.21.5", "v1.20.8" ])
=======
                choices: [ "v1.22.5", "v1.23.4", "v1.24.1", "v1.21.5", "v1.20.8" ])
        choice (name: 'CRD_API_VERSION',
                description: 'This is the API crd version.',
                // 1st choice is the default value
                choices: [ "v1beta1", "v1alpha1"])
>>>>>>> b7aa4bba
        choice (description: 'Certificate Issuer', name: 'CERT_ISSUER',
                choices: certIssuers)
        choice (description: 'ACME Certificate Environment (Staging or Production)', name: 'ACME_ENVIRONMENT',
                choices: acmeEnvironments)
        string defaultValue: 'dev', description: 'Verrazzano install profile name', name: "INSTALL_PROFILE", trim: true
        string defaultValue: 'NONE', description: 'Verrazzano platform operator image name (within ghcr.io/verrazzano repo)', name: 'VERRAZZANO_OPERATOR_IMAGE', trim: true
        choice (description: 'Verrazzano Test Environment', name: 'TEST_ENV',
                choices: testEnvironments)
        string (name: 'GIT_COMMIT_TO_USE',
                        defaultValue: 'NONE',
                        description: 'This is the full git commit hash from the source build to be used for all jobs',
                        trim: true)
        booleanParam (description: 'Whether to create the cluster with Calico for AT testing', name: 'CREATE_CLUSTER_USE_CALICO', defaultValue: true)
        booleanParam (description: 'Whether to dump k8s cluster on success (off by default can be useful to capture for comparing to failed cluster)', name: 'DUMP_K8S_CLUSTER_ON_SUCCESS', defaultValue: false)
        booleanParam (description: 'Whether to emit metrics from the pipeline', name: 'EMIT_METRICS', defaultValue: true)
        string (name: 'TAGGED_TESTS',
                defaultValue: '',
                description: 'A comma separated list of build tags for tests that should be executed (e.g. unstable_test). Default:',
                trim: true)
        string (name: 'INCLUDED_TESTS',
                defaultValue: '.*',
                description: 'A regex matching any fully qualified test file that should be executed (e.g. examples/helidon/). Default: .*',
                trim: true)
        string (name: 'EXCLUDED_TESTS',
                defaultValue: '_excluded_test',
                description: 'A regex matching any fully qualified test file that should not be executed (e.g. multicluster/|_excluded_test). Default: _excluded_test',
                trim: true)
        booleanParam (description: 'Whether to capture full cluster snapshot on test failure', name: 'CAPTURE_FULL_CLUSTER', defaultValue: false)
    }

    environment {
        CLUSTER_NAME = 'byok8s-kind'
        OCR_CREDS = credentials('ocr-pull-and-push-account')
        NETRC_FILE = credentials('netrc')
        OCR_REPO = 'container-registry.oracle.com'
        GHCR_REPO = 'ghcr.io'
        VERRAZZANO_OPERATOR_IMAGE="${params.VERRAZZANO_OPERATOR_IMAGE}"
        TEST_ENV = "${params.TEST_ENV}"
        INSTALL_PROFILE = "${params.INSTALL_PROFILE}"
        GITHUB_PKGS_CREDS = credentials('github-packages-credentials-rw')
        OCIR_CREDS = credentials('ocir-pull-and-push-account')
        WEBLOGIC_PSW = credentials('weblogic-example-domain-password') // needed by install_todo.sh OAM example test
        DATABASE_PSW = credentials('todo-mysql-password') // needed by install_todo.sh OAM example test
        IMAGE_PULL_SECRET = 'verrazzano-container-registry'
        OCIR_PHX_REPO = 'phx.ocir.io'
        POST_DUMP_FAILED = 'false'
        GOPATH = '/home/opc/go'
        GO_REPO_PATH = "${GOPATH}/src/github.com/verrazzano"

        TF_VAR_tenancy_id = credentials('oci-tenancy')
        TF_VAR_user_id = credentials('oci-user-ocid')

        TF_VAR_kubernetes_version = "${params.OKE_CLUSTER_VERSION}"
        TF_VAR_nodepool_config = "${params.OKE_NODE_POOL}"
        TF_VAR_api_fingerprint = credentials('oci-api-key-fingerprint')
        TF_VAR_api_private_key_path = credentials('oci-api-key')
        TF_VAR_s3_bucket_access_key = credentials('oci-s3-bucket-access-key')
        TF_VAR_s3_bucket_secret_key = credentials('oci-s3-bucket-secret-key')
        TF_VAR_ssh_public_key_path = credentials('oci-tf-pub-ssh-key')
        TF_VAR_compartment_id = credentials('oci-tiburon-dev-compartment-ocid')

        OCI_CLI_TENANCY = credentials('oci-tenancy')
        OCI_CLI_USER = credentials('oci-user-ocid')
        OCI_CLI_FINGERPRINT = credentials('oci-api-key-fingerprint')
        OCI_CLI_KEY_FILE = credentials('oci-api-key')

        TEST_CONFIG_FILE = "${HOME}/testConfigOke.yaml"
        CLUSTER_TYPE = getTestClusterType("${TEST_ENV}")
        KUBECONFIG = "${WORKSPACE}/test_kubeconfig"
        VERRAZZANO_KUBECONFIG = "${KUBECONFIG}"

        DISABLE_SPINNER=1
        OCI_CLI_SUPPRESS_FILE_PERMISSIONS_WARNING = 'True'

        TIMESTAMP = sh(returnStdout: true, script: "date +%Y%m%d%H%M%S").trim()
        SHORT_TIME_STAMP = sh(returnStdout: true, script: "date +%m%d%H%M%S").trim()

        POST_DUMP_FAILED_FILE = "${WORKSPACE}/post_dump_failed_file.tmp"

        INSTALL_CONFIG_FILE_OCIDNS = "${WORKSPACE}/tests/e2e/config/scripts/${params.CRD_API_VERSION}/install-verrazzano-ocidns.yaml"
        INSTALL_CONFIG_FILE_NIPIO = "${WORKSPACE}/tests/e2e/config/scripts/${params.CRD_API_VERSION}/install-verrazzano-nipio.yaml"
        INSTALL_CONFIG_FILE_NODEPORT = "${WORKSPACE}/tests/e2e/config/scripts/${params.CRD_API_VERSION}/install-verrazzano-nodeport.yaml"

        //OCI_DNS_ZONE_NAME="z${zoneId}.v8o.io"
        OCI_DNS_ZONE_NAME="${params.DNS_SCOPE == 'PRIVATE' ? "z${zoneId}-private.v8o.io" : "z${zoneId}.v8o.io"}"
        CERT_ISSUER="${params.CERT_ISSUER}"
        ACME_ENVIRONMENT="${params.ACME_ENVIRONMENT}"

        VZ_ENVIRONMENT_NAME = "${params.TEST_ENV == 'ocidns_oke' ? 'b' + env.BUILD_NUMBER : 'default'}"

        // Environment variables required to capture cluster snapshot and bug report on test failure
        DUMP_KUBECONFIG="${KUBECONFIG}"
        DUMP_COMMAND="${WORKSPACE}/tools/scripts/k8s-dump-cluster.sh"
        TEST_DUMP_ROOT="${WORKSPACE}/test-cluster-snapshots"
        CAPTURE_FULL_CLUSTER="${params.CAPTURE_FULL_CLUSTER}"

        // Environment variable for Verrazzano CLI executable
        VZ_COMMAND="${GO_REPO_PATH}/vz"

        // used for console artifact capture on failure
        JENKINS_READ = credentials('jenkins-auditor')
        OCI_OS_NAMESPACE = credentials('oci-os-namespace')
        OCI_OS_ARTIFACT_BUCKET="build-failure-artifacts"
        OCI_OS_COMMIT_BUCKET="verrazzano-builds-by-commit"
        VZ_CLI_TARGZ="vz-linux-amd64.tar.gz"

        //OCI_COMPARTMENT_ID = credentials('oci-tiburon-dev-compartment-ocid')
        //OC_TELEMETRY_URL = credentials('oci-telemetry-url')

        // used to emit metrics
        PROMETHEUS_GW_URL = credentials('prometheus-dev-url')
        PROMETHEUS_CREDENTIALS = credentials('prometheus-credentials')
        TEST_ENV_LABEL = "${params.TEST_ENV}"
        SEARCH_HTTP_ENDPOINT = credentials('search-gw-url')
        SEARCH_PASSWORD = "${PROMETHEUS_CREDENTIALS_PSW}"
        SEARCH_USERNAME = "${PROMETHEUS_CREDENTIALS_USR}"

        // used to generate Ginkgo test reports
        TEST_REPORT = "test-report.xml"
        GINKGO_REPORT_ARGS = "--junit-report=${TEST_REPORT} --keep-separate-reports=true"
    }

    stages {
        stage('Initialize') {
            environment {
                OCI_CLI_AUTH="instance_principal"
            }
            steps {
                script {
                    EFFECTIVE_DUMP_K8S_CLUSTER_ON_SUCCESS = getEffectiveDumpOnSuccess()
                    if (params.GIT_COMMIT_TO_USE == "NONE") {
                        echo "Specific GIT commit was not specified, use current head"
                        def scmInfo = checkout scm
                        env.GIT_COMMIT = scmInfo.GIT_COMMIT
                        env.GIT_BRANCH = scmInfo.GIT_BRANCH
                    } else {
                        echo "SCM checkout of ${params.GIT_COMMIT_TO_USE}"
                        def scmInfo = checkout([
                            $class: 'GitSCM',
                            branches: [[name: params.GIT_COMMIT_TO_USE]],
                            doGenerateSubmoduleConfigurations: false,
                            extensions: [],
                            submoduleCfg: [],
                            userRemoteConfigs: [[url: env.SCM_VERRAZZANO_GIT_URL]]])
                        env.GIT_COMMIT = scmInfo.GIT_COMMIT
                        env.GIT_BRANCH = scmInfo.GIT_BRANCH
                        // If the commit we were handed is not what the SCM says we are using, fail
                        if (!env.GIT_COMMIT.equals(params.GIT_COMMIT_TO_USE)) {
                            echo "SCM didn't checkout the commit we expected. Expected: ${params.GIT_COMMIT_TO_USE}, Found: ${scmInfo.GIT_COMMIT}"
                            exit 1
                        }
                    }
                    echo "SCM checkout of ${env.GIT_BRANCH} at ${env.GIT_COMMIT}"
                }

                sh """
                    cp -f "${NETRC_FILE}" $HOME/.netrc
                    chmod 600 $HOME/.netrc
                """
                println("${params.OKE_CLUSTER_REGION}")
                println("agentlabel: ${agentLabel}")
                sh """
                    echo "${NODE_LABELS}"
                """

                script {
                    SHORT_COMMIT_HASH = sh(returnStdout: true, script: "git rev-parse --short=8 HEAD").trim()
                    // update the description with some meaningful info
                    setDisplayName()
                    currentBuild.description = SHORT_COMMIT_HASH + " : " + params.OKE_CLUSTER_REGION + " : " + params.OKE_CLUSTER_VERSION

                    if (params.TEST_ENV != "kind") {
                        // derive the prefix for the OKE cluster
                        OKE_CLUSTER_PREFIX = sh(returnStdout: true, script: "${WORKSPACE}/ci/scripts/derive_oke_cluster_name.sh").trim()
                    }
                    // Derive Kubernetes version, which is used to set the value for a label in the metrics emitted by the tests
                    env.K8S_VERSION_LABEL = sh(returnStdout: true, script: "${WORKSPACE}/ci/scripts/derive_kubernetes_version.sh ${params.OKE_CLUSTER_VERSION}").trim()
                }
                script {
                    sh """
                        echo "Downloading VZ CLI from object storage"
                        oci --region us-phoenix-1 os object get --namespace ${OCI_OS_NAMESPACE} -bn ${OCI_OS_COMMIT_BUCKET} --name ephemeral/${env.BRANCH_NAME}/${SHORT_COMMIT_HASH}/${VZ_CLI_TARGZ} --file ${VZ_CLI_TARGZ}
                        mkdir -p ${GO_REPO_PATH}
                        tar xzf ${VZ_CLI_TARGZ} -C ${GO_REPO_PATH}
                        ${GO_REPO_PATH}/vz version
                    """
                }
            }
        }

        stage("install-oke") {
            when { expression { return params.TEST_ENV != 'kind' } }
            environment {
                TF_VAR_label_prefix="${OKE_CLUSTER_PREFIX}"
            }
            steps {
                script {
                    withCredentials([sshUserPrivateKey(credentialsId: '5fcc03de-31ce-4566-b11f-9de38e5d98fd', keyFileVariable: 'OPC_USER_KEY_FILE', passphraseVariable: 'OPC_USER_PASSPHRASE', usernameVariable: 'OPC_USERNAME')]) {
                    def RUNNER_REGION = sh(returnStdout: true, script: "curl -s -H \"Authorization: Bearer Oracle\" http://169.254.169.254/opc/v2/instance/canonicalRegionName").trim()
                    env.TF_VAR_region = "${params.DNS_SCOPE == 'PRIVATE' ? RUNNER_REGION : params.OKE_CLUSTER_REGION}"
                    env.OCI_CLI_REGION = "${params.DNS_SCOPE == 'PRIVATE' ? RUNNER_REGION : params.OKE_CLUSTER_REGION}"
                    println("runner region is ${RUNNER_REGION}, tf var region is ${env.TF_VAR_REGION}")
                        sh """
                            # get the ssh public key
                            ssh-keygen -y -e -f ${OPC_USER_KEY_FILE} > /tmp/opc_ssh2.pub
                            # convert SSH2 public key into an OpenSSH format
                            ssh-keygen -i -f /tmp/opc_ssh2.pub > /tmp/opc_ssh.pub
                            # set the ssh public key value for terraform
                            export TF_VAR_ssh_public_key_path=/tmp/opc_ssh.pub
                            export TF_VAR_state_name=${env.BUILD_NUMBER}-${env.TIMESTAMP}-${env.BRANCH_NAME}
                            # call create_oke_cluster with cluster access private
                            ${WORKSPACE}/tests/e2e/config/scripts/create_oke_cluster.sh true ${params.CREATE_CLUSTER_USE_CALICO}
                        """
                    }
                }
            }
            post {
                failure {
                    script {
                        echo "Cluster create failed"
                    }
                }
            }
        }

        stage('install-kind') {
            when { expression { return params.TEST_ENV == 'kind' } }
            steps {
                sh """
                    cd ${WORKSPACE}/verrazzano-acceptance-test-suite
                    ${WORKSPACE}/verrazzano-acceptance-test-suite/scripts/install_kind.sh
                """
            }
        }

        stage("create-image-pull-secrets") {
            steps {
                createImagePullSecrets()
            }
        }

        stage("install-platform-operator") {
            environment {
                OCI_CLI_AUTH="instance_principal"
            }
            steps {
                sh """
                    echo "Install Platform Operator"
                    oci --region us-phoenix-1 os object get --namespace ${OCI_OS_NAMESPACE} -bn ${OCI_OS_COMMIT_BUCKET} --name ephemeral/${env.BRANCH_NAME}/${SHORT_COMMIT_HASH}/operator.yaml --file ${WORKSPACE}/downloaded-operator.yaml
                    cp ${WORKSPACE}/downloaded-operator.yaml ${WORKSPACE}/acceptance-test-operator.yaml

                    # Install the verrazzano-platform-operator
                    kubectl apply -f $WORKSPACE/acceptance-test-operator.yaml

                    # make sure ns exists
                    ${WORKSPACE}/tests/e2e/config/scripts/check_verrazzano_ns_exists.sh verrazzano-install
                    # create secret in verrazzano-install ns
                    ${WORKSPACE}/tests/e2e/config/scripts/create-image-pull-secret.sh "${IMAGE_PULL_SECRET}" "${GHCR_REPO}" "${GITHUB_PKGS_CREDS_USR}" "${GITHUB_PKGS_CREDS_PSW}" "verrazzano-install"
                """
            }
            post {
                always {
                    archiveArtifacts artifacts: "acceptance-test-operator.yaml,downloaded-operator.yaml", allowEmptyArchive: true
                }
            }
        }

        stage("create-dns-zone") {
            when { expression { return params.TEST_ENV == 'ocidns_oke' } }
            environment {
                            TF_VAR_label_prefix="${OKE_CLUSTER_PREFIX}"

                        }
            steps {
                script {
                     println("DNS_SCOPE =  ${params.DNS_SCOPE}")
                     if (params.DNS_SCOPE == "PRIVATE") {
                        switch(TF_VAR_region) {
                           case "uk-london-1":
                              env.VCN_VIEW_ID = "${DNS_VIEW_FOR_PRIVATE_DNS_LHR}"
                              break
                           default:
                             env.VCN_VIEW_ID = "${DNS_VIEW_FOR_PRIVATE_DNS_PHX}"
                             break
                         }
                         println("view id is ${env.VCN_VIEW_ID}")
                     }
                    // VCN_VIEW_ID is used inside oci_dns_ops.sh to associate private zones to view
                    // this is only used when zone is PRIVATE
                    dns_zone_ocid = sh(script: "${WORKSPACE}/tests/e2e/config/scripts/oci_dns_ops.sh -o create -c ${TF_VAR_compartment_id} -s z${zoneId} -k ${params.DNS_SCOPE}", returnStdout: true)
                }
            }
        }

        stage("setup-oci-dns-config") {
            when { expression { return params.TEST_ENV == 'ocidns_oke' } }
            environment {
                OCI_DNS_COMPARTMENT_OCID = credentials('oci-dns-compartment')
                OCI_PRIVATE_KEY_FILE = credentials('oci-api-key')
                OCI_DNS_ZONE_OCID = "${dns_zone_ocid}"
            }
            steps {
                script {
                    sh """
                        ${WORKSPACE}/tests/e2e/config/scripts/process_oci_dns_install_yaml.sh $INSTALL_CONFIG_FILE_OCIDNS $CERT_ISSUER $ACME_ENVIRONMENT ${params.DNS_SCOPE}
                    """
                }
            }
        }

        stage("create-oci-config-secret") {
            when { expression { return params.TEST_ENV == 'ocidns_oke' } }
            steps {
                script {
                    if (params.OCI_DNS_AUTH == "instance_principal") {
                        env.OCI_DNS_AUTH="instance_principal"
                    }
                    sh """
                        ${WORKSPACE}/tests/e2e/config/scripts/create-test-oci-config-secret.sh
                    """
                }
            }
        }

        stage("setup-nip-io-config") {
            when { expression { return params.TEST_ENV == 'magicdns_oke' } }
            steps {
                script {
                    sh """
                        ${WORKSPACE}/tests/e2e/config/scripts/process_nipio_install_yaml.sh $INSTALL_CONFIG_FILE_NIPIO
                    """
                }
            }
        }

        stage("setup-nodeport-config") {
            when { expression { return params.TEST_ENV == 'kind' } }
            steps {
                script {
                    sh """
                        ${WORKSPACE}/tests/e2e/config/scripts/process_nodeport_install_yaml.sh $INSTALL_CONFIG_FILE_NODEPORT
                    """
                }
            }
        }

        stage("install-verrazzano") {
            steps {
                sh """
                    echo "Waiting for Operator to be ready"
                    kubectl -n verrazzano-install rollout status deployment/verrazzano-platform-operator
                    echo "Installing Verrazzano on ${TEST_ENV}"
                    # apply config to create cluster
                    if [ "${TEST_ENV}" == "magicdns_oke" ]; then
                      kubectl apply -f ${INSTALL_CONFIG_FILE_NIPIO}
                    elif [ "${TEST_ENV}" == "ocidns_oke" ]; then
                      kubectl apply -f ${INSTALL_CONFIG_FILE_OCIDNS}
                    elif [ "${TEST_ENV}" == "kind" ]; then
                      kubectl apply -f ${INSTALL_CONFIG_FILE_NODEPORT}
                    fi
                    # wait for Verrazzano install to complete
                    ${WORKSPACE}/tests/e2e/config/scripts/wait-for-verrazzano-install.sh
                    # Create acceptance test configuration file
                    ${WORKSPACE}/tests/e2e/config/scripts/common-test-setup-script.sh "${WORKSPACE}" "${TEST_CONFIG_FILE}" "${env.DOCKER_REPO}" "${KUBECONFIG}" "${OCR_CREDS_USR}" "${OCR_CREDS_PSW}" "${VZ_ENVIRONMENT_NAME}"

                    # edit DNS info in the test config file
                    if [ "${TEST_ENV}" == "magicdns_oke" ]; then
                      ${WORKSPACE}/tests/e2e/config/scripts/get_ingress_ip.sh ${TEST_CONFIG_FILE}
                    elif [ "${TEST_ENV}" == "ocidns_oke" ]; then
                      ${WORKSPACE}/tests/e2e/config/scripts/get_oci_dns_zone.sh ${TEST_CONFIG_FILE} ${OCI_DNS_ZONE_NAME}
                    elif [ "${TEST_ENV}" == "kind" ]; then
                      ${WORKSPACE}/tests/e2e/config/scripts/get_node_ip.sh ${CLUSTER_NAME} ${TEST_CONFIG_FILE}
                    fi
                    echo "----------Test config file:-------------"
                    cat ${TEST_CONFIG_FILE}
                    echo "----------------------------------------"
                """
            }
            post {
                always {
                    script {
                        VZ_TEST_METRIC = metricJobName('')
                        metricTimerStart("${VZ_TEST_METRIC}")
                    }
                }
            }
        }

        stage('verify-install') {
            steps {
                catchError(buildResult: 'FAILURE', stageResult: 'FAILURE') {
                    sh """
                        cd ${WORKSPACE}/tests/e2e
                        ginkgo -p --randomize-all -v --keep-going --no-color ${GINKGO_REPORT_ARGS} -tags="${params.TAGGED_TESTS}" --focus-file="${params.INCLUDED_TESTS}" --skip-file="${params.EXCLUDED_TESTS}" verify-install/...
                    """
                }
            }
        }

        stage('acceptance-tests') {
            parallel {
                stage('metrics') {
                    steps {
                        script {
                            runGinkgo('metrics/syscomponents')
                        }
                    }
                }
                stage('restapi') {
                    steps {
                        script {
                            runGinkgo('verify-infra/restapi')
                        }
                    }
                }
                stage('vmi') {
                    steps {
                        script {
                            runGinkgo('verify-infra/vmi')
                        }
                    }
                }
                stage('oam') {
                    steps {
                        script {
                            runGinkgo('verify-infra/oam')
                        }
                    }
                }
                stage('system logging') {
                    environment {
                        DUMP_DIRECTORY="${TEST_DUMP_ROOT}/system-logging"
                    }
                    steps {
                        runGinkgo('logging/system')
                    }
                }
                stage('istio authorization policy') {
                    environment {
                        DUMP_DIRECTORY="${TEST_DUMP_ROOT}/examples-istio-auth-policy"
                    }
                    steps {
                        runGinkgo('istio/authz')
                    }
                }
                stage('security role based access') {
                    environment {
                        DUMP_DIRECTORY="${TEST_DUMP_ROOT}/examples-rbac"
                    }
                    steps {
                        runGinkgo('security/rbac')
                    }
                }
                stage('WebLogic logging') {
                    environment {
                        DUMP_DIRECTORY="${TEST_DUMP_ROOT}/weblogic-logging"
                    }
                    steps {
                        script {
                            runGinkgoFailFast('logging/weblogic')
                        }
                    }
                }
                stage('helidon workload') {
                    environment {
                        DUMP_DIRECTORY="${TEST_DUMP_ROOT}/helidon-workload"
                    }
                    steps {
                        script {
                            runGinkgoFailFast('examples/helidon')
                        }
                    }
                }
                stage('weblogic workload') {
                    environment {
                        DUMP_DIRECTORY="${TEST_DUMP_ROOT}/weblogic-workload"
                    }
                    steps {
                        runGinkgoFailFast('workloads/weblogic')
                    }
                }
                stage('coherence workload') {
                    environment {
                        DUMP_DIRECTORY="${TEST_DUMP_ROOT}/coherence-workload"
                    }
                    steps {
                        runGinkgoFailFast('workloads/coherence')
                    }
                }
            }
        }
    }
    post {
        always {
            script {
                if (EFFECTIVE_DUMP_K8S_CLUSTER_ON_SUCCESS == true || currentBuild.currentResult == 'FAILURE') {
                    dumpK8sCluster('oke-acceptance-tests-cluster-snapshot')
                }
            }

            dumpVerrazzanoSystemPods()
            dumpCattleSystemPods()
            dumpNginxIngressControllerLogs()
            dumpVerrazzanoPlatformOperatorLogs()

            archiveArtifacts artifacts: "**/coverage.html,**/logs/**,**/*full-cluster*/**,**/*bug-report*/**,**/test-cluster-snapshots/**/,**/${TEST_REPORT}", allowEmptyArchive: true
            junit testResults: "**/${TEST_REPORT}", allowEmptyResults: true
            script {
                if (params.EMIT_METRICS) {
                    withCredentials([usernameColonPassword(credentialsId: 'prometheus-credentials', variable: 'PROMETHEUS_CREDENTIALS')]) {
                        sh """
                            ${WORKSPACE}/ci/scripts/dashboard/emit_metrics.sh "${WORKSPACE}/tests/e2e" "${PROMETHEUS_CREDENTIALS}" || echo "Emit metrics failed, continuing with other post actions"
                        """
                    }
                }
            }

            sh """
                if [ "${TEST_ENV}" == "ocidns_oke" ]; then
                  ${WORKSPACE}/tests/e2e/config/scripts/oci_dns_ops.sh -o delete -s z${zoneId} -k ${params.DNS_SCOPE} || echo "Failed to delete DNS zone z${zoneId}"
                fi
                if [ "${TEST_ENV}" == "kind" ]; then
                  ${WORKSPACE}/tests/e2e/config/scripts/delete-kind-cluster.sh
                elif [ "${keepOKEClusterOnFailure}" == "false" ]; then
                  TF_VAR_label_prefix=${OKE_CLUSTER_PREFIX} TF_VAR_state_name=${env.BUILD_NUMBER}-${env.TIMESTAMP}-${env.BRANCH_NAME} ${WORKSPACE}/tests/e2e/config/scripts/delete_oke_cluster.sh || true
                fi
                if [ -f ${POST_DUMP_FAILED_FILE} ]; then
                  echo "Failures seen during dumping of artifacts, treat post as failed"
                  exit 1
                fi
            """
       }
       failure {
            sh """
                curl -k -u ${JENKINS_READ_USR}:${JENKINS_READ_PSW} -o ${WORKSPACE}/build-console-output.log ${BUILD_URL}consoleText
            """
            archiveArtifacts artifacts: '**/build-console-output.log', allowEmptyArchive: true
            sh """
                curl -k -u ${JENKINS_READ_USR}:${JENKINS_READ_PSW} -o archive.zip ${BUILD_URL}artifact/*zip*/archive.zip
                OCI_CLI_AUTH="instance_principal" oci --region us-phoenix-1 os object put --force --namespace ${OCI_OS_NAMESPACE} -bn ${OCI_OS_ARTIFACT_BUCKET} --name ${env.JOB_NAME}/${env.BRANCH_NAME}/${env.BUILD_NUMBER}/archive.zip --file archive.zip
                rm archive.zip
            """
            script {
                METRICS_PUSHED=metricTimerEnd("${VZ_TEST_METRIC}", '0')
                if (env.JOB_NAME == "verrazzano/master" || env.JOB_NAME ==~ "verrazzano/release-.*" || env.BRANCH_NAME ==~ "mark/*") {
                    slackSend ( message: "Job Failed - \"${env.JOB_NAME}\" build: ${env.BUILD_NUMBER}\n\nView the log at:\n ${env.BUILD_URL}\n\nBlue Ocean:\n${env.RUN_DISPLAY_URL}" )
                }
           }
       }
       success {
           script {
               METRICS_PUSHED=metricTimerEnd("${VZ_TEST_METRIC}", '1')
           }
       }
       cleanup {
           metricBuildDuration()
           emitJobMetrics()
           deleteDir()
       }
    }
}

def getTestClusterType(testEnv) {
    if("kind".equalsIgnoreCase(testEnv)) {
        return "KIND"
    } else {
        return "OKE"
    }
}

def runGinkgo(testSuitePath) {
    catchError(buildResult: 'FAILURE', stageResult: 'FAILURE') {
        sh """
            cd ${WORKSPACE}/tests/e2e
            ginkgo -v --keep-going --no-color ${GINKGO_REPORT_ARGS} -tags="${params.TAGGED_TESTS}" --focus-file="${params.INCLUDED_TESTS}" --skip-file="${params.EXCLUDED_TESTS}" ${testSuitePath}/...
        """
    }
}

def runGinkgoFailFast(testSuitePath) {
    catchError(buildResult: 'FAILURE', stageResult: 'FAILURE') {
        sh """
            cd ${WORKSPACE}/tests/e2e
            ginkgo -v --fail-fast --no-color ${GINKGO_REPORT_ARGS} -tags="${params.TAGGED_TESTS}" --focus-file="${params.INCLUDED_TESTS}" --skip-file="${params.EXCLUDED_TESTS}" ${testSuitePath}/...
        """
    }
}

def dumpK8sCluster(dumpDirectory) {
    sh """
        ${WORKSPACE}/ci/scripts/capture_cluster_snapshot.sh ${dumpDirectory}
    """
}

def dumpVerrazzanoSystemPods() {
    sh """
        export DIAGNOSTIC_LOG="${WORKSPACE}/platform-operator/scripts/install/build/logs/verrazzano-system-pods.log"
        ${WORKSPACE}/platform-operator/scripts/install/k8s-dump-objects.sh -o pods -n verrazzano-system -m "verrazzano system pods" || echo "failed" > ${POST_DUMP_FAILED_FILE}
        export DIAGNOSTIC_LOG="${WORKSPACE}/platform-operator/scripts/install/build/logs/verrazzano-system-certs.log"
        ${WORKSPACE}/platform-operator/scripts/install/k8s-dump-objects.sh -o cert -n verrazzano-system -m "verrazzano system certs" || echo "failed" > ${POST_DUMP_FAILED_FILE}
        export DIAGNOSTIC_LOG="${WORKSPACE}/platform-operator/scripts/install/build/logs/verrazzano-system-kibana.log"
        ${WORKSPACE}/platform-operator/scripts/install/k8s-dump-objects.sh -o pods -n verrazzano-system -r "vmi-system-kibana-*" -m "verrazzano system kibana log" -l -c kibana || echo "failed" > ${POST_DUMP_FAILED_FILE}
        export DIAGNOSTIC_LOG="${WORKSPACE}/platform-operator/scripts/install/build/logs/verrazzano-system-es-master.log"
        ${WORKSPACE}/platform-operator/scripts/install/k8s-dump-objects.sh -o pods -n verrazzano-system -r "vmi-system-es-master-*" -m "verrazzano system kibana log" -l -c es-master || echo "failed" > ${POST_DUMP_FAILED_FILE}
    """
}

def dumpCertManagerNamespaceLogs() {
    sh """
        kubectl logs --selector=app=cert-manager -n cert-manager > ${WORKSPACE}/platform-operator/scripts/install/build/logs/cert-manager.log || echo "failed" > ${POST_DUMP_FAILED_FILE}
        kubectl logs --selector=app.kubernetes.io/name=external-dns -n cert-manager > ${WORKSPACE}/platform-operator/scripts/install/build/logs/external-dns.log || echo "failed" > ${POST_DUMP_FAILED_FILE}
    """
}

def dumpCattleSystemPods() {
    sh """
        export DIAGNOSTIC_LOG="${WORKSPACE}/platform-operator/scripts/install/build/logs/cattle-system-pods.log"
        ${WORKSPACE}/platform-operator/scripts/install/k8s-dump-objects.sh -o pods -n cattle-system -m "cattle system pods" || echo "failed" > ${POST_DUMP_FAILED_FILE}
        export DIAGNOSTIC_LOG="${WORKSPACE}/platform-operator/scripts/install/build/logs/rancher.log"
        ${WORKSPACE}/platform-operator/scripts/install/k8s-dump-objects.sh -o pods -n cattle-system -r "rancher-*" -m "Rancher logs" -c rancher -l || echo "failed" > ${POST_DUMP_FAILED_FILE}
    """
}

def dumpNginxIngressControllerLogs() {
    sh """
        export DIAGNOSTIC_LOG="${WORKSPACE}/platform-operator/scripts/install/build/logs/nginx-ingress-controller.log"
        ${WORKSPACE}/platform-operator/scripts/install/k8s-dump-objects.sh -o pods -n ingress-nginx -r "nginx-ingress-controller-*" -m "Nginx Ingress Controller" -c controller -l || echo "failed" > ${POST_DUMP_FAILED_FILE}
    """
}

def dumpVerrazzanoPlatformOperatorLogs() {
    sh """
        ## dump out verrazzano-platform-operator logs
        mkdir -p ${WORKSPACE}/verrazzano-platform-operator/logs
        kubectl -n verrazzano-install logs --selector=app=verrazzano-platform-operator > ${WORKSPACE}/verrazzano-platform-operator/logs/verrazzano-platform-operator-pod.log --tail -1 || echo "failed" > ${POST_DUMP_FAILED_FILE}
        kubectl -n verrazzano-install describe pod --selector=app=verrazzano-platform-operator > ${WORKSPACE}/verrazzano-platform-operator/logs/verrazzano-platform-operator-pod.out || echo "failed" > ${POST_DUMP_FAILED_FILE}
        echo "verrazzano-platform-operator logs dumped to verrazzano-platform-operator-pod.log"
        echo "verrazzano-platform-operator pod description dumped to verrazzano-platform-operator-pod.out"
        echo "------------------------------------------"
    """
}

def dumpVerrazzanoApplicationOperatorLogs() {
    sh """
        ## dump out verrazzano-application-operator logs
        mkdir -p ${WORKSPACE}/verrazzano-application-operator/logs
        kubectl -n verrazzano-system logs --selector=app=verrazzano-application-operator > ${WORKSPACE}/verrazzano-application-operator/logs/verrazzano-application-operator-pod.log --tail -1 || echo "failed" > ${POST_DUMP_FAILED_FILE}
        kubectl -n verrazzano-system describe pod --selector=app=verrazzano-application-operator > ${WORKSPACE}/verrazzano-application-operator/logs/verrazzano-application-operator-pod.out || echo "failed" > ${POST_DUMP_FAILED_FILE}
        echo "verrazzano-application-operator logs dumped to verrazzano-application-operator-pod.log"
        echo "verrazzano-application-operator pod description dumped to verrazzano-application-operator-pod.out"
        echo "------------------------------------------"
    """
}

def dumpVerrazzanoApiLogs() {
    sh """
        export DIAGNOSTIC_LOG="${WORKSPACE}/platform-operator/scripts/install/build/logs/verrazzano-authproxy.log"
        ${WORKSPACE}/platform-operator/scripts/install/k8s-dump-objects.sh -o pods -n verrazzano-system -r "verrazzano-authproxy-*" -m "verrazzano api" -c verrazzano-authproxy -l || echo "failed" > ${POST_DUMP_FAILED_FILE}
    """
}

def getEffectiveDumpOnSuccess() {
    def effectiveValue = params.DUMP_K8S_CLUSTER_ON_SUCCESS
    if (FORCE_DUMP_K8S_CLUSTER_ON_SUCCESS.equals("true") && (env.BRANCH_NAME.equals("master"))) {
        effectiveValue = true
        echo "Forcing dump on success based on global override setting"
    }
    return effectiveValue
}

def metricJobName(stageName) {
    job = env.JOB_NAME.split("/")[0]
    job = '_' + job.replaceAll('-','_')
    if (stageName) {
        job = job + '_' + stageName
    }
    return job
}

// Construct the set of labels/dimensions for the metrics
def getMetricLabels() {
    def buildNumber = String.format("%010d", env.BUILD_NUMBER.toInteger())
    labels = 'build_number=\\"' + "${buildNumber}"+'\\",' +
             'jenkins_build_number=\\"' + "${env.BUILD_NUMBER}"+'\\",' +
             'jenkins_job=\\"' + "${env.JOB_NAME}".replace("%2F","/") + '\\",' +
             'commit_sha=\\"' + "${env.GIT_COMMIT}"+'\\",' +
             'kubernetes_version=\\"' + "${params.OKE_CLUSTER_VERSION}"+'\\",' +
             'test_env=\\"' + "ocidns_oke"+'\\"'
    return labels
}

def metricTimerStart(metricName) {
    def timerStartName = "${metricName}_START"
    env."${timerStartName}" = sh(returnStdout: true, script: "date +%s").trim()
}

def metricTimerEnd(metricName, status) {
    def timerStartName = "${metricName}_START"
    def timerEndName   = "${metricName}_END"
    env."${timerEndName}" = sh(returnStdout: true, script: "date +%s").trim()
    if (params.EMIT_METRICS) {
        long x = env."${timerStartName}" as long;
        long y = env."${timerEndName}" as long;
        def dur = (y-x)

        // OCI-Telemetry
        // labels = '\\"number\\"=\\"' + "${env.BUILD_NUMBER}"+'\\",' +
        //          '\\"commit_sha\\"=\\"' + "${env.GIT_COMMIT}"+'\\",' +
        //          '\\"test_env\\"=\\"' + "$testEnv"+'\\"'
        // OCI_MET=sh(returnStdout: true, script: "ci/scripts/oci_metric_emit.sh ${env.OC_TELEMETRY_URL} ${env.OCI_COMPARTMENT_ID} ${OCI_METRICS_NAMESPACE} ${metricName} ${env.BRANCH_NAME} $labels ${status} ${dur}")

        labels = getMetricLabels()
        withCredentials([usernameColonPassword(credentialsId: 'prometheus-credentials', variable: 'PROMETHEUS_CREDENTIALS')]) {
            EMIT = sh(returnStdout: true, script: "ci/scripts/metric_emit.sh ${PROMETHEUS_GW_URL} ${PROMETHEUS_CREDENTIALS} ${metricName} ${env.BRANCH_NAME} $labels ${status} ${dur}")
            echo "emit prometheus metrics: $EMIT"
            return EMIT
        }
    } else {
        return ''
    }
}

// Emit the metrics indicating the duration and result of the build
def metricBuildDuration() {
    def status = "${currentBuild.currentResult}".trim()
    long duration = "${currentBuild.duration}" as long;
    long durationInSec = (duration/1000)
    testMetric = metricJobName('')
    def metricValue = "-1"
    statusLabel = status.substring(0,1)
    if (status.equals("SUCCESS")) {
        metricValue = "1"
    } else if (status.equals("FAILURE")) {
        metricValue = "0"
    } else {
        // Consider every other status as a single label
        statusLabel = "A"
    }
    if (params.EMIT_METRICS) {
        labels = getMetricLabels()
        labels = labels + ',result=\\"' + "${statusLabel}"+'\\"'
        withCredentials([usernameColonPassword(credentialsId: 'prometheus-credentials', variable: 'PROMETHEUS_CREDENTIALS')]) {
            METRIC_STATUS = sh(returnStdout: true, returnStatus: true, script: "ci/scripts/metric_emit.sh ${PROMETHEUS_GW_URL} ${PROMETHEUS_CREDENTIALS} ${testMetric}_job ${env.BRANCH_NAME} $labels ${metricValue} ${durationInSec}")
            echo "Publishing the metrics for build duration and status returned status code $METRIC_STATUS"
        }
    }
}


def setDisplayName() {
    echo "Start setDisplayName"
    def causes = currentBuild.getBuildCauses()
    echo "causes: " + causes.toString()
    for (cause in causes) {
        def causeString = cause.toString()
        echo "current cause: " + causeString
        if (causeString.contains("UpstreamCause") && causeString.contains("Started by upstream project")) {
             echo "This job was caused by " + causeString
             if (causeString.contains("verrazzano-periodic-triggered-tests")) {
                 currentBuild.displayName = env.BUILD_NUMBER + " : PERIODIC"
             } else if (causeString.contains("verrazzano-flaky-tests")) {
                 currentBuild.displayName = env.BUILD_NUMBER + " : FLAKY"
             }
         }
    }
    echo "End setDisplayName"
}

def createImagePullSecrets() {
    sh """
        # Create image pull secrets for Verrazzano docker images
        cd ${WORKSPACE}
        ${WORKSPACE}/tests/e2e/config/scripts/create-image-pull-secret.sh "${IMAGE_PULL_SECRET}" "${GHCR_REPO}" "${GITHUB_PKGS_CREDS_USR}" "${GITHUB_PKGS_CREDS_PSW}"
        ${WORKSPACE}/tests/e2e/config/scripts/create-image-pull-secret.sh github-packages "${GHCR_REPO}" "${GITHUB_PKGS_CREDS_USR}" "${GITHUB_PKGS_CREDS_PSW}"
        ${WORKSPACE}/tests/e2e/config/scripts/create-image-pull-secret.sh ocr "${OCR_REPO}" "${OCR_CREDS_USR}" "${OCR_CREDS_PSW}"
    """
}

def emitJobMetrics() {
    env.JOB_STATUS = "${currentBuild.currentResult}".trim()
    long duration = "${currentBuild.duration}" as long;
    env.DURATION = duration
    long timeInMillis = "${currentBuild.timeInMillis}" as long;
    long startTimeInMillis = "${currentBuild.startTimeInMillis}" as long;
    env.TIME_WAITING = startTimeInMillis-timeInMillis
    runGinkgo('jobmetrics')
}<|MERGE_RESOLUTION|>--- conflicted
+++ resolved
@@ -58,15 +58,11 @@
             choices: [ "GLOBAL","PRIVATE" ])
         choice (description: 'Kubernetes Version for OKE Cluster', name: 'OKE_CLUSTER_VERSION',
                 // 1st choice is the default value
-<<<<<<< HEAD
                 choices: [ "v1.24.1", "v1.23.4", "v1.22.5", "v1.21.5", "v1.20.8" ])
-=======
-                choices: [ "v1.22.5", "v1.23.4", "v1.24.1", "v1.21.5", "v1.20.8" ])
         choice (name: 'CRD_API_VERSION',
                 description: 'This is the API crd version.',
                 // 1st choice is the default value
                 choices: [ "v1beta1", "v1alpha1"])
->>>>>>> b7aa4bba
         choice (description: 'Certificate Issuer', name: 'CERT_ISSUER',
                 choices: certIssuers)
         choice (description: 'ACME Certificate Environment (Staging or Production)', name: 'ACME_ENVIRONMENT',
