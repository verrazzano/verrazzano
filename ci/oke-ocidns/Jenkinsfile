// Copyright (c) 2020, 2021, Oracle and/or its affiliates.
// Licensed under the Universal Permissive License v 1.0 as shown at https://oss.oracle.com/licenses/upl.

// This runs the acceptance tests on an OKE cluster with OCI DNS
// This is used during the release process
// This will eventually be replaced by the new multi-cluster job!

def DEFAULT_REPO_URL
def zoneId = UUID.randomUUID().toString().substring(0,6).replace('-','')
def dns_zone_ocid = 'dummy'
// for different Jenkins jobs sharing this Jenkins file, the default TEST_ENV (the first in testEnvironments) is different.
def testEnvironments = env.JOB_NAME.contains('oci-dns-acceptance')
                       ? ["ocidns_oke", "magicdns_oke", "kind"]
                       : env.JOB_NAME.contains('magic-dns')
                       ? ["magicdns_oke", "ocidns_oke", "kind"]
                       : ["kind", "magicdns_oke", "ocidns_oke"]
def acmeEnvironments = [ "staging", "production" ]
def certIssuers = [ "self-signed", "acme" ]
def agentLabel = env.JOB_NAME.contains('-dns-') ? "" : env.JOB_NAME.contains('master') ? "phxlarge" : "VM.Standard2.8"

// pulling "ap-*" from the test regions given discovery of image pull issues
def availableRegions = [  "us-ashburn-1", "ca-montreal-1", "ca-toronto-1", "eu-amsterdam-1", "eu-frankfurt-1", "eu-zurich-1", "me-jeddah-1",
                          "sa-saopaulo-1", "uk-london-1" ]
Collections.shuffle(availableRegions)
def keepOKEClusterOnFailure = "false"
def OKE_CLUSTER_PREFIX = ""
def EFFECTIVE_DUMP_K8S_CLUSTER_ON_SUCCESS = false

pipeline {
    options {
        skipDefaultCheckout true
        copyArtifactPermission('*');
        timestamps ()
    }

    agent {
        docker {
            image "${RUNNER_DOCKER_IMAGE}"
            args "${RUNNER_DOCKER_ARGS} --cap-add=NET_ADMIN"
            registryUrl "${RUNNER_DOCKER_REGISTRY_URL}"
            label "${agentLabel}"
        }
    }

    parameters {
        choice (description: 'OCI region to launch OKE clusters in', name: 'OKE_CLUSTER_REGION',
            // 1st choice is the default value
            choices: availableRegions )
        choice (description: 'OKE node pool configuration', name: 'OKE_NODE_POOL',
            // 1st choice is the default value
            choices: [ "VM.Standard2.4-2", "VM.Standard.E3.Flex-8-2", "VM.Standard.E2.2" ])
        choice (description: 'Kubernetes Version for OKE Cluster', name: 'OKE_CLUSTER_VERSION',
                // 1st choice is the default value
                choices: [ "v1.18.10", "v1.19.7", "v1.17.13", "v1.19.12", "v1.20.8" ])
        choice (description: 'Certificate Issuer', name: 'CERT_ISSUER',
                choices: certIssuers)
        choice (description: 'ACME Certificate Environment (Staging or Production)', name: 'ACME_ENVIRONMENT',
                choices: acmeEnvironments)
        string defaultValue: 'dev', description: 'Verrazzano install profile name', name: "INSTALL_PROFILE", trim: true
        string defaultValue: 'NONE', description: 'Verrazzano platform operator image name (within ghcr.io/verrazzano repo)', name: 'VERRAZZANO_OPERATOR_IMAGE', trim: true
        choice (description: 'Verrazzano Test Environment', name: 'TEST_ENV',
                choices: testEnvironments)
        string (name: 'GIT_COMMIT_TO_USE',
                        defaultValue: 'NONE',
                        description: 'This is the full git commit hash from the source build to be used for all jobs',
                        trim: true)
        booleanParam (description: 'Whether to create the cluster with Calico for AT testing', name: 'CREATE_CLUSTER_USE_CALICO', defaultValue: true)
        booleanParam (description: 'Whether to dump k8s cluster on success (off by default can be useful to capture for comparing to failed cluster)', name: 'DUMP_K8S_CLUSTER_ON_SUCCESS', defaultValue: false)
<<<<<<< HEAD
        booleanParam (description: 'Whether to emit pipeline metrics', name: 'EMIT_METRICS', defaultValue: true)
=======
        booleanParam (description: 'Whether to emit metrics from the pipeline', name: 'EMIT_METRICS', defaultValue: true)
>>>>>>> b3cb6c1c
    }

    environment {
        CLUSTER_NAME = 'byok8s-kind'
        OCR_CREDS = credentials('ocr-pull-and-push-account')
        NETRC_FILE = credentials('netrc')
        OCR_REPO = 'container-registry.oracle.com'
        GHCR_REPO = 'ghcr.io'
        VERRAZZANO_OPERATOR_IMAGE="${params.VERRAZZANO_OPERATOR_IMAGE}"
        TEST_ENV = "${params.TEST_ENV}"
        INSTALL_PROFILE = "${params.INSTALL_PROFILE}"
        GITHUB_PKGS_CREDS = credentials('github-packages-credentials-rw')
        OCIR_CREDS = credentials('ocir-pull-and-push-account')
        WEBLOGIC_PSW = credentials('weblogic-example-domain-password') // needed by install_todo.sh OAM example test
        DATABASE_PSW = credentials('todo-mysql-password') // needed by install_todo.sh OAM example test
        IMAGE_PULL_SECRET = 'verrazzano-container-registry'
        OCIR_PHX_REPO = 'phx.ocir.io'
        POST_DUMP_FAILED = 'false'
        GOPATH = '/home/opc/go'

        TF_VAR_tenancy_id = credentials('oci-tenancy')
        TF_VAR_user_id = credentials('oci-user-ocid')
        TF_VAR_region = "${params.OKE_CLUSTER_REGION}"
        TF_VAR_kubernetes_version = "${params.OKE_CLUSTER_VERSION}"
        TF_VAR_nodepool_config = "${params.OKE_NODE_POOL}"
        TF_VAR_api_fingerprint = credentials('oci-api-key-fingerprint')
        TF_VAR_api_private_key_path = credentials('oci-api-key')
        TF_VAR_s3_bucket_access_key = credentials('oci-s3-bucket-access-key')
        TF_VAR_s3_bucket_secret_key = credentials('oci-s3-bucket-secret-key')
        TF_VAR_ssh_public_key_path = credentials('oci-tf-pub-ssh-key')
        TF_VAR_compartment_id = credentials('oci-tiburon-dev-compartment-ocid')

        OCI_CLI_TENANCY = credentials('oci-tenancy')
        OCI_CLI_USER = credentials('oci-user-ocid')
        OCI_CLI_FINGERPRINT = credentials('oci-api-key-fingerprint')
        OCI_CLI_KEY_FILE = credentials('oci-api-key')
        OCI_CLI_REGION = "${params.OKE_CLUSTER_REGION}"

        TEST_CONFIG_FILE = "${HOME}/testConfigOke.yaml"
        CLUSTER_TYPE = getTestClusterType("${TEST_ENV}")
        KUBECONFIG = "${WORKSPACE}/test_kubeconfig"
        VERRAZZANO_KUBECONFIG = "${KUBECONFIG}"

        SOCKS_MODEL_FILE = "${WORKSPACE}/examples/sock-shop/sock-shop-model.yaml"
        SOCKS_BINDING_FILE = "${WORKSPACE}/examples/sock-shop/sock-shop-binding.yaml"
        BOBS_MODEL_FILE = "${WORKSPACE}/examples/bobs-books/bobs-books-model.yaml"
        BOBS_BINDING_FILE = "${WORKSPACE}/examples/bobs-books/bobs-books-binding.yaml"
        BOBS_MYSQL_DEPLOY_FILE = "${WORKSPACE}/examples/bobs-books/mysql.yaml"
        HELIDON_UPGRADE_MODEL_FILE = "${WORKSPACE}/examples/hello-helidon/hello-world-model.yaml"
        HELIDON_UPGRADE_BINDING_FILE = "${WORKSPACE}/examples/hello-helidon/hello-world-binding.yaml"

        DISABLE_SPINNER=1
        OCI_CLI_SUPPRESS_FILE_PERMISSIONS_WARNING = 'True'

        TIMESTAMP = sh(returnStdout: true, script: "date +%Y%m%d%H%M%S").trim()
        SHORT_TIME_STAMP = sh(returnStdout: true, script: "date +%m%d%H%M%S").trim()
        GITHUB_API_TOKEN = credentials('github-api-token-release-assets')

        IMG_LIST_FILE = "${WORKSPACE}/verrazzano_images.txt"
        POST_DUMP_FAILED_FILE = "${WORKSPACE}/post_dump_failed_file.tmp"

        INSTALL_CONFIG_FILE_OCIDNS = "${WORKSPACE}/tests/e2e/config/scripts/install-verrazzano-ocidns.yaml"
        INSTALL_CONFIG_FILE_NIPIO = "${WORKSPACE}/tests/e2e/config/scripts/install-verrazzano-nipio.yaml"
        INSTALL_CONFIG_FILE_NODEPORT = "${WORKSPACE}/tests/e2e/config/scripts/install-verrazzano-nodeport.yaml"

        OCI_DNS_ZONE_NAME="z${zoneId}.v8o.io"
        CERT_ISSUER="${params.CERT_ISSUER}"
        ACME_ENVIRONMENT="${params.ACME_ENVIRONMENT}"

        VZ_ENVIRONMENT_NAME = "${params.TEST_ENV == 'ocidns_oke' ? 'b' + env.BUILD_NUMBER : 'default'}"

        DUMP_KUBECONFIG="${KUBECONFIG}"
        DUMP_COMMAND="${WORKSPACE}/tools/scripts/k8s-dump-cluster.sh"
        TEST_DUMP_ROOT="${WORKSPACE}/test-cluster-dumps"

        // used for console artifact capture on failure
        JENKINS_READ = credentials('jenkins-auditor')
        OCI_OS_NAMESPACE = credentials('oci-os-namespace')
        OCI_OS_ARTIFACT_BUCKET="build-failure-artifacts"
        OCI_OS_BUCKET="verrazzano-builds"
<<<<<<< HEAD
        //OCI_COMPARTMENT_ID = credentials('oci-tiburon-dev-compartment-ocid')
        //OC_TELEMETRY_URL = credentials('oci-telemetry-url')
        SAURON_CRED = credentials('verrazzano-sauron')
        PROMETHEUS_GW_URL = credentials('v8o-dev-sauron-prometheus-url')
=======

        // used to emit metrics
        SAURON_CRED = credentials('verrazzano-sauron')
        PROMETHEUS_GW_URL = credentials('v8o-dev-sauron-prometheus-url')
        TEST_ENV_LABEL = "${params.TEST_ENV}"
        K8S_VERSION_LABEL = "${params.OKE_CLUSTER_VERSION}"
>>>>>>> b3cb6c1c
    }

    stages {

        stage('Initialize') {
            steps {
                script {
                    EFFECTIVE_DUMP_K8S_CLUSTER_ON_SUCCESS = getEffectiveDumpOnSuccess()
                    if (params.GIT_COMMIT_TO_USE == "NONE") {
                        echo "Specific GIT commit was not specified, use current head"
                        def scmInfo = checkout scm
                        env.GIT_COMMIT = scmInfo.GIT_COMMIT
                        env.GIT_BRANCH = scmInfo.GIT_BRANCH
                    } else {
                        echo "SCM checkout of ${params.GIT_COMMIT_TO_USE}"
                        def scmInfo = checkout([
                            $class: 'GitSCM',
                            branches: [[name: params.GIT_COMMIT_TO_USE]],
                            doGenerateSubmoduleConfigurations: false,
                            extensions: [],
                            submoduleCfg: [],
                            userRemoteConfigs: [[url: env.SCM_VERRAZZANO_GIT_URL]]])
                        env.GIT_COMMIT = scmInfo.GIT_COMMIT
                        env.GIT_BRANCH = scmInfo.GIT_BRANCH
                        // If the commit we were handed is not what the SCM says we are using, fail
                        if (!env.GIT_COMMIT.equals(params.GIT_COMMIT_TO_USE)) {
                            echo "SCM didn't checkout the commit we expected. Expected: ${params.GIT_COMMIT_TO_USE}, Found: ${scmInfo.GIT_COMMIT}"
                            exit 1
                        }
                    }
                    echo "SCM checkout of ${env.GIT_BRANCH} at ${env.GIT_COMMIT}"
                }

                sh """
                    cp -f "${NETRC_FILE}" $HOME/.netrc
                    chmod 600 $HOME/.netrc
                """
                println("${params.OKE_CLUSTER_REGION}")
                println("agentlabel: ${agentLabel}")
                sh """
                    echo "${NODE_LABELS}"
                """

                script {
                    SHORT_COMMIT_HASH = sh(returnStdout: true, script: "git rev-parse --short=8 HEAD").trim()
                    // update the description with some meaningful info
                    currentBuild.description = SHORT_COMMIT_HASH + " : " + params.OKE_CLUSTER_REGION + " : " + params.OKE_CLUSTER_VERSION

                    if (params.TEST_ENV != "kind") {
                        // derive the prefix for the OKE cluster
                        OKE_CLUSTER_PREFIX = sh(returnStdout: true, script: "${WORKSPACE}/ci/scripts/derive_oke_cluster_name.sh").trim()
                    }
                }
            }
        }

        stage("install-oke") {
            when { expression { return params.TEST_ENV != 'kind' } }
            environment {
                TF_VAR_label_prefix="${OKE_CLUSTER_PREFIX}"
            }
            steps {
                script {
                    withCredentials([sshUserPrivateKey(credentialsId: '5fcc03de-31ce-4566-b11f-9de38e5d98fd', keyFileVariable: 'OPC_USER_KEY_FILE', passphraseVariable: 'OPC_USER_PASSPHRASE', usernameVariable: 'OPC_USERNAME')]) {
                        sh """
                            # get the ssh public key
                            ssh-keygen -y -e -f ${OPC_USER_KEY_FILE} > /tmp/opc_ssh2.pub
                            # convert SSH2 public key into an OpenSSH format
                            ssh-keygen -i -f /tmp/opc_ssh2.pub > /tmp/opc_ssh.pub
                            # set the ssh public key value for terraform
                            export TF_VAR_ssh_public_key_path=/tmp/opc_ssh.pub
                            export TF_VAR_state_name=${env.BUILD_NUMBER}-${env.TIMESTAMP}-${env.BRANCH_NAME}
                            # call create_oke_cluster with cluster access private
                            ${WORKSPACE}/tests/e2e/config/scripts/create_oke_cluster.sh true ${CREATE_CLUSTER_USE_CALICO}
                        """
                    }
                }
            }
            post {
                failure {
                    script {
                        echo "Cluster create failed"
                    }
                }
            }
        }

        stage('install-kind') {
            when { expression { return params.TEST_ENV == 'kind' } }
            steps {
                sh """
                    cd ${WORKSPACE}/verrazzano-acceptance-test-suite
                    ${WORKSPACE}/verrazzano-acceptance-test-suite/scripts/install_kind.sh
                """
            }
        }

        stage("create-image-pull-secrets") {
            steps {
                sh """
                    # Create image pull secret for Verrazzano docker images
                    cd ${WORKSPACE}
                    ${WORKSPACE}/tests/e2e/config/scripts/create-image-pull-secret.sh "${IMAGE_PULL_SECRET}" "${GHCR_REPO}" "${GITHUB_PKGS_CREDS_USR}" "${GITHUB_PKGS_CREDS_PSW}"
                    ${WORKSPACE}/tests/e2e/config/scripts/create-image-pull-secret.sh github-packages "${GHCR_REPO}" "${GITHUB_PKGS_CREDS_USR}" "${GITHUB_PKGS_CREDS_PSW}"
                    ${WORKSPACE}/tests/e2e/config/scripts/create-image-pull-secret.sh ocr "${OCR_REPO}" "${OCR_CREDS_USR}" "${OCR_CREDS_PSW}"
                """
            }
        }

        stage("install-platform-operator") {
            environment {
                OCI_CLI_AUTH="instance_principal"
            }
            steps {
                sh """
                    echo "Install Platform Operator"
                    oci --region us-phoenix-1 os object get --namespace ${OCI_OS_NAMESPACE} -bn ${OCI_OS_BUCKET} --name ${env.BRANCH_NAME}/${SHORT_COMMIT_HASH}/operator.yaml --file ${WORKSPACE}/downloaded-operator.yaml
                    cp ${WORKSPACE}/downloaded-operator.yaml ${WORKSPACE}/acceptance-test-operator.yaml

                    # Install the verrazzano-platform-operator
                    kubectl apply -f $WORKSPACE/acceptance-test-operator.yaml

                    # make sure ns exists
                    ${WORKSPACE}/tests/e2e/config/scripts/check_verrazzano_ns_exists.sh verrazzano-install
                    # create secret in verrazzano-install ns
                    ${WORKSPACE}/tests/e2e/config/scripts/create-image-pull-secret.sh "${IMAGE_PULL_SECRET}" "${GHCR_REPO}" "${GITHUB_PKGS_CREDS_USR}" "${GITHUB_PKGS_CREDS_PSW}" "verrazzano-install"
                """
            }
            post {
                always {
                    archiveArtifacts artifacts: "acceptance-test-operator.yaml,downloaded-operator.yaml", allowEmptyArchive: true
                }
            }
        }

        stage("create-dns-zone") {
            when { expression { return params.TEST_ENV == 'ocidns_oke' } }
            steps {
                script {
                    dns_zone_ocid = sh(script: "${WORKSPACE}/tests/e2e/config/scripts/oci_dns_ops.sh -o create -c ${TF_VAR_compartment_id} -s z${zoneId}", returnStdout: true)
                }
            }
        }

        stage("setup-oci-dns-config") {
            when { expression { return params.TEST_ENV == 'ocidns_oke' } }
            environment {
                OCI_DNS_COMPARTMENT_OCID = credentials('oci-dns-compartment')
                OCI_PRIVATE_KEY_FILE = credentials('oci-api-key')
                OCI_DNS_ZONE_OCID = "${dns_zone_ocid}"
            }
            steps {
                script {
                    sh """
                        ${WORKSPACE}/tests/e2e/config/scripts/process_oci_dns_install_yaml.sh $INSTALL_CONFIG_FILE_OCIDNS $CERT_ISSUER $ACME_ENVIRONMENT
                    """
                }
            }
        }

        stage("create-oci-config-secret") {
            when { expression { return params.TEST_ENV == 'ocidns_oke' } }
            steps {
                script {
                    sh """
                        ${WORKSPACE}/tests/e2e/config/scripts/create-test-oci-config-secret.sh
                    """
                }
            }
        }

        stage("setup-nip-io-config") {
            when { expression { return params.TEST_ENV == 'magicdns_oke' } }
            steps {
                script {
                    sh """
                        ${WORKSPACE}/tests/e2e/config/scripts/process_nipio_install_yaml.sh $INSTALL_CONFIG_FILE_NIPIO
                    """
                }
            }
        }

        stage("setup-nodeport-config") {
            when { expression { return params.TEST_ENV == 'kind' } }
            steps {
                script {
                    sh """
                        ${WORKSPACE}/tests/e2e/config/scripts/process_nodeport_install_yaml.sh $INSTALL_CONFIG_FILE_NODEPORT
                    """
                }
            }
        }

        stage("install-verrazzano") {
            steps {
                sh """
                    echo "Waiting for Operator to be ready"
                    kubectl -n verrazzano-install rollout status deployment/verrazzano-platform-operator
                    echo "Installing Verrazzano on ${TEST_ENV}"
                    # apply config to create cluster
                    if [ "${TEST_ENV}" == "magicdns_oke" ]; then
                      kubectl apply -f ${INSTALL_CONFIG_FILE_NIPIO}
                    elif [ "${TEST_ENV}" == "ocidns_oke" ]; then
                      kubectl apply -f ${INSTALL_CONFIG_FILE_OCIDNS}
                    elif [ "${TEST_ENV}" == "kind" ]; then
                      kubectl apply -f ${INSTALL_CONFIG_FILE_NODEPORT}
                    fi
                    # wait for Verrazzano install to complete
                    ${WORKSPACE}/tests/e2e/config/scripts/wait-for-verrazzano-install.sh
                    # Create acceptance test configuration file
                    ${WORKSPACE}/tests/e2e/config/scripts/common-test-setup-script.sh "${WORKSPACE}" "${TEST_CONFIG_FILE}" "${env.DOCKER_REPO}" "${KUBECONFIG}" "${OCR_CREDS_USR}" "${OCR_CREDS_PSW}" "${VZ_ENVIRONMENT_NAME}"

                    # edit DNS info in the test config file
                    if [ "${TEST_ENV}" == "magicdns_oke" ]; then
                      ${WORKSPACE}/tests/e2e/config/scripts/get_ingress_ip.sh ${TEST_CONFIG_FILE}
                    elif [ "${TEST_ENV}" == "ocidns_oke" ]; then
                      ${WORKSPACE}/tests/e2e/config/scripts/get_oci_dns_zone.sh ${TEST_CONFIG_FILE} ${OCI_DNS_ZONE_NAME}
                    elif [ "${TEST_ENV}" == "kind" ]; then
                      ${WORKSPACE}/tests/e2e/config/scripts/get_node_ip.sh ${CLUSTER_NAME} ${TEST_CONFIG_FILE}
                    fi
                    echo "----------Test config file:-------------"
                    cat ${TEST_CONFIG_FILE}
                    echo "----------------------------------------"
                """
            }
            post {
                always {
                    script {
                        sh """
                            ## dump out install logs
                            mkdir -p ${WORKSPACE}/platform-operator/scripts/install/build/logs
                            kubectl logs --selector=job-name=verrazzano-install-my-verrazzano > ${WORKSPACE}/platform-operator/scripts/install/build/logs/verrazzano-install.log --tail -1
                            kubectl describe pod --selector=job-name=verrazzano-install-my-verrazzano > ${WORKSPACE}/platform-operator/scripts/install/build/logs/verrazzano-install-job-pod.out
                            echo "Verrazzano Installation logs dumped to verrazzano-install.log"
                            echo "Verrazzano Install pod description dumped to verrazzano-install-job-pod.out"
                            echo "------------------------------------------"
                        """
                        VZ_TEST_METRIC = metricJobName('')
                        metricTimerStart("${VZ_TEST_METRIC}")
                    }
                }
            }
        }

        stage('acceptance-tests-1') {
            parallel {
                // Quick fix for Bob's Books test failure that reports "Webpage is NOT Robert's Books Greetings from Verrazzano!"
                //     Do not run this in parallel with Bob's Books because both specify a mapping for "/" path.
                // Real fix may be to have each app use a different dnsName in the ingress binding section of the binding file
                // and put a host header in the corresponding calls to the app.
                stage('generic-springboot') {
                    environment {
                        DIAGNOSTIC_LOG="${WORKSPACE}/platform-operator/scripts/install/build/logs/generic-springboot-test.log"
                        DUMP_DIRECTORY="${TEST_DUMP_ROOT}/examples-springboot"
                    }
                    steps {
                        script {
                            runGinkgo('examples/springboot')
                        }
                    }
                    post {
                        always {
                            dumpGenericSpringbootObjects()
                            dumpGenericSpringbootLogs()
                        }
                    }
                }
            }
        }

        stage('acceptance-tests-2') {
            parallel {
                stage('verify-install') {
                    steps {
                        catchError(buildResult: 'FAILURE', stageResult: 'FAILURE') {
                            sh """
                                cd ${WORKSPACE}/tests/e2e
                                ginkgo -p --randomizeAllSpecs -v -keepGoing --noColor verify-install/...
                            """
                        }
                    }
                }
                stage('metrics') {
                    steps {
                        script {
                            runGinkgo('metrics/syscomponents')
                        }
                    }
                }
                stage('hello-helidon') {
                    environment {
                        DUMP_DIRECTORY="${TEST_DUMP_ROOT}/examples-hello-helidon"
                    }
                    steps {
                        script {
                            runGinkgoFailFast('examples/helidon')
                        }
                    }
                }
                stage('restapi') {
                    steps {
                        script {
                            runGinkgo('verify-infra/restapi')
                        }
                    }
                }
                stage('vmi') {
                    steps {
                        script {
                            runGinkgo('verify-infra/vmi')
                        }
                    }
                }
                stage('oam') {
                    steps {
                        script {
                            runGinkgo('verify-infra/oam')
                        }
                    }
                }
                stage('lift-and-shift') {
                    environment {
                        DIAGNOSTIC_LOG="${WORKSPACE}/platform-operator/scripts/install/build/logs/lift-and-shift-test.log"
                        DUMP_DIRECTORY="${TEST_DUMP_ROOT}/examples-lift-and-shift"
                    }
                    steps {
                        script {
                            runGinkgoFailFast('examples/todo')
                        }
                    }
                }
                stage('istio authorization policy') {
                    environment {
                        DUMP_DIRECTORY="${TEST_DUMP_ROOT}/examples-istio-auth-policy"
                    }
                    steps {
                        runGinkgo('istio/authz')
                    }
                }
                stage('security role based access') {
                    environment {
                        DUMP_DIRECTORY="${TEST_DUMP_ROOT}/examples-rbac"
                    }
                    steps {
                        runGinkgo('security/rbac')
                    }
                }
                stage('bobs-books') {
                    environment {
                        DIAGNOSTIC_LOG="${WORKSPACE}/platform-operator/scripts/install/build/logs/bobs-book-test.log"
                        DUMP_DIRECTORY="${TEST_DUMP_ROOT}/examples-bobs-books-dump"
                    }
                    steps {
                        script {
                            runGinkgoFailFast('examples/bobsbooks')
                        }
                        sh """
                            ${WORKSPACE}/tests/e2e/config/scripts/get_verrazzano_image.sh bob >> ${IMG_LIST_FILE}
                            ${WORKSPACE}/tests/e2e/config/scripts/get_verrazzano_image.sh bobby >> ${IMG_LIST_FILE}
                            ${WORKSPACE}/tests/e2e/config/scripts/get_verrazzano_image.sh robert >> ${IMG_LIST_FILE}
                        """
                    }
                    post {
                        always {
                            dumpBobObjects()
                            dumpBobLogs()
                        }
                    }
                }
                stage('socks') {
                    environment {
                        DIAGNOSTIC_LOG="${WORKSPACE}/platform-operator/scripts/install/build/logs/socks-test.log"
                        DUMP_DIRECTORY="${TEST_DUMP_ROOT}/examples-socks"
                    }
                    steps {
                        script {
                            runGinkgo('examples/socks')
                        }
                        sh """
                            ${WORKSPACE}/tests/e2e/config/scripts/create_verrazzano_image_list.sh ${IMG_LIST_FILE}
                            # make necessary substitutions
                            sed -i 's/example-hello-world-helidon/example-helidon-greet-app-v1/' ${IMG_LIST_FILE}
                            sed -i 's/example-bobs-books-order-manager/example-bobs-bookstore-order-manager/' ${IMG_LIST_FILE}
                        """
                   }
                    post {
                        always {
                            dumpSockObjects()
                            dumpSockLogs()
                        }
                    }
                }
            }
        }
    }
    post {
        always {
            script {
                if (EFFECTIVE_DUMP_K8S_CLUSTER_ON_SUCCESS == true || currentBuild.currentResult == 'FAILURE') {
                    dumpK8sCluster('oke-acceptance-tests-cluster-dump')
                }
            }

            dumpVerrazzanoSystemPods()
            dumpCattleSystemPods()
            dumpNginxIngressControllerLogs()
            dumpVerrazzanoPlatformOperatorLogs()

            sh """
                echo "sorting the images file prior to archiving"
                if [ -f ${IMG_LIST_FILE} ];
                then
                    sort -u -o ${IMG_LIST_FILE} ${IMG_LIST_FILE}
                fi
            """
            archiveArtifacts artifacts: '**/coverage.html,**/logs/**,**/verrazzano_images.txt,**/*-cluster-dump/**,**/test-cluster-dumps/**', allowEmptyArchive: true
            junit testResults: '**/*test-result.xml', allowEmptyResults: true

            sh """
                if [ "${params.EMIT_METRICS}" == "true" ] ; then
                    ${WORKSPACE}/ci/scripts/dashboard/emit_metrics.sh "${WORKSPACE}/tests/e2e"
                fi
                if [ "${TEST_ENV}" == "ocidns_oke" ]; then
                  ${WORKSPACE}/tests/e2e/config/scripts/oci_dns_ops.sh -o delete -s z${zoneId} || echo "Failed to delete DNS zone z${zoneId}"
                fi
                if [ "${TEST_ENV}" == "kind" ]; then
                  ${WORKSPACE}/tests/e2e/config/scripts/delete-kind-cluster.sh
                elif [ "${keepOKEClusterOnFailure}" == "false" ]; then
                  TF_VAR_label_prefix=${OKE_CLUSTER_PREFIX} TF_VAR_state_name=${env.BUILD_NUMBER}-${env.TIMESTAMP}-${env.BRANCH_NAME} ${WORKSPACE}/tests/e2e/config/scripts/delete_oke_cluster.sh
                fi
                if [ -f ${POST_DUMP_FAILED_FILE} ]; then
                  echo "Failures seen during dumping of artifacts, treat post as failed"
                  exit 1
                fi
            """
       }
       failure {
            sh """
                curl -k -u ${JENKINS_READ_USR}:${JENKINS_READ_PSW} -o ${WORKSPACE}/build-console-output.log ${BUILD_URL}consoleText
            """
            archiveArtifacts artifacts: '**/build-console-output.log', allowEmptyArchive: true
            sh """
                curl -k -u ${JENKINS_READ_USR}:${JENKINS_READ_PSW} -o archive.zip ${BUILD_URL}artifact/*zip*/archive.zip
                OCI_CLI_AUTH="instance_principal" oci --region us-phoenix-1 os object put --force --namespace ${OCI_OS_NAMESPACE} -bn ${OCI_OS_ARTIFACT_BUCKET} --name ${env.JOB_NAME}/${env.BRANCH_NAME}/${env.BUILD_NUMBER}/archive.zip --file archive.zip
                rm archive.zip
            """
            script {
                METRICS_PUSHED=metricTimerEnd("${VZ_TEST_METRIC}", '0')
                if (env.JOB_NAME == "verrazzano/master" || env.JOB_NAME == "verrazzano/develop") {
                    emailext recipientProviders: [[$class: 'CulpritsRecipientProvider'],[$class: 'RequesterRecipientProvider']],
                       subject: "Verrazzano: ${env.JOB_NAME} - Failed",
                       body: "Job Failed - \"${env.JOB_NAME}\" build: ${env.BUILD_NUMBER}\n\nView the log at:\n ${env.BUILD_URL}\n\nBlue Ocean:\n${env.RUN_DISPLAY_URL}"
                    slackSend ( message: "Job Failed - \"${env.JOB_NAME}\" build: ${env.BUILD_NUMBER}\n\nView the log at:\n ${env.BUILD_URL}\n\nBlue Ocean:\n${env.RUN_DISPLAY_URL}" )
                }
           }
       }
       success {
           script {
               METRICS_PUSHED=metricTimerEnd("${VZ_TEST_METRIC}", '1')
           }
       }
    }
}

def getTestClusterType(testEnv) {
    if("kind".equalsIgnoreCase(testEnv)) {
        return "KIND"
    } else {
        return "OKE"
    }
}

def runGinkgo(testSuitePath) {
    catchError(buildResult: 'FAILURE', stageResult: 'FAILURE') {
        sh """
            cd ${WORKSPACE}/tests/e2e
            ginkgo -v -keepGoing --noColor ${testSuitePath}/...
        """
    }
}

def runGinkgoFailFast(testSuitePath) {
    catchError(buildResult: 'FAILURE', stageResult: 'FAILURE') {
        sh """
            cd ${WORKSPACE}/tests/e2e
            ginkgo -v -failFast --noColor ${testSuitePath}/...
        """
    }
}

def dumpK8sCluster(dumpDirectory) {
    sh """
        ${WORKSPACE}/tools/scripts/k8s-dump-cluster.sh -d ${dumpDirectory} -r ${dumpDirectory}/cluster-dump/analysis.report
    """
}

def dumpBobObjects() {
    sh """
        ${WORKSPACE}/platform-operator/scripts/install/k8s-dump-objects.sh -o pods -n bobby -r "bobbys-helidon-stock-application-*" -m "bobby helidon stock apps" || echo "failed" > ${POST_DUMP_FAILED_FILE}
        ${WORKSPACE}/platform-operator/scripts/install/k8s-dump-objects.sh -o pods -n bobby -r "bobbys-coherence-storage-*" -m "bobbys coherence storage" || echo "failed" > ${POST_DUMP_FAILED_FILE}
        ${WORKSPACE}/platform-operator/scripts/install/k8s-dump-objects.sh -o pods -n robert -r "roberts-helidon-stock-application-*" -m "robert helidon stock apps" || echo "failed" > ${POST_DUMP_FAILED_FILE}
        ${WORKSPACE}/platform-operator/scripts/install/k8s-dump-objects.sh -o pods -n robert -r "roberts-coherence-storage-*" -m "robert coherence storage" || echo "failed" > ${POST_DUMP_FAILED_FILE}
        ${WORKSPACE}/platform-operator/scripts/install/k8s-dump-objects.sh -o pods -n verrazzano-system -r "vmi-bobs-books-binding-es-*" -m "bob elastic search" || echo "failed" > ${POST_DUMP_FAILED_FILE}
        ${WORKSPACE}/platform-operator/scripts/install/k8s-dump-objects.sh -o pods -n bob -r "bobs-bookstore-*" -m "bob's servers" || echo "failed" > ${POST_DUMP_FAILED_FILE}
        ${WORKSPACE}/platform-operator/scripts/install/k8s-dump-objects.sh -o pods -n bobby -r "bobbys-front-end-*" -m "bobby's weblogic servers" || echo "failed" > ${POST_DUMP_FAILED_FILE}

        ${WORKSPACE}/platform-operator/scripts/install/k8s-dump-objects.sh -o nodes -n default -m "describing nodes" || echo "failed" > ${POST_DUMP_FAILED_FILE}

        kubectl get event -A || echo "failed" > ${POST_DUMP_FAILED_FILE}
    """
}

def dumpBobLogs() {
    dumpVerrazzanoOperatorLogs()
    dumpVerrazzanoApiLogs()
    sh """
        export DIAGNOSTIC_LOG="${WORKSPACE}/platform-operator/scripts/install/build/logs/bobs-bookstore-adminserver.log"
        ${WORKSPACE}/platform-operator/scripts/install/k8s-dump-objects.sh -o pods -n bob -r "bobs-bookstore-adminserver*" -m "bob admin server" -l -c weblogic-server || echo "failed" > ${POST_DUMP_FAILED_FILE}
        export DIAGNOSTIC_LOG="${WORKSPACE}/platform-operator/scripts/install/build/logs/bobs-bookstore-managed-server1.log"
        ${WORKSPACE}/platform-operator/scripts/install/k8s-dump-objects.sh -o pods -n bob -r "bobs-bookstore-managed-server1*" -m "bob managed server 1" -l -c weblogic-server || echo "failed" > ${POST_DUMP_FAILED_FILE}
        export DIAGNOSTIC_LOG="${WORKSPACE}/platform-operator/scripts/install/build/logs/bobs-bookstore-managed-server2.log"
        ${WORKSPACE}/platform-operator/scripts/install/k8s-dump-objects.sh -o pods -n bob -r "bobs-bookstore-managed-server2*" -m "bob managed server 2" -l -c weblogic-server || echo "failed" > ${POST_DUMP_FAILED_FILE}
        export DIAGNOSTIC_LOG="${WORKSPACE}/platform-operator/scripts/install/build/logs/bobbys-front-end-adminserver.log"
        ${WORKSPACE}/platform-operator/scripts/install/k8s-dump-objects.sh -o pods -n bobby -r "bobbys-front-end-adminserver*" -m "bobby admin server" -l -c weblogic-server || echo "failed" > ${POST_DUMP_FAILED_FILE}
        export DIAGNOSTIC_LOG="${WORKSPACE}/platform-operator/scripts/install/build/logs/bobbys-front-end-managed-server1.log"
        ${WORKSPACE}/platform-operator/scripts/install/k8s-dump-objects.sh -o pods -n bobby -r "bobbys-front-end-managed-server1*" -m "bobby managed server 1" -l -c weblogic-server || echo "failed" > ${POST_DUMP_FAILED_FILE}
        export DIAGNOSTIC_LOG="${WORKSPACE}/platform-operator/scripts/install/build/logs/bobbys-helidon-stock-application.log"
        ${WORKSPACE}/platform-operator/scripts/install/k8s-dump-objects.sh -o pods -n bobby -r "bobbys-helidon-stock-application-*" -m "bobby helidon stock apps" -l -c bobbys-helidon-stock-application || echo "failed" > ${POST_DUMP_FAILED_FILE}
        export DIAGNOSTIC_LOG="${WORKSPACE}/platform-operator/scripts/install/build/logs/roberts-helidon-stock-application.log"
        ${WORKSPACE}/platform-operator/scripts/install/k8s-dump-objects.sh -o pods -n robert -r "roberts-helidon-stock-application-*" -m "robert helidon stock apps" -l -c roberts-helidon-stock-application || echo "failed" > ${POST_DUMP_FAILED_FILE}
        export DIAGNOSTIC_LOG="${WORKSPACE}/platform-operator/scripts/install/build/logs/weblogic-operator.log"
        ${WORKSPACE}/platform-operator/scripts/install/k8s-dump-objects.sh -o pods -n verrazzano-system -r "weblogic-operator-*" -m "weblogic operator" -l -c weblogic-operator || echo "failed" > ${POST_DUMP_FAILED_FILE}
        export DIAGNOSTIC_LOG="${WORKSPACE}/platform-operator/scripts/install/build/logs/verrazzano-system-ingresses.log"
        ${WORKSPACE}/platform-operator/scripts/install/k8s-dump-objects.sh -o ingress -n verrazzano-system -m "verrazzano system ingresses" || echo "failed" > ${POST_DUMP_FAILED_FILE}
        export DIAGNOSTIC_LOG="${WORKSPACE}/platform-operator/scripts/install/build/logs/verrazzano-system-prometheus.log"
        ${WORKSPACE}/platform-operator/scripts/install/k8s-dump-objects.sh -o pods -n verrazzano-system -r "vmi-system-prometheus-0-*" -m "verrazzano system bobs books binding prometheus log" -l -c prometheus || echo "failed" > ${POST_DUMP_FAILED_FILE}
        export DIAGNOSTIC_LOG="${WORKSPACE}/platform-operator/scripts/install/build/logs/verrazzano-system-prometheus-gw.log"
        ${WORKSPACE}/platform-operator/scripts/install/k8s-dump-objects.sh -o pods -n verrazzano-system -r "vmi-system-prometheus-gw-*" -m "verrazzano system bobs books binding prometheus-gw log" -l -c prometheus-gw || echo "failed" > ${POST_DUMP_FAILED_FILE}
        export DIAGNOSTIC_LOG="${WORKSPACE}/platform-operator/scripts/install/build/logs/monitoring-prom-pusher-system.log"
        ${WORKSPACE}/platform-operator/scripts/install/k8s-dump-objects.sh -o pods -n monitoring -r "prom-pusher-system-*" -m "monitoring prom pusher bobs books binding" -l -c prometheus-pusher || echo "failed" > ${POST_DUMP_FAILED_FILE}
     """
}

def dumpGenericSpringbootObjects() {
    sh """
        ${WORKSPACE}/platform-operator/scripts/install/k8s-dump-objects.sh -o pods -n springboot -r "verrazzano-springboot-*" -m "generic springboot app" || echo "failed" > ${POST_DUMP_FAILED_FILE}

        ${WORKSPACE}/platform-operator/scripts/install/k8s-dump-objects.sh -o nodes -n default -m "describing nodes" || echo "failed" > ${POST_DUMP_FAILED_FILE}

        kubectl get event -A || echo "failed" > ${POST_DUMP_FAILED_FILE}
    """
}

def dumpGenericSpringbootLogs() {
    dumpVerrazzanoOperatorLogs()
    dumpVerrazzanoApiLogs()
    sh """
        export DIAGNOSTIC_LOG="${WORKSPACE}/platform-operator/scripts/install/build/logs/verrazzano-springboot.log"
        ${WORKSPACE}/platform-operator/scripts/install/k8s-dump-objects.sh -o pods -n springboot -r "verrazzano-springboot-*" -m "verrazzano springboot" -l -c verrazzano-springboot || echo "failed" > ${POST_DUMP_FAILED_FILE}
     """
}

def dumpSockObjects() {
    sh """
        ${WORKSPACE}/platform-operator/scripts/install/k8s-dump-objects.sh -o pods -n sockshop -m "sockshop" || echo "failed" > ${POST_DUMP_FAILED_FILE}
        ${WORKSPACE}/platform-operator/scripts/install/k8s-dump-objects.sh -o pods -n verrazzano-system -r "vmi-sock-shop-binding-es-*" -m "sock elastic search" || echo "failed" > ${POST_DUMP_FAILED_FILE}

        ${WORKSPACE}/platform-operator/scripts/install/k8s-dump-objects.sh -o nodes -n default -m "describing nodes" || echo "failed" > ${POST_DUMP_FAILED_FILE}

        kubectl get event -A || echo "failed" > ${POST_DUMP_FAILED_FILE}
    """
}

def dumpSockLogs() {
    dumpVerrazzanoOperatorLogs()
    dumpVerrazzanoApiLogs()
}

def dumpVerrazzanoOperatorLogs() {
    sh """
        export DIAGNOSTIC_LOG="${WORKSPACE}/platform-operator/scripts/install/build/logs/verrazzano-operator.log"
        ${WORKSPACE}/platform-operator/scripts/install/k8s-dump-objects.sh -o pods -n verrazzano-system -r "verrazzano-operator-*" -m "verrazzano operator" -l || echo "failed" > ${POST_DUMP_FAILED_FILE}
    """
}

def dumpVerrazzanoSystemPods() {
    sh """
        export DIAGNOSTIC_LOG="${WORKSPACE}/platform-operator/scripts/install/build/logs/verrazzano-system-pods.log"
        ${WORKSPACE}/platform-operator/scripts/install/k8s-dump-objects.sh -o pods -n verrazzano-system -m "verrazzano system pods" || echo "failed" > ${POST_DUMP_FAILED_FILE}
        export DIAGNOSTIC_LOG="${WORKSPACE}/platform-operator/scripts/install/build/logs/verrazzano-system-certs.log"
        ${WORKSPACE}/platform-operator/scripts/install/k8s-dump-objects.sh -o cert -n verrazzano-system -m "verrazzano system certs" || echo "failed" > ${POST_DUMP_FAILED_FILE}
        export DIAGNOSTIC_LOG="${WORKSPACE}/platform-operator/scripts/install/build/logs/verrazzano-system-kibana.log"
        ${WORKSPACE}/platform-operator/scripts/install/k8s-dump-objects.sh -o pods -n verrazzano-system -r "vmi-system-kibana-*" -m "verrazzano system kibana log" -l -c kibana || echo "failed" > ${POST_DUMP_FAILED_FILE}
        export DIAGNOSTIC_LOG="${WORKSPACE}/platform-operator/scripts/install/build/logs/verrazzano-system-es-master.log"
        ${WORKSPACE}/platform-operator/scripts/install/k8s-dump-objects.sh -o pods -n verrazzano-system -r "vmi-system-es-master-*" -m "verrazzano system kibana log" -l -c es-master || echo "failed" > ${POST_DUMP_FAILED_FILE}
    """
}

def dumpCertManagerNamespaceLogs() {
    sh """
        kubectl logs --selector=app=cert-manager -n cert-manager > ${WORKSPACE}/platform-operator/scripts/install/build/logs/cert-manager.log || echo "failed" > ${POST_DUMP_FAILED_FILE}
        kubectl logs --selector=app.kubernetes.io/name=external-dns -n cert-manager > ${WORKSPACE}/platform-operator/scripts/install/build/logs/external-dns.log || echo "failed" > ${POST_DUMP_FAILED_FILE}
    """
}

def dumpCattleSystemPods() {
    sh """
        export DIAGNOSTIC_LOG="${WORKSPACE}/platform-operator/scripts/install/build/logs/cattle-system-pods.log"
        ${WORKSPACE}/platform-operator/scripts/install/k8s-dump-objects.sh -o pods -n cattle-system -m "cattle system pods" || echo "failed" > ${POST_DUMP_FAILED_FILE}
        export DIAGNOSTIC_LOG="${WORKSPACE}/platform-operator/scripts/install/build/logs/rancher.log"
        ${WORKSPACE}/platform-operator/scripts/install/k8s-dump-objects.sh -o pods -n cattle-system -r "rancher-*" -m "Rancher logs" -c rancher -l || echo "failed" > ${POST_DUMP_FAILED_FILE}
    """
}

def dumpNginxIngressControllerLogs() {
    sh """
        export DIAGNOSTIC_LOG="${WORKSPACE}/platform-operator/scripts/install/build/logs/nginx-ingress-controller.log"
        ${WORKSPACE}/platform-operator/scripts/install/k8s-dump-objects.sh -o pods -n ingress-nginx -r "nginx-ingress-controller-*" -m "Nginx Ingress Controller" -c controller -l || echo "failed" > ${POST_DUMP_FAILED_FILE}
    """
}

def dumpVerrazzanoPlatformOperatorLogs() {
    sh """
        ## dump out verrazzano-platform-operator logs
        mkdir -p ${WORKSPACE}/verrazzano-platform-operator/logs
        kubectl -n verrazzano-install logs --selector=app=verrazzano-platform-operator > ${WORKSPACE}/verrazzano-platform-operator/logs/verrazzano-platform-operator-pod.log --tail -1 || echo "failed" > ${POST_DUMP_FAILED_FILE}
        kubectl -n verrazzano-install describe pod --selector=app=verrazzano-platform-operator > ${WORKSPACE}/verrazzano-platform-operator/logs/verrazzano-platform-operator-pod.out || echo "failed" > ${POST_DUMP_FAILED_FILE}
        echo "verrazzano-platform-operator logs dumped to verrazzano-platform-operator-pod.log"
        echo "verrazzano-platform-operator pod description dumped to verrazzano-platform-operator-pod.out"
        echo "------------------------------------------"
    """
}

def dumpVerrazzanoApplicationOperatorLogs() {
    sh """
        ## dump out verrazzano-application-operator logs
        mkdir -p ${WORKSPACE}/verrazzano-application-operator/logs
        kubectl -n verrazzano-system logs --selector=app=verrazzano-application-operator > ${WORKSPACE}/verrazzano-application-operator/logs/verrazzano-application-operator-pod.log --tail -1 || echo "failed" > ${POST_DUMP_FAILED_FILE}
        kubectl -n verrazzano-system describe pod --selector=app=verrazzano-application-operator > ${WORKSPACE}/verrazzano-application-operator/logs/verrazzano-application-operator-pod.out || echo "failed" > ${POST_DUMP_FAILED_FILE}
        echo "verrazzano-application-operator logs dumped to verrazzano-application-operator-pod.log"
        echo "verrazzano-application-operator pod description dumped to verrazzano-application-operator-pod.out"
        echo "------------------------------------------"
    """
}

def dumpVerrazzanoApiLogs() {
    sh """
        export DIAGNOSTIC_LOG="${WORKSPACE}/platform-operator/scripts/install/build/logs/verrazzano-api.log"
        ${WORKSPACE}/platform-operator/scripts/install/k8s-dump-objects.sh -o pods -n verrazzano-system -r "verrazzano-api-*" -m "verrazzano api" -c verrazzano-api -l || echo "failed" > ${POST_DUMP_FAILED_FILE}
    """
}

def getEffectiveDumpOnSuccess() {
    def effectiveValue = params.DUMP_K8S_CLUSTER_ON_SUCCESS
    if (FORCE_DUMP_K8S_CLUSTER_ON_SUCCESS.equals("true") && (env.BRANCH_NAME.equals("master"))) {
        effectiveValue = true
        echo "Forcing dump on success based on global override setting"
    }
    return effectiveValue
}

def metricJobName(stageName) {
    job = env.JOB_NAME.split("/")[0]
    job = '_' + job.replaceAll('-','_')
    if (stageName) {
        job = job + '_' + stageName
    }
    return job
}

def metricTimerStart(metricName) {
    def timerStartName = "${metricName}_START"
    env."${timerStartName}" = sh(returnStdout: true, script: "date +%s").trim()
}

def metricTimerEnd(metricName, status) {
    def timerStartName = "${metricName}_START"
    def timerEndName   = "${metricName}_END"
    env."${timerEndName}" = sh(returnStdout: true, script: "date +%s").trim()
    if (params.EMIT_METRICS) {
        long x = env."${timerStartName}" as long;
        long y = env."${timerEndName}" as long;
        def dur = (y-x)

        // OCI-Telemetry
        // labels = '\\"number\\"=\\"' + "${env.BUILD_NUMBER}"+'\\",' +
        //          '\\"commit_sha\\"=\\"' + "${env.GIT_COMMIT}"+'\\",' +
        //          '\\"test_env\\"=\\"' + "$testEnv"+'\\"'
        // OCI_MET=sh(returnStdout: true, script: "ci/scripts/oci_metric_emit.sh ${env.OC_TELEMETRY_URL} ${env.OCI_COMPARTMENT_ID} ${OCI_METRICS_NAMESPACE} ${metricName} ${env.BRANCH_NAME} $labels ${status} ${dur}")

        labels = 'number=\\"' + "${env.BUILD_NUMBER}"+'\\",' +
                 'jenkins_job=\\"' + "${env.JOB_NAME}".replace("%2F","/") + '\\",' +
                 'commit_sha=\\"' + "${env.GIT_COMMIT}"+'\\",' +
                 'kubernetes_version=\\"' + "${params.OKE_CLUSTER_VERSION}"+'\\",' +
                 'test_env=\\"' + "ocidns_oke"+'\\"'
        EMIT = sh(returnStdout: true, script: "ci/scripts/metric_emit.sh ${env.PROMETHEUS_GW_URL} ${env.SAURON_CRED} ${metricName} ${env.BRANCH_NAME} $labels ${status} ${dur}")
        echo "emit prometheus metrics: $EMIT"
        return EMIT
    } else {
        return ''
    }
}<|MERGE_RESOLUTION|>--- conflicted
+++ resolved
@@ -66,11 +66,7 @@
                         trim: true)
         booleanParam (description: 'Whether to create the cluster with Calico for AT testing', name: 'CREATE_CLUSTER_USE_CALICO', defaultValue: true)
         booleanParam (description: 'Whether to dump k8s cluster on success (off by default can be useful to capture for comparing to failed cluster)', name: 'DUMP_K8S_CLUSTER_ON_SUCCESS', defaultValue: false)
-<<<<<<< HEAD
-        booleanParam (description: 'Whether to emit pipeline metrics', name: 'EMIT_METRICS', defaultValue: true)
-=======
         booleanParam (description: 'Whether to emit metrics from the pipeline', name: 'EMIT_METRICS', defaultValue: true)
->>>>>>> b3cb6c1c
     }
 
     environment {
@@ -151,19 +147,15 @@
         OCI_OS_NAMESPACE = credentials('oci-os-namespace')
         OCI_OS_ARTIFACT_BUCKET="build-failure-artifacts"
         OCI_OS_BUCKET="verrazzano-builds"
-<<<<<<< HEAD
+
         //OCI_COMPARTMENT_ID = credentials('oci-tiburon-dev-compartment-ocid')
         //OC_TELEMETRY_URL = credentials('oci-telemetry-url')
-        SAURON_CRED = credentials('verrazzano-sauron')
-        PROMETHEUS_GW_URL = credentials('v8o-dev-sauron-prometheus-url')
-=======
 
         // used to emit metrics
         SAURON_CRED = credentials('verrazzano-sauron')
         PROMETHEUS_GW_URL = credentials('v8o-dev-sauron-prometheus-url')
         TEST_ENV_LABEL = "${params.TEST_ENV}"
         K8S_VERSION_LABEL = "${params.OKE_CLUSTER_VERSION}"
->>>>>>> b3cb6c1c
     }
 
     stages {
