--- conflicted
+++ resolved
@@ -28,9 +28,6 @@
     }
 
     parameters {
-<<<<<<< HEAD
-        booleanParam (description: 'Whether to perform a scan of the built images', name: 'PERFORM_SCAN', defaultValue: false)
-=======
         choice (name: 'KUBERNETES_CLUSTER_VERSION', description: 'Kubernetes Version for KinD Cluster', choices: [ "1.24", "1.23", "1.22", "1.21" ])
         string (name: 'VZ_BRANCH_TO_USE', defaultValue: 'master', trim: true, description: 'This is the name of the Verrazzano product branch to use for testing the PSR tooling; CURRENT means using the working branch')
         string (name: 'VERRAZZANO_OPERATOR_IMAGE', defaultValue: 'NONE', trim: true, description: 'Uses a specific Verrazzano platform operator image name (in ghcr.io repo).  If not specified, the latest operator.yaml from related Verrazzano repo branch will be used to create Verrazzano platform operator manifest')
@@ -48,7 +45,6 @@
         string (name: 'TAGGED_TESTS', defaultValue: '', trim: true, description: 'A comma separated list of build tags for tests that should be executed (e.g. unstable_test). Default:')
         string (name: 'INCLUDED_TESTS', defaultValue: '.*', description: 'A regex matching any fully qualified test file that should be executed (e.g. examples/helidon/). Default: .*', trim: true)
         string (name: 'EXCLUDED_TESTS', defaultValue: '_excluded_test', description: 'A regex matching any fully qualified test file that should not be executed (e.g. multicluster/|_excluded_test). Default: _excluded_test', trim: true)
->>>>>>> e7515501
     }
 
     environment {
