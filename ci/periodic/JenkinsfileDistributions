// Copyright (c) 2023, Oracle and/or its affiliates.
// Licensed under the Universal Permissive License v 1.0 as shown at https://oss.oracle.com/licenses/upl.

import groovy.transform.Field

@Field def verrazzanoPrefix="verrazzano-"
def agentLabel = env.JOB_NAME.contains('master') ? "2.0-large-phx" : "2.0-large"

pipeline {
    options {
        timeout(time: 4, unit: 'HOURS')
        skipDefaultCheckout true
        timestamps ()
    }

    agent {
       docker {
            image "${RUNNER_DOCKER_IMAGE}"
            args "${RUNNER_DOCKER_ARGS}"
            registryUrl "${RUNNER_DOCKER_REGISTRY_URL}"
            registryCredentialsId 'ocir-pull-and-push-account'
            label "${agentLabel}"
        }
    }

    parameters {
        string (name: 'GIT_COMMIT_TO_USE',
                defaultValue: 'NONE',
                description: 'This is the full git commit hash from the source build to be used for all jobs',
                trim: true)
        string (name: 'TAGGED_TESTS',
                defaultValue: '',
                description: 'A comma separated list of build tags for tests that should be executed (e.g. unstable_test). Default:',
                trim: true)
        string (name: 'INCLUDED_TESTS',
                defaultValue: '.*',
                description: 'A regex matching any fully qualified test file that should be executed (e.g. examples/helidon/). Default: .*',
                trim: true)
        string (name: 'EXCLUDED_TESTS',
                defaultValue: '_excluded_test',
                description: 'A regex matching any fully qualified test file that should not be executed (e.g. multicluster/|_excluded_test). Default: _excluded_test',
                trim: true)
        booleanParam (name: 'BASELINE_IMAGE_SIZES_FILE_UPDATE',
                defaultValue: false,
                description: 'If true, image-sizes.txt file will be updated to reflect latest image sizes. ')
        booleanParam (name: 'RUN_TESTS',
                defaultValue: false,
                description: 'If true, the private registry pipeline will run on a development branch. It will automatically run on master and release-* branches.')
    }

    environment {
        IS_PERIODIC_PIPELINE = "true"
        NETRC_FILE = credentials('netrc')
        GOPATH = '/home/opc/go'
        GO_REPO_PATH = "${GOPATH}/src/github.com/verrazzano"

        OCIR_SCAN_COMPARTMENT = credentials('ocir-scan-compartment')
        OCIR_SCAN_TARGET = credentials('ocir-scan-target')
        OCIR_SCAN_REGISTRY = credentials('ocir-scan-registry')
        OCIR_SCAN_REPOSITORY_PATH = credentials('ocir-scan-repository-path')
        DOCKER_SCAN_CREDS = credentials('v8odev-ocir')
        DOCKER_CREDS = credentials('github-packages-credentials-rw')
        DOCKER_EMAIL = credentials('github-packages-email')
        DOCKER_REPO = 'ghcr.io'
        OCR_CREDS = credentials('ocr-pull-and-push-account')
        OCR_REPO = 'container-registry.oracle.com'

        OCI_CLI_AUTH="instance_principal"
        OCI_OS_NAMESPACE = credentials('oci-os-namespace')
        OCI_OS_BUCKET="verrazzano-builds"
        OCI_OS_COMMIT_BUCKET="verrazzano-builds-by-commit"
        CLEAN_BRANCH_NAME = "${env.BRANCH_NAME.replace("/", "%2F")}"
        SERVICE_KEY = credentials('PAGERDUTY_SERVICE_KEY')

        STABLE_COMMIT_OS_LOCATION = "${CLEAN_BRANCH_NAME}/last-stable-commit.txt"
        LAST_PERIODIC_OS_LOCATION = "${CLEAN_BRANCH_NAME}/last-periodic-run-commit.txt"
        CLEAN_PERIODIC_OS_LOCATION = "${CLEAN_BRANCH_NAME}-last-clean-periodic-test/verrazzano_periodic-commit.txt"

        STABLE_COMMIT_LOCATION = "${WORKSPACE}/last-stable-commit.txt"
        LAST_PERIODIC_LOCATION = "${WORKSPACE}/last-periodic-run-commit.txt"
        CLEAN_PERIODIC_LOCATION = "${WORKSPACE}/last-clean-periodic-commit.txt"

        OCI_OS_REGION="us-phoenix-1" // where to download existing artifacts from
        OCI_OS_DIST_REGION="eu-frankfurt-1" // where to upload distributions to
    }

    stages {
        stage('Clean workspace and checkout') {
            steps {
                cleanWorkspaceAndCheckout()
            }
        }

        stage('Build Release Distributions') {
            steps {
                script {
<<<<<<< HEAD

=======
>>>>>>> 1ba6097f
                    try {
                        sh """
                             echo "${OCR_CREDS_PSW}" | docker login -u ${OCR_CREDS_USR} ${OCR_REPO} --password-stdin
                        """
                    }
                    catch(error) {
                        echo "OCIR docker login at ${OCIR_REPO} failed, retrying after sleep"
                        retry(4) {
                            sleep(30)
                            sh """
                                echo "${OCR_CREDS_PSW}" | docker login -u ${OCR_CREDS_USR} ${OCR_REPO} --password-stdin
                            """
                        }
                    }
                }
                sh """
                    ci/scripts/build_distribution.sh ${env.GIT_COMMIT} ${SHORT_COMMIT_HASH} ${VERRAZZANO_DEV_VERSION}
<<<<<<< HEAD
                    oci --region us-phoenix-1 os object put --force --namespace ${OCI_OS_NAMESPACE} -bn ${OCI_OS_COMMIT_BUCKET} --name ${CLEAN_BRANCH_NAME}/${SHORT_COMMIT_HASH}/image-list --file ${WORKSPACE}/image-sizes.txt
=======
>>>>>>> 1ba6097f
                """
            }
            post {
                always {
                    archiveArtifacts artifacts: '**/image-sizes.txt', allowEmptyArchive: true
                }
            }
        }

        stage('Update Baseline Image-Sizes File') {
            when {
                anyOf {
                    expression { params.BASELINE_IMAGE_SIZES_FILE_UPDATE == true };
                }
            }
            steps {
                script {
                   sh "oci --region us-phoenix-1 os object put --force --namespace ${OCI_OS_NAMESPACE} -bn ${OCI_OS_BUCKET} --name ${CLEAN_BRANCH_NAME}/image-list --file ${WORKSPACE}/image-sizes.txt"
                }
            }
        }

        stage('Check Image Sizes') {
            steps {
                script {
                    def commitList = getCommitList()
                    withCredentials([file(credentialsId: 'jenkins-to-slack-users', variable: 'JENKINS_TO_SLACK_JSON')]) {
                        def userMappings = readJSON file: JENKINS_TO_SLACK_JSON
                        SUSPECT_LIST = getSuspectList(commitList, userMappings)
                        echo "Suspect list: ${SUSPECT_LIST}"
                    }
                }
              script {
                    sh """
                        ci/scripts/check_image_sizes.sh
                    """
                     if ( fileExists("${WORKSPACE}/result.txt") ){
                        sh """
                            echo "result text file found"
                        """
                        slackSend ( channel: "$SLACK_PERF_ALERT_CHANNEL", message: "Image Size Has Increased - \"${env.JOB_NAME}\" build: ${env.BUILD_NUMBER}\n\nView the log at:\n ${env.BUILD_URL}\n\nBlue Ocean:\n${env.RUN_DISPLAY_URL}\n\nSuspects:\n${SUSPECT_LIST}" )
                     }
               }
            }
        }

        stage('Private Registry Tests') {
            when {
                anyOf {
                    branch 'master';
                    branch 'release-*';
                    expression { params.RUN_TESTS == true };
                }
            }
            parallel {
                stage('Private Registry - Lite Distribution') {
                    steps {
                        retry(count: JOB_PROMOTION_RETRIES) {
                            script {
                                build job: "verrazzano-private-registry/${CLEAN_BRANCH_NAME}",
                                    parameters: [
                                        string(name: 'GIT_COMMIT_TO_USE', value: env.GIT_COMMIT),
                                        string(name: 'DISTRIBUTION_VARIANT', value: 'Lite'),
                                        string(name: 'ZIPFILE_LOCATION', value: liteBundle)
                                    ], wait: true
                            }
                        }
                    }
                }

                stage('Private Registry - Full Distribution') {
                    steps {
                        retry(count: JOB_PROMOTION_RETRIES) {
                            script {
                                build job: "verrazzano-private-registry/${CLEAN_BRANCH_NAME}",
                                    parameters: [
                                        string(name: 'GIT_COMMIT_TO_USE', value: env.GIT_COMMIT),
                                        string(name: 'DISTRIBUTION_VARIANT', value: 'Full'),
                                        string(name: 'ZIPFILE_LOCATION', value: fullBundle)
                                    ], wait: true
                            }
                        }
                    }
                }

                stage('Start Asynchronous Scan Distributions') {
                    // Only release-* branches scan by default, all other branches including master must enable RUN_TESTS explicitly to get scanning to be done.
                    when {
                        anyOf {
                            branch 'release-*';
                            expression { params.RUN_TESTS == true };
                        }
                    }
                    steps {
                        script {
                            build job: "verrazzano-scan-distribution/${CLEAN_BRANCH_NAME}",
                                parameters: [
                                    string(name: 'GIT_COMMIT_TO_USE', value: env.GIT_COMMIT),
                                    string(name: 'VERRAZZANO_DEV_VERSION', value: "${VERRAZZANO_DEV_VERSION}" ),
                                    booleanParam(name: 'TEST_RUN', value: false)
                                ], wait: false
                        }
                    }
                }

                stage('Push to OCIR for scanning') {
                    environment {
                        OCI_CLI_AUTH="api_key"
                        OCI_CLI_TENANCY = credentials('oci-dev-tenancy')
                        OCI_CLI_USER = credentials('oci-dev-user-ocid')
                        OCI_CLI_FINGERPRINT = credentials('oci-dev-api-key-fingerprint')
                        OCI_CLI_KEY_FILE = credentials('oci-dev-api-key-file')
                        OCI_CLI_REGION = "us-ashburn-1"
                        OCI_REGION = "${env.OCI_CLI_REGION}"
                        // Directory containing the Verrazzano image tar files
                        VERRAZZANO_IMAGES_DIRECTORY = "${WORKSPACE}/vz-full/verrazzano-${VERRAZZANO_DEV_VERSION}/images"
                    }
                    steps {
                        script {
                            sh """
                                echo "Pushing images to OCIR, these are treated as the latest scan results for ${CLEAN_BRANCH_NAME}"
                                ci/scripts/push_to_ocir.sh
                            """
                        }
                    }
                }
            }
        }
    }
  }


def setDisplayName() {
    echo "Start setDisplayName"
    def causes = currentBuild.getBuildCauses()
    echo "causes: " + causes.toString()
    for (cause in causes) {
        def causeString = cause.toString()
        echo "current cause: " + causeString
        if (causeString.contains("UpstreamCause") && causeString.contains("Started by upstream project")) {
             echo "This job was caused by " + causeString
             if (causeString.contains("verrazzano-periodic-triggered-tests")) {
                 currentBuild.displayName = env.BUILD_NUMBER + " : PERIODIC"
             } else if (causeString.contains("verrazzano-flaky-tests")) {
                 currentBuild.displayName = env.BUILD_NUMBER + " : FLAKY"
             }
         }
    }
    echo "End setDisplayName"
}

def dockerLogins() {
    try {
        sh """
            echo "${DOCKER_SCAN_CREDS_PSW}" | docker login ${env.OCIR_SCAN_REGISTRY} -u ${DOCKER_SCAN_CREDS_USR} --password-stdin
        """
    } catch(error) {
        echo "docker login failed, retrying after sleep"
        retry(4) {
            sleep(30)
            sh """
            echo "${DOCKER_SCAN_CREDS_PSW}" | docker login ${env.OCIR_SCAN_REGISTRY} -u ${DOCKER_SCAN_CREDS_USR} --password-stdin
            """
        }
    }
    if (!(env.BRANCH_NAME.equals("master") || env.BRANCH_NAME.startsWith("release-1."))) {
        try {
            sh """
                echo "${DOCKER_CREDS_PSW}" | docker login ${env.DOCKER_REPO} -u ${DOCKER_CREDS_USR} --password-stdin
            """
        } catch(error) {
            echo "docker login failed, retrying after sleep"
            retry(4) {
                sleep(30)
                sh """
                    echo "${DOCKER_CREDS_PSW}" | docker login ${env.DOCKER_REPO} -u ${DOCKER_CREDS_USR} --password-stdin
                """
            }
        }
    }
}

def scmCheckout() {
    if (params.GIT_COMMIT_TO_USE == "NONE") {
        echo "Specific GIT commit was not specified, use current head"
        def scmInfo = checkout scm
        env.GIT_COMMIT = scmInfo.GIT_COMMIT
        env.GIT_BRANCH = scmInfo.GIT_BRANCH
    } else {
        echo "SCM checkout of ${params.GIT_COMMIT_TO_USE}"
        def scmInfo = checkout([
        $class: 'GitSCM',
        branches: [[name: params.GIT_COMMIT_TO_USE]],
        doGenerateSubmoduleConfigurations: false,
        extensions: [],
        submoduleCfg: [],
        userRemoteConfigs: [[url: env.SCM_VERRAZZANO_GIT_URL]]])
        env.GIT_COMMIT = scmInfo.GIT_COMMIT
        env.GIT_BRANCH = scmInfo.GIT_BRANCH
        // If the commit we were handed is not what the SCM says we are using, fail
        if (!env.GIT_COMMIT.equals(params.GIT_COMMIT_TO_USE)) {
            echo "SCM didn't checkout the commit we expected. Expected: ${params.GIT_COMMIT_TO_USE}, Found: ${scmInfo.GIT_COMMIT}"
            exit 1
        }
    }
    echo "SCM checkout of ${env.GIT_BRANCH} at ${env.GIT_COMMIT}"
}

def cleanWorkspaceAndCheckout() {
    scmCheckout()

    sh """
        cp -f "${NETRC_FILE}" $HOME/.netrc
        chmod 600 $HOME/.netrc
    """

    dockerLogins()

    sh """
        rm -rf ${GO_REPO_PATH}/verrazzano
        mkdir -p ${GO_REPO_PATH}/verrazzano
        tar cf - . | (cd ${GO_REPO_PATH}/verrazzano/ ; tar xf -)
        cd ${GO_REPO_PATH}/verrazzano
        git config --global credential.helper "!f() { echo username=\\$DOCKER_CREDS_USR; echo password=\\$DOCKER_CREDS_PSW; }; f"
        git config --global user.name $DOCKER_CREDS_USR
        git config --global user.email "${DOCKER_EMAIL}"
        git checkout -b ${env.BRANCH_NAME}
    """

    def props = readProperties file: '.verrazzano-development-version'
    VERRAZZANO_DEV_VERSION = props['verrazzano-development-version']

    TIMESTAMP = sh(returnStdout: true, script: "date +%Y%m%d%H%M%S").trim()
    SHORT_COMMIT_HASH = sh(returnStdout: true, script: "git rev-parse --short=8 HEAD").trim()
    DOCKER_IMAGE_TAG = "${VERRAZZANO_DEV_VERSION}-${TIMESTAMP}-${SHORT_COMMIT_HASH}"

    // update the description with some meaningful info
    setDisplayName()
    currentBuild.description = SHORT_COMMIT_HASH + " : " + env.GIT_COMMIT + " : " + params.GIT_COMMIT_TO_USE

    SHORT_COMMIT_HASH = sh(returnStdout: true, script: "git rev-parse --short=8 HEAD").trim()
    storeLocation="ephemeral/${env.BRANCH_NAME}/${SHORT_COMMIT_HASH}"
    fullBundle="${storeLocation}/${verrazzanoPrefix}${VERRAZZANO_DEV_VERSION}.zip"
    liteBundle="${storeLocation}/${verrazzanoPrefix}${VERRAZZANO_DEV_VERSION}-lite.zip"
}<|MERGE_RESOLUTION|>--- conflicted
+++ resolved
@@ -94,10 +94,6 @@
         stage('Build Release Distributions') {
             steps {
                 script {
-<<<<<<< HEAD
-
-=======
->>>>>>> 1ba6097f
                     try {
                         sh """
                              echo "${OCR_CREDS_PSW}" | docker login -u ${OCR_CREDS_USR} ${OCR_REPO} --password-stdin
@@ -115,10 +111,8 @@
                 }
                 sh """
                     ci/scripts/build_distribution.sh ${env.GIT_COMMIT} ${SHORT_COMMIT_HASH} ${VERRAZZANO_DEV_VERSION}
-<<<<<<< HEAD
+
                     oci --region us-phoenix-1 os object put --force --namespace ${OCI_OS_NAMESPACE} -bn ${OCI_OS_COMMIT_BUCKET} --name ${CLEAN_BRANCH_NAME}/${SHORT_COMMIT_HASH}/image-list --file ${WORKSPACE}/image-sizes.txt
-=======
->>>>>>> 1ba6097f
                 """
             }
             post {
@@ -250,6 +244,122 @@
     }
   }
 
+// Called in Stage Clean workspace and checkout steps
+@NonCPS
+def getCommitList() {
+    echo "Checking for change sets"
+    def commitList = []
+    def changeSets = currentBuild.changeSets
+    for (int i = 0; i < changeSets.size(); i++) {
+        echo "get commits from change set"
+        def commits = changeSets[i].items
+        for (int j = 0; j < commits.length; j++) {
+            def commit = commits[j]
+            def id = commit.commitId
+            echo "Add commit id: ${id}"
+            commitList.add(id)
+        }
+    }
+    return commitList
+}
+
+def trimIfGithubNoreplyUser(userIn) {
+    if (userIn == null) {
+        echo "Not a github noreply user, not trimming: ${userIn}"
+        return userIn
+    }
+    if (userIn.matches(".*\\+.*@users.noreply.github.com.*")) {
+        def userOut = userIn.substring(userIn.indexOf("+") + 1, userIn.indexOf("@"))
+        return userOut;
+    }
+    if (userIn.matches(".*<.*@users.noreply.github.com.*")) {
+        def userOut = userIn.substring(userIn.indexOf("<") + 1, userIn.indexOf("@"))
+        return userOut;
+    }
+    if (userIn.matches(".*@users.noreply.github.com")) {
+        def userOut = userIn.substring(0, userIn.indexOf("@"))
+        return userOut;
+    }
+    echo "Not a github noreply user, not trimming: ${userIn}"
+    return userIn
+}
+
+def getSuspectList(commitList, userMappings) {
+    def retValue = ""
+    def suspectList = []
+    if (commitList == null || commitList.size() == 0) {
+        echo "No commits to form suspect list"
+    } else {
+        for (int i = 0; i < commitList.size(); i++) {
+            def id = commitList[i]
+            try {
+                def gitAuthor = sh(
+                    script: "git log --format='%ae' '$id^!'",
+                    returnStdout: true
+                ).trim()
+                if (gitAuthor != null) {
+                    def author = trimIfGithubNoreplyUser(gitAuthor)
+                    echo "DEBUG: author: ${gitAuthor}, ${author}, id: ${id}"
+                    if (userMappings.containsKey(author)) {
+                        def slackUser = userMappings.get(author)
+                        if (!suspectList.contains(slackUser)) {
+                            echo "Added ${slackUser} as suspect"
+                            retValue += " ${slackUser}"
+                            suspectList.add(slackUser)
+                        }
+                    } else {
+                        // If we don't have a name mapping use the commit.author, at least we can easily tell if the mapping gets dated
+                        if (!suspectList.contains(author)) {
+                            echo "Added ${author} as suspect"
+                            retValue += " ${author}"
+                            suspectList.add(author)
+                        }
+                    }
+                } else {
+                    echo "No author returned from git"
+                }
+            } catch (Exception e) {
+                echo "INFO: Problem processing commit ${id}, skipping commit: " + e.toString()
+            }
+        }
+    }
+    def startedByUser = "";
+    def causes = currentBuild.getBuildCauses()
+    echo "causes: " + causes.toString()
+    for (cause in causes) {
+        def causeString = cause.toString()
+        echo "current cause: " + causeString
+        def causeInfo = readJSON text: causeString
+        if (causeInfo.userId != null) {
+            startedByUser = causeInfo.userId
+        }
+    }
+
+    if (startedByUser.length() > 0) {
+        echo "Build was started by a user, adding them to the suspect notification list: ${startedByUser}"
+        def author = trimIfGithubNoreplyUser(startedByUser)
+        echo "DEBUG: author: ${startedByUser}, ${author}"
+        if (userMappings.containsKey(author)) {
+            def slackUser = userMappings.get(author)
+            if (!suspectList.contains(slackUser)) {
+                echo "Added ${slackUser} as suspect"
+                retValue += " ${slackUser}"
+                suspectList.add(slackUser)
+            }
+        } else {
+            // If we don't have a name mapping use the commit.author, at least we can easily tell if the mapping gets dated
+            if (!suspectList.contains(author)) {
+               echo "Added ${author} as suspect"
+               retValue += " ${author}"
+               suspectList.add(author)
+            }
+        }
+    } else {
+        echo "Build not started by a user, not adding to notification list"
+    }
+    echo "returning suspect list: ${retValue}"
+    return retValue
+}
 
 def setDisplayName() {
     echo "Start setDisplayName"
