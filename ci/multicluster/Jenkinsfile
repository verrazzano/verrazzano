--- conflicted
+++ resolved
@@ -441,7 +441,6 @@
                 stage ('Verify Managed Cluster Permissions') {
                     steps {
                         verifyManagedClusterPermissions()
-<<<<<<< HEAD
                     }
                 }
                 stage ('Verify Metrics') {
@@ -480,8 +479,6 @@
                 stage ('Verify Managed Cluster Permissions') {
                     steps {
                         verifyManagedClusterPermissions()
-=======
->>>>>>> b0743006
                     }
                 }
                 stage ('Verify Metrics') {
@@ -489,47 +486,6 @@
                         runGinkgoRandomize('metrics/syscomponents')
                     }
                 }
-<<<<<<< HEAD
-=======
-                stage("upgrade-platform-operator") {
-                    steps {
-                        upgradePlatformOperator()
-                    }
-                }
-                stage("upgrade-verrazzano") {
-                    steps {
-                        upgradeVerrazzano()
-                    }
-                }
-            }
-            post {
-                failure {
-                    script {
-                        dumpK8sCluster("${WORKSPACE}/multicluster-acceptance-tests-cluster-install")
-                    }
-                }
-            }
-        }
-
-        stage('Verify Upgrade') {
-            // Rerun some stages to verify the upgrade
-            parallel {
-                stage ('Verify Register') {
-                    steps {
-                        verifyRegisterManagedClusters()
-                    }
-                }
-                stage ('Verify Managed Cluster Permissions') {
-                    steps {
-                        verifyManagedClusterPermissions()
-                    }
-                }
-                stage ('Verify Metrics') {
-                    steps {
-                        runGinkgoRandomize('metrics/syscomponents')
-                    }
-                }
->>>>>>> b0743006
             }
             post {
                 failure {
