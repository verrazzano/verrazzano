// Copyright (c) 2021, 2022, Oracle and/or its affiliates.
// Licensed under the Universal Permissive License v 1.0 as shown at https://oss.oracle.com/licenses/upl.

def DOCKER_IMAGE_TAG
def SKIP_ACCEPTANCE_TESTS = false
def EFFECTIVE_DUMP_K8S_CLUSTER_ON_SUCCESS = false
def availableRegions = [ "ap-chuncheon-1", "ap-hyderabad-1", "ap-melbourne-1", "ap-mumbai-1", "ap-osaka-1", "ap-seoul-1", "ap-sydney-1",
                          "ap-tokyo-1", "ca-montreal-1", "ca-toronto-1", "eu-amsterdam-1", "eu-frankfurt-1", "eu-zurich-1", "me-jeddah-1",
                          "sa-saopaulo-1", "uk-london-1" ]
def acmeEnvironments = [ "staging", "production" ]
Collections.shuffle(availableRegions)
def zoneId = UUID.randomUUID().toString().substring(0,6).replace('-','')
def dns_zone_ocid = 'dummy'
def OKE_CLUSTER_PREFIX = ""
def agentLabel = env.JOB_NAME.contains('master') ? "phxlarge" : "VM.Standard2.8"

installerFileName = "install-verrazzano.yaml"

pipeline {
    options {
        timeout(time: 2, unit: 'HOURS')
        skipDefaultCheckout true
        timestamps ()
    }

    agent {
       docker {
            image "${RUNNER_DOCKER_IMAGE}"
            args "${RUNNER_DOCKER_ARGS}"
            registryUrl "${RUNNER_DOCKER_REGISTRY_URL}"
            registryCredentialsId 'ocir-pull-and-push-account'
            label "${agentLabel}"
        }
    }

    parameters {
        booleanParam (description: 'Whether to use External Elasticsearch', name: 'EXTERNAL_ELASTICSEARCH', defaultValue: false)
        booleanParam (description: 'Whether to upgrade Verrazzano', name: 'UPGRADE_VERRAZZANO', defaultValue: true)
        choice (description: 'Number of Cluster', name: 'TOTAL_CLUSTERS', choices: ["2", "1", "3"])
        choice (description: 'Verrazzano Test Environment', name: 'TEST_ENV',
                choices: ["KIND", "magicdns_oke", "ocidns_oke"])
        choice (description: 'ACME Certificate Environment (Staging or Production)', name: 'ACME_ENVIRONMENT',
                choices: acmeEnvironments)
        choice (description: 'OCI region to launch OKE clusters', name: 'OKE_CLUSTER_REGION',
            // 1st choice is the default value
            choices: availableRegions )
        choice (description: 'OKE node pool configuration', name: 'OKE_NODE_POOL',
            // 1st choice is the default value
            choices: [ "VM.Standard2.4-2", "VM.Standard.E3.Flex-8-2" ])
        choice (name: 'OKE_CLUSTER_VERSION',
                description: 'Kubernetes Version for OKE Cluster',
                // 1st choice is the default value
                choices: [ "v1.20.8", "v1.21.5", "v1.22.5" ])
        choice (name: 'KIND_CLUSTER_VERSION',
                description: 'Kubernetes Version for KIND Cluster',
                // 1st choice is the default value
                choices: [ "1.20", "1.21", "1.22", "1.23" ])
        string (name: 'VERSION_FOR_INSTALL',
                defaultValue: 'v1.1.2',
                description: 'This is the Verrazzano version for install before doing an upgrade.  By default, the v1.0.2 release will be installed',
                trim: true)
        string (name: 'GIT_COMMIT_TO_USE',
                        defaultValue: 'NONE',
                        description: 'This is the full git commit hash from the source build to be used for all jobs',
                        trim: true)
        string (name: 'VERRAZZANO_OPERATOR_IMAGE',
                        defaultValue: 'NONE',
                        description: 'Verrazzano platform operator image name (in ghcr.io repo).  If not specified, the latest operator.yaml published to the Verrazzano Object Store will be used',
                        trim: true)
        choice (name: 'ADMIN_CLUSTER_PROFILE',
                description: 'Verrazzano Admin Cluster install profile name',
                // 1st choice is the default value
                choices: [ "prod", "dev" ])
        choice (name: 'MANAGED_CLUSTER_PROFILE',
                description: 'Verrazzano Managed Cluster install profile name',
                // 1st choice is the default value
                choices: [ "managed-cluster", "prod", "dev" ])
        choice (name: 'WILDCARD_DNS_DOMAIN',
                description: 'This is the wildcard DNS domain',
                // 1st choice is the default value
                choices: [ "nip.io", "sslip.io"])
        booleanParam (description: 'Whether to create the cluster with Calico for AT testing', name: 'CREATE_CLUSTER_USE_CALICO', defaultValue: true)
        booleanParam (name: 'DUMP_K8S_CLUSTER_ON_SUCCESS', description: 'Whether to dump k8s cluster on success (off by default, can be useful to capture for comparing to failed cluster)', defaultValue: false)
        string (name: 'CONSOLE_REPO_BRANCH',
                defaultValue: '',
                description: 'The branch to check out after cloning the console repository.',
                trim: true)
        booleanParam (description: 'Whether to emit metrics from the pipeline', name: 'EMIT_METRICS', defaultValue: true)
        string (name: 'TAGGED_TESTS',
                defaultValue: '',
                description: 'A comma separated list of build tags for tests that should be executed (e.g. unstable_test). Default:',
                trim: true)
        string (name: 'INCLUDED_TESTS',
                defaultValue: '.*',
                description: 'A regex matching any fully qualified test file that should be executed (e.g. examples/helidon/). Default: .*',
                trim: true)
        string (name: 'EXCLUDED_TESTS',
                defaultValue: '_excluded_test',
                description: 'A regex matching any fully qualified test file that should not be executed (e.g. multicluster/|_excluded_test). Default: _excluded_test',
                trim: true)
        booleanParam (description: 'Whether to capture full cluster snapshot on test failure', name: 'CAPTURE_FULL_CLUSTER', defaultValue: false)
    }

    environment {
        DOCKER_PLATFORM_CI_IMAGE_NAME = 'verrazzano-platform-operator-jenkins'
        DOCKER_PLATFORM_PUBLISH_IMAGE_NAME = 'verrazzano-platform-operator'
        DOCKER_PLATFORM_IMAGE_NAME = "${env.BRANCH_NAME == 'master' ? env.DOCKER_PLATFORM_PUBLISH_IMAGE_NAME : env.DOCKER_PLATFORM_CI_IMAGE_NAME}"
        DOCKER_OAM_CI_IMAGE_NAME = 'verrazzano-application-operator-jenkins'
        DOCKER_OAM_PUBLISH_IMAGE_NAME = 'verrazzano-application-operator'
        DOCKER_OAM_IMAGE_NAME = "${env.BRANCH_NAME == 'master' ? env.DOCKER_OAM_PUBLISH_IMAGE_NAME : env.DOCKER_OAM_CI_IMAGE_NAME}"
        CREATE_LATEST_TAG = "${env.BRANCH_NAME == 'master' ? '1' : '0'}"
        GOPATH = '/home/opc/go'
        GO_REPO_PATH = "${GOPATH}/src/github.com/verrazzano"
        DOCKER_CREDS = credentials('github-packages-credentials-rw')
        DOCKER_EMAIL = credentials('github-packages-email')
        DOCKER_REPO = 'ghcr.io'
        DOCKER_NAMESPACE = 'verrazzano'
        NETRC_FILE = credentials('netrc')
        CLUSTER_NAME_PREFIX = 'verrazzano'
        TESTS_EXECUTED_FILE = "${WORKSPACE}/tests_executed_file.tmp"
        POST_DUMP_FAILED_FILE = "${WORKSPACE}/post_dump_failed_file.tmp"
        KUBECONFIG_DIR = "${WORKSPACE}/kubeconfig"

        OCR_CREDS = credentials('ocr-pull-and-push-account')
        OCR_REPO = 'container-registry.oracle.com'
        IMAGE_PULL_SECRET = 'verrazzano-container-registry'

        TEST_ENV = "${params.TEST_ENV}"
        MANAGED_CLUSTER_PROFILE = "${params.MANAGED_CLUSTER_PROFILE}"
        ADMIN_CLUSTER_PROFILE = "${params.ADMIN_CLUSTER_PROFILE}"

        // Find a better way to handle this
        // OKE_CLUSTER_VERSION = "${params.KUBERNETES_VERSION == '1.17' ? 'v1.17.13' : 'v1.18.10'}"
        TF_VAR_compartment_id = credentials('oci-tiburon-dev-compartment-ocid')
        TF_VAR_tenancy_id = credentials('oci-tenancy')
        TF_VAR_tenancy_name = credentials('oci-tenancy-name')
        TF_VAR_user_id = credentials('oci-user-ocid')
        TF_VAR_region = "${params.OKE_CLUSTER_REGION}"
        TF_VAR_kubernetes_version = "${params.OKE_CLUSTER_VERSION}"
        TF_VAR_nodepool_config = "${params.OKE_NODE_POOL}"
        TF_VAR_api_fingerprint = credentials('oci-api-key-fingerprint')
        TF_VAR_api_private_key_path = credentials('oci-api-key')
        TF_VAR_s3_bucket_access_key = credentials('oci-s3-bucket-access-key')
        TF_VAR_s3_bucket_secret_key = credentials('oci-s3-bucket-secret-key')
        TF_VAR_ssh_public_key_path = credentials('oci-tf-pub-ssh-key')

        OCI_CLI_TENANCY = credentials('oci-tenancy')
        OCI_CLI_USER = credentials('oci-user-ocid')
        OCI_CLI_FINGERPRINT = credentials('oci-api-key-fingerprint')
        OCI_CLI_KEY_FILE = credentials('oci-api-key')
        OCI_CLI_REGION = "${params.OKE_CLUSTER_REGION}"
        OCI_CLI_SUPPRESS_FILE_PERMISSIONS_WARNING = 'True'

        INSTALL_CONFIG_FILE_KIND = "${GO_REPO_PATH}/verrazzano/tests/e2e/config/scripts/install-vz-prod-kind-upgrade.yaml"
        INSTALL_CONFIG_FILE_OCIDNS = "${GO_REPO_PATH}/verrazzano/tests/e2e/config/scripts/install-verrazzano-ocidns.yaml"
        INSTALL_CONFIG_FILE_NIPIO = "${GO_REPO_PATH}/verrazzano/tests/e2e/config/scripts/install-verrazzano-nipio.yaml"
        OCI_DNS_ZONE_NAME="z${zoneId}.v8o.io"
        ACME_ENVIRONMENT="${params.ACME_ENVIRONMENT}"

        TIMESTAMP = sh(returnStdout: true, script: "date +%Y%m%d%H%M%S").trim()
        SHORT_TIME_STAMP = sh(returnStdout: true, script: "date +%m%d%H%M%S").trim()
        TEST_SCRIPTS_DIR = "${GO_REPO_PATH}/verrazzano/tests/e2e/config/scripts"
        LOOPING_TEST_SCRIPTS_DIR = "${TEST_SCRIPTS_DIR}/looping-test"

        ADMIN_KUBECONFIG="${KUBECONFIG_DIR}/1/kube_config"

        // Environment variables required to capture cluster snapshot and bug report on test failure
        DUMP_COMMAND="${GO_REPO_PATH}/verrazzano/tools/scripts/k8s-dump-cluster.sh"
        TEST_DUMP_ROOT="${WORKSPACE}/test-cluster-snapshots"
        CAPTURE_FULL_CLUSTER="${params.CAPTURE_FULL_CLUSTER}"

        // Environment variable for Verrazzano CLI executable
        VZ_COMMAND="${GO_REPO_PATH}/vz"

        VERRAZZANO_INSTALL_LOGS_DIR="${WORKSPACE}/verrazzano/platform-operator/scripts/install/build/logs"
        VERRAZZANO_INSTALL_LOG="verrazzano-install.log"

        EXTERNAL_ELASTICSEARCH = "${params.EXTERNAL_ELASTICSEARCH}"

        // used for console artifact capture on failure
        JENKINS_READ = credentials('jenkins-auditor')
        OCI_CLI_AUTH="instance_principal"
        OCI_OS_NAMESPACE = credentials('oci-os-namespace')
        OCI_OS_ARTIFACT_BUCKET="build-failure-artifacts"
        OCI_OS_COMMIT_BUCKET="verrazzano-builds-by-commit"
        VZ_CLI_TARGZ="vz-linux-amd64.tar.gz"

        // used to emit metrics
        PROMETHEUS_GW_URL = credentials('prometheus-dev-url')
        PROMETHEUS_CREDENTIALS = credentials('prometheus-credentials')
        TEST_ENV_LABEL = "${params.TEST_ENV}"
        SEARCH_HTTP_ENDPOINT = credentials('search-gw-url')
        SEARCH_PASSWORD = "${PROMETHEUS_CREDENTIALS_PSW}"
        SEARCH_USERNAME = "${PROMETHEUS_CREDENTIALS_USR}"

        // sample app deployed before upgrade and UI console tests
        SAMPLE_APP_NAME="hello-helidon"
        SAMPLE_APP_NAMESPACE="hello-helidon-sample"
        SAMPLE_APP_PROJECT="hello-helidon-sample-proj"
        SAMPLE_APP_COMPONENT="hello-helidon-component"

        // used by ToDoList example test
        WEBLOGIC_PSW = credentials('weblogic-example-domain-password')
        DATABASE_PSW = credentials('todo-mysql-password')

        // used to generate Ginkgo test reports
        TEST_REPORT = "test-report.xml"
        GINKGO_REPORT_ARGS = "--junit-report=${TEST_REPORT} --keep-separate-reports=true"
        TEST_REPORT_DIR = "${WORKSPACE}/tests/e2e"
    }

    stages {
        stage('Clean workspace and checkout') {
            steps {
                sh """
                    echo "${NODE_LABELS}"
                """

                script {
                    EFFECTIVE_DUMP_K8S_CLUSTER_ON_SUCCESS = getEffectiveDumpOnSuccess()
                    if (params.GIT_COMMIT_TO_USE == "NONE") {
                        echo "Specific GIT commit was not specified, use current head"
                        def scmInfo = checkout scm
                        env.GIT_COMMIT = scmInfo.GIT_COMMIT
                        env.GIT_BRANCH = scmInfo.GIT_BRANCH
                    } else {
                        echo "SCM checkout of ${params.GIT_COMMIT_TO_USE}"
                        def scmInfo = checkout([
                            $class: 'GitSCM',
                            branches: [[name: params.GIT_COMMIT_TO_USE]],
                            doGenerateSubmoduleConfigurations: false,
                            extensions: [],
                            submoduleCfg: [],
                            userRemoteConfigs: [[url: env.SCM_VERRAZZANO_GIT_URL]]])
                        env.GIT_COMMIT = scmInfo.GIT_COMMIT
                        env.GIT_BRANCH = scmInfo.GIT_BRANCH
                        // If the commit we were handed is not what the SCM says we are using, fail
                        if (!env.GIT_COMMIT.equals(params.GIT_COMMIT_TO_USE)) {
                            echo "SCM didn't checkout the commit we expected. Expected: ${params.GIT_COMMIT_TO_USE}, Found: ${scmInfo.GIT_COMMIT}"
                            exit 1
                        }
                    }
                    echo "SCM checkout of ${env.GIT_BRANCH} at ${env.GIT_COMMIT}"
                }

                sh """
                    cp -f "${NETRC_FILE}" $HOME/.netrc
                    chmod 600 $HOME/.netrc
                """

                script {
                    try {
                        sh """
                            echo "${DOCKER_CREDS_PSW}" | docker login ${env.DOCKER_REPO} -u ${DOCKER_CREDS_USR} --password-stdin
                        """
                    } catch(error) {
                        echo "docker login failed, retrying after sleep"
                        retry(4) {
                            sleep(30)
                            sh """
                                echo "${DOCKER_CREDS_PSW}" | docker login ${env.DOCKER_REPO} -u ${DOCKER_CREDS_USR} --password-stdin
                            """
                        }
                    }
	            }
                sh """
                    rm -rf ${GO_REPO_PATH}/verrazzano
                    mkdir -p ${GO_REPO_PATH}/verrazzano
                    tar cf - . | (cd ${GO_REPO_PATH}/verrazzano/ ; tar xf -)
                """
                script {
                    def props = readProperties file: '.verrazzano-development-version'
                    VERRAZZANO_DEV_VERSION = props['verrazzano-development-version']
                    TIMESTAMP = sh(returnStdout: true, script: "date +%Y%m%d%H%M%S").trim()
                    SHORT_COMMIT_HASH = sh(returnStdout: true, script: "git rev-parse --short=8 HEAD").trim()
                    DOCKER_IMAGE_TAG = "${VERRAZZANO_DEV_VERSION}-${TIMESTAMP}-${SHORT_COMMIT_HASH}"
                    // update the description with some meaningful info
                    setDisplayName()
                    currentBuild.description = SHORT_COMMIT_HASH + " : " + env.GIT_COMMIT + " : " + params.GIT_COMMIT_TO_USE

                    if (params.TEST_ENV != "KIND") {
                        // derive the prefix for the OKE cluster
                        OKE_CLUSTER_PREFIX = sh(returnStdout: true, script: "${GO_REPO_PATH}/verrazzano/ci/scripts/derive_oke_cluster_name.sh").trim()
                    }
                    // Derive Kubernetes version, which is used to set the value for a label in the metrics emitted by the tests
                    env.K8S_VERSION_LABEL = "${params.TEST_ENV == 'KIND' ? params.KIND_CLUSTER_VERSION : sh(returnStdout: true, script: "${WORKSPACE}/ci/scripts/derive_kubernetes_version.sh ${params.OKE_CLUSTER_VERSION}").trim()}"
                }
                script {
                    sh """
                        echo "Downloading VZ CLI from object storage"
                        oci --region us-phoenix-1 os object get --namespace ${OCI_OS_NAMESPACE} -bn ${OCI_OS_COMMIT_BUCKET} --name ephemeral/${env.BRANCH_NAME}/${SHORT_COMMIT_HASH}/${VZ_CLI_TARGZ} --file ${VZ_CLI_TARGZ}
                        tar xzf ${VZ_CLI_TARGZ} -C ${GO_REPO_PATH}
                        ${GO_REPO_PATH}/vz version
                    """
                }
            }
        }

        stage('Install and Configure') {
            when {
                allOf {
                    not { buildingTag() }
                    anyOf {
                        branch 'master';
                        expression {SKIP_ACCEPTANCE_TESTS == false};
                    }
                }
            }
            stages {
                stage('Prepare AT environment') {
                    parallel {
                        stage('Create Kind Clusters') {
                            when { expression { return params.TEST_ENV == 'KIND' } }
                            steps {
                                createKindClusters()
                            }
                        }
                        stage('Create OKE Clusters') {
                            when { expression { return params.TEST_ENV == 'ocidns_oke' || params.TEST_ENV == 'magicdns_oke'} }
                            steps {
                                echo "OKE Cluster Prefix: ${OKE_CLUSTER_PREFIX}"
                                createOKEClusters("${OKE_CLUSTER_PREFIX}")
                            }
                        }
                    }
                }
                stage("Configure Clusters") {
                    parallel {
                        stage("Configure OKE/OCI DNS") {
                            when { expression { return params.TEST_ENV == 'ocidns_oke' } }
                            stages {
                                stage('Create OCI DNS zone') {
                                    steps {
                                        script {
                                            dns_zone_ocid = sh(script: "${GO_REPO_PATH}/verrazzano/tests/e2e/config/scripts/oci_dns_ops.sh -o create -c ${TF_VAR_compartment_id} -s z${zoneId}", returnStdout: true)
                                        }
                                    }
                                }
                                stage('Configure OCI DNS Resources') {
                                    environment {
                                        OCI_DNS_COMPARTMENT_OCID = credentials('oci-dns-compartment')
                                        OCI_PRIVATE_KEY_FILE = credentials('oci-api-key')
                                        OCI_DNS_ZONE_OCID = "${dns_zone_ocid}"
                                    }
                                    steps {
                                        script {
                                            int clusterCount = params.TOTAL_CLUSTERS.toInteger()
                                            for(int count=1; count<=clusterCount; count++) {
                                                sh """
                                                    export KUBECONFIG=${KUBECONFIG_DIR}/$count/kube_config
                                                    cd ${GO_REPO_PATH}/verrazzano
                                                    ./tests/e2e/config/scripts/create-test-oci-config-secret.sh
                                                """
                                            }
                                        }
                                    }
                                }
                                stage('Configure OCI DNS Installers') {
                                    environment {
                                        OCI_DNS_COMPARTMENT_OCID = credentials('oci-dns-compartment')
                                        OCI_PRIVATE_KEY_FILE = credentials('oci-api-key')
                                        OCI_DNS_ZONE_OCID = "${dns_zone_ocid}"
                                    }
                                    steps {
                                        script {
                                            configureVerrazzanoInstallers(env.INSTALL_CONFIG_FILE_OCIDNS, "./tests/e2e/config/scripts/process_oci_dns_install_yaml.sh", "acme", params.ACME_ENVIRONMENT)
                                        }
                                    }
                                }
                            }
                        }
                        stage("Configure KinD") {
                            when { expression { return params.TEST_ENV == 'KIND' } }
                            steps {
                                configureVerrazzanoInstallers(env.INSTALL_CONFIG_FILE_KIND,"./tests/e2e/config/scripts/process_kind_install_yaml.sh", params.WILDCARD_DNS_DOMAIN)
                            }
                        }
                        stage("Configure OKE/MagicDNS") {
                            when { expression { return params.TEST_ENV == 'magicdns_oke' } }
                            steps {
                                configureVerrazzanoInstallers(env.INSTALL_CONFIG_FILE_NIPIO, "./tests/e2e/config/scripts/process_nipio_install_yaml.sh", params.WILDCARD_DNS_DOMAIN)
                            }
                        }
                    }
                }
                stage ('Install Verrazzano') {
                    steps {
                        script {
                            VZ_INSTALL_METRIC = metricJobName('install_v8o')
                            metricTimerStart("${VZ_INSTALL_METRIC}")
                            getVerrazzanoOperatorYaml()
                         }
                        installVerrazzano()
                    }
                    post {
                        always {
                            script {
                                dumpInstallLogs()
                                VZ_TEST_METRIC = metricJobName('')
                                metricTimerStart("${VZ_TEST_METRIC}")
                            }
                        }
                        failure {
                            script {
                                dumpK8sCluster("${WORKSPACE}/install-failure-cluster-snapshot")
                                INSTALL_METRICS_PUSHED=metricTimerEnd("${VZ_INSTALL_METRIC}", '0')
                            }
                        }
                        success {
                            script {
                                INSTALL_METRICS_PUSHED=metricTimerEnd("${VZ_INSTALL_METRIC}", '1')
                            }
                        }
                    }
                }
                stage ('Register managed clusters') {
                    steps {
                        registerManagedClusters()
                    }
                }
                stage ('Deploy Sample Application') {
                    steps {
                        deploySampleApp()
                    }
                }
                stage ('Verify Register') {
                    steps {
                        verifyRegisterManagedClusters()
                    }
                }
                stage ('Verify Metrics') {
                    steps {
                        runGinkgoRandomize('metrics/syscomponents')
                    }
                }
                stage("upgrade-platform-operator") {
                    when { expression { return params.UPGRADE_VERRAZZANO == true } }
                    steps {
                        upgradePlatformOperator()
                    }
                }
                stage("upgrade-verrazzano") {
                    when { expression { return params.UPGRADE_VERRAZZANO == true } }
                    steps {
                        upgradeVerrazzano()
                    }
                }
            }
            post {
                failure {
                    script {
                        dumpK8sCluster("${WORKSPACE}/multicluster-install-cluster-snapshot")
                    }
                }
            }
        }

        stage('Verify Upgrade') {
            when { expression { return params.UPGRADE_VERRAZZANO == true } }
            // Rerun some stages to verify the upgrade
            steps {
                script {
                    parallel verifyUpgrade()
                }
            }
            post {
                failure {
                    script {
                        dumpK8sCluster("${WORKSPACE}/multicluster-verify-upgrade-cluster-snapshot")
                    }
                }
            }
        }

        stage ('Verify Install') {
            stages {
                stage("verify-fluentd-update") {
                    steps {
                        runGinkgoAdmin('update/fluentdextes')
                    }
                }
                stage("verify-dns-update") {
                    steps {
                        script {
                            parallel verifyDNSUpdate()
                        }
                    }
                }
                stage("verify-cert-manager-update") {
                    steps {
                        script {
                            parallel verifyCertManagerUpdate()
                        }
                    }
                }
                stage('verify-install') {
                    steps {
                        runGinkgoRandomize('verify-install')
                    }
                }
                stage('verify-rancher') {
                    steps {
                        runGinkgoRandomizeAdmin('multicluster/verify-rancher')
                    }
                }
                stage ('multicluster/verify-install') {
                    steps {
                        runGinkgoRandomize('multicluster/verify-install')
                    }
                }
            }
        }

        stage ('Verify Infra') {
            steps {
                script {
                    parallel verifyInfra()
                }
            }
            post {
                always {
                    archiveArtifacts artifacts: '**/coverage.html,**/logs/*', allowEmptyArchive: true
                    junit testResults: '**/*test-result.xml', allowEmptyResults: true
                }
            }
        }

        stage('Acceptance Tests') {
            stages {
                stage ('Example apps') {
                    steps {
                        script {
                            parallel verifyExamples()
                        }
                    }
                }
                stage ('Console') {
                    steps {
                        runConsoleTests()
                    }
                    post {
                        always {
                            sh "${GO_REPO_PATH}/verrazzano/ci/scripts/save_console_test_artifacts.sh"
                        }
                    }
                }
                stage ('Undeploy Sample Application') {
                    steps {
                        undeploySampleApp()
                    }
                }
                stage ('Multi-cluster Verify Api') {
                    steps {
                        catchError(buildResult: 'FAILURE', stageResult: 'FAILURE') {
                            script {
                                runMulticlusterVerifyApi()
                            }
                        }
                    }
                    post {
                        failure {
                            script {
                                dumpK8sCluster("${WORKSPACE}/multicluster-acceptance-tests-cluster-snapshot-pre-uninstall")
                            }
                        }
                    }
                }
            }
            post {
                failure {
                    script {
                        METRICS_PUSHED=metricTimerEnd("${VZ_TEST_METRIC}", '0')
                        dumpK8sCluster("${WORKSPACE}/multicluster-acceptance-tests-cluster-snapshot")
                    }
                }
                aborted {
                    script {
                        METRICS_PUSHED=metricTimerEnd("${VZ_TEST_METRIC}", '0')
                        dumpK8sCluster("${WORKSPACE}/multicluster-acceptance-tests-cluster-snapshot")
                    }
                }
                success {
                    script {
                        METRICS_PUSHED=metricTimerEnd("${VZ_TEST_METRIC}", '1')
                        if (EFFECTIVE_DUMP_K8S_CLUSTER_ON_SUCCESS == true) {
                            dumpK8sCluster("${WORKSPACE}/multicluster-acceptance-tests-cluster-snapshot")
                        }
                    }
                }
            }
        }
        stage('Cleanup Tests') {
            stages {
                stage('verify deregister') {
                    steps {
                        verifyDeregisterManagedClusters()
                    }
                }
            }
            post {
                failure {
                    script {
                        METRICS_PUSHED=metricTimerEnd("${VZ_TEST_METRIC}", '0')
                        dumpK8sCluster("${WORKSPACE}/multicluster-cleanup-tests-cluster-snapshot")
                    }
                }
            }
        }
        stage('Uninstall Verrazzano') {
            stages {
                stage('Uninstall') {
                    steps {
                        uninstallVerrazzano()
                    }
                }
                stage('Verify Uninstall') {
                    steps {
                        verifyUninstall()
                    }
                }
            }
            post {
                failure {
                    script {
                        METRICS_PUSHED=metricTimerEnd("${VZ_TEST_METRIC}", '0')
                        dumpK8sCluster("${WORKSPACE}/multicluster-uninstall-dump")
                    }
                }
                aborted {
                    script {
                        METRICS_PUSHED=metricTimerEnd("${VZ_TEST_METRIC}", '0')
                        dumpK8sCluster("${WORKSPACE}/multicluster-uninstall-dump")
                    }
                }
                success {
                    script {
                        METRICS_PUSHED=metricTimerEnd("${VZ_TEST_METRIC}", '1')
                        if (EFFECTIVE_DUMP_K8S_CLUSTER_ON_SUCCESS == true) {
                            dumpK8sCluster("${WORKSPACE}/multicluster-uninstall-dump")
                        }
                    }
                }
                always {
                    archiveArtifacts artifacts: "**/multicluster-uninstall-dump/**,**/*cluster-snapshot*/**,**/*bug-report*/**,**/test-cluster-snapshots/**", allowEmptyArchive: true
                }
            }
        }
    }
    post {
        failure {
            sh """
                curl -k -u ${JENKINS_READ_USR}:${JENKINS_READ_PSW} -o ${WORKSPACE}/build-console-output.log ${BUILD_URL}consoleText
            """
            archiveArtifacts artifacts: '**/build-console-output.log,**/Screenshot*.png,**/ConsoleLog*.log', allowEmptyArchive: true
            // Ignore failures in any of the following actions so that the "always" post step that cleans up clusters is executed
            sh """
                curl -k -u ${JENKINS_READ_USR}:${JENKINS_READ_PSW} -o archive.zip ${BUILD_URL}artifact/*zip*/archive.zip || true
                oci --region us-phoenix-1 os object put --force --namespace ${OCI_OS_NAMESPACE} -bn ${OCI_OS_ARTIFACT_BUCKET} --name ${env.JOB_NAME}/${env.BRANCH_NAME}/${env.BUILD_NUMBER}/archive.zip --file archive.zip || true
                rm archive.zip || true
            """
        }
        always {
            script {
                if ( fileExists(env.TESTS_EXECUTED_FILE) ) {
                    dumpVerrazzanoSystemPods()
                    dumpCattleSystemPods()
                    dumpNginxIngressControllerLogs()
                    dumpVerrazzanoPlatformOperatorLogs()
                    dumpVerrazzanoApplicationOperatorLogs()
                    dumpOamKubernetesRuntimeLogs()
                    dumpVerrazzanoApiLogs()
                }
            }
            sh """
                # Copy the generated test reports to WORKSPACE to archive them
                mkdir -p ${TEST_REPORT_DIR}
                cd ${GO_REPO_PATH}/verrazzano/tests/e2e
                find . -name "${TEST_REPORT}" | cpio -pdm ${TEST_REPORT_DIR}
            """
            archiveArtifacts artifacts: "**/*-operator.yaml,**/install-verrazzano.yaml,**/kube_config,**/coverage.html,**/logs/**,**/build/resources/**,**/verrazzano_images.txt,**/*full-cluster*/**,**/*bug-report*/**,**/test-cluster-snapshots/**,**/${TEST_REPORT}", allowEmptyArchive: true
            junit testResults: "**/${TEST_REPORT}", allowEmptyResults: true

            script {
                if (params.EMIT_METRICS) {
                    withCredentials([usernameColonPassword(credentialsId: 'prometheus-credentials', variable: 'PROMETHEUS_CREDENTIALS')]) {
                        sh """
                            ${GO_REPO_PATH}/verrazzano/ci/scripts/dashboard/emit_metrics.sh "${GO_REPO_PATH}/verrazzano/tests/e2e" "${PROMETHEUS_CREDENTIALS}" || echo "Emit metrics failed, continuing with other post actions"
                        """
                    }
                }
                sh """
                    if [ -f ${POST_DUMP_FAILED_FILE} ]; then
                        echo "Failures seen during dumping of artifacts, treat post as failed"
                        exit 1
                    fi
                """
            }
        }
        cleanup {
            // Delete clusters as the very first thing in cleanup to reclaim cluster resources especially OKE resources
            deleteClusters()
            metricBuildDuration()
            emitJobMetrics()
            deleteDir()
        }
    }
}

def deleteOkeClusters() {
    script {
        sh """
            mkdir -p ${KUBECONFIG_DIR}
            if [ "${TEST_ENV}" == "ocidns_oke" ]; then
              cd ${GO_REPO_PATH}/verrazzano
              ./tests/e2e/config/scripts/oci_dns_ops.sh -o delete -s z${zoneId} || echo "Failed to delete DNS zone z${zoneId}"
            fi
            cd ${TEST_SCRIPTS_DIR}
            TF_VAR_label_prefix=${OKE_CLUSTER_PREFIX} TF_VAR_state_name=multicluster-${env.BUILD_NUMBER}-${env.BRANCH_NAME} ./delete_oke_cluster.sh "$clusterCount" "${KUBECONFIG_DIR}" || true
        """
    }
}

def deleteClusters() {
    script {
        int clusterCount = params.TOTAL_CLUSTERS.toInteger()
        if (env.TEST_ENV == "KIND") {
            for(int count=1; count<=clusterCount; count++) {
                sh """
                    if [ "${env.TEST_ENV}" == "KIND" ]
                    then
                        kind delete cluster --name ${CLUSTER_NAME_PREFIX}-$count
                    fi
                """
            }
        } else {
            deleteOkeClusters()
        }
    }
}

// Create a KinD cluster instance
// - count - the cluster index into $KUBECONFIG_DIR
// - metallbAddressRange - the address range to provide the Metallb install within the KinD Docker bridge network address range
// - cleanupKindContainers - indicates to the script whether or not to remove any existing clusters with the same name before creating the new one
// - connectJenkinsRunnerToNetwork - indicates whether or not to connect the KinD Docker bridge network to the Jenkins local docker network
def installKindCluster(count, metallbAddressRange, cleanupKindContainers, connectJenkinsRunnerToNetwork) {
    // For parallel execution, wrap this in a Groovy enclosure {}
     return script {
            sh """
                echo ${CLUSTER_NAME_PREFIX}-$count
                echo ${KUBECONFIG_DIR}/$count/kube_config
                mkdir -p ${KUBECONFIG_DIR}/$count
                export KUBECONFIG=${KUBECONFIG_DIR}/$count/kube_config
                echo "Create Kind cluster \$1"
                cd ${TEST_SCRIPTS_DIR}
                # As a stop gap, for now we are using the api/vpo caches here to see if it helps with rate limiting issues, we will need to add specific caches so for now
                # specify the cache name based on the count value, this is assuming 1 or 2 clusters
                case "${count}" in
                    1)
                        ./create_kind_cluster.sh "${CLUSTER_NAME_PREFIX}-$count" "${GO_REPO_PATH}/verrazzano/platform-operator" "${KUBECONFIG_DIR}/$count/kube_config" "${params.KIND_CLUSTER_VERSION}" "$cleanupKindContainers" "$connectJenkinsRunnerToNetwork" true ${params.CREATE_CLUSTER_USE_CALICO} "vpo_integ"
                        ;;
                    2)
                        ./create_kind_cluster.sh "${CLUSTER_NAME_PREFIX}-$count" "${GO_REPO_PATH}/verrazzano/platform-operator" "${KUBECONFIG_DIR}/$count/kube_config" "${params.KIND_CLUSTER_VERSION}" "$cleanupKindContainers" "$connectJenkinsRunnerToNetwork" true ${params.CREATE_CLUSTER_USE_CALICO} "apo_integ"
                        ;;
                    *)
                        ./create_kind_cluster.sh "${CLUSTER_NAME_PREFIX}-$count" "${GO_REPO_PATH}/verrazzano/platform-operator" "${KUBECONFIG_DIR}/$count/kube_config" "${params.KIND_CLUSTER_VERSION}" "$cleanupKindContainers" "$connectJenkinsRunnerToNetwork" false ${params.CREATE_CLUSTER_USE_CALICO} "NONE"
                        ;;
                esac
                if [ ${params.CREATE_CLUSTER_USE_CALICO} == true ]; then
                    echo "Install Calico"
                    cd ${GO_REPO_PATH}/verrazzano
                    ./ci/scripts/install_calico.sh "${CLUSTER_NAME_PREFIX}-$count"
                fi
                kubectl wait --for=condition=ready nodes/${CLUSTER_NAME_PREFIX}-$count-control-plane --timeout=5m
                kubectl wait --for=condition=ready pods/kube-controller-manager-${CLUSTER_NAME_PREFIX}-$count-control-plane -n kube-system --timeout=5m
                echo "Listing pods in kube-system namespace ..."
                kubectl get pods -n kube-system
                echo "Install metallb"
                cd ${GO_REPO_PATH}/verrazzano
                ./tests/e2e/config/scripts/install-metallb.sh $metallbAddressRange
                echo "Deploy external es and create its secret on the admin cluster if EXTERNAL_ELASTICSEARCH is true"
                CLUSTER_NUMBER=${count}  ./tests/e2e/config/scripts/create-external-os.sh
            """
        }
}

// Either download the specified release of the platform operator YAML, or create one
// using the specific operator image provided by the user.
def getVerrazzanoOperatorYaml() {
    sh """
        echo "Platform Operator Configuration"
        cd ${GO_REPO_PATH}/verrazzano
        if [ "NONE" == "${params.VERRAZZANO_OPERATOR_IMAGE}" ]; then
            if [ "false" == "${params.UPGRADE_VERRAZZANO}" ] ; then
                echo "Using the latest branch operator.yaml from object storage because upgrade is disabled for this job"
                oci --region us-phoenix-1 os object get --namespace ${OCI_OS_NAMESPACE} -bn ${OCI_OS_COMMIT_BUCKET} --name ephemeral/${env.BRANCH_NAME}/${SHORT_COMMIT_HASH}/operator.yaml --file ${WORKSPACE}/downloaded-operator.yaml
                cp ${WORKSPACE}/downloaded-operator.yaml ${WORKSPACE}/acceptance-test-operator.yaml
            else
                echo "Downloading operator.yaml for release ${params.VERSION_FOR_INSTALL}"
                wget "https://github.com/verrazzano/verrazzano/releases/download/${params.VERSION_FOR_INSTALL}/operator.yaml" -O ${WORKSPACE}/downloaded-release-operator.yaml
                cp ${WORKSPACE}/downloaded-release-operator.yaml ${WORKSPACE}/acceptance-test-operator.yaml
            fi
        else
            echo "Generating operator.yaml based on image name provided: ${params.VERRAZZANO_OPERATOR_IMAGE}"
            env IMAGE_PULL_SECRETS=verrazzano-container-registry DOCKER_IMAGE=${params.VERRAZZANO_OPERATOR_IMAGE} ./tools/scripts/generate_operator_yaml.sh > ${WORKSPACE}/acceptance-test-operator.yaml
        fi
    """
}

// Install Verrazzano on each of the clusters
def installVerrazzano() {
    script {
        // Create a dictionary of Verrazzano install steps to be executed in parallel
        // - the first one will always be the Admin cluster
        // - clusters 2-max are managed clusters
        def verrazzanoInstallStages = [:]
        int clusterCount = params.TOTAL_CLUSTERS.toInteger()
        for(int count=1; count<=clusterCount; count++) {
            def installerPath="${KUBECONFIG_DIR}/${count}/${installerFileName}"
            def key = "vz-mgd-${count-1}"
            if (count == 1) {
                key = "vz-admin"
            }
            verrazzanoInstallStages["${key}"] = installVerrazzanoOnCluster(count, installerPath)
        }
        parallel verrazzanoInstallStages
    }
}

// Install Verrazzano on a target cluster
// - count is the cluster index into the $KUBECONFIG_DIR
// - verrazzanoConfig is the Verrazzano CR to use to install VZ on the cluster
def installVerrazzanoOnCluster(count, verrazzanoConfig) {
    // For parallel execution, wrap this in a Groovy enclosure {}
    return {
        script {
            sh """
                export KUBECONFIG=${KUBECONFIG_DIR}/$count/kube_config
                cd ${GO_REPO_PATH}/verrazzano

                # Display the kubectl and cluster versions
                kubectl version

                echo "Create Image Pull Secrets"
                ./tests/e2e/config/scripts/create-image-pull-secret.sh "${IMAGE_PULL_SECRET}" "${DOCKER_REPO}" "${DOCKER_CREDS_USR}" "${DOCKER_CREDS_PSW}"
                ./tests/e2e/config/scripts/create-image-pull-secret.sh github-packages "${DOCKER_REPO}" "${DOCKER_CREDS_USR}" "${DOCKER_CREDS_PSW}"
                ./tests/e2e/config/scripts/create-image-pull-secret.sh ocr "${OCR_REPO}" "${OCR_CREDS_USR}" "${OCR_CREDS_PSW}"

                echo "Installing the Verrazzano Platform Operator"
                kubectl apply -f ${WORKSPACE}/acceptance-test-operator.yaml

                # make sure ns exists
                ./tests/e2e/config/scripts/check_verrazzano_ns_exists.sh verrazzano-install

                # create secret in verrazzano-install ns
                ./tests/e2e/config/scripts/create-image-pull-secret.sh "${IMAGE_PULL_SECRET}" "${DOCKER_REPO}" "${DOCKER_CREDS_USR}" "${DOCKER_CREDS_PSW}" "verrazzano-install"

                echo "Wait for Operator to be ready"
                cd ${GO_REPO_PATH}/verrazzano
                kubectl -n verrazzano-install rollout status deployment/verrazzano-platform-operator

                ${LOOPING_TEST_SCRIPTS_DIR}/dump_cluster.sh ${WORKSPACE}/verrazzano/build/resources/cluster${count}/pre-install-resources

                if [ "false" == "${params.UPGRADE_VERRAZZANO}" ] ; then
                    yq -i eval '.spec.components.prometheusAdapter.enabled = true' ${verrazzanoConfig}
                    yq -i eval '.spec.components.kubeStateMetrics.enabled = true' ${verrazzanoConfig}
                    yq -i eval '.spec.components.prometheusPushgateway.enabled = true' ${verrazzanoConfig}
                fi

                echo "Applying \$verrazzanoConfig"
                kubectl apply -f ${verrazzanoConfig}

                # wait for Verrazzano install to complete
                ./tests/e2e/config/scripts/wait-for-verrazzano-install.sh
            """
        }
    }
}

// Upgrade the verrazzano-platform-operator
def upgradePlatformOperator() {
    script {
        int clusterCount = params.TOTAL_CLUSTERS.toInteger()
        for (int count = 1; count <= clusterCount; count++) {
            def upgradeOperatorFile="${KUBECONFIG_DIR}/${count}/upgrade-operator.yaml"
            sh """
                export KUBECONFIG=${KUBECONFIG_DIR}/$count/kube_config

                echo "Upgrading the Verrazzano platform operator"
                # Download the operator.yaml for the target version that we are upgrading to
                oci --region us-phoenix-1 os object get --namespace ${OCI_OS_NAMESPACE} -bn ${OCI_OS_COMMIT_BUCKET} --name ephemeral/${env.BRANCH_NAME}/${SHORT_COMMIT_HASH}/operator.yaml --file ${upgradeOperatorFile}
                kubectl apply -f ${upgradeOperatorFile}

                # need to sleep since the old operator needs to transition to terminating state
                sleep 15

                # ensure operator pod is up
                kubectl -n verrazzano-install rollout status deployment/verrazzano-platform-operator
            """
        }
    }
}

// Upgrade Verrazzano
def upgradeVerrazzano() {
    script {
        // Download the bom for the target version that we are upgrading to, then extract the version
        // Note, this version will have a semver suffix which is generated for each build, e.g. 1.0.1-33+d592fed6
        VERRAZZANO_DEV_VERSION = sh(returnStdout: true, script: "curl https://objectstorage.us-phoenix-1.oraclecloud.com/n/stevengreenberginc/b/verrazzano-builds-by-commit/o/ephemeral/${env.BRANCH_NAME}/${SHORT_COMMIT_HASH}/generated-verrazzano-bom.json | jq -r '.version'").trim()

        int clusterCount = params.TOTAL_CLUSTERS.toInteger()
        for(int count=1; count<=clusterCount; count++) {
            def v8oInstallFile="${KUBECONFIG_DIR}/${count}/${installerFileName}"
            def v8oUpgradeFile="${KUBECONFIG_DIR}/${count}/verrazzano-upgrade-cr.yaml"
            sh """
                export KUBECONFIG=${KUBECONFIG_DIR}/${count}/kube_config

                # Get the install job in verrazzano-install namespace
                kubectl -n verrazzano-install get job -o yaml --selector=job-name=verrazzano-install-my-verrazzano > ${WORKSPACE}/verrazzano/platform-operator/scripts/install/build/logs/verrazzano-pre-upgrade-job.out

                echo "Upgrading the Verrazzano installation to version" $VERRAZZANO_DEV_VERSION
                # Modify the version field in the Verrazzano CR file to be this new Verrazzano version
                cd ${GO_REPO_PATH}/verrazzano
                cp ${v8oInstallFile} ${v8oUpgradeFile}
                ${TEST_SCRIPTS_DIR}/process_upgrade_yaml.sh  ${VERRAZZANO_DEV_VERSION}  ${v8oUpgradeFile}

                if [ "true" == "${params.UPGRADE_VERRAZZANO}" ] ; then
                    yq -i eval '.spec.components.prometheusAdapter.enabled = true' ${v8oUpgradeFile}
                    yq -i eval '.spec.components.kubeStateMetrics.enabled = true' ${v8oUpgradeFile}
                    yq -i eval '.spec.components.prometheusPushgateway.enabled = true' ${v8oUpgradeFile}
                fi

                # Do the upgrade
                echo "Following is the verrazzano CR file with the new version:"
                cat ${v8oUpgradeFile}
                kubectl apply -f ${v8oUpgradeFile}
                # wait for the upgrade to complete
                kubectl wait --timeout=45m --for=condition=UpgradeComplete verrazzano/my-verrazzano

                # Get the install job(s) and mke sure the it matches pre-install.  If there is more than 1 job or the job changed, then it won't match
                kubectl -n verrazzano-install get job -o yaml --selector=job-name=verrazzano-install-my-verrazzano > ${WORKSPACE}/verrazzano/platform-operator/scripts/install/build/logs/verrazzano-post-upgrade-job.out

                echo "Ensuring that the install job(s) in verrazzzano-system are identical pre and post install"
                cmp -s ${WORKSPACE}/verrazzano/platform-operator/scripts/install/build/logs/verrazzano-pre-upgrade-job.out ${WORKSPACE}/verrazzano/platform-operator/scripts/install/build/logs/verrazzano-post-upgrade-job.out

                # ideally we don't need to wait here
                sleep 15
                echo "helm list : releases across all namespaces, after upgrading Verrazzano installation ..."
                helm list -A
            """
        }
    }
}

def uninstallVerrazzano() {
    script {
         // Create a dictionary of Verrazzano uninstall steps to be executed in parallel
         // - the first one will always be the Admin cluster
         // - clusters 2-max are managed clusters
         def verrazzanoUninstallStages = [:]
         int clusterCount = params.TOTAL_CLUSTERS.toInteger()
         for (int count = 1; count <= clusterCount; count++) {
             def installerPath = "${KUBECONFIG_DIR}/${count}/${installerFileName}"
             def key = "vz-mgd-${count - 1}"
             if (count == 1) {
                 key = "vz-admin"
             }
             verrazzanoUninstallStages["${key}"] = uninstallVerrazzanoOnCluster(count, installerPath)
         }
         parallel verrazzanoUninstallStages
    }
}

// Uninstall Verrazzano
// - count is the cluster index into the $KUBECONFIG_DIR
// - verrazzanoConfig is the Verrazzano CR to use to install VZ on the cluster
def uninstallVerrazzanoOnCluster(count, verrazzanoConfig) {
    // For parallel execution, wrap this in a Groovy enclosure {}
    return {
        script {
            sh """
                export KUBECONFIG="${KUBECONFIG_DIR}/${count}/kube_config"
                echo "Deleting \\$verrazzanoConfig"
                time kubectl delete -f ${verrazzanoConfig}
            """
        }
    }
}

// Verify uninstall on all clusters
def verifyUninstall() {
    script {
        // Create a dictionary of Verrazzano verify uninstall steps to be executed in parallel
        // - the first one will always be the Admin cluster
        // - clusters 2-max are managed clusters
        def verifyUninstallStages = [:]
        int clusterCount = params.TOTAL_CLUSTERS.toInteger()
        for (int count = 1; count <= clusterCount; count++) {
            def key = "vz-mgd-${count - 1}"
            if (count == 1) {
                key = "vz-admin"
            }
            verifyUninstallStages["${key}"] = verifyUninstallOnCluster(count)
        }
        parallel verifyUninstallStages
    }
}

// Verify uninstall Verrazzano on a single cluster
// - count is the cluster index into the $KUBECONFIG_DIR
def verifyUninstallOnCluster(count) {
    // For parallel execution, wrap this in a Groovy enclosure {}
    return {
        script {
            sh """
                export KUBECONFIG="${KUBECONFIG_DIR}/${count}/kube_config"
                ${LOOPING_TEST_SCRIPTS_DIR}/dump_cluster.sh ${WORKSPACE}/verrazzano/build/resources/cluster${count}/post-uninstall-resources false
                ${LOOPING_TEST_SCRIPTS_DIR}/verify_uninstall.sh ${WORKSPACE}/verrazzano/build/resources/cluster${count}
            """
        }
    }
}

// register all managed clusters
def registerManagedClusters() {
    catchError(buildResult: 'FAILURE', stageResult: 'FAILURE') {
        script {
            int clusterCount = params.TOTAL_CLUSTERS.toInteger()
            for(int count=2; count<=clusterCount; count++) {
                sh """
                    export MANAGED_CLUSTER_DIR="${KUBECONFIG_DIR}/${count}"
                    export MANAGED_CLUSTER_NAME="managed${count-1}"
                    export MANAGED_KUBECONFIG="${KUBECONFIG_DIR}/${count}/kube_config"
                    export MANAGED_CLUSTER_ENV="mgd${count-1}"
                    cd ${GO_REPO_PATH}/verrazzano
                    ./tests/e2e/config/scripts/register_managed_cluster.sh
                """
            }
            // ADMIN_VZ_VERSION_AT_REGISTRATION is used by verify register test
            env.ADMIN_VZ_VERSION_AT_REGISTRATION = sh(returnStdout: true,
                    script:"KUBECONFIG=${ADMIN_KUBECONFIG} kubectl get verrazzano -o jsonpath='{.items[0].status.version}'").trim()
            print "Admin VZ version at registration is ${env.ADMIN_VZ_VERSION_AT_REGISTRATION}"
        }
    }
}

// Verify the register of the managed clusters
def verifyRegisterManagedClusters() {
    catchError(buildResult: 'FAILURE', stageResult: 'FAILURE') {
        script {
            int clusterCount = params.TOTAL_CLUSTERS.toInteger()
            for(int count=2; count<=clusterCount; count++) {
                sh """
                    export MANAGED_CLUSTER_NAME="managed${count-1}"
                    export MANAGED_KUBECONFIG="${KUBECONFIG_DIR}/${count}/kube_config"
                    cd ${GO_REPO_PATH}/verrazzano/tests/e2e
                    ginkgo -p --randomize-all -v --keep-going --no-color ${GINKGO_REPORT_ARGS} -tags="${params.TAGGED_TESTS}" --focus-file="${params.INCLUDED_TESTS}" --skip-file="${params.EXCLUDED_TESTS}" multicluster/verify-register/...
                """
            }
        }
    }
}

// Verify the deregister of the managed clusters
def verifyDeregisterManagedClusters() {
    catchError(buildResult: 'FAILURE', stageResult: 'FAILURE') {
        script {
            int clusterCount = params.TOTAL_CLUSTERS.toInteger()
            for(int count=2; count<=clusterCount; count++) {
                sh """
                    export MANAGED_CLUSTER_NAME="managed${count-1}"
                    export MANAGED_KUBECONFIG="${KUBECONFIG_DIR}/${count}/kube_config"
                    export KUBECONFIG="${KUBECONFIG_DIR}/${count}/kube_config"
                    kubectl -n verrazzano-system delete secret verrazzano-cluster-registration
                    cd ${GO_REPO_PATH}/verrazzano/tests/e2e
                    ginkgo -p --randomize-all -v --keep-going --no-color ${GINKGO_REPORT_ARGS} -tags="${params.TAGGED_TESTS}" --focus-file="${params.INCLUDED_TESTS}" --skip-file="${params.EXCLUDED_TESTS}" multicluster/verify-deregister/...
                """
            }
        }
    }
}

// Verify the managed cluster permissions
def verifyManagedClusterPermissions() {
    catchError(buildResult: 'FAILURE', stageResult: 'FAILURE') {
        script {
            int clusterCount = params.TOTAL_CLUSTERS.toInteger()
            for(int count=2; count<=clusterCount; count++) {
                sh """
                    export MANAGED_CLUSTER_NAME="managed${count-1}"
                    export MANAGED_KUBECONFIG="${KUBECONFIG_DIR}/${count}/kube_config"
                    export MANAGED_ACCESS_KUBECONFIG="${KUBECONFIG_DIR}/${count}/managed_kube_config"
                    cd ${GO_REPO_PATH}/verrazzano/tests/e2e
                    ginkgo -v -stream --keep-going --no-color ${GINKGO_REPORT_ARGS} -tags="${params.TAGGED_TESTS}" --focus-file="${params.INCLUDED_TESTS}" --skip-file="${params.EXCLUDED_TESTS}" multicluster/verify-permissions/...
                """
            }
        }
    }
}

// Run ginkgo test suites
def runGinkgo(testSuitePath, clusterDumpDirectory) {
    script {
        int clusterCount = params.TOTAL_CLUSTERS.toInteger()
        sh """
            export MANAGED_CLUSTER_NAME="managed1"
            export MANAGED_KUBECONFIG="${KUBECONFIG_DIR}/2/kube_config"
            export CLUSTER_COUNT=$clusterCount
            cd ${GO_REPO_PATH}/verrazzano/tests/e2e
            export DUMP_KUBECONFIG="${KUBECONFIG_DIR}/2/kube_config"
            export DUMP_DIRECTORY="${clusterDumpDirectory}"
            ginkgo -v --keep-going --no-color ${GINKGO_REPORT_ARGS} -tags="${params.TAGGED_TESTS}" --focus-file="${params.INCLUDED_TESTS}" --skip-file="${params.EXCLUDED_TESTS}" ${testSuitePath}/...
        """
    }
}

// Run a test suite against all clusters
def runGinkgoRandomize(testSuitePath) {
    catchError(buildResult: 'FAILURE', stageResult: 'FAILURE') {
        script {
            int clusterCount = params.TOTAL_CLUSTERS.toInteger()
            def clusterName = ""
            for(int count=1; count<=clusterCount; count++) {
                // The first cluster created by this script is named as admin, and the subsequent clusters are named as
                // managed1, managed2, etc.
                if (count == 1) {
                    clusterName="admin"
                } else {
                    clusterName="managed${count-1}"
                }
                sh """
                    export KUBECONFIG="${KUBECONFIG_DIR}/${count}/kube_config"
                    export CLUSTER_NAME="${clusterName}"
                    cd ${GO_REPO_PATH}/verrazzano/tests/e2e
                    ginkgo -p --randomize-all -v --keep-going --no-color ${GINKGO_REPORT_ARGS} -tags="${params.TAGGED_TESTS}" --focus-file="${params.INCLUDED_TESTS}" --skip-file="${params.EXCLUDED_TESTS}" ${testSuitePath}/...
                """
            }
        }
    }
}

// Run a test suite against just the admin cluster
def runGinkgoRandomizeAdmin(testSuitePath) {
    sh """
        export KUBECONFIG="${KUBECONFIG_DIR}/1/kube_config"
        export CLUSTER_NAME="admin"
        cd ${GO_REPO_PATH}/verrazzano/tests/e2e
        ginkgo -p --randomize-all -v --keep-going --no-color -tags="${params.TAGGED_TESTS}" --focus-file="${params.INCLUDED_TESTS}" --skip-file="${params.EXCLUDED_TESTS}" ${testSuitePath}/...
    """
}

// Run a test suite against just the admin cluster
def runGinkgoAdmin(testSuitePath) {
    sh """
        export KUBECONFIG="${KUBECONFIG_DIR}/1/kube_config"
        export CLUSTER_NAME="admin"
        cd ${GO_REPO_PATH}/verrazzano/tests/e2e
        ginkgo -v --keep-going --no-color ${GINKGO_REPORT_ARGS} -tags="${params.TAGGED_TESTS}" --focus-file="${params.INCLUDED_TESTS}" --skip-file="${params.EXCLUDED_TESTS}" ${testSuitePath}/...
    """
}

// Configure the Admin and Managed cluster installer custom resources
def configureVerrazzanoInstallers(installResourceTemplate, configProcessorScript, String... extraArgs) {
    script {
        // Concatenate the variable args into a single string
        String allArgs = ""
        extraArgs.each { allArgs += it + " " }

        int clusterCount = params.TOTAL_CLUSTERS.toInteger()
        for(int count=1; count<=clusterCount; count++) {
            def destinationPath = "${env.KUBECONFIG_DIR}/${count}/${installerFileName}"
            def installProfile = env.MANAGED_CLUSTER_PROFILE
            // Installs using OCI DNS require a unique domain per cluster
            // - also, the env name must be <= 10 chars for some reason.
            def envName = "mgd${count-1}"
            if (count == 1) {
                // Cluster "1" is always the admin cluster, use the chosen profile for the VZ install
                // with the env name "admin"
                installProfile = env.ADMIN_CLUSTER_PROFILE
                envName = "admin"
            }
            sh """
                mkdir -p "${KUBECONFIG_DIR}/${count}"
                export PATH=${HOME}/go/bin:${PATH}
                cd ${GO_REPO_PATH}/verrazzano
                # Copy the template config over for the mgd cluster profile configuration
                cp $installResourceTemplate $destinationPath
                VZ_ENVIRONMENT_NAME="${envName}" INSTALL_PROFILE=$installProfile $configProcessorScript $destinationPath $allArgs
            """
        }
    }
}

// Create the required KinD clusters
def createKindClusters() {
    script {
        sh """
            echo "tests will execute" > ${TESTS_EXECUTED_FILE}
        """
        // NOTE: Eventually we should be able to parallelize the cluster creation, however
        // we seem to be getting some kind of timing issue on cluster create; the 2nd
        // cluster always seems to get a connect/timeout issue, so for now we are keeping
        // the KinD cluster creation serial

        // Can these for now, but eventually we should be able to build this based on
        // inspecting the Docker bridge network CIDR and splitting up a range based on
        // the cluster count.

        def addressRanges = [ "172.18.0.231-172.18.0.238", "172.18.0.239-172.18.0.246", "172.18.0.247-172.18.0.254"]
        def clusterInstallStages = [:]
        boolean cleanupKindContainers = true
        boolean connectJenkinsRunnerToNetwork = true
        int clusterCount = params.TOTAL_CLUSTERS.toInteger()
        for(int count=1; count<=clusterCount; count++) {
            string metallbAddressRange = addressRanges.get(count-1)
            def deployStep = "cluster-${count}"
            // Create dictionary of steps for parallel execution
            //clusterInstallStages[deployStep] = installKindCluster(count, metallbAddressRange, cleanupKindContainers, connectJenkinsRunnerToNetwork)
            // For sequential execution of steps
            installKindCluster(count, metallbAddressRange, cleanupKindContainers, connectJenkinsRunnerToNetwork)
            cleanupKindContainers = false
            connectJenkinsRunnerToNetwork = false
        }
        // Execute steps in parallel
        //parallel clusterInstallStages
    }
}

// Invoke the OKE cluster creation script for the desired number of clusters
def createOKEClusters(clusterPrefix) {
    script {
        sh """
            echo "tests will execute" > ${TESTS_EXECUTED_FILE}
        """
        int clusterCount = params.TOTAL_CLUSTERS.toInteger()
        sh """
            mkdir -p ${KUBECONFIG_DIR}
            echo "Create OKE cluster"
            cd ${TEST_SCRIPTS_DIR}
            TF_VAR_label_prefix=${clusterPrefix} TF_VAR_state_name=multicluster-${env.BUILD_NUMBER}-${env.BRANCH_NAME} ./create_oke_multi_cluster.sh "$clusterCount" "${KUBECONFIG_DIR}" ${params.CREATE_CLUSTER_USE_CALICO}
        """
    }
}

def dumpK8sCluster(dumpDirectory) {
    script {
        if ( fileExists(env.TESTS_EXECUTED_FILE) ) {
            int clusterCount = params.TOTAL_CLUSTERS.toInteger()
            for (int count = 1; count <= clusterCount; count++) {
                sh """
                export KUBECONFIG="${KUBECONFIG_DIR}/${count}/kube_config"
<<<<<<< HEAD
                ${GO_REPO_PATH}/verrazzano/ci/scripts/capture_cluster_snapshot.sh ${dumpDirectory}/cluster-snapshot-${count}
=======
                mkdir -p ${dumpDirectory}/cluster-snapshot
                ${GO_REPO_PATH}/verrazzano/tools/scripts/k8s-dump-cluster.sh -d ${dumpDirectory}/cluster-snapshot-${count} -r ${dumpDirectory}/cluster-snapshot-${count}/cluster-snapshot/analysis.report

                mkdir -p ${dumpDirectory}/bug-report-${count}/bug-report
                ${GO_REPO_PATH}/vz bug-report --report-file ${dumpDirectory}/bug-report-${count}/bug-report.tar.gz
                tar -xvf ${dumpDirectory}/bug-report-${count}/bug-report.tar.gz -C ${dumpDirectory}/bug-report-${count}/bug-report
>>>>>>> f8b324bd
            """
            }
        }
    }
}

def dumpVerrazzanoSystemPods() {
    script {
        int clusterCount = params.TOTAL_CLUSTERS.toInteger()
        for(int count=1; count<=clusterCount; count++) {
            LOG_DIR="${VERRAZZANO_INSTALL_LOGS_DIR}/cluster-$count"
            sh """
                export KUBECONFIG=${KUBECONFIG_DIR}/$count/kube_config
                mkdir -p ${LOG_DIR}
                export DIAGNOSTIC_LOG="${LOG_DIR}/verrazzano-system-pods.log"
                ${GO_REPO_PATH}/verrazzano/platform-operator/scripts/install/k8s-dump-objects.sh -o pods -n verrazzano-system -m "verrazzano system pods" || echo "failed" > ${POST_DUMP_FAILED_FILE}
                export DIAGNOSTIC_LOG="${LOG_DIR}/verrazzano-system-certs.log"
                ${GO_REPO_PATH}/verrazzano/platform-operator/scripts/install/k8s-dump-objects.sh -o cert -n verrazzano-system -m "verrazzano system certs" || echo "failed" > ${POST_DUMP_FAILED_FILE}
                export DIAGNOSTIC_LOG="${LOG_DIR}/verrazzano-system-kibana.log"
                ${GO_REPO_PATH}/verrazzano/platform-operator/scripts/install/k8s-dump-objects.sh -o pods -n verrazzano-system -r "vmi-system-kibana-*" -m "verrazzano system kibana log" -l -c kibana || echo "failed" > ${POST_DUMP_FAILED_FILE}
                export DIAGNOSTIC_LOG="${LOG_DIR}/verrazzano-system-es-master.log"
                ${GO_REPO_PATH}/verrazzano/platform-operator/scripts/install/k8s-dump-objects.sh -o pods -n verrazzano-system -r "vmi-system-es-master-*" -m "verrazzano system kibana log" -l -c es-master || echo "failed" > ${POST_DUMP_FAILED_FILE}
            """
        }
    }
}

def dumpCattleSystemPods() {
    script {
        int clusterCount = params.TOTAL_CLUSTERS.toInteger()
        for(int count=1; count<=clusterCount; count++) {
            LOG_DIR="${VERRAZZANO_INSTALL_LOGS_DIR}/cluster-$count"
            sh """
                export KUBECONFIG=${KUBECONFIG_DIR}/$count/kube_config
                mkdir -p ${LOG_DIR}
                export DIAGNOSTIC_LOG="${LOG_DIR}/cattle-system-pods.log"
                ${GO_REPO_PATH}/verrazzano/platform-operator/scripts/install/k8s-dump-objects.sh -o pods -n cattle-system -m "cattle system pods" || echo "failed" > ${POST_DUMP_FAILED_FILE}
                export DIAGNOSTIC_LOG="${LOG_DIR}/rancher.log"
                ${GO_REPO_PATH}/verrazzano/platform-operator/scripts/install/k8s-dump-objects.sh -o pods -n cattle-system -r "rancher-*" -m "Rancher logs" -c rancher -l || echo "failed" > ${POST_DUMP_FAILED_FILE}
            """
        }
    }
}

def dumpNginxIngressControllerLogs() {
    script {
        int clusterCount = params.TOTAL_CLUSTERS.toInteger()
        for(int count=1; count<=clusterCount; count++) {
            LOG_DIR="${VERRAZZANO_INSTALL_LOGS_DIR}/cluster-$count"
            sh """
                export KUBECONFIG=${KUBECONFIG_DIR}/$count/kube_config
                mkdir -p ${LOG_DIR}
                export DIAGNOSTIC_LOG="${LOG_DIR}/nginx-ingress-controller.log"
                ${GO_REPO_PATH}/verrazzano/platform-operator/scripts/install/k8s-dump-objects.sh -o pods -n ingress-nginx -r "nginx-ingress-controller-*" -m "Nginx Ingress Controller" -c controller -l || echo "failed" > ${POST_DUMP_FAILED_FILE}
            """
        }
    }
}

def dumpVerrazzanoPlatformOperatorLogs() {
    script {
        int clusterCount = params.TOTAL_CLUSTERS.toInteger()
        for(int count=1; count<=clusterCount; count++) {
            LOG_DIR="${WORKSPACE}/verrazzano-platform-operator/logs/cluster-$count"
            sh """
                ## dump out verrazzano-platform-operator logs
                export KUBECONFIG=${KUBECONFIG_DIR}/$count/kube_config
                mkdir -p ${LOG_DIR}
                kubectl -n verrazzano-install logs --selector=app=verrazzano-platform-operator > ${LOG_DIR}/verrazzano-platform-operator-pod.log --tail -1 || echo "failed" > ${POST_DUMP_FAILED_FILE}
                kubectl -n verrazzano-install describe pod --selector=app=verrazzano-platform-operator > ${LOG_DIR}/verrazzano-platform-operator-pod.out || echo "failed" > ${POST_DUMP_FAILED_FILE}
                echo "verrazzano-platform-operator logs dumped to verrazzano-platform-operator-pod.log"
                echo "verrazzano-platform-operator pod description dumped to verrazzano-platform-operator-pod.out"
                echo "------------------------------------------"
            """
        }
    }
}

def dumpVerrazzanoApplicationOperatorLogs() {
    script {
        int clusterCount = params.TOTAL_CLUSTERS.toInteger()
        for(int count=1; count<=clusterCount; count++) {
            LOG_DIR="${WORKSPACE}/verrazzano-application-operator/logs/cluster-$count"
            sh """
                ## dump out verrazzano-application-operator logs
                export KUBECONFIG=${KUBECONFIG_DIR}/$count/kube_config
                mkdir -p ${LOG_DIR}
                kubectl -n verrazzano-system logs --selector=app=verrazzano-application-operator > ${LOG_DIR}/verrazzano-application-operator-pod.log --tail -1 || echo "failed" > ${POST_DUMP_FAILED_FILE}
                kubectl -n verrazzano-system describe pod --selector=app=verrazzano-application-operator > ${LOG_DIR}/verrazzano-application-operator-pod.out || echo "failed" > ${POST_DUMP_FAILED_FILE}
                echo "verrazzano-application-operator logs dumped to verrazzano-application-operator-pod.log"
                echo "verrazzano-application-operator pod description dumped to verrazzano-application-operator-pod.out"
                echo "------------------------------------------"
            """
        }
    }
}

def dumpOamKubernetesRuntimeLogs() {
    script {
        int clusterCount = params.TOTAL_CLUSTERS.toInteger()
        for(int count=1; count<=clusterCount; count++) {
            LOG_DIR="${WORKSPACE}/oam-kubernetes-runtime/logs/cluster-$count"
            sh """
                ## dump out oam-kubernetes-runtime logs
                export KUBECONFIG=${KUBECONFIG_DIR}/$count/kube_config
                mkdir -p ${LOG_DIR}
                kubectl -n verrazzano-system logs --selector=app.kubernetes.io/instance=oam-kubernetes-runtime > ${LOG_DIR}/oam-kubernetes-runtime-pod.log --tail -1 || echo "failed" > ${POST_DUMP_FAILED_FILE}
                kubectl -n verrazzano-system describe pod --selector=app.kubernetes.io/instance=oam-kubernetes-runtime > ${LOG_DIR}/oam-kubernetes-runtime-pod.out || echo "failed" > ${POST_DUMP_FAILED_FILE}
                echo "verrazzano-application-operator logs dumped to oam-kubernetes-runtime-pod.log"
                echo "verrazzano-application-operator pod description dumped to oam-kubernetes-runtime-pod.out"
                echo "------------------------------------------"
            """
        }
    }
}

def dumpVerrazzanoApiLogs() {
    script {
        int clusterCount = params.TOTAL_CLUSTERS.toInteger()
        for(int count=1; count<=clusterCount; count++) {
            LOG_DIR="${VERRAZZANO_INSTALL_LOGS_DIR}/cluster-$count"
            sh """
                export KUBECONFIG=${KUBECONFIG_DIR}/$count/kube_config
                mkdir -p ${LOG_DIR}
                export DIAGNOSTIC_LOG="${LOG_DIR}/verrazzano-authproxy.log"
                ${GO_REPO_PATH}/verrazzano/platform-operator/scripts/install/k8s-dump-objects.sh -o pods -n verrazzano-system -r "verrazzano-authproxy-*" -m "verrazzano api" -c verrazzano-authproxy -l || echo "failed" > ${POST_DUMP_FAILED_FILE}
            """
        }
    }
}

def dumpInstallLogs() {
    script {
        int clusterCount = params.TOTAL_CLUSTERS.toInteger()
        for(int count=1; count<=clusterCount; count++) {
            LOG_DIR="${VERRAZZANO_INSTALL_LOGS_DIR}/cluster-$count"

            // This function may run on older versions of Verrazzano that have the logs stored in the default namespace
            def namespace = "verrazzano-install"
            if (params.VERSION_FOR_INSTALL.startsWith("v1.0.0") || params.VERSION_FOR_INSTALL.startsWith("v1.0.1")) {
                namespace = "default"
            }
            sh """
                ## dump Verrazzano install logs
                export KUBECONFIG=${KUBECONFIG_DIR}/$count/kube_config
                mkdir -p ${LOG_DIR}
                kubectl -n ${namespace} logs --selector=job-name=verrazzano-install-my-verrazzano > ${LOG_DIR}/${VERRAZZANO_INSTALL_LOG} --tail -1
                kubectl -n ${namespace} describe pod --selector=job-name=verrazzano-install-my-verrazzano > ${LOG_DIR}/verrazzano-install-job-pod.out
                echo "------------------------------------------"
            """
        }
    }
}

def getEffectiveDumpOnSuccess() {
    def effectiveValue = params.DUMP_K8S_CLUSTER_ON_SUCCESS
    if (FORCE_DUMP_K8S_CLUSTER_ON_SUCCESS.equals("true") && (env.BRANCH_NAME.equals("master"))) {
        effectiveValue = true
        echo "Forcing dump on success based on global override setting"
    }
    return effectiveValue
}

def metricJobName(stageName) {
    job = env.JOB_NAME.split("/")[0]
    job = '_' + job.replaceAll('-','_')
    if (stageName) {
        job = job + '_' + stageName
    }
    return job
}

// Construct the set of labels/dimensions for the metrics
def getMetricLabels() {
    def kube_ver = "${params.TEST_ENV == 'KIND' ? params.KIND_CLUSTER_VERSION : params.OKE_CLUSTER_VERSION }"
    def buildNumber = String.format("%010d", env.BUILD_NUMBER.toInteger())
    labels = 'build_number=\\"' + "${buildNumber}"+'\\",' +
             'jenkins_build_number=\\"' + "${env.BUILD_NUMBER}"+'\\",' +
             'jenkins_job=\\"' + "${env.JOB_NAME}".replace("%2F","/") + '\\",' +
             'commit_sha=\\"' + "${env.GIT_COMMIT}"+'\\",' +
             'kubernetes_version=\\"' + kube_ver + '\\",' +
             'test_env=\\"' + "${params.TEST_ENV}" + '\\"'
    return labels
}

// Construct the set of labels/dimensions for the metrics
def metricTimerStart(metricName) {
    def timerStartName = "${metricName}_START"
    env."${timerStartName}" = sh(returnStdout: true, script: "date +%s").trim()
}

def metricTimerEnd(metricName, status) {
    def timerStartName = "${metricName}_START"
    def timerEndName   = "${metricName}_END"
    env."${timerEndName}" = sh(returnStdout: true, script: "date +%s").trim()
    if (params.EMIT_METRICS) {
        long x = env."${timerStartName}" as long;
        long y = env."${timerEndName}" as long;
        def dur = (y-x)
        labels = getMetricLabels()
        withCredentials([usernameColonPassword(credentialsId: 'prometheus-credentials', variable: 'PROMETHEUS_CREDENTIALS')]) {
            EMIT = sh(returnStdout: true, script: "ci/scripts/metric_emit.sh ${PROMETHEUS_GW_URL} ${PROMETHEUS_CREDENTIALS} ${metricName} ${env.BRANCH_NAME} $labels ${status} ${dur}")
            echo "emit prometheus metrics: $EMIT"
            return EMIT
        }
    } else {
        return ''
    }
}

// Emit the metrics indicating the duration and result of the build
def metricBuildDuration() {
    def status = "${currentBuild.currentResult}".trim()
    long duration = "${currentBuild.duration}" as long;
    long durationInSec = (duration/1000)
    testMetric = metricJobName('')
    def metricValue = "-1"
    statusLabel = status.substring(0,1)
    if (status.equals("SUCCESS")) {
        metricValue = "1"
    } else if (status.equals("FAILURE")) {
        metricValue = "0"
    } else {
        // Consider every other status as a single label
        statusLabel = "A"
    }
    if (params.EMIT_METRICS) {
        labels = getMetricLabels()
        labels = labels + ',result=\\"' + "${statusLabel}"+'\\"'
        withCredentials([usernameColonPassword(credentialsId: 'prometheus-credentials', variable: 'PROMETHEUS_CREDENTIALS')]) {
            METRIC_STATUS = sh(returnStdout: true, returnStatus: true, script: "ci/scripts/metric_emit.sh ${PROMETHEUS_GW_URL} ${PROMETHEUS_CREDENTIALS} ${testMetric}_job ${env.BRANCH_NAME} $labels ${metricValue} ${durationInSec}")
            echo "Publishing the metrics for build duration and status returned status code $METRIC_STATUS"
        }
    }
}

def setDisplayName() {
    echo "Start setDisplayName"
    def causes = currentBuild.getBuildCauses()
    echo "causes: " + causes.toString()
    for (cause in causes) {
        def causeString = cause.toString()
        echo "current cause: " + causeString
        if (causeString.contains("UpstreamCause") && causeString.contains("Started by upstream project")) {
             echo "This job was caused by " + causeString
             if (causeString.contains("verrazzano-periodic-triggered-tests")) {
                 currentBuild.displayName = env.BUILD_NUMBER + " : PERIODIC"
             } else if (causeString.contains("verrazzano-flaky-tests")) {
                 currentBuild.displayName = env.BUILD_NUMBER + " : FLAKY"
             }
         }
    }
    echo "End setDisplayName"
}

def modifyHelloHelidonApp(newNamespace, newProjName) {
    sh """
      # create modified versions of the hello helidon MC example
      export MC_HH_DEST_DIR=${GO_REPO_PATH}/verrazzano/examples/multicluster/${newNamespace}
      export MC_HH_SOURCE_DIR=${GO_REPO_PATH}/verrazzano/examples/multicluster/hello-helidon
      export MC_APP_NAMESPACE="${newNamespace}"
      export MC_PROJ_NAME="${newProjName}"
      ${GO_REPO_PATH}/verrazzano/ci/scripts/generate_mc_hello_deployment_files.sh
    """
}

def deploySampleApp() {
    modifyHelloHelidonApp("${SAMPLE_APP_NAMESPACE}", "${SAMPLE_APP_PROJECT}")
    sh """
      export KUBECONFIG=$ADMIN_KUBECONFIG
      kubectl apply -f ${GO_REPO_PATH}/verrazzano/examples/multicluster/hello-helidon-sample/verrazzano-project.yaml
      kubectl apply -f ${GO_REPO_PATH}/verrazzano/examples/multicluster/hello-helidon-sample/hello-helidon-comp.yaml
      kubectl apply -f ${GO_REPO_PATH}/verrazzano/examples/multicluster/hello-helidon-sample/mc-hello-helidon-app.yaml
    """
}

def undeploySampleApp() {
    sh """
      export KUBECONFIG=$ADMIN_KUBECONFIG
      kubectl delete -f ${GO_REPO_PATH}/verrazzano/examples/multicluster/hello-helidon-sample/mc-hello-helidon-app.yaml
      kubectl delete -f ${GO_REPO_PATH}/verrazzano/examples/multicluster/hello-helidon-sample/hello-helidon-comp.yaml
      kubectl delete -f ${GO_REPO_PATH}/verrazzano/examples/multicluster/hello-helidon-sample/verrazzano-project.yaml
    """
}

def runHelidonNsOpsTest() {
    int clusterCount = params.TOTAL_CLUSTERS.toInteger()
    modifyHelloHelidonApp("hello-helidon-ns", "hello-helidon-ns")
    sh """
      export MANAGED_CLUSTER_NAME="managed1"
      export MANAGED_KUBECONFIG="${KUBECONFIG_DIR}/2/kube_config"
      export CLUSTER_COUNT=$clusterCount
      cd ${GO_REPO_PATH}/verrazzano/tests/e2e
      export DUMP_KUBECONFIG="${KUBECONFIG_DIR}/2/kube_config"
      export DUMP_DIRECTORY="${TEST_DUMP_ROOT}/examples-helidon-ns-ops"
      ginkgo -v --keep-going --no-color ${GINKGO_REPORT_ARGS} -tags="${params.TAGGED_TESTS}" --focus-file="${params.INCLUDED_TESTS}" --skip-file="${params.EXCLUDED_TESTS}" multicluster/examples/helidon-ns-ops/...
    """
}

def runMulticlusterVerifyApi() {
    int clusterCount = params.TOTAL_CLUSTERS.toInteger()
    for(int count=2; count<=clusterCount; count++) {
        sh """
          export MANAGED_CLUSTER_NAME="managed${count-1}"
          export MANAGED_KUBECONFIG="${KUBECONFIG_DIR}/${count}/kube_config"
          cd ${GO_REPO_PATH}/verrazzano/tests/e2e
          ginkgo -v --keep-going --no-color ${GINKGO_REPORT_ARGS} -tags="${params.TAGGED_TESTS}" --focus-file="${params.INCLUDED_TESTS}" --skip-file="${params.EXCLUDED_TESTS}" multicluster/verify-api/...
        """
    }
}

def runConsoleTests() {
    // Set app information used by the application page UI tests to assert for app info
    // Console runs on admin cluster and the KUBECONFIG is pointed at it (which is cluster 1)
    // Make sure that application page tests are also run by setting RUN_APP_TESTS=true since we deployed
    // a sample app for that purpose
    sh """
        export DUMP_DIRECTORY="${TEST_DUMP_ROOT}/console"
        export CONSOLE_REPO_BRANCH="${params.CONSOLE_REPO_BRANCH}"
        export CONSOLE_APP_NAME="${SAMPLE_APP_NAME}"
        export CONSOLE_APP_NAMESPACE="${SAMPLE_APP_NAMESPACE}"
        export CONSOLE_APP_CLUSTER="managed1"
        export CONSOLE_APP_COMP="${SAMPLE_APP_COMPONENT}"
        KUBECONFIG=${ADMIN_KUBECONFIG} RUN_APP_TESTS=true ${GO_REPO_PATH}/verrazzano/ci/scripts/run_console_tests.sh
   """
}

def emitJobMetrics() {
    env.JOB_STATUS = "${currentBuild.currentResult}".trim()
    long duration = "${currentBuild.duration}" as long;
    env.DURATION = duration
    long timeInMillis = "${currentBuild.timeInMillis}" as long;
    long startTimeInMillis = "${currentBuild.startTimeInMillis}" as long;
    env.TIME_WAITING = startTimeInMillis-timeInMillis
    runGinkgoRandomizeAdmin('jobmetrics')
}

def verifyUpgrade() {
    return [
        "Verify Register": {
            verifyRegisterManagedClusters()
        },
        "Verify Managed Cluster Permissions": {
            verifyManagedClusterPermissions()
        },
        "Verify Metrics": {
            runGinkgoRandomize('metrics/syscomponents')
        },
    ]
}

def verifyDNSUpdate() {
    return [
        "verify-admin-cluster-dns-update": {
            runGinkgoAdmin('update/dnsac')
        },
        "verify-managed-cluster-dns-update": {
            runGinkgoAdmin('update/dnsmc')
        },
    ]
}

def verifyCertManagerUpdate() {
    return [
        "verify-admin-cluster-cert-manager-update": {
            runGinkgoAdmin('update/certac')
        },
        "verify-managed-cluster-cert-manager-update": {
            runGinkgoAdmin('update/certmc')
        },
    ]
}

// NOTE: The stages are executed in parallel, however the tests themselves are executed against
//       each cluster in sequence. If possible, we should parallelize that as well.
def verifyInfra() {
    return [
        "verify-scripts": {
            runGinkgoRandomize('scripts')
        },
        "verify-infra restapi": {
            runGinkgoRandomize('verify-infra/restapi')
        },
        "verify-infra oam": {
            runGinkgoRandomize('verify-infra/oam')
        },
        "verify-infra vmi": {
            runGinkgoRandomize('verify-infra/vmi')
        },
    ]
}

def verifyExamples() {
    return [
        "Examples Helidon": {
            runGinkgo("multicluster/examples/helidon", "${TEST_DUMP_ROOT}/helidon-workload")
        },
        "Examples Helidon Deprecated": {
            runGinkgo("multicluster/examples/helidon-deprecated", "${TEST_DUMP_ROOT}/helidon-deprecated")
        },
        "Delete Deployed App NS": {
            runHelidonNsOpsTest()
        },
        "WebLogic Workload": {
            runGinkgo("multicluster/workloads/mcweblogic", "${TEST_DUMP_ROOT}/weblogic-workload")
        },
        "Coherence Workload": {
            runGinkgo("multicluster/workloads/mccoherence", "${TEST_DUMP_ROOT}/coherence-workload")
        },
    ]
}<|MERGE_RESOLUTION|>--- conflicted
+++ resolved
@@ -1249,17 +1249,7 @@
             for (int count = 1; count <= clusterCount; count++) {
                 sh """
                 export KUBECONFIG="${KUBECONFIG_DIR}/${count}/kube_config"
-<<<<<<< HEAD
                 ${GO_REPO_PATH}/verrazzano/ci/scripts/capture_cluster_snapshot.sh ${dumpDirectory}/cluster-snapshot-${count}
-=======
-                mkdir -p ${dumpDirectory}/cluster-snapshot
-                ${GO_REPO_PATH}/verrazzano/tools/scripts/k8s-dump-cluster.sh -d ${dumpDirectory}/cluster-snapshot-${count} -r ${dumpDirectory}/cluster-snapshot-${count}/cluster-snapshot/analysis.report
-
-                mkdir -p ${dumpDirectory}/bug-report-${count}/bug-report
-                ${GO_REPO_PATH}/vz bug-report --report-file ${dumpDirectory}/bug-report-${count}/bug-report.tar.gz
-                tar -xvf ${dumpDirectory}/bug-report-${count}/bug-report.tar.gz -C ${dumpDirectory}/bug-report-${count}/bug-report
->>>>>>> f8b324bd
-            """
             }
         }
     }
