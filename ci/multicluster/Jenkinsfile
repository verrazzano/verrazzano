--- conflicted
+++ resolved
@@ -626,11 +626,7 @@
                     }
                 }
                 always {
-<<<<<<< HEAD
-                    archiveArtifacts artifacts: "**/*cluster-dump*/**,**/test-cluster-dumps/**", allowEmptyArchive: true
-=======
                     archiveArtifacts artifacts: "**/multicluster-uninstall-dump/**,**/*cluster-dump*/**,**/test-cluster-dumps/**", allowEmptyArchive: true
->>>>>>> b31a510f
                 }
             }
         }
