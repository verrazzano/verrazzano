// Copyright (c) 2021, 2023, Oracle and/or its affiliates.
// Licensed under the Universal Permissive License v 1.0 as shown at https://oss.oracle.com/licenses/upl.

def DOCKER_IMAGE_TAG
def SKIP_ACCEPTANCE_TESTS = false
def EFFECTIVE_DUMP_K8S_CLUSTER_ON_SUCCESS = false
def availableRegions = [  "us-ashburn-1", "ca-montreal-1", "ca-toronto-1", "eu-amsterdam-1", "eu-frankfurt-1", "eu-zurich-1", "uk-london-1" ]
def acmeEnvironments = [ "staging", "production" ]
Collections.shuffle(availableRegions)
def zoneId = UUID.randomUUID().toString().substring(0,6).replace('-','')
def dns_zone_ocid = 'dummy'
def OKE_CLUSTER_PREFIX = ""
def agentLabel = env.JOB_NAME.contains('master') ? "phx-large" : "large"

installerFileName = "install-verrazzano.yaml"

pipeline {
    options {
        timeout(time: 2, unit: 'HOURS')
        skipDefaultCheckout true
        timestamps ()
    }

    agent {
       docker {
            image "${RUNNER_DOCKER_IMAGE}"
            args "${RUNNER_DOCKER_ARGS}"
            registryUrl "${RUNNER_DOCKER_REGISTRY_URL}"
            registryCredentialsId 'ocir-pull-and-push-account'
            label "${agentLabel}"
        }
    }

    parameters {
        booleanParam (description: 'Whether to use External Elasticsearch', name: 'EXTERNAL_ELASTICSEARCH', defaultValue: false)
        choice (description: 'Number of Cluster', name: 'TOTAL_CLUSTERS', choices: ["2", "1", "3"])
        choice (description: 'Verrazzano Test Environment', name: 'TEST_ENV',
                choices: ["KIND", "magicdns_oke", "ocidns_oke"])
        choice (description: 'ACME Certificate Environment (Staging or Production)', name: 'ACME_ENVIRONMENT',
                choices: acmeEnvironments)
        choice (description: 'OCI region to launch OKE clusters', name: 'OKE_CLUSTER_REGION',
            // 1st choice is the default value
            choices: availableRegions )
        choice (description: 'OKE node pool configuration', name: 'OKE_NODE_POOL',
            // 1st choice is the default value
            choices: [ "VM.Standard.E3.Flex-4-2", "VM.Standard2.4-2", "VM.Standard.E3.Flex-8-2" ])
        choice (name: 'OKE_CLUSTER_VERSION',
                description: 'Kubernetes Version for OKE Cluster',
                // 1st choice is the default value
<<<<<<< HEAD
                choices: [ "v1.24.1", "v1.23.4", "v1.22.5" ]) 
=======
                choices: [ "v1.24.1", "v1.22.5", "v1.23.4", "v1.21.5" ])
>>>>>>> aa59e63a
        choice (name: 'KIND_CLUSTER_VERSION',
                description: 'Kubernetes Version for KIND Cluster',
                // 1st choice is the default value
                choices: [ "1.24", "1.22", "1.23", "1.21" ])
        string (name: 'GIT_COMMIT_TO_USE',
                        defaultValue: 'NONE',
                        description: 'This is the full git commit hash from the source build to be used for all jobs',
                        trim: true)
        string (name: 'VERRAZZANO_OPERATOR_IMAGE',
                        defaultValue: 'NONE',
                        description: 'Verrazzano platform operator image name (in ghcr.io repo).  If not specified, the latest operator.yaml published to the Verrazzano Object Store will be used',
                        trim: true)
        choice (name: 'ADMIN_CLUSTER_PROFILE',
                description: 'Verrazzano Admin Cluster install profile name',
                // 1st choice is the default value
                choices: [ "prod", "dev" ])
        choice (name: 'MANAGED_CLUSTER_PROFILE',
                description: 'Verrazzano Managed Cluster install profile name',
                // 1st choice is the default value
                choices: [ "managed-cluster", "prod", "dev" ])
        choice (name: 'WILDCARD_DNS_DOMAIN',
                description: 'This is the wildcard DNS domain',
                // 1st choice is the default value
                choices: [ "nip.io", "sslip.io"])
        choice (name: 'CRD_API_VERSION',
                description: 'This is the API crd version.',
                // 1st choice is the default value
                choices: [ "v1beta1", "v1alpha1"])
        booleanParam (description: 'Whether to create the cluster with Calico for AT testing', name: 'CREATE_CLUSTER_USE_CALICO', defaultValue: true)
        booleanParam (name: 'DUMP_K8S_CLUSTER_ON_SUCCESS', description: 'Whether to dump k8s cluster on success (off by default, can be useful to capture for comparing to failed cluster)', defaultValue: false)
        string (name: 'CONSOLE_REPO_BRANCH',
                defaultValue: '',
                description: 'The branch to check out after cloning the console repository.',
                trim: true)
        string (name: 'TAGGED_TESTS',
                defaultValue: '',
                description: 'A comma separated list of build tags for tests that should be executed (e.g. unstable_test). Default:',
                trim: true)
        string (name: 'INCLUDED_TESTS',
                defaultValue: '.*',
                description: 'A regex matching any fully qualified test file that should be executed (e.g. examples/helidon/). Default: .*',
                trim: true)
        string (name: 'EXCLUDED_TESTS',
                defaultValue: '_excluded_test',
                description: 'A regex matching any fully qualified test file that should not be executed (e.g. multicluster/|_excluded_test). Default: _excluded_test',
                trim: true)
        booleanParam (description: 'Whether to capture full cluster snapshot on test failure', name: 'CAPTURE_FULL_CLUSTER', defaultValue: false)
    }

    environment {
        DOCKER_PLATFORM_CI_IMAGE_NAME = 'verrazzano-platform-operator-jenkins'
        DOCKER_PLATFORM_PUBLISH_IMAGE_NAME = 'verrazzano-platform-operator'
        DOCKER_PLATFORM_IMAGE_NAME = "${env.BRANCH_NAME == 'master' ? env.DOCKER_PLATFORM_PUBLISH_IMAGE_NAME : env.DOCKER_PLATFORM_CI_IMAGE_NAME}"
        DOCKER_OAM_CI_IMAGE_NAME = 'verrazzano-application-operator-jenkins'
        DOCKER_OAM_PUBLISH_IMAGE_NAME = 'verrazzano-application-operator'
        DOCKER_OAM_IMAGE_NAME = "${env.BRANCH_NAME == 'master' ? env.DOCKER_OAM_PUBLISH_IMAGE_NAME : env.DOCKER_OAM_CI_IMAGE_NAME}"
        CREATE_LATEST_TAG = "${env.BRANCH_NAME == 'master' ? '1' : '0'}"
        GOPATH = '/home/opc/go'
        GO_REPO_PATH = "${GOPATH}/src/github.com/verrazzano"
        DOCKER_CREDS = credentials('github-packages-credentials-rw')
        DOCKER_EMAIL = credentials('github-packages-email')
        DOCKER_REPO = 'ghcr.io'
        DOCKER_NAMESPACE = 'verrazzano'
        NETRC_FILE = credentials('netrc')
        CLUSTER_NAME_PREFIX = 'verrazzano'
        TESTS_EXECUTED_FILE = "${WORKSPACE}/tests_executed_file.tmp"
        POST_DUMP_FAILED_FILE = "${WORKSPACE}/post_dump_failed_file.tmp"
        KUBECONFIG_DIR = "${WORKSPACE}/kubeconfig"

        OCR_CREDS = credentials('ocr-pull-and-push-account')
        OCR_REPO = 'container-registry.oracle.com'
        IMAGE_PULL_SECRET = 'verrazzano-container-registry'

        TEST_ENV = "${params.TEST_ENV}"
        MANAGED_CLUSTER_PROFILE = "${params.MANAGED_CLUSTER_PROFILE}"
        ADMIN_CLUSTER_PROFILE = "${params.ADMIN_CLUSTER_PROFILE}"

        // Find a better way to handle this
        // OKE_CLUSTER_VERSION = "${params.KUBERNETES_VERSION == '1.17' ? 'v1.17.13' : 'v1.18.10'}"
        TF_VAR_compartment_id = credentials('oci-tiburon-dev-compartment-ocid')
        TF_VAR_tenancy_id = credentials('oci-tenancy')
        TF_VAR_tenancy_name = credentials('oci-tenancy-name')
        TF_VAR_user_id = credentials('oci-user-ocid')
        TF_VAR_region = "${params.OKE_CLUSTER_REGION}"
        TF_VAR_kubernetes_version = "${params.OKE_CLUSTER_VERSION}"
        TF_VAR_nodepool_config = "${params.OKE_NODE_POOL}"
        TF_VAR_api_fingerprint = credentials('oci-api-key-fingerprint')
        TF_VAR_api_private_key_path = credentials('oci-api-key')
        TF_VAR_s3_bucket_access_key = credentials('oci-s3-bucket-access-key')
        TF_VAR_s3_bucket_secret_key = credentials('oci-s3-bucket-secret-key')
        TF_VAR_ssh_public_key_path = credentials('oci-tf-pub-ssh-key')

        OCI_CLI_TENANCY = credentials('oci-tenancy')
        OCI_CLI_USER = credentials('oci-user-ocid')
        OCI_CLI_FINGERPRINT = credentials('oci-api-key-fingerprint')
        OCI_CLI_KEY_FILE = credentials('oci-api-key')
        OCI_CLI_REGION = "${params.OKE_CLUSTER_REGION}"
        OCI_CLI_SUPPRESS_FILE_PERMISSIONS_WARNING = 'True'

        OPERATOR_YAML_FILE = "${WORKSPACE}/acceptance-test-operator.yaml"

        INSTALL_CONFIG_FILE_KIND = "${GO_REPO_PATH}/verrazzano/tests/e2e/config/scripts/v1beta1/install-vz-prod-kind-multicluster.yaml"
        INSTALL_CONFIG_FILE_OCIDNS = "${GO_REPO_PATH}/verrazzano/tests/e2e/config/scripts/v1beta1/install-verrazzano-ocidns.yaml"
        INSTALL_CONFIG_FILE_NIPIO = "${GO_REPO_PATH}/verrazzano/tests/e2e/config/scripts/v1beta1/install-verrazzano-nipio.yaml"
        OCI_DNS_ZONE_NAME="z${zoneId}.v8o.io"
        ACME_ENVIRONMENT="${params.ACME_ENVIRONMENT}"

        TIMESTAMP = sh(returnStdout: true, script: "date +%Y%m%d%H%M%S").trim()
        SHORT_TIME_STAMP = sh(returnStdout: true, script: "date +%m%d%H%M%S").trim()
        TEST_SCRIPTS_DIR = "${GO_REPO_PATH}/verrazzano/tests/e2e/config/scripts"
        LOOPING_TEST_SCRIPTS_DIR = "${TEST_SCRIPTS_DIR}/looping-test"

        ADMIN_KUBECONFIG="${KUBECONFIG_DIR}/1/kube_config"

        // Environment variables required to capture cluster snapshot and bug report on test failure
        DUMP_COMMAND="${GO_REPO_PATH}/verrazzano/tools/scripts/k8s-dump-cluster.sh"
        TEST_DUMP_ROOT="${WORKSPACE}/test-cluster-snapshots"
        CAPTURE_FULL_CLUSTER="${params.CAPTURE_FULL_CLUSTER}"

        // Environment variable for Verrazzano CLI executable
        VZ_COMMAND="${GO_REPO_PATH}/vz"

        VERRAZZANO_INSTALL_LOGS_DIR="${WORKSPACE}/verrazzano/platform-operator/scripts/install/build/logs"
        VERRAZZANO_INSTALL_LOG="verrazzano-install.log"

        EXTERNAL_ELASTICSEARCH = "${params.EXTERNAL_ELASTICSEARCH}"

        // used for console artifact capture on failure
        JENKINS_READ = credentials('jenkins-auditor')
        OCI_CLI_AUTH="instance_principal"
        OCI_OS_NAMESPACE = credentials('oci-os-namespace')
        OCI_OS_ARTIFACT_BUCKET="build-failure-artifacts"
        OCI_OS_COMMIT_BUCKET="verrazzano-builds-by-commit"
        VZ_CLI_TARGZ="vz-linux-amd64.tar.gz"

        // used to emit metrics
        PROMETHEUS_CREDENTIALS = credentials('prometheus-credentials')
        TEST_ENV_LABEL = "${params.TEST_ENV}"
        SEARCH_HTTP_ENDPOINT = credentials('search-gw-url')
        SEARCH_PASSWORD = "${PROMETHEUS_CREDENTIALS_PSW}"
        SEARCH_USERNAME = "${PROMETHEUS_CREDENTIALS_USR}"

        // sample app deployed before upgrade and UI console tests
        SAMPLE_APP_NAME="hello-helidon"
        SAMPLE_APP_NAMESPACE="hello-helidon-sample"
        SAMPLE_APP_PROJECT="hello-helidon-sample-proj"
        SAMPLE_APP_COMPONENT="hello-helidon-component"

        // used by ToDoList example test
        WEBLOGIC_PSW = credentials('weblogic-example-domain-password')
        DATABASE_PSW = credentials('todo-mysql-password')

        // used to generate Ginkgo test reports
        TEST_REPORT = "test-report.xml"
        GINKGO_REPORT_ARGS = "--junit-report=${TEST_REPORT} --keep-separate-reports=true"
        TEST_REPORT_DIR = "${WORKSPACE}/tests/e2e"
    }

    stages {
        stage('Clean workspace and checkout') {
            steps {
                sh """
                    echo "${NODE_LABELS}"
                """

                script {
                    EFFECTIVE_DUMP_K8S_CLUSTER_ON_SUCCESS = getEffectiveDumpOnSuccess()
                    if (params.GIT_COMMIT_TO_USE == "NONE") {
                        echo "Specific GIT commit was not specified, use current head"
                        def scmInfo = checkout scm
                        env.GIT_COMMIT = scmInfo.GIT_COMMIT
                        env.GIT_BRANCH = scmInfo.GIT_BRANCH
                    } else {
                        echo "SCM checkout of ${params.GIT_COMMIT_TO_USE}"
                        def scmInfo = checkout([
                            $class: 'GitSCM',
                            branches: [[name: params.GIT_COMMIT_TO_USE]],
                            doGenerateSubmoduleConfigurations: false,
                            extensions: [],
                            submoduleCfg: [],
                            userRemoteConfigs: [[url: env.SCM_VERRAZZANO_GIT_URL]]])
                        env.GIT_COMMIT = scmInfo.GIT_COMMIT
                        env.GIT_BRANCH = scmInfo.GIT_BRANCH
                        // If the commit we were handed is not what the SCM says we are using, fail
                        if (!env.GIT_COMMIT.equals(params.GIT_COMMIT_TO_USE)) {
                            echo "SCM didn't checkout the commit we expected. Expected: ${params.GIT_COMMIT_TO_USE}, Found: ${scmInfo.GIT_COMMIT}"
                            exit 1
                        }
                    }
                    echo "SCM checkout of ${env.GIT_BRANCH} at ${env.GIT_COMMIT}"
                }

                sh """
                    cp -f "${NETRC_FILE}" $HOME/.netrc
                    chmod 600 $HOME/.netrc
                """

                script {
                    try {
                        sh """
                            echo "${DOCKER_CREDS_PSW}" | docker login ${env.DOCKER_REPO} -u ${DOCKER_CREDS_USR} --password-stdin
                        """
                    } catch(error) {
                        echo "docker login failed, retrying after sleep"
                        retry(4) {
                            sleep(30)
                            sh """
                                echo "${DOCKER_CREDS_PSW}" | docker login ${env.DOCKER_REPO} -u ${DOCKER_CREDS_USR} --password-stdin
                            """
                        }
                    }
	            }
                sh """
                    rm -rf ${GO_REPO_PATH}/verrazzano
                    mkdir -p ${GO_REPO_PATH}/verrazzano
                    tar cf - . | (cd ${GO_REPO_PATH}/verrazzano/ ; tar xf -)
                """
                script {
                    setVZCRDVersionForInstallation()
                    def props = readProperties file: '.verrazzano-development-version'
                    VERRAZZANO_DEV_VERSION = props['verrazzano-development-version']
                    TIMESTAMP = sh(returnStdout: true, script: "date +%Y%m%d%H%M%S").trim()
                    SHORT_COMMIT_HASH = sh(returnStdout: true, script: "git rev-parse --short=8 HEAD").trim()
                    DOCKER_IMAGE_TAG = "${VERRAZZANO_DEV_VERSION}-${TIMESTAMP}-${SHORT_COMMIT_HASH}"
                    // update the description with some meaningful info
                    setDisplayName()
                    currentBuild.description = SHORT_COMMIT_HASH + " : " + env.GIT_COMMIT + " : " + params.GIT_COMMIT_TO_USE

                    if (params.TEST_ENV != "KIND") {
                        // derive the prefix for the OKE cluster
                        OKE_CLUSTER_PREFIX = sh(returnStdout: true, script: "${GO_REPO_PATH}/verrazzano/ci/scripts/derive_oke_cluster_name.sh").trim()
                    }
                }
                script {
                    sh """
                        echo "Downloading VZ CLI from object storage"
                        oci --region us-phoenix-1 os object get --namespace ${OCI_OS_NAMESPACE} -bn ${OCI_OS_COMMIT_BUCKET} --name ephemeral/${env.BRANCH_NAME}/${SHORT_COMMIT_HASH}/${VZ_CLI_TARGZ} --file ${VZ_CLI_TARGZ}
                        tar xzf ${VZ_CLI_TARGZ} -C ${GO_REPO_PATH}
                        ${VZ_COMMAND} version
                    """
                }
            }
        }

        stage('Install and Configure') {
            when {
                allOf {
                    not { buildingTag() }
                    anyOf {
                        branch 'master';
                        expression {SKIP_ACCEPTANCE_TESTS == false};
                    }
                }
            }
            stages {
                stage('Prepare AT environment') {
                    parallel {
                        stage('Create Kind Clusters') {
                            when { expression { return params.TEST_ENV == 'KIND' } }
                            steps {
                                createKindClusters()
                            }
                        }
                        stage('Create OKE Clusters') {
                            when { expression { return params.TEST_ENV == 'ocidns_oke' || params.TEST_ENV == 'magicdns_oke'} }
                            steps {
                                echo "OKE Cluster Prefix: ${OKE_CLUSTER_PREFIX}"
                                createOKEClusters("${OKE_CLUSTER_PREFIX}")
                            }
                        }
                    }
                }
                stage("Configure Clusters") {
                    parallel {
                        stage("Configure OKE/OCI DNS") {
                            when { expression { return params.TEST_ENV == 'ocidns_oke' } }
                            stages {
                                stage('Create OCI DNS zone') {
                                    steps {
                                        script {
                                            dns_zone_ocid = sh(script: "${GO_REPO_PATH}/verrazzano/tests/e2e/config/scripts/oci_dns_ops.sh -o create -c ${TF_VAR_compartment_id} -s z${zoneId}", returnStdout: true)
                                        }
                                    }
                                }
                                stage('Configure OCI DNS Resources') {
                                    environment {
                                        OCI_DNS_COMPARTMENT_OCID = credentials('oci-dns-compartment')
                                        OCI_PRIVATE_KEY_FILE = credentials('oci-api-key')
                                        OCI_DNS_ZONE_OCID = "${dns_zone_ocid}"
                                    }
                                    steps {
                                        script {
                                            int clusterCount = params.TOTAL_CLUSTERS.toInteger()
                                            for(int count=1; count<=clusterCount; count++) {
                                                sh """
                                                    export KUBECONFIG=${KUBECONFIG_DIR}/$count/kube_config
                                                    cd ${GO_REPO_PATH}/verrazzano
                                                    ./tests/e2e/config/scripts/create-test-oci-config-secret.sh
                                                """
                                            }
                                        }
                                    }
                                }
                                stage('Configure OCI DNS Installers') {
                                    environment {
                                        OCI_DNS_COMPARTMENT_OCID = credentials('oci-dns-compartment')
                                        OCI_PRIVATE_KEY_FILE = credentials('oci-api-key')
                                        OCI_DNS_ZONE_OCID = "${dns_zone_ocid}"
                                    }
                                    steps {
                                        script {
                                            configureVerrazzanoInstallers(env.INSTALL_CONFIG_FILE_OCIDNS, "./tests/e2e/config/scripts/process_oci_dns_install_yaml.sh", "acme", params.ACME_ENVIRONMENT)
                                        }
                                    }
                                }
                            }
                        }
                        stage("Configure KinD") {
                            when { expression { return params.TEST_ENV == 'KIND' } }
                            steps {
                                configureVerrazzanoInstallers(env.INSTALL_CONFIG_FILE_KIND,"./tests/e2e/config/scripts/process_kind_install_yaml.sh", params.WILDCARD_DNS_DOMAIN)
                            }
                        }
                        stage("Configure OKE/MagicDNS") {
                            when { expression { return params.TEST_ENV == 'magicdns_oke' } }
                            steps {
                                configureVerrazzanoInstallers(env.INSTALL_CONFIG_FILE_NIPIO, "./tests/e2e/config/scripts/process_nipio_install_yaml.sh", params.WILDCARD_DNS_DOMAIN)
                            }
                        }
                    }
                }
                stage ('Install Verrazzano') {
                    steps {
                        script {
                            getVerrazzanoOperatorYaml()
                         }
                        installVerrazzano()
                    }
                    post {
                        always {
                            script {
                                dumpInstallLogs()
                            }
                        }
                        failure {
                            script {
                                dumpK8sCluster("${WORKSPACE}/install-failure-cluster-snapshot")
                            }
                        }
                    }
                }
                stage ('Register managed clusters') {
                    steps {
                        registerManagedClusters()
                    }
                }
                stage ('Deploy Sample Application') {
                    steps {
                        deploySampleApp()
                    }
                }
                stage ('verify-register') {
                    steps {
                        verifyRegisterManagedClusters()
                    }
                }
                stage ('system component metrics') {
                    steps {
                        runGinkgoRandomize('metrics/syscomponents')
                    }
                }
            }
            post {
                failure {
                    script {
                        dumpK8sCluster("${WORKSPACE}/multicluster-install-cluster-snapshot")
                    }
                }
            }
        }

        stage ('Verify Install') {
            stages {
                stage("verify-fluentd-update") {
                    steps {
                        runGinkgoAdmin('update/fluentdextes')
                    }
                }
                stage('verify-argocd') {
                    steps {
                        runGinkgo('multicluster/verify-argocd', '${TEST_DUMP_ROOT}/verify-argocd')
                    }
                }
                stage("verify-dns-update") {
                    steps {
                        script {
                            parallel verifyDNSUpdate()
                        }
                    }
                }
                // cert-manager update suites related to admin and managed clusters should be run sequentially to
                // avoid intermittent test failures.
                stage("verify-admin-cluster-cert-manager-update") {
                    steps {
                        script {
                            runGinkgoAdmin('update/certac')
                        }
                    }
                }
                stage("verify-managed-clusters-cert-manager-update") {
                    steps {
                        script {
                            runGinkgoAdmin('update/certmc')
                        }
                    }
                }
                stage('verify-install') {
                    steps {
                        runGinkgoRandomize('verify-install')
                    }
                }
                stage('verify-rancher') {
                    steps {
                        runGinkgo('multicluster/verify-rancher', '${TEST_DUMP_ROOT}/verify-rancher')
                    }
                }
                stage('verify-cluster-sync') {
                    steps {
                        runGinkgoAdmin('multicluster/verify-cluster-sync')
                    }
                }
                stage ('mc verify-install') {
                    steps {
                        runGinkgoRandomize('multicluster/verify-install')
                    }
                }
            }
            post {
                failure {
                    script {
                        dumpK8sCluster("${WORKSPACE}/multicluster-verify-cluster-snapshot")
                    }
                }
                aborted {
                    script {
                        dumpK8sCluster("${WORKSPACE}/multicluster-verify-cluster-snapshot")
                    }
                }
                success {
                    script {
                        if (EFFECTIVE_DUMP_K8S_CLUSTER_ON_SUCCESS == true) {
                            dumpK8sCluster("${WORKSPACE}/multicluster-verify-cluster-snapshot")
                        }
                    }
                }
            }
        }

        stage ('Verify Infra') {
            steps {
                script {
                    parallel verifyInfra()
                }
            }
            post {
                always {
                    archiveArtifacts artifacts: '**/coverage.html,**/logs/*', allowEmptyArchive: true
                    junit testResults: '**/*test-result.xml', allowEmptyResults: true
                }
            }
        }

        stage('Acceptance Tests') {
            stages {
                stage ('Example apps') {
                    steps {
                        script {
                            parallel verifyExamples()
                        }
                    }
                }
                stage ('Console') {
                    steps {
                        runConsoleTests()
                    }
                    post {
                        always {
                            sh "${GO_REPO_PATH}/verrazzano/ci/scripts/save_console_test_artifacts.sh"
                        }
                    }
                }
                stage ('Undeploy Sample Application') {
                    steps {
                        undeploySampleApp()
                    }
                }
                stage ('mc verify-api') {
                    steps {
                        catchError(buildResult: 'FAILURE', stageResult: 'FAILURE') {
                            script {
                                runMulticlusterVerifyApi()
                            }
                        }
                    }
                    post {
                        failure {
                            script {
                                dumpK8sCluster("${WORKSPACE}/multicluster-acceptance-tests-cluster-snapshot-pre-uninstall")
                            }
                        }
                    }
                }
            }
            post {
                failure {
                    script {
                        dumpK8sCluster("${WORKSPACE}/multicluster-acceptance-tests-cluster-snapshot")
                    }
                }
                aborted {
                    script {
                        dumpK8sCluster("${WORKSPACE}/multicluster-acceptance-tests-cluster-snapshot")
                    }
                }
                success {
                    script {
                        if (EFFECTIVE_DUMP_K8S_CLUSTER_ON_SUCCESS == true) {
                            dumpK8sCluster("${WORKSPACE}/multicluster-acceptance-tests-cluster-snapshot")
                        }
                    }
                }
            }
        }
        stage('Cleanup Tests') {
            stages {
                stage('verify deregister') {
                    steps {
                        verifyDeregisterManagedClusters()
                    }
                }
            }
            post {
                failure {
                    script {
                        dumpK8sCluster("${WORKSPACE}/multicluster-cleanup-tests-cluster-snapshot")
                    }
                }
            }
        }
        stage('Uninstall Verrazzano') {
            stages {
                stage('Uninstall') {
                    steps {
                        uninstallVerrazzano()
                    }
                }
                stage('Verify Uninstall') {
                    steps {
                        verifyUninstall()
                    }
                }
            }
            post {
                failure {
                    script {
                        dumpK8sCluster("${WORKSPACE}/multicluster-uninstall-dump")
                    }
                }
                aborted {
                    script {
                        dumpK8sCluster("${WORKSPACE}/multicluster-uninstall-dump")
                    }
                }
                success {
                    script {
                        if (EFFECTIVE_DUMP_K8S_CLUSTER_ON_SUCCESS == true) {
                            dumpK8sCluster("${WORKSPACE}/multicluster-uninstall-dump")
                        }
                    }
                }
                always {
                    archiveArtifacts artifacts: "**/multicluster-uninstall-dump/**,**/*full-cluster*/**,**/*bug-report*/**,**/test-cluster-snapshots/**", allowEmptyArchive: true
                }
            }
        }
    }
    post {
        failure {
            sh """
                curl -k -u ${JENKINS_READ_USR}:${JENKINS_READ_PSW} -o ${WORKSPACE}/build-console-output.log ${BUILD_URL}consoleText
            """
            archiveArtifacts artifacts: '**/build-console-output.log,**/Screenshot*.png,**/ConsoleLog*.log', allowEmptyArchive: true
            // Ignore failures in any of the following actions so that the "always" post step that cleans up clusters is executed
            sh """
                curl -k -u ${JENKINS_READ_USR}:${JENKINS_READ_PSW} -o archive.zip ${BUILD_URL}artifact/*zip*/archive.zip || true
                oci --region us-phoenix-1 os object put --force --namespace ${OCI_OS_NAMESPACE} -bn ${OCI_OS_ARTIFACT_BUCKET} --name ${env.JOB_NAME}/${env.BRANCH_NAME}/${env.BUILD_NUMBER}/archive.zip --file archive.zip || true
                rm archive.zip || true
            """
        }
        always {
            script {
                if ( fileExists(env.TESTS_EXECUTED_FILE) ) {
                    dumpVerrazzanoSystemPods()
                    dumpCattleSystemPods()
                    dumpNginxIngressControllerLogs()
                    dumpVerrazzanoPlatformOperatorLogs()
                    dumpVerrazzanoApplicationOperatorLogs()
                    dumpOamKubernetesRuntimeLogs()
                    dumpVerrazzanoApiLogs()
                }
            }
            sh """
                # Copy the generated test reports to WORKSPACE to archive them
                mkdir -p ${TEST_REPORT_DIR}
                cd ${GO_REPO_PATH}/verrazzano/tests/e2e
                find . -name "${TEST_REPORT}" | cpio -pdm ${TEST_REPORT_DIR}
            """
            archiveArtifacts artifacts: "**/*-operator.yaml,**/install-verrazzano.yaml,**/kube_config,**/coverage.html,**/logs/**,**/build/resources/**,**/verrazzano_images.txt,**/*full-cluster*/**,**/*bug-report*/**,**/test-cluster-snapshots/**,**/${TEST_REPORT},**/Screenshot*.png", allowEmptyArchive: true
            junit testResults: "**/${TEST_REPORT}", allowEmptyResults: true

            script {
                sh """
                    if [ -f ${POST_DUMP_FAILED_FILE} ]; then
                        echo "Failures seen during dumping of artifacts, treat post as failed"
                        exit 1
                    fi
                """
            }
        }
        cleanup {
            // Delete clusters as the very first thing in cleanup to reclaim cluster resources especially OKE resources
            deleteClusters()
            deleteDir()
        }
    }
}

def deleteOkeClusters() {
    script {
        sh """
            mkdir -p ${KUBECONFIG_DIR}
            if [ "${TEST_ENV}" == "ocidns_oke" ]; then
              cd ${GO_REPO_PATH}/verrazzano
              ./tests/e2e/config/scripts/oci_dns_ops.sh -o delete -s z${zoneId} || echo "Failed to delete DNS zone z${zoneId}"
            fi
            cd ${TEST_SCRIPTS_DIR}
            TF_VAR_label_prefix=${OKE_CLUSTER_PREFIX} TF_VAR_state_name=multicluster-${env.BUILD_NUMBER}-${env.BRANCH_NAME} ./delete_oke_cluster.sh "$clusterCount" "${KUBECONFIG_DIR}" || true
        """
    }
}

def deleteClusters() {
    script {
        int clusterCount = params.TOTAL_CLUSTERS.toInteger()
        if (env.TEST_ENV == "KIND") {
            for(int count=1; count<=clusterCount; count++) {
                sh """
                    if [ "${env.TEST_ENV}" == "KIND" ]
                    then
                        kind delete cluster --name ${CLUSTER_NAME_PREFIX}-$count
                    fi
                """
            }
        } else {
            deleteOkeClusters()
        }
    }
}

// Create a KinD cluster instance
// - count - the cluster index into $KUBECONFIG_DIR
// - metallbAddressRange - the address range to provide the Metallb install within the KinD Docker bridge network address range
// - cleanupKindContainers - indicates to the script whether or not to remove any existing clusters with the same name before creating the new one
// - connectJenkinsRunnerToNetwork - indicates whether or not to connect the KinD Docker bridge network to the Jenkins local docker network
def installKindCluster(count, metallbAddressRange, cleanupKindContainers, connectJenkinsRunnerToNetwork) {
    // For parallel execution, wrap this in a Groovy enclosure {}
     return script {
            sh """
                echo ${CLUSTER_NAME_PREFIX}-$count
                echo ${KUBECONFIG_DIR}/$count/kube_config
                mkdir -p ${KUBECONFIG_DIR}/$count
                export KUBECONFIG=${KUBECONFIG_DIR}/$count/kube_config
                echo "Create Kind cluster \$1"
                cd ${TEST_SCRIPTS_DIR}
                # As a stop gap, for now we are using the api/vpo caches here to see if it helps with rate limiting issues, we will need to add specific caches so for now
                # specify the cache name based on the count value, this is assuming 1 or 2 clusters
                case "${count}" in
                    1)
                        ./create_kind_cluster.sh "${CLUSTER_NAME_PREFIX}-$count" "${GO_REPO_PATH}/verrazzano/platform-operator" "${KUBECONFIG_DIR}/$count/kube_config" "${params.KIND_CLUSTER_VERSION}" "$cleanupKindContainers" "$connectJenkinsRunnerToNetwork" true ${params.CREATE_CLUSTER_USE_CALICO} "vpo_integ"
                        ;;
                    2)
                        ./create_kind_cluster.sh "${CLUSTER_NAME_PREFIX}-$count" "${GO_REPO_PATH}/verrazzano/platform-operator" "${KUBECONFIG_DIR}/$count/kube_config" "${params.KIND_CLUSTER_VERSION}" "$cleanupKindContainers" "$connectJenkinsRunnerToNetwork" true ${params.CREATE_CLUSTER_USE_CALICO} "apo_integ"
                        ;;
                    *)
                        ./create_kind_cluster.sh "${CLUSTER_NAME_PREFIX}-$count" "${GO_REPO_PATH}/verrazzano/platform-operator" "${KUBECONFIG_DIR}/$count/kube_config" "${params.KIND_CLUSTER_VERSION}" "$cleanupKindContainers" "$connectJenkinsRunnerToNetwork" false ${params.CREATE_CLUSTER_USE_CALICO} "NONE"
                        ;;
                esac
                if [ ${params.CREATE_CLUSTER_USE_CALICO} == true ]; then
                    echo "Install Calico"
                    cd ${GO_REPO_PATH}/verrazzano
                    ./ci/scripts/install_calico.sh "${CLUSTER_NAME_PREFIX}-$count"
                fi
                kubectl wait --for=condition=ready nodes/${CLUSTER_NAME_PREFIX}-$count-control-plane --timeout=5m
                kubectl wait --for=condition=ready pods/kube-controller-manager-${CLUSTER_NAME_PREFIX}-$count-control-plane -n kube-system --timeout=5m
                echo "Listing pods in kube-system namespace ..."
                kubectl get pods -n kube-system
                echo "Install metallb"
                cd ${GO_REPO_PATH}/verrazzano
                ./tests/e2e/config/scripts/install-metallb.sh $metallbAddressRange
                echo "Deploy external es and create its secret on the admin cluster if EXTERNAL_ELASTICSEARCH is true"
                CLUSTER_NUMBER=${count}  ./tests/e2e/config/scripts/create-external-os.sh
            """
        }
}

// Either download the specified release of the platform operator YAML, or create one
// using the specific operator image provided by the user.
def getVerrazzanoOperatorYaml() {
    script {
        sh """
            echo "Platform Operator Configuration"
            cd ${GO_REPO_PATH}/verrazzano
            if [ "NONE" == "${params.VERRAZZANO_OPERATOR_IMAGE}" ]; then
                echo "Downloading operator.yaml from branch ${env.BRANCH_NAME} for commit ${SHORT_COMMIT_HASH}"
                oci --region us-phoenix-1 os object get --namespace ${OCI_OS_NAMESPACE} -bn ${OCI_OS_COMMIT_BUCKET} --name ephemeral/${env.BRANCH_NAME}/${SHORT_COMMIT_HASH}/operator.yaml --file ${OPERATOR_YAML_FILE}
            else
                echo "Generating operator.yaml based on image name provided: ${params.VERRAZZANO_OPERATOR_IMAGE}"
                env IMAGE_PULL_SECRETS=verrazzano-container-registry DOCKER_IMAGE=${params.VERRAZZANO_OPERATOR_IMAGE} ./tools/scripts/generate_operator_yaml.sh > ${OPERATOR_YAML_FILE}
            fi
        """
    }
}

// Install Verrazzano on each of the clusters
def installVerrazzano() {
    script {
        // Create a dictionary of Verrazzano install steps to be executed in parallel
        // - the first one will always be the Admin cluster
        // - clusters 2-max are managed clusters
        def verrazzanoInstallStages = [:]
        int clusterCount = params.TOTAL_CLUSTERS.toInteger()
        for(int count=1; count<=clusterCount; count++) {
            def installerPath="${KUBECONFIG_DIR}/${count}/${installerFileName}"
            def key = "vz-mgd-${count-1}"
            if (count == 1) {
                key = "vz-admin"
            }
            verrazzanoInstallStages["${key}"] = installVerrazzanoOnCluster(count, installerPath)
        }
        parallel verrazzanoInstallStages
    }
}

// Install Verrazzano on a target cluster
// - count is the cluster index into the $KUBECONFIG_DIR
// - verrazzanoConfig is the Verrazzano CR to use to install VZ on the cluster
def installVerrazzanoOnCluster(count, verrazzanoConfig) {
    // For parallel execution, wrap this in a Groovy enclosure {}
    return {
        script {
            sh """
                export KUBECONFIG=${KUBECONFIG_DIR}/$count/kube_config
                cd ${GO_REPO_PATH}/verrazzano

                # Display the kubectl and cluster versions
                kubectl version
                # Display the VZ CLI version
                ${VZ_COMMAND} version

                echo "Create Image Pull Secrets"
                ./tests/e2e/config/scripts/create-image-pull-secret.sh "${IMAGE_PULL_SECRET}" "${DOCKER_REPO}" "${DOCKER_CREDS_USR}" "${DOCKER_CREDS_PSW}"
                ./tests/e2e/config/scripts/create-image-pull-secret.sh github-packages "${DOCKER_REPO}" "${DOCKER_CREDS_USR}" "${DOCKER_CREDS_PSW}"
                ./tests/e2e/config/scripts/create-image-pull-secret.sh ocr "${OCR_REPO}" "${OCR_CREDS_USR}" "${OCR_CREDS_PSW}"

                # make sure ns exists and create secret in verrazzano-install ns
                kubectl create namespace verrazzano-install || true
                ./tests/e2e/config/scripts/check_verrazzano_ns_exists.sh verrazzano-install
                ./tests/e2e/config/scripts/create-image-pull-secret.sh "${IMAGE_PULL_SECRET}" "${DOCKER_REPO}" "${DOCKER_CREDS_USR}" "${DOCKER_CREDS_PSW}" "verrazzano-install"

                ${LOOPING_TEST_SCRIPTS_DIR}/dump_cluster.sh ${WORKSPACE}/verrazzano/build/resources/cluster${count}/pre-install-resources

                # Update VZ CR to enable required components
              ./tests/e2e/config/scripts/multicluster_edit_vz.sh ${count} ${verrazzanoConfig}

                echo "Installing the Verrazzano Platform Operator"
                time ${VZ_COMMAND} install --manifests ${OPERATOR_YAML_FILE} -f ${verrazzanoConfig}
            """
        }
    }
}

def uninstallVerrazzano() {
    script {
         // Create a dictionary of Verrazzano uninstall steps to be executed in parallel
         // - the first one will always be the Admin cluster
         // - clusters 2-max are managed clusters
         def verrazzanoUninstallStages = [:]
         int clusterCount = params.TOTAL_CLUSTERS.toInteger()
         for (int count = 1; count <= clusterCount; count++) {
             def installerPath = "${KUBECONFIG_DIR}/${count}/${installerFileName}"
             def key = "vz-mgd-${count - 1}"
             if (count == 1) {
                 key = "vz-admin"
             }
             verrazzanoUninstallStages["${key}"] = uninstallVerrazzanoOnCluster(count, installerPath)
         }
         parallel verrazzanoUninstallStages
    }
}

// Uninstall Verrazzano
// - count is the cluster index into the $KUBECONFIG_DIR
// - verrazzanoConfig is the Verrazzano CR to use to install VZ on the cluster
def uninstallVerrazzanoOnCluster(count, verrazzanoConfig) {
    // For parallel execution, wrap this in a Groovy enclosure {}
    return {
        script {
            sh """
                export KUBECONFIG="${KUBECONFIG_DIR}/${count}/kube_config"
                echo "Deleting \\$verrazzanoConfig"
                time ${VZ_COMMAND} uninstall -y --timeout 45m
            """
        }
    }
}

// Verify uninstall on all clusters
def verifyUninstall() {
    script {
        // Create a dictionary of Verrazzano verify uninstall steps to be executed in parallel
        // - the first one will always be the Admin cluster
        // - clusters 2-max are managed clusters
        def verifyUninstallStages = [:]
        int clusterCount = params.TOTAL_CLUSTERS.toInteger()
        for (int count = 1; count <= clusterCount; count++) {
            def key = "vz-mgd-${count - 1}"
            if (count == 1) {
                key = "vz-admin"
            }
            verifyUninstallStages["${key}"] = verifyUninstallOnCluster(count)
        }
        parallel verifyUninstallStages
    }
}

// Verify uninstall Verrazzano on a single cluster
// - count is the cluster index into the $KUBECONFIG_DIR
def verifyUninstallOnCluster(count) {
    // For parallel execution, wrap this in a Groovy enclosure {}
    return {
        script {
            sh """
                export KUBECONFIG="${KUBECONFIG_DIR}/${count}/kube_config"
                ${LOOPING_TEST_SCRIPTS_DIR}/dump_cluster.sh ${WORKSPACE}/verrazzano/build/resources/cluster${count}/post-uninstall-resources false
                ${LOOPING_TEST_SCRIPTS_DIR}/verify_uninstall.sh ${WORKSPACE}/verrazzano/build/resources/cluster${count}
            """
        }
    }
}

// register all managed clusters
def registerManagedClusters() {
    catchError(buildResult: 'FAILURE', stageResult: 'FAILURE') {
        script {
            int clusterCount = params.TOTAL_CLUSTERS.toInteger()
            for(int count=2; count<=clusterCount; count++) {
                sh """
                    export MANAGED_CLUSTER_DIR="${KUBECONFIG_DIR}/${count}"
                    export MANAGED_CLUSTER_NAME="managed${count-1}"
                    export MANAGED_KUBECONFIG="${KUBECONFIG_DIR}/${count}/kube_config"
                    export MANAGED_CLUSTER_ENV="mgd${count-1}"
                    cd ${GO_REPO_PATH}/verrazzano
                    ./tests/e2e/config/scripts/register_managed_cluster.sh
                """
            }
            // ADMIN_VZ_VERSION_AT_REGISTRATION is used by verify register test
            env.ADMIN_VZ_VERSION_AT_REGISTRATION = sh(returnStdout: true,
                    script:"KUBECONFIG=${ADMIN_KUBECONFIG} kubectl get verrazzano -o jsonpath='{.items[0].status.version}'").trim()
            print "Admin VZ version at registration is ${env.ADMIN_VZ_VERSION_AT_REGISTRATION}"
        }
    }
}

// Verify the register of the managed clusters
def verifyRegisterManagedClusters() {
    catchError(buildResult: 'FAILURE', stageResult: 'FAILURE') {
        script {
            int clusterCount = params.TOTAL_CLUSTERS.toInteger()
            for(int count=2; count<=clusterCount; count++) {
                sh """
                    export MANAGED_CLUSTER_NAME="managed${count-1}"
                    export MANAGED_KUBECONFIG="${KUBECONFIG_DIR}/${count}/kube_config"
                    cd ${GO_REPO_PATH}/verrazzano/tests/e2e
                    ginkgo -p --randomize-all -v --keep-going --no-color ${GINKGO_REPORT_ARGS} -tags="${params.TAGGED_TESTS}" --focus-file="${params.INCLUDED_TESTS}" --skip-file="${params.EXCLUDED_TESTS}" multicluster/verify-register/...
                """
            }
        }
    }
}

// Utility method to create a map that will be used later to perform parallel operations against multiple clusters
Map createClusterExecutionsMap() {
    script {
        // Create a dictionary of steps to be executed in parallel
        // - the first one will always be the Admin cluster
        // - clusters 2-max are managed clusters
        def clusterExecutionsMap = [:]
        return clusterExecutionsMap
    }
}

// Verify the deregister of the managed clusters
def verifyDeregisterManagedClusters() {
    catchError(buildResult: 'FAILURE', stageResult: 'FAILURE') {
        script {
            def verrazzanoDeregisterManagedClusterStages = createClusterExecutionsMap()
            int clusterCount = params.TOTAL_CLUSTERS.toInteger()
            for(int count=2; count<=clusterCount; count++) {
                verrazzanoDeregisterManagedClusterStages["${count} - Verify Deregister Managed Cluster"] = verifyDeregisterManagedCluster(count)
            }
            parallel verrazzanoDeregisterManagedClusterStages
        }
    }
}

def verifyDeregisterManagedCluster(count) {
    // For parallel execution, wrap this in a Groovy enclosure {}
    return {
        script {
            sh """
                export MANAGED_CLUSTER_NAME="managed${count-1}"
                export MANAGED_KUBECONFIG="${KUBECONFIG_DIR}/${count}/kube_config"
                export ADMIN_KUBECONFIG="${KUBECONFIG_DIR}/1/kube_config"
                ./tests/e2e/config/scripts/deregister_managed_cluster.sh
                cd ${GO_REPO_PATH}/verrazzano/tests/e2e
                ginkgo build multicluster/verify-deregister/
                ginkgo -p --randomize-all -v --keep-going --no-color ${GINKGO_REPORT_ARGS} -tags="${params.TAGGED_TESTS}" --focus-file="${params.INCLUDED_TESTS}" --skip-file="${params.EXCLUDED_TESTS}" multicluster/verify-deregister/*.test
            """
        }
    }
}

// Verify the managed cluster permissions
def verifyManagedClusterPermissions() {
    catchError(buildResult: 'FAILURE', stageResult: 'FAILURE') {
        script {
            int clusterCount = params.TOTAL_CLUSTERS.toInteger()
            for(int count=2; count<=clusterCount; count++) {
                sh """
                    export MANAGED_CLUSTER_NAME="managed${count-1}"
                    export MANAGED_KUBECONFIG="${KUBECONFIG_DIR}/${count}/kube_config"
                    export MANAGED_ACCESS_KUBECONFIG="${KUBECONFIG_DIR}/${count}/managed_kube_config"
                    cd ${GO_REPO_PATH}/verrazzano/tests/e2e
                    ginkgo -v -stream --keep-going --no-color ${GINKGO_REPORT_ARGS} -tags="${params.TAGGED_TESTS}" --focus-file="${params.INCLUDED_TESTS}" --skip-file="${params.EXCLUDED_TESTS}" multicluster/verify-permissions/...
                """
            }
        }
    }
}

// Run ginkgo test suites
def runGinkgo(testSuitePath, clusterDumpDirectory) {
    script {
        int clusterCount = params.TOTAL_CLUSTERS.toInteger()
        sh """
            export KUBECONFIG="${KUBECONFIG_DIR}/1/kube_config"
            export MANAGED_CLUSTER_NAME="managed1"
            export MANAGED_KUBECONFIG="${KUBECONFIG_DIR}/2/kube_config"
            export CLUSTER_COUNT=$clusterCount
            cd ${GO_REPO_PATH}/verrazzano/tests/e2e
            export DUMP_KUBECONFIG="${KUBECONFIG_DIR}/2/kube_config"
            export DUMP_DIRECTORY="${clusterDumpDirectory}"
            ginkgo -v --keep-going --no-color ${GINKGO_REPORT_ARGS} -tags="${params.TAGGED_TESTS}" --focus-file="${params.INCLUDED_TESTS}" --skip-file="${params.EXCLUDED_TESTS}" ${testSuitePath}/...
        """
    }
}

// Run a test suite against all clusters
def runGinkgoRandomize(testSuitePath) {
    catchError(buildResult: 'FAILURE', stageResult: 'FAILURE') {
        script {
            int clusterCount = params.TOTAL_CLUSTERS.toInteger()
            def clusterName = ""
            for(int count=1; count<=clusterCount; count++) {
                // The first cluster created by this script is named as admin, and the subsequent clusters are named as
                // managed1, managed2, etc.
                if (count == 1) {
                    clusterName="admin"
                } else {
                    clusterName="managed${count-1}"
                }
                sh """
                    export KUBECONFIG="${KUBECONFIG_DIR}/${count}/kube_config"
                    export CLUSTER_NAME="${clusterName}"
                    cd ${GO_REPO_PATH}/verrazzano/tests/e2e
                    ginkgo -p --randomize-all -v --keep-going --no-color ${GINKGO_REPORT_ARGS} -tags="${params.TAGGED_TESTS}" --focus-file="${params.INCLUDED_TESTS}" --skip-file="${params.EXCLUDED_TESTS}" ${testSuitePath}/...
                """
            }
        }
    }
}

// Run a test suite against just the admin cluster
def runGinkgoRandomizeAdmin(testSuitePath) {
    sh """
        export KUBECONFIG="${KUBECONFIG_DIR}/1/kube_config"
        export CLUSTER_NAME="admin"
        cd ${GO_REPO_PATH}/verrazzano/tests/e2e
        ginkgo -p --randomize-all -v --keep-going --no-color -tags="${params.TAGGED_TESTS}" --focus-file="${params.INCLUDED_TESTS}" --skip-file="${params.EXCLUDED_TESTS}" ${testSuitePath}/...
    """
}

// Run a test suite against just the admin cluster
def runGinkgoAdmin(testSuitePath) {
    sh """
        export KUBECONFIG="${KUBECONFIG_DIR}/1/kube_config"
        export CLUSTER_NAME="admin"
        cd ${GO_REPO_PATH}/verrazzano/tests/e2e
        ginkgo -v --keep-going --no-color ${GINKGO_REPORT_ARGS} -tags="${params.TAGGED_TESTS}" --focus-file="${params.INCLUDED_TESTS}" --skip-file="${params.EXCLUDED_TESTS}" ${testSuitePath}/...
    """
}

// Configure the Admin and Managed cluster installer custom resources
def configureVerrazzanoInstallers(installResourceTemplate, configProcessorScript, String... extraArgs) {
    script {
        // Concatenate the variable args into a single string
        String allArgs = ""
        extraArgs.each { allArgs += it + " " }

        int clusterCount = params.TOTAL_CLUSTERS.toInteger()
        for(int count=1; count<=clusterCount; count++) {
            def destinationPath = "${env.KUBECONFIG_DIR}/${count}/${installerFileName}"
            def installProfile = env.MANAGED_CLUSTER_PROFILE
            // Installs using OCI DNS require a unique domain per cluster
            // - also, the env name must be <= 10 chars for some reason.
            def envName = "mgd${count-1}"
            if (count == 1) {
                // Cluster "1" is always the admin cluster, use the chosen profile for the VZ install
                // with the env name "admin"
                installProfile = env.ADMIN_CLUSTER_PROFILE
                envName = "admin"
            }
            sh """
                mkdir -p "${KUBECONFIG_DIR}/${count}"
                export PATH=${HOME}/go/bin:${PATH}
                cd ${GO_REPO_PATH}/verrazzano
                # Copy the template config over for the mgd cluster profile configuration
                cp $installResourceTemplate $destinationPath
                VZ_ENVIRONMENT_NAME="${envName}" INSTALL_PROFILE=$installProfile $configProcessorScript $destinationPath $allArgs
            """
        }
    }
}

// Create the required KinD clusters
def createKindClusters() {
    script {
        sh """
            echo "tests will execute" > ${TESTS_EXECUTED_FILE}
        """
        // NOTE: Eventually we should be able to parallelize the cluster creation, however
        // we seem to be getting some kind of timing issue on cluster create; the 2nd
        // cluster always seems to get a connect/timeout issue, so for now we are keeping
        // the KinD cluster creation serial

        // Can these for now, but eventually we should be able to build this based on
        // inspecting the Docker bridge network CIDR and splitting up a range based on
        // the cluster count.

        def addressRanges = [ "172.18.0.231-172.18.0.238", "172.18.0.239-172.18.0.246", "172.18.0.247-172.18.0.254"]
        def clusterInstallStages = [:]
        boolean cleanupKindContainers = true
        boolean connectJenkinsRunnerToNetwork = true
        int clusterCount = params.TOTAL_CLUSTERS.toInteger()
        for(int count=1; count<=clusterCount; count++) {
            string metallbAddressRange = addressRanges.get(count-1)
            def deployStep = "cluster-${count}"
            // Create dictionary of steps for parallel execution
            //clusterInstallStages[deployStep] = installKindCluster(count, metallbAddressRange, cleanupKindContainers, connectJenkinsRunnerToNetwork)
            // For sequential execution of steps
            installKindCluster(count, metallbAddressRange, cleanupKindContainers, connectJenkinsRunnerToNetwork)
            cleanupKindContainers = false
            connectJenkinsRunnerToNetwork = false
        }
        // Execute steps in parallel
        //parallel clusterInstallStages
    }
}

// Invoke the OKE cluster creation script for the desired number of clusters
def createOKEClusters(clusterPrefix) {
    script {
        sh """
            echo "tests will execute" > ${TESTS_EXECUTED_FILE}
        """
        int clusterCount = params.TOTAL_CLUSTERS.toInteger()
        sh """
            mkdir -p ${KUBECONFIG_DIR}
            echo "Create OKE cluster"
            cd ${TEST_SCRIPTS_DIR}
            TF_VAR_label_prefix=${clusterPrefix} TF_VAR_state_name=multicluster-${env.BUILD_NUMBER}-${env.BRANCH_NAME} ./create_oke_multi_cluster.sh "$clusterCount" "${KUBECONFIG_DIR}" ${params.CREATE_CLUSTER_USE_CALICO}
        """
    }
}

def dumpK8sCluster(dumpDirectory) {
    script {
        if ( fileExists(env.TESTS_EXECUTED_FILE) ) {
            int clusterCount = params.TOTAL_CLUSTERS.toInteger()
            for (int count = 1; count <= clusterCount; count++) {
                sh """
                  export KUBECONFIG="${KUBECONFIG_DIR}/${count}/kube_config"
                  ${GO_REPO_PATH}/verrazzano/ci/scripts/capture_cluster_snapshot.sh ${dumpDirectory}/cluster-snapshot-${count}
                """
            }
        }
    }
}

def dumpVerrazzanoSystemPods() {
    script {
        int clusterCount = params.TOTAL_CLUSTERS.toInteger()
        for(int count=1; count<=clusterCount; count++) {
            LOG_DIR="${VERRAZZANO_INSTALL_LOGS_DIR}/cluster-$count"
            sh """
                export KUBECONFIG=${KUBECONFIG_DIR}/$count/kube_config
                mkdir -p ${LOG_DIR}
                export DIAGNOSTIC_LOG="${LOG_DIR}/verrazzano-system-pods.log"
                ${GO_REPO_PATH}/verrazzano/platform-operator/scripts/install/k8s-dump-objects.sh -o pods -n verrazzano-system -m "verrazzano system pods" || echo "failed" > ${POST_DUMP_FAILED_FILE}
                export DIAGNOSTIC_LOG="${LOG_DIR}/verrazzano-system-certs.log"
                ${GO_REPO_PATH}/verrazzano/platform-operator/scripts/install/k8s-dump-objects.sh -o cert -n verrazzano-system -m "verrazzano system certs" || echo "failed" > ${POST_DUMP_FAILED_FILE}
                export DIAGNOSTIC_LOG="${LOG_DIR}/verrazzano-system-osd.log"
                ${GO_REPO_PATH}/verrazzano/platform-operator/scripts/install/k8s-dump-objects.sh -o pods -n verrazzano-system -r "vmi-system-osd-*" -m "verrazzano system opensearchdashboards log" -l -c osd || echo "failed" > ${POST_DUMP_FAILED_FILE}
                export DIAGNOSTIC_LOG="${LOG_DIR}/verrazzano-system-es-master.log"
                ${GO_REPO_PATH}/verrazzano/platform-operator/scripts/install/k8s-dump-objects.sh -o pods -n verrazzano-system -r "vmi-system-es-master-*" -m "verrazzano system opensearchdashboards log" -l -c es-master || echo "failed" > ${POST_DUMP_FAILED_FILE}
            """
        }
    }
}

def dumpCattleSystemPods() {
    script {
        int clusterCount = params.TOTAL_CLUSTERS.toInteger()
        for(int count=1; count<=clusterCount; count++) {
            LOG_DIR="${VERRAZZANO_INSTALL_LOGS_DIR}/cluster-$count"
            sh """
                export KUBECONFIG=${KUBECONFIG_DIR}/$count/kube_config
                mkdir -p ${LOG_DIR}
                export DIAGNOSTIC_LOG="${LOG_DIR}/cattle-system-pods.log"
                ${GO_REPO_PATH}/verrazzano/platform-operator/scripts/install/k8s-dump-objects.sh -o pods -n cattle-system -m "cattle system pods" || echo "failed" > ${POST_DUMP_FAILED_FILE}
                export DIAGNOSTIC_LOG="${LOG_DIR}/rancher.log"
                ${GO_REPO_PATH}/verrazzano/platform-operator/scripts/install/k8s-dump-objects.sh -o pods -n cattle-system -r "rancher-*" -m "Rancher logs" -c rancher -l || echo "failed" > ${POST_DUMP_FAILED_FILE}
            """
        }
    }
}

def dumpNginxIngressControllerLogs() {
    script {
        int clusterCount = params.TOTAL_CLUSTERS.toInteger()
        for(int count=1; count<=clusterCount; count++) {
            LOG_DIR="${VERRAZZANO_INSTALL_LOGS_DIR}/cluster-$count"
            sh """
                export KUBECONFIG=${KUBECONFIG_DIR}/$count/kube_config
                mkdir -p ${LOG_DIR}
                export DIAGNOSTIC_LOG="${LOG_DIR}/nginx-ingress-controller.log"
                ${GO_REPO_PATH}/verrazzano/platform-operator/scripts/install/k8s-dump-objects.sh -o pods -n ingress-nginx -r "nginx-ingress-controller-*" -m "Nginx Ingress Controller" -c controller -l || echo "failed" > ${POST_DUMP_FAILED_FILE}
            """
        }
    }
}

def dumpVerrazzanoPlatformOperatorLogs() {
    script {
        int clusterCount = params.TOTAL_CLUSTERS.toInteger()
        for(int count=1; count<=clusterCount; count++) {
            LOG_DIR="${WORKSPACE}/verrazzano-platform-operator/logs/cluster-$count"
            sh """
                ## dump out verrazzano-platform-operator logs
                export KUBECONFIG=${KUBECONFIG_DIR}/$count/kube_config
                mkdir -p ${LOG_DIR}
                kubectl -n verrazzano-install logs --selector=app=verrazzano-platform-operator > ${LOG_DIR}/verrazzano-platform-operator-pod.log --tail -1 || echo "failed" > ${POST_DUMP_FAILED_FILE}
                kubectl -n verrazzano-install describe pod --selector=app=verrazzano-platform-operator > ${LOG_DIR}/verrazzano-platform-operator-pod.out || echo "failed" > ${POST_DUMP_FAILED_FILE}
                echo "verrazzano-platform-operator logs dumped to verrazzano-platform-operator-pod.log"
                echo "verrazzano-platform-operator pod description dumped to verrazzano-platform-operator-pod.out"
                echo "------------------------------------------"
            """
        }
    }
}

def dumpVerrazzanoApplicationOperatorLogs() {
    script {
        int clusterCount = params.TOTAL_CLUSTERS.toInteger()
        for(int count=1; count<=clusterCount; count++) {
            LOG_DIR="${WORKSPACE}/verrazzano-application-operator/logs/cluster-$count"
            sh """
                ## dump out verrazzano-application-operator logs
                export KUBECONFIG=${KUBECONFIG_DIR}/$count/kube_config
                mkdir -p ${LOG_DIR}
                kubectl -n verrazzano-system logs --selector=app=verrazzano-application-operator > ${LOG_DIR}/verrazzano-application-operator-pod.log --tail -1 || echo "failed" > ${POST_DUMP_FAILED_FILE}
                kubectl -n verrazzano-system describe pod --selector=app=verrazzano-application-operator > ${LOG_DIR}/verrazzano-application-operator-pod.out || echo "failed" > ${POST_DUMP_FAILED_FILE}
                echo "verrazzano-application-operator logs dumped to verrazzano-application-operator-pod.log"
                echo "verrazzano-application-operator pod description dumped to verrazzano-application-operator-pod.out"
                echo "------------------------------------------"
            """
        }
    }
}

def dumpOamKubernetesRuntimeLogs() {
    script {
        int clusterCount = params.TOTAL_CLUSTERS.toInteger()
        for(int count=1; count<=clusterCount; count++) {
            LOG_DIR="${WORKSPACE}/oam-kubernetes-runtime/logs/cluster-$count"
            sh """
                ## dump out oam-kubernetes-runtime logs
                export KUBECONFIG=${KUBECONFIG_DIR}/$count/kube_config
                mkdir -p ${LOG_DIR}
                kubectl -n verrazzano-system logs --selector=app.kubernetes.io/instance=oam-kubernetes-runtime > ${LOG_DIR}/oam-kubernetes-runtime-pod.log --tail -1 || echo "failed" > ${POST_DUMP_FAILED_FILE}
                kubectl -n verrazzano-system describe pod --selector=app.kubernetes.io/instance=oam-kubernetes-runtime > ${LOG_DIR}/oam-kubernetes-runtime-pod.out || echo "failed" > ${POST_DUMP_FAILED_FILE}
                echo "verrazzano-application-operator logs dumped to oam-kubernetes-runtime-pod.log"
                echo "verrazzano-application-operator pod description dumped to oam-kubernetes-runtime-pod.out"
                echo "------------------------------------------"
            """
        }
    }
}

def dumpVerrazzanoApiLogs() {
    script {
        int clusterCount = params.TOTAL_CLUSTERS.toInteger()
        for(int count=1; count<=clusterCount; count++) {
            LOG_DIR="${VERRAZZANO_INSTALL_LOGS_DIR}/cluster-$count"
            sh """
                export KUBECONFIG=${KUBECONFIG_DIR}/$count/kube_config
                mkdir -p ${LOG_DIR}
                export DIAGNOSTIC_LOG="${LOG_DIR}/verrazzano-authproxy.log"
                ${GO_REPO_PATH}/verrazzano/platform-operator/scripts/install/k8s-dump-objects.sh -o pods -n verrazzano-system -r "verrazzano-authproxy-*" -m "verrazzano api" -c verrazzano-authproxy -l || echo "failed" > ${POST_DUMP_FAILED_FILE}
            """
        }
    }
}

def dumpInstallLogs() {
    script {
        int clusterCount = params.TOTAL_CLUSTERS.toInteger()
        for(int count=1; count<=clusterCount; count++) {
            LOG_DIR="${VERRAZZANO_INSTALL_LOGS_DIR}/cluster-$count"

            // This function may run on older versions of Verrazzano that have the logs stored in the default namespace
            def namespace = "verrazzano-install"
            sh """
                ## dump Verrazzano install logs
                export KUBECONFIG=${KUBECONFIG_DIR}/$count/kube_config
                mkdir -p ${LOG_DIR}
                kubectl -n ${namespace} logs --selector=job-name=verrazzano-install-my-verrazzano > ${LOG_DIR}/${VERRAZZANO_INSTALL_LOG} --tail -1
                kubectl -n ${namespace} describe pod --selector=job-name=verrazzano-install-my-verrazzano > ${LOG_DIR}/verrazzano-install-job-pod.out
                echo "------------------------------------------"
            """
        }
    }
}

def getEffectiveDumpOnSuccess() {
    def effectiveValue = params.DUMP_K8S_CLUSTER_ON_SUCCESS
    if (FORCE_DUMP_K8S_CLUSTER_ON_SUCCESS.equals("true") && (env.BRANCH_NAME.equals("master"))) {
        effectiveValue = true
        echo "Forcing dump on success based on global override setting"
    }
    return effectiveValue
}

def setDisplayName() {
    echo "Start setDisplayName"
    def causes = currentBuild.getBuildCauses()
    echo "causes: " + causes.toString()
    for (cause in causes) {
        def causeString = cause.toString()
        echo "current cause: " + causeString
        if (causeString.contains("UpstreamCause") && causeString.contains("Started by upstream project")) {
             echo "This job was caused by " + causeString
             if (causeString.contains("verrazzano-periodic-triggered-tests")) {
                 currentBuild.displayName = env.BUILD_NUMBER + " : PERIODIC"
             } else if (causeString.contains("verrazzano-flaky-tests")) {
                 currentBuild.displayName = env.BUILD_NUMBER + " : FLAKY"
             }
         }
    }
    echo "End setDisplayName"
}

def modifyHelloHelidonApp(newNamespace, newProjName) {
    sh """
      # create modified versions of the hello helidon MC example
      export MC_HH_DEST_DIR=${GO_REPO_PATH}/verrazzano/examples/multicluster/${newNamespace}
      export MC_HH_SOURCE_DIR=${GO_REPO_PATH}/verrazzano/examples/multicluster/hello-helidon
      export MC_APP_NAMESPACE="${newNamespace}"
      export MC_PROJ_NAME="${newProjName}"
      ${GO_REPO_PATH}/verrazzano/ci/scripts/generate_mc_hello_deployment_files.sh
    """
}

def deploySampleApp() {
    modifyHelloHelidonApp("${SAMPLE_APP_NAMESPACE}", "${SAMPLE_APP_PROJECT}")
    sh """
      export KUBECONFIG=$ADMIN_KUBECONFIG
      kubectl apply -f ${GO_REPO_PATH}/verrazzano/examples/multicluster/hello-helidon-sample/verrazzano-project.yaml
      kubectl apply -f ${GO_REPO_PATH}/verrazzano/examples/multicluster/hello-helidon-sample/hello-helidon-comp.yaml
      kubectl apply -f ${GO_REPO_PATH}/verrazzano/examples/multicluster/hello-helidon-sample/mc-hello-helidon-app.yaml
    """
}

def undeploySampleApp() {
    sh """
      export KUBECONFIG=$ADMIN_KUBECONFIG
      kubectl delete -f ${GO_REPO_PATH}/verrazzano/examples/multicluster/hello-helidon-sample/mc-hello-helidon-app.yaml
      kubectl delete -f ${GO_REPO_PATH}/verrazzano/examples/multicluster/hello-helidon-sample/hello-helidon-comp.yaml
      kubectl delete -f ${GO_REPO_PATH}/verrazzano/examples/multicluster/hello-helidon-sample/verrazzano-project.yaml
    """
}

def runHelidonNsOpsTest() {
    int clusterCount = params.TOTAL_CLUSTERS.toInteger()
    modifyHelloHelidonApp("hello-helidon-ns", "hello-helidon-ns")
    sh """
      export MANAGED_CLUSTER_NAME="managed1"
      export MANAGED_KUBECONFIG="${KUBECONFIG_DIR}/2/kube_config"
      export CLUSTER_COUNT=$clusterCount
      cd ${GO_REPO_PATH}/verrazzano/tests/e2e
      export DUMP_KUBECONFIG="${KUBECONFIG_DIR}/2/kube_config"
      export DUMP_DIRECTORY="${TEST_DUMP_ROOT}/examples-helidon-ns-ops"
      ginkgo -v --keep-going --no-color ${GINKGO_REPORT_ARGS} -tags="${params.TAGGED_TESTS}" --focus-file="${params.INCLUDED_TESTS}" --skip-file="${params.EXCLUDED_TESTS}" multicluster/examples/helidon-ns-ops/...
    """
}

def runMulticlusterVerifyApi() {
    int clusterCount = params.TOTAL_CLUSTERS.toInteger()
    for(int count=2; count<=clusterCount; count++) {
        sh """
          export MANAGED_CLUSTER_NAME="managed${count-1}"
          export MANAGED_KUBECONFIG="${KUBECONFIG_DIR}/${count}/kube_config"
          cd ${GO_REPO_PATH}/verrazzano/tests/e2e
          ginkgo -v --keep-going --no-color ${GINKGO_REPORT_ARGS} -tags="${params.TAGGED_TESTS}" --focus-file="${params.INCLUDED_TESTS}" --skip-file="${params.EXCLUDED_TESTS}" multicluster/verify-api/...
        """
    }
}

def runConsoleTests() {
    // Set app information used by the application page UI tests to assert for app info
    // Console runs on admin cluster and the KUBECONFIG is pointed at it (which is cluster 1)
    // Make sure that application page tests are also run by setting RUN_APP_TESTS=true since we deployed
    // a sample app for that purpose
    catchError(buildResult: 'SUCCESS', stageResult: 'FAILURE') {
        sh """
            export DUMP_DIRECTORY="${TEST_DUMP_ROOT}/console"
            export CONSOLE_REPO_BRANCH="${params.CONSOLE_REPO_BRANCH}"
            export CONSOLE_APP_NAME="${SAMPLE_APP_NAME}"
            export CONSOLE_APP_NAMESPACE="${SAMPLE_APP_NAMESPACE}"
            export CONSOLE_APP_CLUSTER="managed1"
            export CONSOLE_APP_COMP="${SAMPLE_APP_COMPONENT}"
            KUBECONFIG=${ADMIN_KUBECONFIG} RUN_APP_TESTS=true ${GO_REPO_PATH}/verrazzano/ci/scripts/run_console_tests.sh
        """
    }
}

def verifyUpgrade() {
    return [
        "Verify Register": {
            verifyRegisterManagedClusters()
        },
        "verify-permissions": {
            verifyManagedClusterPermissions()
        },
        "system component metrics": {
            runGinkgoRandomize('metrics/syscomponents')
        },
    ]
}

def verifyDNSUpdate() {
    return [
        "verify-admin-cluster-dns-update": {
            runGinkgoAdmin('update/dnsac')
        },
        "verify-managed-cluster-dns-update": {
            runGinkgoAdmin('update/dnsmc')
        },
    ]
}

// NOTE: The stages are executed in parallel, however the tests themselves are executed against
//       each cluster in sequence. If possible, we should parallelize that as well.
def verifyInfra() {
    return [
        "verify-scripts": {
            runGinkgoRandomize('scripts')
        },
        "verify-infra restapi": {
            runGinkgoRandomize('verify-infra/restapi')
        },
        "verify-infra oam": {
            runGinkgoRandomize('verify-infra/oam')
        },
        "verify-infra vmi": {
            runGinkgoRandomize('verify-infra/vmi')
        },
        "mc verify-jaeger-install": {
            runGinkgoRandomize('multicluster/verify-jaeger/install')
        },
        "mc verify-jaeger-system": {
            runGinkgoRandomize('multicluster/verify-jaeger/system')
        },
    ]
}

def verifyExamples() {
    return [
        "mc examples helidon": {
            runGinkgo("multicluster/examples/helidon", "${TEST_DUMP_ROOT}/helidon-workload")
        },
        "mc examples helidon deprecated": {
            runGinkgo("multicluster/examples/helidon-deprecated", "${TEST_DUMP_ROOT}/helidon-deprecated")
        },
        "Delete Deployed App NS": {
            runHelidonNsOpsTest()
        },
        "mc weblogic workload": {
            runGinkgo("multicluster/workloads/mcweblogic", "${TEST_DUMP_ROOT}/weblogic-workload")
        },
        "mc coherence workload": {
            runGinkgo("multicluster/workloads/mccoherence", "${TEST_DUMP_ROOT}/coherence-workload")
        },
        "jaeger helidon": {
            runGinkgo("multicluster/verify-jaeger/helidon", "${TEST_DUMP_ROOT}/jaeger-helidon")
        },
    ]
}

def setVZCRDVersionForInstallation(){
    if(params.CRD_API_VERSION == "v1alpha1"){
        INSTALL_CONFIG_FILE_KIND = "${GO_REPO_PATH}/verrazzano/tests/e2e/config/scripts/v1alpha1/install-vz-prod-kind-multicluster.yaml"
        INSTALL_CONFIG_FILE_OCIDNS = "${GO_REPO_PATH}/verrazzano/tests/e2e/config/scripts/v1alpha1/install-verrazzano-ocidns.yaml"
        INSTALL_CONFIG_FILE_NIPIO = "${GO_REPO_PATH}/verrazzano/tests/e2e/config/scripts/v1alpha1/install-verrazzano-nipio.yaml"
    }
}<|MERGE_RESOLUTION|>--- conflicted
+++ resolved
@@ -47,11 +47,7 @@
         choice (name: 'OKE_CLUSTER_VERSION',
                 description: 'Kubernetes Version for OKE Cluster',
                 // 1st choice is the default value
-<<<<<<< HEAD
-                choices: [ "v1.24.1", "v1.23.4", "v1.22.5" ]) 
-=======
                 choices: [ "v1.24.1", "v1.22.5", "v1.23.4", "v1.21.5" ])
->>>>>>> aa59e63a
         choice (name: 'KIND_CLUSTER_VERSION',
                 description: 'Kubernetes Version for KIND Cluster',
                 // 1st choice is the default value
