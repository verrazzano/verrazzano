// Copyright (c) 2021, 2022, Oracle and/or its affiliates.
// Licensed under the Universal Permissive License v 1.0 as shown at https://oss.oracle.com/licenses/upl.

def DOCKER_IMAGE_TAG
def SKIP_ACCEPTANCE_TESTS = false
def EFFECTIVE_DUMP_K8S_CLUSTER_ON_SUCCESS = false
def availableRegions = [ "ap-chuncheon-1", "ap-hyderabad-1", "ap-melbourne-1", "ap-mumbai-1", "ap-osaka-1", "ap-seoul-1", "ap-sydney-1",
                          "ap-tokyo-1", "ca-montreal-1", "ca-toronto-1", "eu-amsterdam-1", "eu-frankfurt-1", "eu-zurich-1", "me-jeddah-1",
                          "sa-saopaulo-1", "uk-london-1" ]
def acmeEnvironments = [ "staging", "production" ]
Collections.shuffle(availableRegions)
def zoneId = UUID.randomUUID().toString().substring(0,6).replace('-','')
def dns_zone_ocid = 'dummy'
def OKE_CLUSTER_PREFIX = ""
def agentLabel = env.JOB_NAME.contains('master') ? "phxlarge" : "VM.Standard2.8"

installerFileName = "install-verrazzano.yaml"

pipeline {
    options {
        timeout(time: 2, unit: 'HOURS')
        skipDefaultCheckout true
        timestamps ()
    }

    agent {
       docker {
            image "${RUNNER_DOCKER_IMAGE}"
            args "${RUNNER_DOCKER_ARGS}"
            registryUrl "${RUNNER_DOCKER_REGISTRY_URL}"
            registryCredentialsId 'ocir-pull-and-push-account'
            label "${agentLabel}"
        }
    }

    parameters {
        booleanParam (description: 'Whether to use External Elasticsearch', name: 'EXTERNAL_ELASTICSEARCH', defaultValue: false)
        booleanParam (description: 'Whether to upgrade Verrazzano', name: 'UPGRADE_VERRAZZANO', defaultValue: false)
        choice (description: 'Number of Cluster', name: 'TOTAL_CLUSTERS', choices: ["2", "1", "3"])
        choice (description: 'Verrazzano Test Environment', name: 'TEST_ENV',
                choices: ["KIND", "magicdns_oke", "ocidns_oke"])
        choice (description: 'ACME Certificate Environment (Staging or Production)', name: 'ACME_ENVIRONMENT',
                choices: acmeEnvironments)
        choice (description: 'OCI region to launch OKE clusters', name: 'OKE_CLUSTER_REGION',
            // 1st choice is the default value
            choices: availableRegions )
        choice (description: 'OKE node pool configuration', name: 'OKE_NODE_POOL',
            // 1st choice is the default value
            choices: [ "VM.Standard2.4-2", "VM.Standard.E3.Flex-8-2" ])
        choice (name: 'OKE_CLUSTER_VERSION',
                description: 'Kubernetes Version for OKE Cluster',
                // 1st choice is the default value
                choices: [ "v1.21.5", "v1.22.5", "v1.20.8", "v1.23.4", "v1.24.1" ])
        choice (name: 'KIND_CLUSTER_VERSION',
                description: 'Kubernetes Version for KIND Cluster',
                // 1st choice is the default value
<<<<<<< HEAD
                choices: [ "1.21", "1.22", "1.20", "1.23", "1.24" ])
=======
                choices: [ "1.21", "1.22", "1.23", "1.24" ])
>>>>>>> 07b77fc5
        string (name: 'VERSION_FOR_INSTALL',
                defaultValue: 'v1.1.2',
                description: 'This is the Verrazzano version for install before doing an upgrade.  By default, the v1.0.2 release will be installed',
                trim: true)
        string (name: 'GIT_COMMIT_TO_USE',
                        defaultValue: 'NONE',
                        description: 'This is the full git commit hash from the source build to be used for all jobs',
                        trim: true)
        string (name: 'VERRAZZANO_OPERATOR_IMAGE',
                        defaultValue: 'NONE',
                        description: 'Verrazzano platform operator image name (in ghcr.io repo).  If not specified, the latest operator.yaml published to the Verrazzano Object Store will be used',
                        trim: true)
        choice (name: 'ADMIN_CLUSTER_PROFILE',
                description: 'Verrazzano Admin Cluster install profile name',
                // 1st choice is the default value
                choices: [ "prod", "dev" ])
        choice (name: 'MANAGED_CLUSTER_PROFILE',
                description: 'Verrazzano Managed Cluster install profile name',
                // 1st choice is the default value
                choices: [ "managed-cluster", "prod", "dev" ])
        choice (name: 'WILDCARD_DNS_DOMAIN',
                description: 'This is the wildcard DNS domain',
                // 1st choice is the default value
                choices: [ "nip.io", "sslip.io"])
        choice (name: 'CRD_API_VERSION',
                description: 'This is the API crd version.',
                // 1st choice is the default value
                choices: [ "v1beta1", "v1alpha1"])
        booleanParam (description: 'Whether to create the cluster with Calico for AT testing', name: 'CREATE_CLUSTER_USE_CALICO', defaultValue: true)
        booleanParam (name: 'DUMP_K8S_CLUSTER_ON_SUCCESS', description: 'Whether to dump k8s cluster on success (off by default, can be useful to capture for comparing to failed cluster)', defaultValue: false)
        string (name: 'CONSOLE_REPO_BRANCH',
                defaultValue: '',
                description: 'The branch to check out after cloning the console repository.',
                trim: true)
        booleanParam (description: 'Whether to emit metrics from the pipeline', name: 'EMIT_METRICS', defaultValue: true)
        string (name: 'TAGGED_TESTS',
                defaultValue: '',
                description: 'A comma separated list of build tags for tests that should be executed (e.g. unstable_test). Default:',
                trim: true)
        string (name: 'INCLUDED_TESTS',
                defaultValue: '.*',
                description: 'A regex matching any fully qualified test file that should be executed (e.g. examples/helidon/). Default: .*',
                trim: true)
        string (name: 'EXCLUDED_TESTS',
                defaultValue: '_excluded_test',
                description: 'A regex matching any fully qualified test file that should not be executed (e.g. multicluster/|_excluded_test). Default: _excluded_test',
                trim: true)
        booleanParam (description: 'Whether to capture full cluster snapshot on test failure', name: 'CAPTURE_FULL_CLUSTER', defaultValue: false)
    }

    environment {
        DOCKER_PLATFORM_CI_IMAGE_NAME = 'verrazzano-platform-operator-jenkins'
        DOCKER_PLATFORM_PUBLISH_IMAGE_NAME = 'verrazzano-platform-operator'
        DOCKER_PLATFORM_IMAGE_NAME = "${env.BRANCH_NAME == 'master' ? env.DOCKER_PLATFORM_PUBLISH_IMAGE_NAME : env.DOCKER_PLATFORM_CI_IMAGE_NAME}"
        DOCKER_OAM_CI_IMAGE_NAME = 'verrazzano-application-operator-jenkins'
        DOCKER_OAM_PUBLISH_IMAGE_NAME = 'verrazzano-application-operator'
        DOCKER_OAM_IMAGE_NAME = "${env.BRANCH_NAME == 'master' ? env.DOCKER_OAM_PUBLISH_IMAGE_NAME : env.DOCKER_OAM_CI_IMAGE_NAME}"
        CREATE_LATEST_TAG = "${env.BRANCH_NAME == 'master' ? '1' : '0'}"
        GOPATH = '/home/opc/go'
        GO_REPO_PATH = "${GOPATH}/src/github.com/verrazzano"
        DOCKER_CREDS = credentials('github-packages-credentials-rw')
        DOCKER_EMAIL = credentials('github-packages-email')
        DOCKER_REPO = 'ghcr.io'
        DOCKER_NAMESPACE = 'verrazzano'
        NETRC_FILE = credentials('netrc')
        CLUSTER_NAME_PREFIX = 'verrazzano'
        TESTS_EXECUTED_FILE = "${WORKSPACE}/tests_executed_file.tmp"
        POST_DUMP_FAILED_FILE = "${WORKSPACE}/post_dump_failed_file.tmp"
        KUBECONFIG_DIR = "${WORKSPACE}/kubeconfig"

        OCR_CREDS = credentials('ocr-pull-and-push-account')
        OCR_REPO = 'container-registry.oracle.com'
        IMAGE_PULL_SECRET = 'verrazzano-container-registry'

        TEST_ENV = "${params.TEST_ENV}"
        MANAGED_CLUSTER_PROFILE = "${params.MANAGED_CLUSTER_PROFILE}"
        ADMIN_CLUSTER_PROFILE = "${params.ADMIN_CLUSTER_PROFILE}"

        // Find a better way to handle this
        // OKE_CLUSTER_VERSION = "${params.KUBERNETES_VERSION == '1.17' ? 'v1.17.13' : 'v1.18.10'}"
        TF_VAR_compartment_id = credentials('oci-tiburon-dev-compartment-ocid')
        TF_VAR_tenancy_id = credentials('oci-tenancy')
        TF_VAR_tenancy_name = credentials('oci-tenancy-name')
        TF_VAR_user_id = credentials('oci-user-ocid')
        TF_VAR_region = "${params.OKE_CLUSTER_REGION}"
        TF_VAR_kubernetes_version = "${params.OKE_CLUSTER_VERSION}"
        TF_VAR_nodepool_config = "${params.OKE_NODE_POOL}"
        TF_VAR_api_fingerprint = credentials('oci-api-key-fingerprint')
        TF_VAR_api_private_key_path = credentials('oci-api-key')
        TF_VAR_s3_bucket_access_key = credentials('oci-s3-bucket-access-key')
        TF_VAR_s3_bucket_secret_key = credentials('oci-s3-bucket-secret-key')
        TF_VAR_ssh_public_key_path = credentials('oci-tf-pub-ssh-key')

        OCI_CLI_TENANCY = credentials('oci-tenancy')
        OCI_CLI_USER = credentials('oci-user-ocid')
        OCI_CLI_FINGERPRINT = credentials('oci-api-key-fingerprint')
        OCI_CLI_KEY_FILE = credentials('oci-api-key')
        OCI_CLI_REGION = "${params.OKE_CLUSTER_REGION}"
        OCI_CLI_SUPPRESS_FILE_PERMISSIONS_WARNING = 'True'

        INSTALL_CONFIG_FILE_KIND = "${GO_REPO_PATH}/verrazzano/tests/e2e/config/scripts/v1beta1/install-vz-prod-kind-upgrade.yaml"
        INSTALL_CONFIG_FILE_OCIDNS = "${GO_REPO_PATH}/verrazzano/tests/e2e/config/scripts/v1beta1/install-verrazzano-ocidns.yaml"
        INSTALL_CONFIG_FILE_NIPIO = "${GO_REPO_PATH}/verrazzano/tests/e2e/config/scripts/v1beta1/install-verrazzano-nipio.yaml"
        OCI_DNS_ZONE_NAME="z${zoneId}.v8o.io"
        ACME_ENVIRONMENT="${params.ACME_ENVIRONMENT}"

        TIMESTAMP = sh(returnStdout: true, script: "date +%Y%m%d%H%M%S").trim()
        SHORT_TIME_STAMP = sh(returnStdout: true, script: "date +%m%d%H%M%S").trim()
        TEST_SCRIPTS_DIR = "${GO_REPO_PATH}/verrazzano/tests/e2e/config/scripts"
        LOOPING_TEST_SCRIPTS_DIR = "${TEST_SCRIPTS_DIR}/looping-test"

        ADMIN_KUBECONFIG="${KUBECONFIG_DIR}/1/kube_config"

        // Environment variables required to capture cluster snapshot and bug report on test failure
        DUMP_COMMAND="${GO_REPO_PATH}/verrazzano/tools/scripts/k8s-dump-cluster.sh"
        TEST_DUMP_ROOT="${WORKSPACE}/test-cluster-snapshots"
        CAPTURE_FULL_CLUSTER="${params.CAPTURE_FULL_CLUSTER}"

        // Environment variable for Verrazzano CLI executable
        VZ_COMMAND="${GO_REPO_PATH}/vz"

        VERRAZZANO_INSTALL_LOGS_DIR="${WORKSPACE}/verrazzano/platform-operator/scripts/install/build/logs"
        VERRAZZANO_INSTALL_LOG="verrazzano-install.log"

        EXTERNAL_ELASTICSEARCH = "${params.EXTERNAL_ELASTICSEARCH}"

        // used for console artifact capture on failure
        JENKINS_READ = credentials('jenkins-auditor')
        OCI_CLI_AUTH="instance_principal"
        OCI_OS_NAMESPACE = credentials('oci-os-namespace')
        OCI_OS_ARTIFACT_BUCKET="build-failure-artifacts"
        OCI_OS_COMMIT_BUCKET="verrazzano-builds-by-commit"
        VZ_CLI_TARGZ="vz-linux-amd64.tar.gz"

        // used to emit metrics
        PROMETHEUS_GW_URL = credentials('prometheus-dev-url')
        PROMETHEUS_CREDENTIALS = credentials('prometheus-credentials')
        TEST_ENV_LABEL = "${params.TEST_ENV}"
        SEARCH_HTTP_ENDPOINT = credentials('search-gw-url')
        SEARCH_PASSWORD = "${PROMETHEUS_CREDENTIALS_PSW}"
        SEARCH_USERNAME = "${PROMETHEUS_CREDENTIALS_USR}"

        // sample app deployed before upgrade and UI console tests
        SAMPLE_APP_NAME="hello-helidon"
        SAMPLE_APP_NAMESPACE="hello-helidon-sample"
        SAMPLE_APP_PROJECT="hello-helidon-sample-proj"
        SAMPLE_APP_COMPONENT="hello-helidon-component"

        // used by ToDoList example test
        WEBLOGIC_PSW = credentials('weblogic-example-domain-password')
        DATABASE_PSW = credentials('todo-mysql-password')

        // used to generate Ginkgo test reports
        TEST_REPORT = "test-report.xml"
        GINKGO_REPORT_ARGS = "--junit-report=${TEST_REPORT} --keep-separate-reports=true"
        TEST_REPORT_DIR = "${WORKSPACE}/tests/e2e"
    }

    stages {
        stage('Clean workspace and checkout') {
            steps {
                sh """
                    echo "${NODE_LABELS}"
                """

                script {
                    EFFECTIVE_DUMP_K8S_CLUSTER_ON_SUCCESS = getEffectiveDumpOnSuccess()
                    if (params.GIT_COMMIT_TO_USE == "NONE") {
                        echo "Specific GIT commit was not specified, use current head"
                        def scmInfo = checkout scm
                        env.GIT_COMMIT = scmInfo.GIT_COMMIT
                        env.GIT_BRANCH = scmInfo.GIT_BRANCH
                    } else {
                        echo "SCM checkout of ${params.GIT_COMMIT_TO_USE}"
                        def scmInfo = checkout([
                            $class: 'GitSCM',
                            branches: [[name: params.GIT_COMMIT_TO_USE]],
                            doGenerateSubmoduleConfigurations: false,
                            extensions: [],
                            submoduleCfg: [],
                            userRemoteConfigs: [[url: env.SCM_VERRAZZANO_GIT_URL]]])
                        env.GIT_COMMIT = scmInfo.GIT_COMMIT
                        env.GIT_BRANCH = scmInfo.GIT_BRANCH
                        // If the commit we were handed is not what the SCM says we are using, fail
                        if (!env.GIT_COMMIT.equals(params.GIT_COMMIT_TO_USE)) {
                            echo "SCM didn't checkout the commit we expected. Expected: ${params.GIT_COMMIT_TO_USE}, Found: ${scmInfo.GIT_COMMIT}"
                            exit 1
                        }
                    }
                    echo "SCM checkout of ${env.GIT_BRANCH} at ${env.GIT_COMMIT}"
                }

                sh """
                    cp -f "${NETRC_FILE}" $HOME/.netrc
                    chmod 600 $HOME/.netrc
                """

                script {
                    try {
                        sh """
                            echo "${DOCKER_CREDS_PSW}" | docker login ${env.DOCKER_REPO} -u ${DOCKER_CREDS_USR} --password-stdin
                        """
                    } catch(error) {
                        echo "docker login failed, retrying after sleep"
                        retry(4) {
                            sleep(30)
                            sh """
                                echo "${DOCKER_CREDS_PSW}" | docker login ${env.DOCKER_REPO} -u ${DOCKER_CREDS_USR} --password-stdin
                            """
                        }
                    }
	            }
                sh """
                    rm -rf ${GO_REPO_PATH}/verrazzano
                    mkdir -p ${GO_REPO_PATH}/verrazzano
                    tar cf - . | (cd ${GO_REPO_PATH}/verrazzano/ ; tar xf -)
                """
                script {
                    setVZCRDVersionForInstallation()
                    def props = readProperties file: '.verrazzano-development-version'
                    VERRAZZANO_DEV_VERSION = props['verrazzano-development-version']
                    TIMESTAMP = sh(returnStdout: true, script: "date +%Y%m%d%H%M%S").trim()
                    SHORT_COMMIT_HASH = sh(returnStdout: true, script: "git rev-parse --short=8 HEAD").trim()
                    DOCKER_IMAGE_TAG = "${VERRAZZANO_DEV_VERSION}-${TIMESTAMP}-${SHORT_COMMIT_HASH}"
                    // update the description with some meaningful info
                    setDisplayName()
                    currentBuild.description = SHORT_COMMIT_HASH + " : " + env.GIT_COMMIT + " : " + params.GIT_COMMIT_TO_USE

                    if (params.TEST_ENV != "KIND") {
                        // derive the prefix for the OKE cluster
                        OKE_CLUSTER_PREFIX = sh(returnStdout: true, script: "${GO_REPO_PATH}/verrazzano/ci/scripts/derive_oke_cluster_name.sh").trim()
                    }
                    // Derive Kubernetes version, which is used to set the value for a label in the metrics emitted by the tests
                    env.K8S_VERSION_LABEL = "${params.TEST_ENV == 'KIND' ? params.KIND_CLUSTER_VERSION : sh(returnStdout: true, script: "${WORKSPACE}/ci/scripts/derive_kubernetes_version.sh ${params.OKE_CLUSTER_VERSION}").trim()}"
                }
                script {
                    sh """
                        echo "Downloading VZ CLI from object storage"
                        oci --region us-phoenix-1 os object get --namespace ${OCI_OS_NAMESPACE} -bn ${OCI_OS_COMMIT_BUCKET} --name ephemeral/${env.BRANCH_NAME}/${SHORT_COMMIT_HASH}/${VZ_CLI_TARGZ} --file ${VZ_CLI_TARGZ}
                        tar xzf ${VZ_CLI_TARGZ} -C ${GO_REPO_PATH}
                        ${GO_REPO_PATH}/vz version
                    """
                }
            }
        }

        stage('Install and Configure') {
            when {
                allOf {
                    not { buildingTag() }
                    anyOf {
                        branch 'master';
                        expression {SKIP_ACCEPTANCE_TESTS == false};
                    }
                }
            }
            stages {
                stage('Prepare AT environment') {
                    parallel {
                        stage('Create Kind Clusters') {
                            when { expression { return params.TEST_ENV == 'KIND' } }
                            steps {
                                createKindClusters()
                            }
                        }
                        stage('Create OKE Clusters') {
                            when { expression { return params.TEST_ENV == 'ocidns_oke' || params.TEST_ENV == 'magicdns_oke'} }
                            steps {
                                echo "OKE Cluster Prefix: ${OKE_CLUSTER_PREFIX}"
                                createOKEClusters("${OKE_CLUSTER_PREFIX}")
                            }
                        }
                    }
                }
                stage("Configure Clusters") {
                    parallel {
                        stage("Configure OKE/OCI DNS") {
                            when { expression { return params.TEST_ENV == 'ocidns_oke' } }
                            stages {
                                stage('Create OCI DNS zone') {
                                    steps {
                                        script {
                                            dns_zone_ocid = sh(script: "${GO_REPO_PATH}/verrazzano/tests/e2e/config/scripts/oci_dns_ops.sh -o create -c ${TF_VAR_compartment_id} -s z${zoneId}", returnStdout: true)
                                        }
                                    }
                                }
                                stage('Configure OCI DNS Resources') {
                                    environment {
                                        OCI_DNS_COMPARTMENT_OCID = credentials('oci-dns-compartment')
                                        OCI_PRIVATE_KEY_FILE = credentials('oci-api-key')
                                        OCI_DNS_ZONE_OCID = "${dns_zone_ocid}"
                                    }
                                    steps {
                                        script {
                                            int clusterCount = params.TOTAL_CLUSTERS.toInteger()
                                            for(int count=1; count<=clusterCount; count++) {
                                                sh """
                                                    export KUBECONFIG=${KUBECONFIG_DIR}/$count/kube_config
                                                    cd ${GO_REPO_PATH}/verrazzano
                                                    ./tests/e2e/config/scripts/create-test-oci-config-secret.sh
                                                """
                                            }
                                        }
                                    }
                                }
                                stage('Configure OCI DNS Installers') {
                                    environment {
                                        OCI_DNS_COMPARTMENT_OCID = credentials('oci-dns-compartment')
                                        OCI_PRIVATE_KEY_FILE = credentials('oci-api-key')
                                        OCI_DNS_ZONE_OCID = "${dns_zone_ocid}"
                                    }
                                    steps {
                                        script {
                                            configureVerrazzanoInstallers(env.INSTALL_CONFIG_FILE_OCIDNS, "./tests/e2e/config/scripts/process_oci_dns_install_yaml.sh", "acme", params.ACME_ENVIRONMENT)
                                        }
                                    }
                                }
                            }
                        }
                        stage("Configure KinD") {
                            when { expression { return params.TEST_ENV == 'KIND' } }
                            steps {
                                configureVerrazzanoInstallers(env.INSTALL_CONFIG_FILE_KIND,"./tests/e2e/config/scripts/process_kind_install_yaml.sh", params.WILDCARD_DNS_DOMAIN)
                            }
                        }
                        stage("Configure OKE/MagicDNS") {
                            when { expression { return params.TEST_ENV == 'magicdns_oke' } }
                            steps {
                                configureVerrazzanoInstallers(env.INSTALL_CONFIG_FILE_NIPIO, "./tests/e2e/config/scripts/process_nipio_install_yaml.sh", params.WILDCARD_DNS_DOMAIN)
                            }
                        }
                    }
                }
                stage ('Install Verrazzano') {
                    steps {
                        script {
                            VZ_INSTALL_METRIC = metricJobName('install_v8o')
                            metricTimerStart("${VZ_INSTALL_METRIC}")
                            getVerrazzanoOperatorYaml()
                         }
                        installVerrazzano()
                    }
                    post {
                        always {
                            script {
                                dumpInstallLogs()
                                VZ_TEST_METRIC = metricJobName('')
                                metricTimerStart("${VZ_TEST_METRIC}")
                            }
                        }
                        failure {
                            script {
                                dumpK8sCluster("${WORKSPACE}/install-failure-cluster-snapshot")
                                INSTALL_METRICS_PUSHED=metricTimerEnd("${VZ_INSTALL_METRIC}", '0')
                            }
                        }
                        success {
                            script {
                                INSTALL_METRICS_PUSHED=metricTimerEnd("${VZ_INSTALL_METRIC}", '1')
                            }
                        }
                    }
                }
                stage ('Register managed clusters') {
                    steps {
                        registerManagedClusters()
                    }
                }
                stage ('Deploy Sample Application') {
                    steps {
                        deploySampleApp()
                    }
                }
                stage ('Verify Register') {
                    steps {
                        verifyRegisterManagedClusters()
                    }
                }
                stage ('Verify Metrics') {
                    steps {
                        runGinkgoRandomize('metrics/syscomponents')
                    }
                }
                stage("upgrade-platform-operator") {
                    when { expression { return params.UPGRADE_VERRAZZANO == true } }
                    steps {
                        upgradePlatformOperator()
                    }
                }
                stage("upgrade-verrazzano") {
                    when { expression { return params.UPGRADE_VERRAZZANO == true } }
                    steps {
                        upgradeVerrazzano()
                    }
                }
            }
            post {
                failure {
                    script {
                        dumpK8sCluster("${WORKSPACE}/multicluster-install-cluster-snapshot")
                    }
                }
            }
        }

        stage('Verify Upgrade') {
            when { expression { return params.UPGRADE_VERRAZZANO == true } }
            // Rerun some stages to verify the upgrade
            steps {
                script {
                    parallel verifyUpgrade()
                }
            }
            post {
                failure {
                    script {
                        dumpK8sCluster("${WORKSPACE}/multicluster-verify-upgrade-cluster-snapshot")
                    }
                }
            }
        }

        stage ('Verify Install') {
            stages {
                stage("verify-fluentd-update") {
                    steps {
                        runGinkgoAdmin('update/fluentdextes')
                    }
                }
                stage("verify-dns-update") {
                    steps {
                        script {
                            parallel verifyDNSUpdate()
                        }
                    }
                }
                stage("verify-cert-manager-update") {
                    steps {
                        script {
                            parallel verifyCertManagerUpdate()
                        }
                    }
                }
                stage('verify-install') {
                    steps {
                        runGinkgoRandomize('verify-install')
                    }
                }
                stage('verify-rancher') {
                    steps {
                        runGinkgoRandomizeAdmin('multicluster/verify-rancher')
                    }
                }
                stage ('multicluster/verify-install') {
                    steps {
                        runGinkgoRandomize('multicluster/verify-install')
                    }
                }
            }
        }

        stage ('Verify Infra') {
            steps {
                script {
                    parallel verifyInfra()
                }
            }
            post {
                always {
                    archiveArtifacts artifacts: '**/coverage.html,**/logs/*', allowEmptyArchive: true
                    junit testResults: '**/*test-result.xml', allowEmptyResults: true
                }
            }
        }

        stage('Acceptance Tests') {
            stages {
                stage ('Example apps') {
                    steps {
                        script {
                            parallel verifyExamples()
                        }
                    }
                }
                stage ('Console') {
                    steps {
                        runConsoleTests()
                    }
                    post {
                        always {
                            sh "${GO_REPO_PATH}/verrazzano/ci/scripts/save_console_test_artifacts.sh"
                        }
                    }
                }
                stage ('Undeploy Sample Application') {
                    steps {
                        undeploySampleApp()
                    }
                }
                stage ('Multi-cluster Verify Api') {
                    steps {
                        catchError(buildResult: 'FAILURE', stageResult: 'FAILURE') {
                            script {
                                runMulticlusterVerifyApi()
                            }
                        }
                    }
                    post {
                        failure {
                            script {
                                dumpK8sCluster("${WORKSPACE}/multicluster-acceptance-tests-cluster-snapshot-pre-uninstall")
                            }
                        }
                    }
                }
            }
            post {
                failure {
                    script {
                        METRICS_PUSHED=metricTimerEnd("${VZ_TEST_METRIC}", '0')
                        dumpK8sCluster("${WORKSPACE}/multicluster-acceptance-tests-cluster-snapshot")
                    }
                }
                aborted {
                    script {
                        METRICS_PUSHED=metricTimerEnd("${VZ_TEST_METRIC}", '0')
                        dumpK8sCluster("${WORKSPACE}/multicluster-acceptance-tests-cluster-snapshot")
                    }
                }
                success {
                    script {
                        METRICS_PUSHED=metricTimerEnd("${VZ_TEST_METRIC}", '1')
                        if (EFFECTIVE_DUMP_K8S_CLUSTER_ON_SUCCESS == true) {
                            dumpK8sCluster("${WORKSPACE}/multicluster-acceptance-tests-cluster-snapshot")
                        }
                    }
                }
            }
        }
        stage('Cleanup Tests') {
            stages {
                stage('verify deregister') {
                    steps {
                        verifyDeregisterManagedClusters()
                    }
                }
            }
            post {
                failure {
                    script {
                        METRICS_PUSHED=metricTimerEnd("${VZ_TEST_METRIC}", '0')
                        dumpK8sCluster("${WORKSPACE}/multicluster-cleanup-tests-cluster-snapshot")
                    }
                }
            }
        }
        stage('Uninstall Verrazzano') {
            stages {
                stage('Uninstall') {
                    steps {
                        uninstallVerrazzano()
                    }
                }
                stage('Verify Uninstall') {
                    steps {
                        verifyUninstall()
                    }
                }
            }
            post {
                failure {
                    script {
                        METRICS_PUSHED=metricTimerEnd("${VZ_TEST_METRIC}", '0')
                        dumpK8sCluster("${WORKSPACE}/multicluster-uninstall-dump")
                    }
                }
                aborted {
                    script {
                        METRICS_PUSHED=metricTimerEnd("${VZ_TEST_METRIC}", '0')
                        dumpK8sCluster("${WORKSPACE}/multicluster-uninstall-dump")
                    }
                }
                success {
                    script {
                        METRICS_PUSHED=metricTimerEnd("${VZ_TEST_METRIC}", '1')
                        if (EFFECTIVE_DUMP_K8S_CLUSTER_ON_SUCCESS == true) {
                            dumpK8sCluster("${WORKSPACE}/multicluster-uninstall-dump")
                        }
                    }
                }
                always {
                    archiveArtifacts artifacts: "**/multicluster-uninstall-dump/**,**/*full-cluster*/**,**/*bug-report*/**,**/test-cluster-snapshots/**", allowEmptyArchive: true
                }
            }
        }
    }
    post {
        failure {
            sh """
                curl -k -u ${JENKINS_READ_USR}:${JENKINS_READ_PSW} -o ${WORKSPACE}/build-console-output.log ${BUILD_URL}consoleText
            """
            archiveArtifacts artifacts: '**/build-console-output.log,**/Screenshot*.png,**/ConsoleLog*.log', allowEmptyArchive: true
            // Ignore failures in any of the following actions so that the "always" post step that cleans up clusters is executed
            sh """
                curl -k -u ${JENKINS_READ_USR}:${JENKINS_READ_PSW} -o archive.zip ${BUILD_URL}artifact/*zip*/archive.zip || true
                oci --region us-phoenix-1 os object put --force --namespace ${OCI_OS_NAMESPACE} -bn ${OCI_OS_ARTIFACT_BUCKET} --name ${env.JOB_NAME}/${env.BRANCH_NAME}/${env.BUILD_NUMBER}/archive.zip --file archive.zip || true
                rm archive.zip || true
            """
        }
        always {
            script {
                if ( fileExists(env.TESTS_EXECUTED_FILE) ) {
                    dumpVerrazzanoSystemPods()
                    dumpCattleSystemPods()
                    dumpNginxIngressControllerLogs()
                    dumpVerrazzanoPlatformOperatorLogs()
                    dumpVerrazzanoApplicationOperatorLogs()
                    dumpOamKubernetesRuntimeLogs()
                    dumpVerrazzanoApiLogs()
                }
            }
            sh """
                # Copy the generated test reports to WORKSPACE to archive them
                mkdir -p ${TEST_REPORT_DIR}
                cd ${GO_REPO_PATH}/verrazzano/tests/e2e
                find . -name "${TEST_REPORT}" | cpio -pdm ${TEST_REPORT_DIR}
            """
            archiveArtifacts artifacts: "**/*-operator.yaml,**/install-verrazzano.yaml,**/kube_config,**/coverage.html,**/logs/**,**/build/resources/**,**/verrazzano_images.txt,**/*full-cluster*/**,**/*bug-report*/**,**/test-cluster-snapshots/**,**/${TEST_REPORT}", allowEmptyArchive: true
            junit testResults: "**/${TEST_REPORT}", allowEmptyResults: true

            script {
                if (params.EMIT_METRICS) {
                    withCredentials([usernameColonPassword(credentialsId: 'prometheus-credentials', variable: 'PROMETHEUS_CREDENTIALS')]) {
                        sh """
                            ${GO_REPO_PATH}/verrazzano/ci/scripts/dashboard/emit_metrics.sh "${GO_REPO_PATH}/verrazzano/tests/e2e" "${PROMETHEUS_CREDENTIALS}" || echo "Emit metrics failed, continuing with other post actions"
                        """
                    }
                }
                sh """
                    if [ -f ${POST_DUMP_FAILED_FILE} ]; then
                        echo "Failures seen during dumping of artifacts, treat post as failed"
                        exit 1
                    fi
                """
            }
        }
        cleanup {
            // Delete clusters as the very first thing in cleanup to reclaim cluster resources especially OKE resources
            deleteClusters()
            metricBuildDuration()
            emitJobMetrics()
            deleteDir()
        }
    }
}

def deleteOkeClusters() {
    script {
        sh """
            mkdir -p ${KUBECONFIG_DIR}
            if [ "${TEST_ENV}" == "ocidns_oke" ]; then
              cd ${GO_REPO_PATH}/verrazzano
              ./tests/e2e/config/scripts/oci_dns_ops.sh -o delete -s z${zoneId} || echo "Failed to delete DNS zone z${zoneId}"
            fi
            cd ${TEST_SCRIPTS_DIR}
            TF_VAR_label_prefix=${OKE_CLUSTER_PREFIX} TF_VAR_state_name=multicluster-${env.BUILD_NUMBER}-${env.BRANCH_NAME} ./delete_oke_cluster.sh "$clusterCount" "${KUBECONFIG_DIR}" || true
        """
    }
}

def deleteClusters() {
    script {
        int clusterCount = params.TOTAL_CLUSTERS.toInteger()
        if (env.TEST_ENV == "KIND") {
            for(int count=1; count<=clusterCount; count++) {
                sh """
                    if [ "${env.TEST_ENV}" == "KIND" ]
                    then
                        kind delete cluster --name ${CLUSTER_NAME_PREFIX}-$count
                    fi
                """
            }
        } else {
            deleteOkeClusters()
        }
    }
}

// Create a KinD cluster instance
// - count - the cluster index into $KUBECONFIG_DIR
// - metallbAddressRange - the address range to provide the Metallb install within the KinD Docker bridge network address range
// - cleanupKindContainers - indicates to the script whether or not to remove any existing clusters with the same name before creating the new one
// - connectJenkinsRunnerToNetwork - indicates whether or not to connect the KinD Docker bridge network to the Jenkins local docker network
def installKindCluster(count, metallbAddressRange, cleanupKindContainers, connectJenkinsRunnerToNetwork) {
    // For parallel execution, wrap this in a Groovy enclosure {}
     return script {
            sh """
                echo ${CLUSTER_NAME_PREFIX}-$count
                echo ${KUBECONFIG_DIR}/$count/kube_config
                mkdir -p ${KUBECONFIG_DIR}/$count
                export KUBECONFIG=${KUBECONFIG_DIR}/$count/kube_config
                echo "Create Kind cluster \$1"
                cd ${TEST_SCRIPTS_DIR}
                # As a stop gap, for now we are using the api/vpo caches here to see if it helps with rate limiting issues, we will need to add specific caches so for now
                # specify the cache name based on the count value, this is assuming 1 or 2 clusters
                case "${count}" in
                    1)
                        ./create_kind_cluster.sh "${CLUSTER_NAME_PREFIX}-$count" "${GO_REPO_PATH}/verrazzano/platform-operator" "${KUBECONFIG_DIR}/$count/kube_config" "${params.KIND_CLUSTER_VERSION}" "$cleanupKindContainers" "$connectJenkinsRunnerToNetwork" true ${params.CREATE_CLUSTER_USE_CALICO} "vpo_integ"
                        ;;
                    2)
                        ./create_kind_cluster.sh "${CLUSTER_NAME_PREFIX}-$count" "${GO_REPO_PATH}/verrazzano/platform-operator" "${KUBECONFIG_DIR}/$count/kube_config" "${params.KIND_CLUSTER_VERSION}" "$cleanupKindContainers" "$connectJenkinsRunnerToNetwork" true ${params.CREATE_CLUSTER_USE_CALICO} "apo_integ"
                        ;;
                    *)
                        ./create_kind_cluster.sh "${CLUSTER_NAME_PREFIX}-$count" "${GO_REPO_PATH}/verrazzano/platform-operator" "${KUBECONFIG_DIR}/$count/kube_config" "${params.KIND_CLUSTER_VERSION}" "$cleanupKindContainers" "$connectJenkinsRunnerToNetwork" false ${params.CREATE_CLUSTER_USE_CALICO} "NONE"
                        ;;
                esac
                if [ ${params.CREATE_CLUSTER_USE_CALICO} == true ]; then
                    echo "Install Calico"
                    cd ${GO_REPO_PATH}/verrazzano
                    ./ci/scripts/install_calico.sh "${CLUSTER_NAME_PREFIX}-$count"
                fi
                kubectl wait --for=condition=ready nodes/${CLUSTER_NAME_PREFIX}-$count-control-plane --timeout=5m
                kubectl wait --for=condition=ready pods/kube-controller-manager-${CLUSTER_NAME_PREFIX}-$count-control-plane -n kube-system --timeout=5m
                echo "Listing pods in kube-system namespace ..."
                kubectl get pods -n kube-system
                echo "Install metallb"
                cd ${GO_REPO_PATH}/verrazzano
                ./tests/e2e/config/scripts/install-metallb.sh $metallbAddressRange
                echo "Deploy external es and create its secret on the admin cluster if EXTERNAL_ELASTICSEARCH is true"
                CLUSTER_NUMBER=${count}  ./tests/e2e/config/scripts/create-external-os.sh
            """
        }
}

// Either download the specified release of the platform operator YAML, or create one
// using the specific operator image provided by the user.
def getVerrazzanoOperatorYaml() {
    script {
        OPERATOR_YAML_FILE=sh(returnStdout: true, script: "ci/scripts/derive_operator_yaml.sh ${params.VERSION_FOR_INSTALL}").trim()
        sh """
            echo "Platform Operator Configuration"
            cd ${GO_REPO_PATH}/verrazzano
            if [ "NONE" == "${params.VERRAZZANO_OPERATOR_IMAGE}" ]; then
                if [ "false" == "${params.UPGRADE_VERRAZZANO}" ] ; then
                    echo "Using the latest branch operator.yaml from object storage because upgrade is disabled for this job"
                    oci --region us-phoenix-1 os object get --namespace ${OCI_OS_NAMESPACE} -bn ${OCI_OS_COMMIT_BUCKET} --name ephemeral/${env.BRANCH_NAME}/${SHORT_COMMIT_HASH}/operator.yaml --file ${WORKSPACE}/downloaded-operator.yaml
                    cp ${WORKSPACE}/downloaded-operator.yaml ${WORKSPACE}/acceptance-test-operator.yaml
                else
                    echo "Downloading ${OPERATOR_YAML_FILE} for release ${params.VERSION_FOR_INSTALL}"
                    wget "${OPERATOR_YAML_FILE}" -O ${WORKSPACE}/downloaded-release-operator.yaml
                    cp ${WORKSPACE}/downloaded-release-operator.yaml ${WORKSPACE}/acceptance-test-operator.yaml
                fi
            else
                echo "Generating operator.yaml based on image name provided: ${params.VERRAZZANO_OPERATOR_IMAGE}"
                env IMAGE_PULL_SECRETS=verrazzano-container-registry DOCKER_IMAGE=${params.VERRAZZANO_OPERATOR_IMAGE} ./tools/scripts/generate_operator_yaml.sh > ${WORKSPACE}/acceptance-test-operator.yaml
            fi
        """
    }
}

// Install Verrazzano on each of the clusters
def installVerrazzano() {
    script {
        // Create a dictionary of Verrazzano install steps to be executed in parallel
        // - the first one will always be the Admin cluster
        // - clusters 2-max are managed clusters
        def verrazzanoInstallStages = [:]
        int clusterCount = params.TOTAL_CLUSTERS.toInteger()
        for(int count=1; count<=clusterCount; count++) {
            def installerPath="${KUBECONFIG_DIR}/${count}/${installerFileName}"
            def key = "vz-mgd-${count-1}"
            if (count == 1) {
                key = "vz-admin"
            }
            verrazzanoInstallStages["${key}"] = installVerrazzanoOnCluster(count, installerPath)
        }
        parallel verrazzanoInstallStages
    }
}

// Install Verrazzano on a target cluster
// - count is the cluster index into the $KUBECONFIG_DIR
// - verrazzanoConfig is the Verrazzano CR to use to install VZ on the cluster
def installVerrazzanoOnCluster(count, verrazzanoConfig) {
    // For parallel execution, wrap this in a Groovy enclosure {}
    return {
        script {
            sh """
                export KUBECONFIG=${KUBECONFIG_DIR}/$count/kube_config
                cd ${GO_REPO_PATH}/verrazzano

                # Display the kubectl and cluster versions
                kubectl version

                echo "Create Image Pull Secrets"
                ./tests/e2e/config/scripts/create-image-pull-secret.sh "${IMAGE_PULL_SECRET}" "${DOCKER_REPO}" "${DOCKER_CREDS_USR}" "${DOCKER_CREDS_PSW}"
                ./tests/e2e/config/scripts/create-image-pull-secret.sh github-packages "${DOCKER_REPO}" "${DOCKER_CREDS_USR}" "${DOCKER_CREDS_PSW}"
                ./tests/e2e/config/scripts/create-image-pull-secret.sh ocr "${OCR_REPO}" "${OCR_CREDS_USR}" "${OCR_CREDS_PSW}"

                echo "Installing the Verrazzano Platform Operator"
                kubectl apply -f ${WORKSPACE}/acceptance-test-operator.yaml

                # make sure ns exists
                ./tests/e2e/config/scripts/check_verrazzano_ns_exists.sh verrazzano-install

                # create secret in verrazzano-install ns
                ./tests/e2e/config/scripts/create-image-pull-secret.sh "${IMAGE_PULL_SECRET}" "${DOCKER_REPO}" "${DOCKER_CREDS_USR}" "${DOCKER_CREDS_PSW}" "verrazzano-install"

                echo "Wait for Operator to be ready"
                cd ${GO_REPO_PATH}/verrazzano
                kubectl -n verrazzano-install rollout status deployment/verrazzano-platform-operator

                ${LOOPING_TEST_SCRIPTS_DIR}/dump_cluster.sh ${WORKSPACE}/verrazzano/build/resources/cluster${count}/pre-install-resources

                if [ "false" == "${params.UPGRADE_VERRAZZANO}" ] ; then
                    # Update VZ CR to enable required components
                  ./tests/e2e/config/scripts/multicluster_edit_vz.sh ${count} ${verrazzanoConfig}
                fi

                kubectl apply -f ${verrazzanoConfig}

                # wait for Verrazzano install to complete
                ./tests/e2e/config/scripts/wait-for-verrazzano-install.sh
            """
        }
    }
}

// Upgrade the verrazzano-platform-operator
def upgradePlatformOperator() {
    script {
        int clusterCount = params.TOTAL_CLUSTERS.toInteger()
        for (int count = 1; count <= clusterCount; count++) {
            def upgradeOperatorFile="${KUBECONFIG_DIR}/${count}/upgrade-operator.yaml"
            sh """
                export KUBECONFIG=${KUBECONFIG_DIR}/$count/kube_config

                echo "Upgrading the Verrazzano platform operator"
                # Download the operator.yaml for the target version that we are upgrading to
                oci --region us-phoenix-1 os object get --namespace ${OCI_OS_NAMESPACE} -bn ${OCI_OS_COMMIT_BUCKET} --name ephemeral/${env.BRANCH_NAME}/${SHORT_COMMIT_HASH}/operator.yaml --file ${upgradeOperatorFile}
                kubectl apply -f ${upgradeOperatorFile}

                # need to sleep since the old operator needs to transition to terminating state
                sleep 15

                # ensure operator pod is up
                kubectl -n verrazzano-install rollout status deployment/verrazzano-platform-operator
            """
        }
    }
}

// Upgrade Verrazzano
def upgradeVerrazzano() {
    script {
        // Download the bom for the target version that we are upgrading to, then extract the version
        // Note, this version will have a semver suffix which is generated for each build, e.g. 1.0.1-33+d592fed6
        VERRAZZANO_DEV_VERSION = sh(returnStdout: true, script: "curl https://objectstorage.us-phoenix-1.oraclecloud.com/n/stevengreenberginc/b/verrazzano-builds-by-commit/o/ephemeral/${env.BRANCH_NAME}/${SHORT_COMMIT_HASH}/generated-verrazzano-bom.json | jq -r '.version'").trim()

        int clusterCount = params.TOTAL_CLUSTERS.toInteger()
        for(int count=1; count<=clusterCount; count++) {
            def v8oInstallFile="${KUBECONFIG_DIR}/${count}/${installerFileName}"
            def v8oUpgradeFile="${KUBECONFIG_DIR}/${count}/verrazzano-upgrade-cr.yaml"
            sh """
                export KUBECONFIG=${KUBECONFIG_DIR}/${count}/kube_config

                # Get the install job in verrazzano-install namespace
                kubectl -n verrazzano-install get job -o yaml --selector=job-name=verrazzano-install-my-verrazzano > ${WORKSPACE}/verrazzano/platform-operator/scripts/install/build/logs/verrazzano-pre-upgrade-job.out

                echo "Upgrading the Verrazzano installation to version" $VERRAZZANO_DEV_VERSION
                # Modify the version field in the Verrazzano CR file to be this new Verrazzano version
                cd ${GO_REPO_PATH}/verrazzano
                cp ${v8oInstallFile} ${v8oUpgradeFile}
                ${TEST_SCRIPTS_DIR}/process_upgrade_yaml.sh  ${VERRAZZANO_DEV_VERSION}  ${v8oUpgradeFile}

                # Update VZ CR to enable required components
                ./tests/e2e/config/scripts/multicluster_edit_vz.sh ${count} ${v8oUpgradeFile}

                # Do the upgrade
                kubectl apply -f ${v8oUpgradeFile}
                # wait for the upgrade to complete
                kubectl wait --timeout=45m --for=condition=UpgradeComplete verrazzano/my-verrazzano

                # Get the install job(s) and mke sure the it matches pre-install.  If there is more than 1 job or the job changed, then it won't match
                kubectl -n verrazzano-install get job -o yaml --selector=job-name=verrazzano-install-my-verrazzano > ${WORKSPACE}/verrazzano/platform-operator/scripts/install/build/logs/verrazzano-post-upgrade-job.out

                echo "Ensuring that the install job(s) in verrazzzano-system are identical pre and post install"
                cmp -s ${WORKSPACE}/verrazzano/platform-operator/scripts/install/build/logs/verrazzano-pre-upgrade-job.out ${WORKSPACE}/verrazzano/platform-operator/scripts/install/build/logs/verrazzano-post-upgrade-job.out

                # ideally we don't need to wait here
                sleep 15
                echo "helm list : releases across all namespaces, after upgrading Verrazzano installation ..."
                helm list -A
            """
        }
    }
}

def uninstallVerrazzano() {
    script {
         // Create a dictionary of Verrazzano uninstall steps to be executed in parallel
         // - the first one will always be the Admin cluster
         // - clusters 2-max are managed clusters
         def verrazzanoUninstallStages = [:]
         int clusterCount = params.TOTAL_CLUSTERS.toInteger()
         for (int count = 1; count <= clusterCount; count++) {
             def installerPath = "${KUBECONFIG_DIR}/${count}/${installerFileName}"
             def key = "vz-mgd-${count - 1}"
             if (count == 1) {
                 key = "vz-admin"
             }
             verrazzanoUninstallStages["${key}"] = uninstallVerrazzanoOnCluster(count, installerPath)
         }
         parallel verrazzanoUninstallStages
    }
}

// Uninstall Verrazzano
// - count is the cluster index into the $KUBECONFIG_DIR
// - verrazzanoConfig is the Verrazzano CR to use to install VZ on the cluster
def uninstallVerrazzanoOnCluster(count, verrazzanoConfig) {
    // For parallel execution, wrap this in a Groovy enclosure {}
    return {
        script {
            sh """
                export KUBECONFIG="${KUBECONFIG_DIR}/${count}/kube_config"
                echo "Deleting \\$verrazzanoConfig"
                time kubectl delete -f ${verrazzanoConfig}
            """
        }
    }
}

// Verify uninstall on all clusters
def verifyUninstall() {
    script {
        // Create a dictionary of Verrazzano verify uninstall steps to be executed in parallel
        // - the first one will always be the Admin cluster
        // - clusters 2-max are managed clusters
        def verifyUninstallStages = [:]
        int clusterCount = params.TOTAL_CLUSTERS.toInteger()
        for (int count = 1; count <= clusterCount; count++) {
            def key = "vz-mgd-${count - 1}"
            if (count == 1) {
                key = "vz-admin"
            }
            verifyUninstallStages["${key}"] = verifyUninstallOnCluster(count)
        }
        parallel verifyUninstallStages
    }
}

// Verify uninstall Verrazzano on a single cluster
// - count is the cluster index into the $KUBECONFIG_DIR
def verifyUninstallOnCluster(count) {
    // For parallel execution, wrap this in a Groovy enclosure {}
    return {
        script {
            sh """
                export KUBECONFIG="${KUBECONFIG_DIR}/${count}/kube_config"
                ${LOOPING_TEST_SCRIPTS_DIR}/dump_cluster.sh ${WORKSPACE}/verrazzano/build/resources/cluster${count}/post-uninstall-resources false
                ${LOOPING_TEST_SCRIPTS_DIR}/verify_uninstall.sh ${WORKSPACE}/verrazzano/build/resources/cluster${count}
            """
        }
    }
}

// register all managed clusters
def registerManagedClusters() {
    catchError(buildResult: 'FAILURE', stageResult: 'FAILURE') {
        script {
            int clusterCount = params.TOTAL_CLUSTERS.toInteger()
            for(int count=2; count<=clusterCount; count++) {
                sh """
                    export MANAGED_CLUSTER_DIR="${KUBECONFIG_DIR}/${count}"
                    export MANAGED_CLUSTER_NAME="managed${count-1}"
                    export MANAGED_KUBECONFIG="${KUBECONFIG_DIR}/${count}/kube_config"
                    export MANAGED_CLUSTER_ENV="mgd${count-1}"
                    cd ${GO_REPO_PATH}/verrazzano
                    ./tests/e2e/config/scripts/register_managed_cluster.sh
                """
            }
            // ADMIN_VZ_VERSION_AT_REGISTRATION is used by verify register test
            env.ADMIN_VZ_VERSION_AT_REGISTRATION = sh(returnStdout: true,
                    script:"KUBECONFIG=${ADMIN_KUBECONFIG} kubectl get verrazzano -o jsonpath='{.items[0].status.version}'").trim()
            print "Admin VZ version at registration is ${env.ADMIN_VZ_VERSION_AT_REGISTRATION}"
        }
    }
}

// Verify the register of the managed clusters
def verifyRegisterManagedClusters() {
    catchError(buildResult: 'FAILURE', stageResult: 'FAILURE') {
        script {
            int clusterCount = params.TOTAL_CLUSTERS.toInteger()
            for(int count=2; count<=clusterCount; count++) {
                sh """
                    export MANAGED_CLUSTER_NAME="managed${count-1}"
                    export MANAGED_KUBECONFIG="${KUBECONFIG_DIR}/${count}/kube_config"
                    cd ${GO_REPO_PATH}/verrazzano/tests/e2e
                    ginkgo -p --randomize-all -v --keep-going --no-color ${GINKGO_REPORT_ARGS} -tags="${params.TAGGED_TESTS}" --focus-file="${params.INCLUDED_TESTS}" --skip-file="${params.EXCLUDED_TESTS}" multicluster/verify-register/...
                """
            }
        }
    }
}

// Verify the deregister of the managed clusters
def verifyDeregisterManagedClusters() {
    catchError(buildResult: 'FAILURE', stageResult: 'FAILURE') {
        script {
            int clusterCount = params.TOTAL_CLUSTERS.toInteger()
            for(int count=2; count<=clusterCount; count++) {
                sh """
                    export MANAGED_CLUSTER_NAME="managed${count-1}"
                    export MANAGED_KUBECONFIG="${KUBECONFIG_DIR}/${count}/kube_config"
                    export KUBECONFIG="${KUBECONFIG_DIR}/${count}/kube_config"
                    kubectl -n verrazzano-system delete secret verrazzano-cluster-registration
                    cd ${GO_REPO_PATH}/verrazzano/tests/e2e
                    ginkgo -p --randomize-all -v --keep-going --no-color ${GINKGO_REPORT_ARGS} -tags="${params.TAGGED_TESTS}" --focus-file="${params.INCLUDED_TESTS}" --skip-file="${params.EXCLUDED_TESTS}" multicluster/verify-deregister/...
                """
            }
        }
    }
}

// Verify the managed cluster permissions
def verifyManagedClusterPermissions() {
    catchError(buildResult: 'FAILURE', stageResult: 'FAILURE') {
        script {
            int clusterCount = params.TOTAL_CLUSTERS.toInteger()
            for(int count=2; count<=clusterCount; count++) {
                sh """
                    export MANAGED_CLUSTER_NAME="managed${count-1}"
                    export MANAGED_KUBECONFIG="${KUBECONFIG_DIR}/${count}/kube_config"
                    export MANAGED_ACCESS_KUBECONFIG="${KUBECONFIG_DIR}/${count}/managed_kube_config"
                    cd ${GO_REPO_PATH}/verrazzano/tests/e2e
                    ginkgo -v -stream --keep-going --no-color ${GINKGO_REPORT_ARGS} -tags="${params.TAGGED_TESTS}" --focus-file="${params.INCLUDED_TESTS}" --skip-file="${params.EXCLUDED_TESTS}" multicluster/verify-permissions/...
                """
            }
        }
    }
}

// Run ginkgo test suites
def runGinkgo(testSuitePath, clusterDumpDirectory) {
    script {
        int clusterCount = params.TOTAL_CLUSTERS.toInteger()
        sh """
            export MANAGED_CLUSTER_NAME="managed1"
            export MANAGED_KUBECONFIG="${KUBECONFIG_DIR}/2/kube_config"
            export CLUSTER_COUNT=$clusterCount
            cd ${GO_REPO_PATH}/verrazzano/tests/e2e
            export DUMP_KUBECONFIG="${KUBECONFIG_DIR}/2/kube_config"
            export DUMP_DIRECTORY="${clusterDumpDirectory}"
            ginkgo -v --keep-going --no-color ${GINKGO_REPORT_ARGS} -tags="${params.TAGGED_TESTS}" --focus-file="${params.INCLUDED_TESTS}" --skip-file="${params.EXCLUDED_TESTS}" ${testSuitePath}/...
        """
    }
}

// Run a test suite against all clusters
def runGinkgoRandomize(testSuitePath) {
    catchError(buildResult: 'FAILURE', stageResult: 'FAILURE') {
        script {
            int clusterCount = params.TOTAL_CLUSTERS.toInteger()
            def clusterName = ""
            for(int count=1; count<=clusterCount; count++) {
                // The first cluster created by this script is named as admin, and the subsequent clusters are named as
                // managed1, managed2, etc.
                if (count == 1) {
                    clusterName="admin"
                } else {
                    clusterName="managed${count-1}"
                }
                sh """
                    export KUBECONFIG="${KUBECONFIG_DIR}/${count}/kube_config"
                    export CLUSTER_NAME="${clusterName}"
                    cd ${GO_REPO_PATH}/verrazzano/tests/e2e
                    ginkgo -p --randomize-all -v --keep-going --no-color ${GINKGO_REPORT_ARGS} -tags="${params.TAGGED_TESTS}" --focus-file="${params.INCLUDED_TESTS}" --skip-file="${params.EXCLUDED_TESTS}" ${testSuitePath}/...
                """
            }
        }
    }
}

// Run a test suite against just the admin cluster
def runGinkgoRandomizeAdmin(testSuitePath) {
    sh """
        export KUBECONFIG="${KUBECONFIG_DIR}/1/kube_config"
        export CLUSTER_NAME="admin"
        cd ${GO_REPO_PATH}/verrazzano/tests/e2e
        ginkgo -p --randomize-all -v --keep-going --no-color -tags="${params.TAGGED_TESTS}" --focus-file="${params.INCLUDED_TESTS}" --skip-file="${params.EXCLUDED_TESTS}" ${testSuitePath}/...
    """
}

// Run a test suite against just the admin cluster
def runGinkgoAdmin(testSuitePath) {
    sh """
        export KUBECONFIG="${KUBECONFIG_DIR}/1/kube_config"
        export CLUSTER_NAME="admin"
        cd ${GO_REPO_PATH}/verrazzano/tests/e2e
        ginkgo -v --keep-going --no-color ${GINKGO_REPORT_ARGS} -tags="${params.TAGGED_TESTS}" --focus-file="${params.INCLUDED_TESTS}" --skip-file="${params.EXCLUDED_TESTS}" ${testSuitePath}/...
    """
}

// Configure the Admin and Managed cluster installer custom resources
def configureVerrazzanoInstallers(installResourceTemplate, configProcessorScript, String... extraArgs) {
    script {
        // Concatenate the variable args into a single string
        String allArgs = ""
        extraArgs.each { allArgs += it + " " }

        int clusterCount = params.TOTAL_CLUSTERS.toInteger()
        for(int count=1; count<=clusterCount; count++) {
            def destinationPath = "${env.KUBECONFIG_DIR}/${count}/${installerFileName}"
            def installProfile = env.MANAGED_CLUSTER_PROFILE
            // Installs using OCI DNS require a unique domain per cluster
            // - also, the env name must be <= 10 chars for some reason.
            def envName = "mgd${count-1}"
            if (count == 1) {
                // Cluster "1" is always the admin cluster, use the chosen profile for the VZ install
                // with the env name "admin"
                installProfile = env.ADMIN_CLUSTER_PROFILE
                envName = "admin"
            }
            sh """
                mkdir -p "${KUBECONFIG_DIR}/${count}"
                export PATH=${HOME}/go/bin:${PATH}
                cd ${GO_REPO_PATH}/verrazzano
                # Copy the template config over for the mgd cluster profile configuration
                cp $installResourceTemplate $destinationPath
                VZ_ENVIRONMENT_NAME="${envName}" INSTALL_PROFILE=$installProfile $configProcessorScript $destinationPath $allArgs
            """
        }
    }
}

// Create the required KinD clusters
def createKindClusters() {
    script {
        sh """
            echo "tests will execute" > ${TESTS_EXECUTED_FILE}
        """
        // NOTE: Eventually we should be able to parallelize the cluster creation, however
        // we seem to be getting some kind of timing issue on cluster create; the 2nd
        // cluster always seems to get a connect/timeout issue, so for now we are keeping
        // the KinD cluster creation serial

        // Can these for now, but eventually we should be able to build this based on
        // inspecting the Docker bridge network CIDR and splitting up a range based on
        // the cluster count.

        def addressRanges = [ "172.18.0.231-172.18.0.238", "172.18.0.239-172.18.0.246", "172.18.0.247-172.18.0.254"]
        def clusterInstallStages = [:]
        boolean cleanupKindContainers = true
        boolean connectJenkinsRunnerToNetwork = true
        int clusterCount = params.TOTAL_CLUSTERS.toInteger()
        for(int count=1; count<=clusterCount; count++) {
            string metallbAddressRange = addressRanges.get(count-1)
            def deployStep = "cluster-${count}"
            // Create dictionary of steps for parallel execution
            //clusterInstallStages[deployStep] = installKindCluster(count, metallbAddressRange, cleanupKindContainers, connectJenkinsRunnerToNetwork)
            // For sequential execution of steps
            installKindCluster(count, metallbAddressRange, cleanupKindContainers, connectJenkinsRunnerToNetwork)
            cleanupKindContainers = false
            connectJenkinsRunnerToNetwork = false
        }
        // Execute steps in parallel
        //parallel clusterInstallStages
    }
}

// Invoke the OKE cluster creation script for the desired number of clusters
def createOKEClusters(clusterPrefix) {
    script {
        sh """
            echo "tests will execute" > ${TESTS_EXECUTED_FILE}
        """
        int clusterCount = params.TOTAL_CLUSTERS.toInteger()
        sh """
            mkdir -p ${KUBECONFIG_DIR}
            echo "Create OKE cluster"
            cd ${TEST_SCRIPTS_DIR}
            TF_VAR_label_prefix=${clusterPrefix} TF_VAR_state_name=multicluster-${env.BUILD_NUMBER}-${env.BRANCH_NAME} ./create_oke_multi_cluster.sh "$clusterCount" "${KUBECONFIG_DIR}" ${params.CREATE_CLUSTER_USE_CALICO}
        """
    }
}

def dumpK8sCluster(dumpDirectory) {
    script {
        if ( fileExists(env.TESTS_EXECUTED_FILE) ) {
            int clusterCount = params.TOTAL_CLUSTERS.toInteger()
            for (int count = 1; count <= clusterCount; count++) {
                sh """
                  export KUBECONFIG="${KUBECONFIG_DIR}/${count}/kube_config"
                  ${GO_REPO_PATH}/verrazzano/ci/scripts/capture_cluster_snapshot.sh ${dumpDirectory}/cluster-snapshot-${count}
                """
            }
        }
    }
}

def dumpVerrazzanoSystemPods() {
    script {
        int clusterCount = params.TOTAL_CLUSTERS.toInteger()
        for(int count=1; count<=clusterCount; count++) {
            LOG_DIR="${VERRAZZANO_INSTALL_LOGS_DIR}/cluster-$count"
            sh """
                export KUBECONFIG=${KUBECONFIG_DIR}/$count/kube_config
                mkdir -p ${LOG_DIR}
                export DIAGNOSTIC_LOG="${LOG_DIR}/verrazzano-system-pods.log"
                ${GO_REPO_PATH}/verrazzano/platform-operator/scripts/install/k8s-dump-objects.sh -o pods -n verrazzano-system -m "verrazzano system pods" || echo "failed" > ${POST_DUMP_FAILED_FILE}
                export DIAGNOSTIC_LOG="${LOG_DIR}/verrazzano-system-certs.log"
                ${GO_REPO_PATH}/verrazzano/platform-operator/scripts/install/k8s-dump-objects.sh -o cert -n verrazzano-system -m "verrazzano system certs" || echo "failed" > ${POST_DUMP_FAILED_FILE}
                export DIAGNOSTIC_LOG="${LOG_DIR}/verrazzano-system-kibana.log"
                ${GO_REPO_PATH}/verrazzano/platform-operator/scripts/install/k8s-dump-objects.sh -o pods -n verrazzano-system -r "vmi-system-kibana-*" -m "verrazzano system kibana log" -l -c kibana || echo "failed" > ${POST_DUMP_FAILED_FILE}
                export DIAGNOSTIC_LOG="${LOG_DIR}/verrazzano-system-es-master.log"
                ${GO_REPO_PATH}/verrazzano/platform-operator/scripts/install/k8s-dump-objects.sh -o pods -n verrazzano-system -r "vmi-system-es-master-*" -m "verrazzano system kibana log" -l -c es-master || echo "failed" > ${POST_DUMP_FAILED_FILE}
            """
        }
    }
}

def dumpCattleSystemPods() {
    script {
        int clusterCount = params.TOTAL_CLUSTERS.toInteger()
        for(int count=1; count<=clusterCount; count++) {
            LOG_DIR="${VERRAZZANO_INSTALL_LOGS_DIR}/cluster-$count"
            sh """
                export KUBECONFIG=${KUBECONFIG_DIR}/$count/kube_config
                mkdir -p ${LOG_DIR}
                export DIAGNOSTIC_LOG="${LOG_DIR}/cattle-system-pods.log"
                ${GO_REPO_PATH}/verrazzano/platform-operator/scripts/install/k8s-dump-objects.sh -o pods -n cattle-system -m "cattle system pods" || echo "failed" > ${POST_DUMP_FAILED_FILE}
                export DIAGNOSTIC_LOG="${LOG_DIR}/rancher.log"
                ${GO_REPO_PATH}/verrazzano/platform-operator/scripts/install/k8s-dump-objects.sh -o pods -n cattle-system -r "rancher-*" -m "Rancher logs" -c rancher -l || echo "failed" > ${POST_DUMP_FAILED_FILE}
            """
        }
    }
}

def dumpNginxIngressControllerLogs() {
    script {
        int clusterCount = params.TOTAL_CLUSTERS.toInteger()
        for(int count=1; count<=clusterCount; count++) {
            LOG_DIR="${VERRAZZANO_INSTALL_LOGS_DIR}/cluster-$count"
            sh """
                export KUBECONFIG=${KUBECONFIG_DIR}/$count/kube_config
                mkdir -p ${LOG_DIR}
                export DIAGNOSTIC_LOG="${LOG_DIR}/nginx-ingress-controller.log"
                ${GO_REPO_PATH}/verrazzano/platform-operator/scripts/install/k8s-dump-objects.sh -o pods -n ingress-nginx -r "nginx-ingress-controller-*" -m "Nginx Ingress Controller" -c controller -l || echo "failed" > ${POST_DUMP_FAILED_FILE}
            """
        }
    }
}

def dumpVerrazzanoPlatformOperatorLogs() {
    script {
        int clusterCount = params.TOTAL_CLUSTERS.toInteger()
        for(int count=1; count<=clusterCount; count++) {
            LOG_DIR="${WORKSPACE}/verrazzano-platform-operator/logs/cluster-$count"
            sh """
                ## dump out verrazzano-platform-operator logs
                export KUBECONFIG=${KUBECONFIG_DIR}/$count/kube_config
                mkdir -p ${LOG_DIR}
                kubectl -n verrazzano-install logs --selector=app=verrazzano-platform-operator > ${LOG_DIR}/verrazzano-platform-operator-pod.log --tail -1 || echo "failed" > ${POST_DUMP_FAILED_FILE}
                kubectl -n verrazzano-install describe pod --selector=app=verrazzano-platform-operator > ${LOG_DIR}/verrazzano-platform-operator-pod.out || echo "failed" > ${POST_DUMP_FAILED_FILE}
                echo "verrazzano-platform-operator logs dumped to verrazzano-platform-operator-pod.log"
                echo "verrazzano-platform-operator pod description dumped to verrazzano-platform-operator-pod.out"
                echo "------------------------------------------"
            """
        }
    }
}

def dumpVerrazzanoApplicationOperatorLogs() {
    script {
        int clusterCount = params.TOTAL_CLUSTERS.toInteger()
        for(int count=1; count<=clusterCount; count++) {
            LOG_DIR="${WORKSPACE}/verrazzano-application-operator/logs/cluster-$count"
            sh """
                ## dump out verrazzano-application-operator logs
                export KUBECONFIG=${KUBECONFIG_DIR}/$count/kube_config
                mkdir -p ${LOG_DIR}
                kubectl -n verrazzano-system logs --selector=app=verrazzano-application-operator > ${LOG_DIR}/verrazzano-application-operator-pod.log --tail -1 || echo "failed" > ${POST_DUMP_FAILED_FILE}
                kubectl -n verrazzano-system describe pod --selector=app=verrazzano-application-operator > ${LOG_DIR}/verrazzano-application-operator-pod.out || echo "failed" > ${POST_DUMP_FAILED_FILE}
                echo "verrazzano-application-operator logs dumped to verrazzano-application-operator-pod.log"
                echo "verrazzano-application-operator pod description dumped to verrazzano-application-operator-pod.out"
                echo "------------------------------------------"
            """
        }
    }
}

def dumpOamKubernetesRuntimeLogs() {
    script {
        int clusterCount = params.TOTAL_CLUSTERS.toInteger()
        for(int count=1; count<=clusterCount; count++) {
            LOG_DIR="${WORKSPACE}/oam-kubernetes-runtime/logs/cluster-$count"
            sh """
                ## dump out oam-kubernetes-runtime logs
                export KUBECONFIG=${KUBECONFIG_DIR}/$count/kube_config
                mkdir -p ${LOG_DIR}
                kubectl -n verrazzano-system logs --selector=app.kubernetes.io/instance=oam-kubernetes-runtime > ${LOG_DIR}/oam-kubernetes-runtime-pod.log --tail -1 || echo "failed" > ${POST_DUMP_FAILED_FILE}
                kubectl -n verrazzano-system describe pod --selector=app.kubernetes.io/instance=oam-kubernetes-runtime > ${LOG_DIR}/oam-kubernetes-runtime-pod.out || echo "failed" > ${POST_DUMP_FAILED_FILE}
                echo "verrazzano-application-operator logs dumped to oam-kubernetes-runtime-pod.log"
                echo "verrazzano-application-operator pod description dumped to oam-kubernetes-runtime-pod.out"
                echo "------------------------------------------"
            """
        }
    }
}

def dumpVerrazzanoApiLogs() {
    script {
        int clusterCount = params.TOTAL_CLUSTERS.toInteger()
        for(int count=1; count<=clusterCount; count++) {
            LOG_DIR="${VERRAZZANO_INSTALL_LOGS_DIR}/cluster-$count"
            sh """
                export KUBECONFIG=${KUBECONFIG_DIR}/$count/kube_config
                mkdir -p ${LOG_DIR}
                export DIAGNOSTIC_LOG="${LOG_DIR}/verrazzano-authproxy.log"
                ${GO_REPO_PATH}/verrazzano/platform-operator/scripts/install/k8s-dump-objects.sh -o pods -n verrazzano-system -r "verrazzano-authproxy-*" -m "verrazzano api" -c verrazzano-authproxy -l || echo "failed" > ${POST_DUMP_FAILED_FILE}
            """
        }
    }
}

def dumpInstallLogs() {
    script {
        int clusterCount = params.TOTAL_CLUSTERS.toInteger()
        for(int count=1; count<=clusterCount; count++) {
            LOG_DIR="${VERRAZZANO_INSTALL_LOGS_DIR}/cluster-$count"

            // This function may run on older versions of Verrazzano that have the logs stored in the default namespace
            def namespace = "verrazzano-install"
            if (params.VERSION_FOR_INSTALL.startsWith("v1.0.0") || params.VERSION_FOR_INSTALL.startsWith("v1.0.1")) {
                namespace = "default"
            }
            sh """
                ## dump Verrazzano install logs
                export KUBECONFIG=${KUBECONFIG_DIR}/$count/kube_config
                mkdir -p ${LOG_DIR}
                kubectl -n ${namespace} logs --selector=job-name=verrazzano-install-my-verrazzano > ${LOG_DIR}/${VERRAZZANO_INSTALL_LOG} --tail -1
                kubectl -n ${namespace} describe pod --selector=job-name=verrazzano-install-my-verrazzano > ${LOG_DIR}/verrazzano-install-job-pod.out
                echo "------------------------------------------"
            """
        }
    }
}

def getEffectiveDumpOnSuccess() {
    def effectiveValue = params.DUMP_K8S_CLUSTER_ON_SUCCESS
    if (FORCE_DUMP_K8S_CLUSTER_ON_SUCCESS.equals("true") && (env.BRANCH_NAME.equals("master"))) {
        effectiveValue = true
        echo "Forcing dump on success based on global override setting"
    }
    return effectiveValue
}

def metricJobName(stageName) {
    job = env.JOB_NAME.split("/")[0]
    job = '_' + job.replaceAll('-','_')
    if (stageName) {
        job = job + '_' + stageName
    }
    return job
}

// Construct the set of labels/dimensions for the metrics
def getMetricLabels() {
    def kube_ver = "${params.TEST_ENV == 'KIND' ? params.KIND_CLUSTER_VERSION : params.OKE_CLUSTER_VERSION }"
    def buildNumber = String.format("%010d", env.BUILD_NUMBER.toInteger())
    labels = 'build_number=\\"' + "${buildNumber}"+'\\",' +
             'jenkins_build_number=\\"' + "${env.BUILD_NUMBER}"+'\\",' +
             'jenkins_job=\\"' + "${env.JOB_NAME}".replace("%2F","/") + '\\",' +
             'commit_sha=\\"' + "${env.GIT_COMMIT}"+'\\",' +
             'kubernetes_version=\\"' + kube_ver + '\\",' +
             'test_env=\\"' + "${params.TEST_ENV}" + '\\"'
    return labels
}

// Construct the set of labels/dimensions for the metrics
def metricTimerStart(metricName) {
    def timerStartName = "${metricName}_START"
    env."${timerStartName}" = sh(returnStdout: true, script: "date +%s").trim()
}

def metricTimerEnd(metricName, status) {
    def timerStartName = "${metricName}_START"
    def timerEndName   = "${metricName}_END"
    env."${timerEndName}" = sh(returnStdout: true, script: "date +%s").trim()
    if (params.EMIT_METRICS) {
        long x = env."${timerStartName}" as long;
        long y = env."${timerEndName}" as long;
        def dur = (y-x)
        labels = getMetricLabels()
        withCredentials([usernameColonPassword(credentialsId: 'prometheus-credentials', variable: 'PROMETHEUS_CREDENTIALS')]) {
            EMIT = sh(returnStdout: true, script: "ci/scripts/metric_emit.sh ${PROMETHEUS_GW_URL} ${PROMETHEUS_CREDENTIALS} ${metricName} ${env.BRANCH_NAME} $labels ${status} ${dur}")
            echo "emit prometheus metrics: $EMIT"
            return EMIT
        }
    } else {
        return ''
    }
}

// Emit the metrics indicating the duration and result of the build
def metricBuildDuration() {
    def status = "${currentBuild.currentResult}".trim()
    long duration = "${currentBuild.duration}" as long;
    long durationInSec = (duration/1000)
    testMetric = metricJobName('')
    def metricValue = "-1"
    statusLabel = status.substring(0,1)
    if (status.equals("SUCCESS")) {
        metricValue = "1"
    } else if (status.equals("FAILURE")) {
        metricValue = "0"
    } else {
        // Consider every other status as a single label
        statusLabel = "A"
    }
    if (params.EMIT_METRICS) {
        labels = getMetricLabels()
        labels = labels + ',result=\\"' + "${statusLabel}"+'\\"'
        withCredentials([usernameColonPassword(credentialsId: 'prometheus-credentials', variable: 'PROMETHEUS_CREDENTIALS')]) {
            METRIC_STATUS = sh(returnStdout: true, returnStatus: true, script: "ci/scripts/metric_emit.sh ${PROMETHEUS_GW_URL} ${PROMETHEUS_CREDENTIALS} ${testMetric}_job ${env.BRANCH_NAME} $labels ${metricValue} ${durationInSec}")
            echo "Publishing the metrics for build duration and status returned status code $METRIC_STATUS"
        }
    }
}

def setDisplayName() {
    echo "Start setDisplayName"
    def causes = currentBuild.getBuildCauses()
    echo "causes: " + causes.toString()
    for (cause in causes) {
        def causeString = cause.toString()
        echo "current cause: " + causeString
        if (causeString.contains("UpstreamCause") && causeString.contains("Started by upstream project")) {
             echo "This job was caused by " + causeString
             if (causeString.contains("verrazzano-periodic-triggered-tests")) {
                 currentBuild.displayName = env.BUILD_NUMBER + " : PERIODIC"
             } else if (causeString.contains("verrazzano-flaky-tests")) {
                 currentBuild.displayName = env.BUILD_NUMBER + " : FLAKY"
             }
         }
    }
    echo "End setDisplayName"
}

def modifyHelloHelidonApp(newNamespace, newProjName) {
    sh """
      # create modified versions of the hello helidon MC example
      export MC_HH_DEST_DIR=${GO_REPO_PATH}/verrazzano/examples/multicluster/${newNamespace}
      export MC_HH_SOURCE_DIR=${GO_REPO_PATH}/verrazzano/examples/multicluster/hello-helidon
      export MC_APP_NAMESPACE="${newNamespace}"
      export MC_PROJ_NAME="${newProjName}"
      ${GO_REPO_PATH}/verrazzano/ci/scripts/generate_mc_hello_deployment_files.sh
    """
}

def deploySampleApp() {
    modifyHelloHelidonApp("${SAMPLE_APP_NAMESPACE}", "${SAMPLE_APP_PROJECT}")
    sh """
      export KUBECONFIG=$ADMIN_KUBECONFIG
      kubectl apply -f ${GO_REPO_PATH}/verrazzano/examples/multicluster/hello-helidon-sample/verrazzano-project.yaml
      kubectl apply -f ${GO_REPO_PATH}/verrazzano/examples/multicluster/hello-helidon-sample/hello-helidon-comp.yaml
      kubectl apply -f ${GO_REPO_PATH}/verrazzano/examples/multicluster/hello-helidon-sample/mc-hello-helidon-app.yaml
    """
}

def undeploySampleApp() {
    sh """
      export KUBECONFIG=$ADMIN_KUBECONFIG
      kubectl delete -f ${GO_REPO_PATH}/verrazzano/examples/multicluster/hello-helidon-sample/mc-hello-helidon-app.yaml
      kubectl delete -f ${GO_REPO_PATH}/verrazzano/examples/multicluster/hello-helidon-sample/hello-helidon-comp.yaml
      kubectl delete -f ${GO_REPO_PATH}/verrazzano/examples/multicluster/hello-helidon-sample/verrazzano-project.yaml
    """
}

def runHelidonNsOpsTest() {
    int clusterCount = params.TOTAL_CLUSTERS.toInteger()
    modifyHelloHelidonApp("hello-helidon-ns", "hello-helidon-ns")
    sh """
      export MANAGED_CLUSTER_NAME="managed1"
      export MANAGED_KUBECONFIG="${KUBECONFIG_DIR}/2/kube_config"
      export CLUSTER_COUNT=$clusterCount
      cd ${GO_REPO_PATH}/verrazzano/tests/e2e
      export DUMP_KUBECONFIG="${KUBECONFIG_DIR}/2/kube_config"
      export DUMP_DIRECTORY="${TEST_DUMP_ROOT}/examples-helidon-ns-ops"
      ginkgo -v --keep-going --no-color ${GINKGO_REPORT_ARGS} -tags="${params.TAGGED_TESTS}" --focus-file="${params.INCLUDED_TESTS}" --skip-file="${params.EXCLUDED_TESTS}" multicluster/examples/helidon-ns-ops/...
    """
}

def runMulticlusterVerifyApi() {
    int clusterCount = params.TOTAL_CLUSTERS.toInteger()
    for(int count=2; count<=clusterCount; count++) {
        sh """
          export MANAGED_CLUSTER_NAME="managed${count-1}"
          export MANAGED_KUBECONFIG="${KUBECONFIG_DIR}/${count}/kube_config"
          cd ${GO_REPO_PATH}/verrazzano/tests/e2e
          ginkgo -v --keep-going --no-color ${GINKGO_REPORT_ARGS} -tags="${params.TAGGED_TESTS}" --focus-file="${params.INCLUDED_TESTS}" --skip-file="${params.EXCLUDED_TESTS}" multicluster/verify-api/...
        """
    }
}

def runConsoleTests() {
    // Set app information used by the application page UI tests to assert for app info
    // Console runs on admin cluster and the KUBECONFIG is pointed at it (which is cluster 1)
    // Make sure that application page tests are also run by setting RUN_APP_TESTS=true since we deployed
    // a sample app for that purpose
    sh """
        export DUMP_DIRECTORY="${TEST_DUMP_ROOT}/console"
        export CONSOLE_REPO_BRANCH="${params.CONSOLE_REPO_BRANCH}"
        export CONSOLE_APP_NAME="${SAMPLE_APP_NAME}"
        export CONSOLE_APP_NAMESPACE="${SAMPLE_APP_NAMESPACE}"
        export CONSOLE_APP_CLUSTER="managed1"
        export CONSOLE_APP_COMP="${SAMPLE_APP_COMPONENT}"
        KUBECONFIG=${ADMIN_KUBECONFIG} RUN_APP_TESTS=true ${GO_REPO_PATH}/verrazzano/ci/scripts/run_console_tests.sh
   """
}

def emitJobMetrics() {
    env.JOB_STATUS = "${currentBuild.currentResult}".trim()
    long duration = "${currentBuild.duration}" as long;
    env.DURATION = duration
    long timeInMillis = "${currentBuild.timeInMillis}" as long;
    long startTimeInMillis = "${currentBuild.startTimeInMillis}" as long;
    env.TIME_WAITING = startTimeInMillis-timeInMillis
    runGinkgoRandomizeAdmin('jobmetrics')
}

def verifyUpgrade() {
    return [
        "Verify Register": {
            verifyRegisterManagedClusters()
        },
        "Verify Managed Cluster Permissions": {
            verifyManagedClusterPermissions()
        },
        "Verify Metrics": {
            runGinkgoRandomize('metrics/syscomponents')
        },
    ]
}

def verifyDNSUpdate() {
    return [
        "verify-admin-cluster-dns-update": {
            runGinkgoAdmin('update/dnsac')
        },
        "verify-managed-cluster-dns-update": {
            runGinkgoAdmin('update/dnsmc')
        },
    ]
}

def verifyCertManagerUpdate() {
    return [
        "verify-admin-cluster-cert-manager-update": {
            runGinkgoAdmin('update/certac')
        },
        "verify-managed-cluster-cert-manager-update": {
            runGinkgoAdmin('update/certmc')
        },
    ]
}

// NOTE: The stages are executed in parallel, however the tests themselves are executed against
//       each cluster in sequence. If possible, we should parallelize that as well.
def verifyInfra() {
    return [
        "verify-scripts": {
            runGinkgoRandomize('scripts')
        },
        "verify-infra restapi": {
            runGinkgoRandomize('verify-infra/restapi')
        },
        "verify-infra oam": {
            runGinkgoRandomize('verify-infra/oam')
        },
        "verify-infra vmi": {
            runGinkgoRandomize('verify-infra/vmi')
        },
        "verify-infra jaeger-install": {
            runGinkgoRandomize('multicluster/verify-jaeger/install')
        },
        "verify-infra jaeger-system": {
            runGinkgoRandomize('multicluster/verify-jaeger/system')
        },
    ]
}

def verifyExamples() {
    return [
        "Examples Helidon": {
            runGinkgo("multicluster/examples/helidon", "${TEST_DUMP_ROOT}/helidon-workload")
        },
        "Examples Helidon Deprecated": {
            runGinkgo("multicluster/examples/helidon-deprecated", "${TEST_DUMP_ROOT}/helidon-deprecated")
        },
        "Delete Deployed App NS": {
            runHelidonNsOpsTest()
        },
        "WebLogic Workload": {
            runGinkgo("multicluster/workloads/mcweblogic", "${TEST_DUMP_ROOT}/weblogic-workload")
        },
        "Coherence Workload": {
            runGinkgo("multicluster/workloads/mccoherence", "${TEST_DUMP_ROOT}/coherence-workload")
        },
        "Jaeger Helidon": {
            runGinkgo("multicluster/verify-jaeger/helidon", "${TEST_DUMP_ROOT}/jaeger-helidon")
        },
        "Jaeger Hotrod": {
            runGinkgo("multicluster/verify-jaeger/hotrod", "${TEST_DUMP_ROOT}/jaeger-hotrod")
        },
    ]
}

def setVZCRDVersionForInstallation(){
    if(params.CRD_API_VERSION == "v1alpha1"){
        INSTALL_CONFIG_FILE_KIND = "${GO_REPO_PATH}/verrazzano/tests/e2e/config/scripts/v1alpha1/install-vz-prod-kind-upgrade.yaml"
        INSTALL_CONFIG_FILE_OCIDNS = "${GO_REPO_PATH}/verrazzano/tests/e2e/config/scripts/v1alpha1/install-verrazzano-ocidns.yaml"
        INSTALL_CONFIG_FILE_NIPIO = "${GO_REPO_PATH}/verrazzano/tests/e2e/config/scripts/v1alpha1/install-verrazzano-nipio.yaml"
    }
}<|MERGE_RESOLUTION|>--- conflicted
+++ resolved
@@ -54,11 +54,7 @@
         choice (name: 'KIND_CLUSTER_VERSION',
                 description: 'Kubernetes Version for KIND Cluster',
                 // 1st choice is the default value
-<<<<<<< HEAD
-                choices: [ "1.21", "1.22", "1.20", "1.23", "1.24" ])
-=======
                 choices: [ "1.21", "1.22", "1.23", "1.24" ])
->>>>>>> 07b77fc5
         string (name: 'VERSION_FOR_INSTALL',
                 defaultValue: 'v1.1.2',
                 description: 'This is the Verrazzano version for install before doing an upgrade.  By default, the v1.0.2 release will be installed',
