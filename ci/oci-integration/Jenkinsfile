// Copyright (c) 2022, Oracle and/or its affiliates.
// Licensed under the Universal Permissive License v 1.0 as shown at https://oss.oracle.com/licenses/upl.

// This runs tests for OCI service integrations

def DEFAULT_REPO_URL
def testEnvironments = [ "magicdns_oke" ]
def installProfiles = [ "dev", "prod", "managed-cluster" ]
<<<<<<< HEAD
def availableRegions = env.JOB_NAME.contains('master') ? [ "us-phoenix-1" ] : [  "us-phoenix-1", "us-ashburn-1", "eu-frankfurt-1", "uk-london-1" ]
=======
def agentLabel = env.JOB_NAME.contains('master') ? "phxlarge" : "VM.Standard2.8"

// pulling "ap-*" from the test regions given discovery of image pull issues
def availableRegions = [  "us-ashburn-1", "ca-montreal-1", "ca-toronto-1", "eu-amsterdam-1", "eu-frankfurt-1", "eu-zurich-1", "me-jeddah-1",
                          "sa-saopaulo-1", "uk-london-1" ]
>>>>>>> 16455370
Collections.shuffle(availableRegions)
def keepOKEClusterOnFailure = "false"
def OKE_CLUSTER_PREFIX = ""
def EFFECTIVE_DUMP_K8S_CLUSTER_ON_SUCCESS = false

pipeline {
    options {
        skipDefaultCheckout true
        copyArtifactPermission('*');
        timestamps ()
    }

    agent {
        docker {
            image "${RUNNER_DOCKER_IMAGE}"
            args "${RUNNER_DOCKER_ARGS} --cap-add=NET_ADMIN"
            registryUrl "${RUNNER_DOCKER_REGISTRY_URL}"
            label params.LOCK_REGION
        }
    }

    parameters {
        choice (description: 'OCI region to run Jenkins agent and OKE clusters in', name: 'LOCK_REGION', choices: availableRegions)
        choice (description: 'OKE node pool configuration', name: 'OKE_NODE_POOL',
            // 1st choice is the default value
            choices: [ "VM.Standard2.4-2", "VM.Standard.E3.Flex-8-2", "VM.Standard.E2.2" ])
        choice (description: 'Kubernetes Version for OKE Cluster', name: 'OKE_CLUSTER_VERSION',
            // 1st choice is the default value
            choices: [ "v1.22.5", "v1.21.5", "v1.20.8" ])
        choice (description: 'Kubernetes Version for KinD Cluster',
            name: 'KIND_CLUSTER_VERSION',
            // 1st choice is the default value
            choices: [ "1.22", "1.23", "1.21", "1.20" ])
        choice(description: 'Verrazzano Install Profile', name: "INSTALL_PROFILE", choices: installProfiles )
        string defaultValue: 'NONE', description: 'Verrazzano platform operator image name (within ghcr.io/verrazzano repo)', name: 'VERRAZZANO_OPERATOR_IMAGE', trim: true
        choice (name: 'WILDCARD_DNS_DOMAIN',
                description: 'This is the wildcard DNS domain',
                // 1st choice is the default value
                choices: [ "nip.io", "sslip.io"])
        string (name: 'GIT_COMMIT_TO_USE',
                        defaultValue: 'NONE',
                        description: 'This is the full git commit hash from the source build to be used for all jobs',
                        trim: true)
        booleanParam (description: 'Whether to dump k8s cluster on success (off by default can be useful to capture for comparing to failed cluster)', name: 'DUMP_K8S_CLUSTER_ON_SUCCESS', defaultValue: false)
        booleanParam (description: 'Whether to emit metrics from the pipeline', name: 'EMIT_METRICS', defaultValue: true)
        string (name: 'TAGGED_TESTS',
                defaultValue: '',
                description: 'A comma separated list of build tags for tests that should be executed (e.g. unstable_test). Default:',
                trim: true)
        string (name: 'INCLUDED_TESTS',
                defaultValue: '.*',
                description: 'A regex matching any fully qualified test file that should be executed (e.g. examples/helidon/). Default: .*',
                trim: true)
        string (name: 'EXCLUDED_TESTS',
                defaultValue: '_excluded_test',
                description: 'A regex matching any fully qualified test file that should not be executed (e.g. multicluster/|_excluded_test). Default: _excluded_test',
                trim: true)
    }

    environment {
        OCR_CREDS = credentials('ocr-pull-and-push-account')
        NETRC_FILE = credentials('netrc')
        OCR_REPO = 'container-registry.oracle.com'
        GHCR_REPO = 'ghcr.io'
        VERRAZZANO_OPERATOR_IMAGE="${params.VERRAZZANO_OPERATOR_IMAGE}"
        TEST_ENV = "magicdns_oke"
        INSTALL_PROFILE = "${params.INSTALL_PROFILE}"
        GITHUB_PKGS_CREDS = credentials('github-packages-credentials-rw')
        OCIR_CREDS = credentials('ocir-pull-and-push-account')
        IMAGE_PULL_SECRET = 'verrazzano-container-registry'
        OCIR_PHX_REPO = 'phx.ocir.io'
        POST_DUMP_FAILED = 'false'
        GOPATH = '/home/opc/go'
        GO_REPO_PATH = "${GOPATH}/src/github.com/verrazzano"
        TEST_SCRIPTS_DIR = "${GO_REPO_PATH}/verrazzano/tests/e2e/config/scripts"

        DOCKER_CREDS = credentials('github-packages-credentials-rw')
        DOCKER_EMAIL = credentials('github-packages-email')
        DOCKER_REPO = 'ghcr.io'
        DOCKER_NAMESPACE = 'verrazzano'

        TF_VAR_tenancy_id = credentials('oci-tenancy')
        TF_VAR_user_id = credentials('oci-user-ocid')
        TF_VAR_region = "${params.LOCK_REGION}"
        TF_VAR_kubernetes_version = "${params.OKE_CLUSTER_VERSION}"
        TF_VAR_nodepool_config = "${params.OKE_NODE_POOL}"
        TF_VAR_api_fingerprint = credentials('oci-api-key-fingerprint')
        TF_VAR_api_private_key_path = credentials('oci-api-key')
        TF_VAR_s3_bucket_access_key = credentials('oci-s3-bucket-access-key')
        TF_VAR_s3_bucket_secret_key = credentials('oci-s3-bucket-secret-key')
        TF_VAR_ssh_public_key_path = credentials('oci-tf-pub-ssh-key')
        TF_VAR_compartment_id = credentials('oci-tiburon-dev-compartment-ocid')

        OCI_CLI_TENANCY = credentials('oci-tenancy')
        OCI_CLI_USER = credentials('oci-user-ocid')
        OCI_CLI_FINGERPRINT = credentials('oci-api-key-fingerprint')
        OCI_CLI_KEY_FILE = credentials('oci-api-key')
        OCI_CLI_REGION = "${params.LOCK_REGION}"

        TEST_CONFIG_FILE = "${HOME}/testConfigOke.yaml"
        TESTS_EXECUTED_FILE = "${WORKSPACE}/tests_executed_file.tmp"
        OKE_KUBECONFIG = "${WORKSPACE}/test_oke_kubeconfig"
        KIND_KUBECONFIG = "${WORKSPACE}/test_kind_kubeconfig"

        DISABLE_SPINNER=1
        OCI_CLI_SUPPRESS_FILE_PERMISSIONS_WARNING = 'True'

        TIMESTAMP = sh(returnStdout: true, script: "date +%Y%m%d%H%M%S").trim()
        SHORT_TIME_STAMP = sh(returnStdout: true, script: "date +%m%d%H%M%S").trim()

        POST_DUMP_FAILED_FILE = "${WORKSPACE}/post_dump_failed_file.tmp"

        INSTALL_CONFIG_FILE_NIPIO = "${WORKSPACE}/tests/e2e/config/scripts/install-verrazzano-nipio.yaml"
        INSTALL_CONFIG_FILE_KIND = "${WORKSPACE}/tests/e2e/config/scripts/install-verrazzano-kind-no-persistence.yaml"

        VZ_ENVIRONMENT_NAME = "default"

        DUMP_COMMAND="${WORKSPACE}/tools/scripts/k8s-dump-cluster.sh"
        TEST_DUMP_ROOT="${WORKSPACE}/test-cluster-dumps"

        // used for console artifact capture on failure and for downloading the operator.yaml file
        JENKINS_READ = credentials('jenkins-auditor')
        OCI_OS_NAMESPACE = credentials('oci-os-namespace')
        OCI_OS_ARTIFACT_BUCKET="build-failure-artifacts"
        OCI_OS_BUCKET="verrazzano-builds"

        COMPARTMENT_ID = credentials('oci-tiburon-dev-compartment-ocid')

        // used to emit metrics
        PROMETHEUS_GW_URL = credentials('prometheus-dev-url')
        PROMETHEUS_CREDENTIALS = credentials('prometheus-credentials')
        TEST_ENV_LABEL = "${TEST_ENV}"
        SEARCH_HTTP_ENDPOINT = credentials('search-gw-url')
        SEARCH_PASSWORD = "${PROMETHEUS_CREDENTIALS_PSW}"
        SEARCH_USERNAME = "${PROMETHEUS_CREDENTIALS_USR}"

        // used to generate Ginkgo test reports
        TEST_REPORT = "test-report.xml"
        GINKGO_REPORT_ARGS = "--junit-report=${TEST_REPORT} --keep-separate-reports=true"
    }

    stages {
        stage('Initialize') {
            steps {
                script {
                    EFFECTIVE_DUMP_K8S_CLUSTER_ON_SUCCESS = getEffectiveDumpOnSuccess()
                    if (params.GIT_COMMIT_TO_USE == "NONE") {
                        echo "Specific GIT commit was not specified, use current head"
                        def scmInfo = checkout scm
                        env.GIT_COMMIT = scmInfo.GIT_COMMIT
                        env.GIT_BRANCH = scmInfo.GIT_BRANCH
                    } else {
                        echo "SCM checkout of ${params.GIT_COMMIT_TO_USE}"
                        def scmInfo = checkout([
                            $class: 'GitSCM',
                            branches: [[name: params.GIT_COMMIT_TO_USE]],
                            doGenerateSubmoduleConfigurations: false,
                            extensions: [],
                            submoduleCfg: [],
                            userRemoteConfigs: [[url: env.SCM_VERRAZZANO_GIT_URL]]])
                        env.GIT_COMMIT = scmInfo.GIT_COMMIT
                        env.GIT_BRANCH = scmInfo.GIT_BRANCH
                        // If the commit we were handed is not what the SCM says we are using, fail
                        if (!env.GIT_COMMIT.equals(params.GIT_COMMIT_TO_USE)) {
                            echo "SCM didn't checkout the commit we expected. Expected: ${params.GIT_COMMIT_TO_USE}, Found: ${scmInfo.GIT_COMMIT}"
                            exit 1
                        }
                    }
                    echo "SCM checkout of ${env.GIT_BRANCH} at ${env.GIT_COMMIT}"
                }

                sh """
                    cp -f "${NETRC_FILE}" $HOME/.netrc
                    chmod 600 $HOME/.netrc
                """
                println("${params.LOCK_REGION}")
                println("agentlabel: ${agentLabel}")
                sh """
                    echo "${NODE_LABELS}"
                """

                sh """
                    rm -rf ${GO_REPO_PATH}/verrazzano
                    mkdir -p ${GO_REPO_PATH}/verrazzano
                    tar cf - . | (cd ${GO_REPO_PATH}/verrazzano/ ; tar xf -)
                """

                script {
                    SHORT_COMMIT_HASH = sh(returnStdout: true, script: "git rev-parse --short=8 HEAD").trim()
                    // update the description with some meaningful info
                    setDisplayName()
                    currentBuild.description = SHORT_COMMIT_HASH + " : " + params.LOCK_REGION + " : " + params.OKE_CLUSTER_VERSION

                    // derive the prefix for the OKE cluster
                    OKE_CLUSTER_PREFIX = sh(returnStdout: true, script: "${WORKSPACE}/ci/scripts/derive_oke_cluster_name.sh").trim()

                    // Derive Kubernetes version, which is used to set the value for a label in the metrics emitted by the tests
                    env.K8S_VERSION_LABEL = sh(returnStdout: true, script: "${WORKSPACE}/ci/scripts/derive_kubernetes_version.sh ${params.OKE_CLUSTER_VERSION}").trim()
                }
            }
        }

        stage("Download platform operator") {
            environment {
                OCI_CLI_AUTH="instance_principal"
            }
            steps {
                sh """
                    echo "Download Platform Operator"
                    oci --region us-phoenix-1 os object get --namespace ${OCI_OS_NAMESPACE} -bn ${OCI_OS_BUCKET} --name ${env.BRANCH_NAME}/${SHORT_COMMIT_HASH}/operator.yaml --file ${WORKSPACE}/downloaded-operator.yaml
                    cp ${WORKSPACE}/downloaded-operator.yaml ${WORKSPACE}/acceptance-test-operator.yaml
                """
            }
            post {
                always {
                    archiveArtifacts artifacts: "acceptance-test-operator.yaml,downloaded-operator.yaml", allowEmptyArchive: true
                }
            }
        }

        stage("Create clusters and run tests") {
            parallel {
                stage("OKE") {
                    environment {
                        KUBECONFIG="${OKE_KUBECONFIG}"
                        DUMP_KUBECONFIG="${OKE_KUBECONFIG}"
                    }
                    stages {
                        stage("Create OCI test resources") {
                            steps {
                                script {
                                    env.OKE_LOG_IDS = sh(script:"${WORKSPACE}/tests/e2e/config/scripts/create_oci_logging_resources.sh ${COMPARTMENT_ID}", returnStdout: true).trim()

                                    env.OKE_LOG_GROUP_ID = sh(script:"echo \'${OKE_LOG_IDS}\' | jq -r '.logGroupId'", returnStdout: true).trim()
                                    env.OKE_SYSTEM_LOG_ID = sh(script:"echo \'${OKE_LOG_IDS}\' | jq -r '.systemLogId'", returnStdout: true).trim()
                                    env.OKE_APP_LOG_ID = sh(script:"echo \'${OKE_LOG_IDS}\' | jq -r '.appLogId'", returnStdout: true).trim()
                                    env.OKE_NS_LOG_ID = sh(script:"echo \'${OKE_LOG_IDS}\' | jq -r '.nsLogId'", returnStdout: true).trim()
                                }
                            }
                        }

                        stage("Create OKE cluster") {
                            environment {
                                TF_VAR_label_prefix="${OKE_CLUSTER_PREFIX}"
                            }
                            steps {
                                script {
                                    withCredentials([sshUserPrivateKey(credentialsId: '5fcc03de-31ce-4566-b11f-9de38e5d98fd', keyFileVariable: 'OPC_USER_KEY_FILE', passphraseVariable: 'OPC_USER_PASSPHRASE', usernameVariable: 'OPC_USERNAME')]) {
                                        sh """
                                            # get the ssh public key
                                            ssh-keygen -y -e -f ${OPC_USER_KEY_FILE} > /tmp/opc_ssh2.pub
                                            # convert SSH2 public key into an OpenSSH format
                                            ssh-keygen -i -f /tmp/opc_ssh2.pub > /tmp/opc_ssh.pub
                                            # set the ssh public key value for terraform
                                            export TF_VAR_ssh_public_key_path=/tmp/opc_ssh.pub
                                            export TF_VAR_state_name=${env.BUILD_NUMBER}-${env.TIMESTAMP}-${env.BRANCH_NAME}
                                            # call create_oke_cluster with cluster access private
                                            ${WORKSPACE}/tests/e2e/config/scripts/create_oke_cluster.sh true false
                                        """
                                    }
                                }
                            }
                            post {
                                failure {
                                    script {
                                        echo "Cluster create failed"
                                    }
                                }
                            }
                        }

                        stage("Create image pull secrets") {
                            steps {
                                script {
                                    createImagePullSecrets()
                                }
                            }
                        }

                        stage("Install platform operator") {
                            environment {
                                OCI_CLI_AUTH="instance_principal"
                            }
                            steps {
                                sh """
                                    echo "Install Platform Operator"
                                    kubectl apply -f ${WORKSPACE}/acceptance-test-operator.yaml

                                    # make sure ns exists
                                    ${WORKSPACE}/tests/e2e/config/scripts/check_verrazzano_ns_exists.sh verrazzano-install
                                    # create secret in verrazzano-install ns
                                    ${WORKSPACE}/tests/e2e/config/scripts/create-image-pull-secret.sh "${IMAGE_PULL_SECRET}" "${GHCR_REPO}" "${GITHUB_PKGS_CREDS_USR}" "${GITHUB_PKGS_CREDS_PSW}" "verrazzano-install"
                                """
                            }
                        }

                        stage("Process install YAML") {
                            environment {
                                SYSTEM_LOG_ID="${OKE_SYSTEM_LOG_ID}"
                                APP_LOG_ID="${OKE_APP_LOG_ID}"
                            }
                            steps {
                                script {
                                    sh """
                                        ${WORKSPACE}/tests/e2e/config/scripts/process_nipio_install_yaml.sh $INSTALL_CONFIG_FILE_NIPIO
                                    """
                                }
                            }
                        }

                        stage("Install Verrazzano") {
                            steps {
                                sh """
                                    echo "Waiting for Operator to be ready"
                                    kubectl -n verrazzano-install rollout status deployment/verrazzano-platform-operator
                                """

                                script {
                                    VZ_INSTALL_METRIC = metricJobName('install_v8o_oke')
                                    metricTimerStart("${VZ_INSTALL_METRIC}")
                                }

                                sh """
                                    echo "Installing Verrazzano on ${TEST_ENV}"
                                    # apply config to create cluster

                                    kubectl apply -f ${INSTALL_CONFIG_FILE_NIPIO}

                                    # wait for Verrazzano install to complete
                                    ${WORKSPACE}/tests/e2e/config/scripts/wait-for-verrazzano-install.sh
                                    # Create acceptance test configuration file
                                    ${WORKSPACE}/tests/e2e/config/scripts/common-test-setup-script.sh "${WORKSPACE}" "${TEST_CONFIG_FILE}" "${env.DOCKER_REPO}" "${KUBECONFIG}" "${OCR_CREDS_USR}" "${OCR_CREDS_PSW}" "${VZ_ENVIRONMENT_NAME}"

                                    # edit DNS info in the test config file
                                    ${WORKSPACE}/tests/e2e/config/scripts/get_ingress_ip.sh ${TEST_CONFIG_FILE}
                                    echo "----------Test config file:-------------"
                                    cat ${TEST_CONFIG_FILE}
                                    echo "----------------------------------------"
                                """
                            }
                            post {
                                always {
                                    script {
                                        sh """
                                            # dump out install logs
                                            mkdir -p ${WORKSPACE}/platform-operator/scripts/install/build/logs/oke
                                            kubectl -n verrazzano-install logs --selector=app=verrazzano-platform-operator > ${WORKSPACE}/platform-operator/scripts/install/build/logs/oke/verrazzano-platform-operator.log --tail -1
                                            kubectl -n verrazzano-install describe pod --selector=app=verrazzano-platform-operator > ${WORKSPACE}/platform-operator/scripts/install/build/logs/oke/verrazzano-platform-operator-pod.out
                                            echo "Verrazzano platform operator logs dumped to verrazzano-platform-operator.log"
                                            echo "Verrazzano platform operator pod description dumped to verrazzano-platform-operator-pod.out"
                                            echo "------------------------------------------"
                                        """
                                    }
                                }
                                failure {
                                    script {
                                        metricTimerEnd("${VZ_INSTALL_METRIC}", '0')
                                    }
                                }
                                success {
                                    script {
                                        metricTimerEnd("${VZ_INSTALL_METRIC}", '1')
                                    }
                                }
                            }
                        }

                        stage('Verify Install') {
                            steps {
                                catchError(buildResult: 'FAILURE', stageResult: 'FAILURE') {
                                    sh """
                                        cd ${WORKSPACE}/tests/e2e
                                        ginkgo -p --randomize-all -v --keep-going --no-color ${GINKGO_REPORT_ARGS} -tags="${params.TAGGED_TESTS}" --focus-file="${params.INCLUDED_TESTS}" --skip-file="${params.EXCLUDED_TESTS}" verify-install/verrazzano/
                                    """
                                }
                            }
                        }

                        stage('OCI Logging tests') {
                            environment {
                                LOG_GROUP_ID="${OKE_LOG_GROUP_ID}"
                                NS_LOG_ID="${OKE_NS_LOG_ID}"

                                DUMP_DIRECTORY="${TEST_DUMP_ROOT}/oci-logging-oke"
                            }
                            steps {
                                script {
                                    runGinkgo('oci/logging')
                                }
                            }
                        }
                    }
                    post {
                        always {
                            sh '''
                                # Clean up the OCI Logging resources we created
                                ${WORKSPACE}/tests/e2e/config/scripts/delete_oci_logging_resources.sh "${OKE_LOG_GROUP_ID}" "${OKE_SYSTEM_LOG_ID}" "${OKE_APP_LOG_ID}" "${OKE_NS_LOG_ID}" || true
                            '''

                            script {
                                if (EFFECTIVE_DUMP_K8S_CLUSTER_ON_SUCCESS == true || currentBuild.currentResult == 'FAILURE') {
                                    dumpK8sCluster('oci-integration-tests-oke-cluster-dump')
                                }
                            }

                            sh """
                                # Destroy the OKE cluster
                                if [ "${keepOKEClusterOnFailure}" == "false" ]; then
                                    TF_VAR_label_prefix=${OKE_CLUSTER_PREFIX} TF_VAR_state_name=${env.BUILD_NUMBER}-${env.TIMESTAMP}-${env.BRANCH_NAME} ${WORKSPACE}/tests/e2e/config/scripts/delete_oke_cluster.sh || true
                                fi
                            """
                        }
                    }
                }

                stage("KinD") {
                    environment {
                        KUBECONFIG="${KIND_KUBECONFIG}"
                        DUMP_KUBECONFIG="${KIND_KUBECONFIG}"
                        OCI_OS_LOCATION="${env.BRANCH_NAME}/${SHORT_COMMIT_HASH}"
                        CLUSTER_NAME="verrazzano"
                    }
                    stages {
                        stage("Create OCI test resources") {
                            steps {
                                script {
                                    env.KIND_LOG_IDS = sh(script:"${WORKSPACE}/tests/e2e/config/scripts/create_oci_logging_resources.sh ${COMPARTMENT_ID}", returnStdout: true).trim()

                                    env.KIND_LOG_GROUP_ID = sh(script:"echo \'${KIND_LOG_IDS}\' | jq -r '.logGroupId'", returnStdout: true).trim()
                                    env.KIND_SYSTEM_LOG_ID = sh(script:"echo \'${KIND_LOG_IDS}\' | jq -r '.systemLogId'", returnStdout: true).trim()
                                    env.KIND_APP_LOG_ID = sh(script:"echo \'${KIND_LOG_IDS}\' | jq -r '.appLogId'", returnStdout: true).trim()
                                    env.KIND_NS_LOG_ID = sh(script:"echo \'${KIND_LOG_IDS}\' | jq -r '.nsLogId'", returnStdout: true).trim()
                                }
                            }
                        }

                        stage("Create KinD cluster") {
                            environment {
                                KIND_KUBERNETES_CLUSTER_VERSION="${params.KIND_CLUSTER_VERSION}"
                                OCI_CLI_AUTH="instance_principal"
                            }
                            steps {
                                sh """
                                    echo "Using KUBECONFIG: ${KUBECONFIG}"

                                    echo "Create Kind cluster"
                                    cd ${TEST_SCRIPTS_DIR}
                                    ./create_kind_cluster.sh ${CLUSTER_NAME} ${GO_REPO_PATH}/verrazzano/platform-operator ${KUBECONFIG} ${KIND_KUBERNETES_CLUSTER_VERSION} true true true false "NONE" 1
                                    if [ \$? -ne 0 ]; then
                                        mkdir ${WORKSPACE}/kind-logs
                                        kind export logs ${WORKSPACE}/kind-logs
                                        echo "Kind cluster creation failed"
                                        exit 1
                                    fi

                                    kubectl wait --for=condition=ready nodes/${CLUSTER_NAME}-control-plane --timeout=5m --all
                                    kubectl wait --for=condition=ready pods/kube-controller-manager-${CLUSTER_NAME}-control-plane -n kube-system --timeout=5m

                                    echo "Install metallb"
                                    cd ${GO_REPO_PATH}/verrazzano
                                    ./tests/e2e/config/scripts/install-metallb.sh
                                """
                            }
                        }

                        stage("Create image pull secrets") {
                            steps {
                                script {
                                    createImagePullSecrets()
                                }
                            }
                        }

                        stage("Install platform operator") {
                            environment {
                                OCI_CLI_AUTH="instance_principal"
                            }
                            steps {
                                sh """
                                    echo "Install Platform Operator"
                                    kubectl apply -f ${WORKSPACE}/acceptance-test-operator.yaml

                                    # make sure ns exists
                                    ${WORKSPACE}/tests/e2e/config/scripts/check_verrazzano_ns_exists.sh verrazzano-install
                                    # create secret in verrazzano-install ns
                                    ${WORKSPACE}/tests/e2e/config/scripts/create-image-pull-secret.sh "${IMAGE_PULL_SECRET}" "${GHCR_REPO}" "${GITHUB_PKGS_CREDS_USR}" "${GITHUB_PKGS_CREDS_PSW}" "verrazzano-install"
                                """
                            }
                        }

                        stage("Process install YAML") {
                            environment {
                                SYSTEM_LOG_ID="${KIND_SYSTEM_LOG_ID}"
                                APP_LOG_ID="${KIND_APP_LOG_ID}"
                            }
                            steps {
                                script {
                                    sh """
                                        ${WORKSPACE}/tests/e2e/config/scripts/process_kind_install_yaml.sh "${INSTALL_CONFIG_FILE_KIND}" "${params.WILDCARD_DNS_DOMAIN}"
                                    """
                                }
                            }
                        }

                        stage("Create OCI API secret") {
                            environment {
                                OUTPUT_FILE="${WORKSPACE}/oci_config"
                                KEY_FILE="${WORKSPACE}/oci_key"
                            }
                            steps {
                                script {
                                    sh """
                                        echo "Creating OCI config files"
                                        echo "[DEFAULT]" > $OUTPUT_FILE
                                        echo "region=${OCI_CLI_REGION}" >> $OUTPUT_FILE
                                        echo "tenancy=${OCI_CLI_TENANCY}" >> $OUTPUT_FILE
                                        echo "user=${OCI_CLI_USER}" >> $OUTPUT_FILE
                                        echo "fingerprint=${OCI_CLI_FINGERPRINT}" >> $OUTPUT_FILE
                                        echo "key_file=$KEY_FILE" >> $OUTPUT_FILE
                                        cat ${OCI_CLI_KEY_FILE} > $KEY_FILE

                                        echo "Creating OCI API secret from OCI config"
                                        ${WORKSPACE}/platform-operator/scripts/install/create_oci_fluentd_secret.sh -o ${OUTPUT_FILE}
                                    """
                                }
                            }
                            post {
                                always {
                                    sh """
                                        rm -f $OUTPUT_FILE $KEY_FILE
                                    """
                                }
                            }
                        }

                        stage("Install Verrazzano") {
                            steps {
                                sh """
                                    echo "Waiting for Operator to be ready"
                                    kubectl -n verrazzano-install rollout status deployment/verrazzano-platform-operator
                                """

                                script {
                                    VZ_INSTALL_METRIC = metricJobName('install_v8o_kind')
                                    metricTimerStart("${VZ_INSTALL_METRIC}")
                                }

                                sh """
                                    echo "Installing Verrazzano on KinD"
                                    kubectl apply -f ${INSTALL_CONFIG_FILE_KIND}

                                    # wait for Verrazzano install to complete
                                    ${WORKSPACE}/tests/e2e/config/scripts/wait-for-verrazzano-install.sh
                                """
                            }
                            post {
                                always {
                                    script {
                                        sh """
                                            # dump out install logs
                                            mkdir -p ${WORKSPACE}/platform-operator/scripts/install/build/logs/kind
                                            kubectl -n verrazzano-install logs --selector=app=verrazzano-platform-operator > ${WORKSPACE}/platform-operator/scripts/install/build/logs/kind/verrazzano-platform-operator.log --tail -1
                                            kubectl -n verrazzano-install describe pod --selector=app=verrazzano-platform-operator > ${WORKSPACE}/platform-operator/scripts/install/build/logs/kind/verrazzano-platform-operator-pod.out
                                            echo "Verrazzano platform operator logs dumped to verrazzano-platform-operator.log"
                                            echo "Verrazzano platform operator pod description dumped to verrazzano-platform-operator-pod.out"
                                            echo "------------------------------------------"
                                        """
                                    }
                                }
                                failure {
                                    script {
                                        metricTimerEnd("${VZ_INSTALL_METRIC}", '0')
                                    }
                                }
                                success {
                                    script {
                                        metricTimerEnd("${VZ_INSTALL_METRIC}", '1')
                                    }
                                }
                            }
                        }

                        stage('Verify Install') {
                            steps {
                                catchError(buildResult: 'FAILURE', stageResult: 'FAILURE') {
                                    sh """
                                        cd ${WORKSPACE}/tests/e2e
                                        ginkgo -p --randomize-all -v --keep-going --no-color ${GINKGO_REPORT_ARGS} -tags="${params.TAGGED_TESTS}" --focus-file="${params.INCLUDED_TESTS}" --skip-file="${params.EXCLUDED_TESTS}" verify-install/verrazzano/
                                    """
                                }
                            }
                        }

                        stage('OCI Logging tests') {
                            environment {
                                LOG_GROUP_ID="${KIND_LOG_GROUP_ID}"
                                NS_LOG_ID="${KIND_NS_LOG_ID}"

                                DUMP_DIRECTORY="${TEST_DUMP_ROOT}/oci-logging-kind"
                            }
                            steps {
                                script {
                                    runGinkgo('oci/logging')
                                }
                            }
                        }
                    }
                    post {
                        always {
                            sh '''
                                # Clean up the OCI Logging resources we created
                                ${WORKSPACE}/tests/e2e/config/scripts/delete_oci_logging_resources.sh "${KIND_LOG_GROUP_ID}" "${KIND_SYSTEM_LOG_ID}" "${KIND_APP_LOG_ID}" "${KIND_NS_LOG_ID}" || true
                            '''

                            script {
                                if (EFFECTIVE_DUMP_K8S_CLUSTER_ON_SUCCESS == true || currentBuild.currentResult == 'FAILURE') {
                                    dumpK8sCluster('oci-integration-tests-kind-cluster-dump')
                                }
                            }

                            sh """
                                # Delete the KinD cluster
                                kind delete cluster --name "${CLUSTER_NAME}"
                            """
                        }
                    }
                }
            }
        }
    }
    post {
        always {
            archiveArtifacts artifacts: "**/coverage.html,**/logs/**,**/verrazzano_images.txt,**/*-cluster-dump/**,**/test-cluster-dumps/**,**/${TEST_REPORT}", allowEmptyArchive: true
            junit testResults: "**/${TEST_REPORT}", allowEmptyResults: true
            script {
                if (params.EMIT_METRICS) {
                    withCredentials([usernameColonPassword(credentialsId: 'prometheus-credentials', variable: 'PROMETHEUS_CREDENTIALS')]) {
                        sh """
                            ${WORKSPACE}/ci/scripts/dashboard/emit_metrics.sh "${WORKSPACE}/tests/e2e" "${PROMETHEUS_CREDENTIALS}" || echo "Emit metrics failed, continuing with other post actions"
                        """
                    }
                }
            }
       }
       failure {
            sh """
                curl -k -u ${JENKINS_READ_USR}:${JENKINS_READ_PSW} -o ${WORKSPACE}/build-console-output.log ${BUILD_URL}consoleText
            """
            archiveArtifacts artifacts: '**/build-console-output.log', allowEmptyArchive: true
            sh """
                curl -k -u ${JENKINS_READ_USR}:${JENKINS_READ_PSW} -o archive.zip ${BUILD_URL}artifact/*zip*/archive.zip
                OCI_CLI_AUTH="instance_principal" oci --region us-phoenix-1 os object put --force --namespace ${OCI_OS_NAMESPACE} -bn ${OCI_OS_ARTIFACT_BUCKET} --name ${env.JOB_NAME}/${env.BRANCH_NAME}/${env.BUILD_NUMBER}/archive.zip --file archive.zip
                rm archive.zip
            """
            script {
                if (env.JOB_NAME == "verrazzano/master" || env.JOB_NAME ==~ "verrazzano/release-.*" || env.BRANCH_NAME ==~ "mark/*") {
                    slackSend ( message: "Job Failed - \"${env.JOB_NAME}\" build: ${env.BUILD_NUMBER}\n\nView the log at:\n ${env.BUILD_URL}\n\nBlue Ocean:\n${env.RUN_DISPLAY_URL}" )
                }
           }
       }
       cleanup {
           metricBuildDuration()
           emitJobMetrics()
           deleteDir()
       }
    }
}

def createImagePullSecrets() {
    catchError(buildResult: 'FAILURE', stageResult: 'FAILURE') {
        sh """
            # Create image pull secret for Verrazzano docker images
            ${WORKSPACE}/tests/e2e/config/scripts/create-image-pull-secret.sh "${IMAGE_PULL_SECRET}" "${GHCR_REPO}" "${GITHUB_PKGS_CREDS_USR}" "${GITHUB_PKGS_CREDS_PSW}"
            ${WORKSPACE}/tests/e2e/config/scripts/create-image-pull-secret.sh github-packages "${GHCR_REPO}" "${GITHUB_PKGS_CREDS_USR}" "${GITHUB_PKGS_CREDS_PSW}"
            ${WORKSPACE}/tests/e2e/config/scripts/create-image-pull-secret.sh ocr "${OCR_REPO}" "${OCR_CREDS_USR}" "${OCR_CREDS_PSW}"
        """
    }
}

def runGinkgo(testSuitePath) {
    catchError(buildResult: 'FAILURE', stageResult: 'FAILURE') {
        sh """
            cd ${WORKSPACE}/tests/e2e
            ginkgo -v --keep-going --no-color ${GINKGO_REPORT_ARGS} -tags="${params.TAGGED_TESTS}" --focus-file="${params.INCLUDED_TESTS}" --skip-file="${params.EXCLUDED_TESTS}" ${testSuitePath}/...
        """
    }
}

def dumpK8sCluster(dumpDirectory) {
    sh """
        ${WORKSPACE}/tools/scripts/k8s-dump-cluster.sh -d ${dumpDirectory} -r ${dumpDirectory}/cluster-dump/analysis.report
    """
}

def getEffectiveDumpOnSuccess() {
    def effectiveValue = params.DUMP_K8S_CLUSTER_ON_SUCCESS
    if (FORCE_DUMP_K8S_CLUSTER_ON_SUCCESS.equals("true") && (env.BRANCH_NAME.equals("master"))) {
        effectiveValue = true
        echo "Forcing dump on success based on global override setting"
    }
    return effectiveValue
}

def metricJobName(stageName) {
    job = env.JOB_NAME.split("/")[0]
    job = '_' + job.replaceAll('-','_')
    if (stageName) {
        job = job + '_' + stageName
    }
    return job
}

// Construct the set of labels/dimensions for the metrics
def getMetricLabels() {
    def buildNumber = String.format("%010d", env.BUILD_NUMBER.toInteger())
    labels = 'build_number=\\"' + "${buildNumber}"+'\\",' +
             'jenkins_build_number=\\"' + "${env.BUILD_NUMBER}"+'\\",' +
             'jenkins_job=\\"' + "${env.JOB_NAME}".replace("%2F","/") + '\\",' +
             'commit_sha=\\"' + "${env.GIT_COMMIT}"+'\\",' +
             'kubernetes_version=\\"' + "${params.OKE_CLUSTER_VERSION}"+'\\",' +
             'test_env=\\"' + "ocidns_oke"+'\\"'
    return labels
}

def metricTimerStart(metricName) {
    def timerStartName = "${metricName}_START"
    env."${timerStartName}" = sh(returnStdout: true, script: "date +%s").trim()
}

def metricTimerEnd(metricName, status) {
    def timerStartName = "${metricName}_START"
    def timerEndName   = "${metricName}_END"
    env."${timerEndName}" = sh(returnStdout: true, script: "date +%s").trim()
    if (params.EMIT_METRICS) {
        long x = env."${timerStartName}" as long;
        long y = env."${timerEndName}" as long;
        def dur = (y-x)

        labels = getMetricLabels()
        withCredentials([usernameColonPassword(credentialsId: 'prometheus-credentials', variable: 'PROMETHEUS_CREDENTIALS')]) {
            EMIT = sh(returnStdout: true, script: "ci/scripts/metric_emit.sh ${PROMETHEUS_GW_URL} ${PROMETHEUS_CREDENTIALS} ${metricName} ${env.BRANCH_NAME} $labels ${status} ${dur}")
            echo "emit prometheus metrics: $EMIT"
            return EMIT
        }
    } else {
        return ''
    }
}

// Emit the metrics indicating the duration and result of the build
def metricBuildDuration() {
    def status = "${currentBuild.currentResult}".trim()
    long duration = "${currentBuild.duration}" as long;
    long durationInSec = (duration/1000)
    testMetric = metricJobName('')
    def metricValue = "-1"
    statusLabel = status.substring(0,1)
    if (status.equals("SUCCESS")) {
        metricValue = "1"
    } else if (status.equals("FAILURE")) {
        metricValue = "0"
    } else {
        // Consider every other status as a single label
        statusLabel = "A"
    }
    if (params.EMIT_METRICS) {
        labels = getMetricLabels()
        labels = labels + ',result=\\"' + "${statusLabel}"+'\\"'
        withCredentials([usernameColonPassword(credentialsId: 'prometheus-credentials', variable: 'PROMETHEUS_CREDENTIALS')]) {
            METRIC_STATUS = sh(returnStdout: true, returnStatus: true, script: "ci/scripts/metric_emit.sh ${PROMETHEUS_GW_URL} ${PROMETHEUS_CREDENTIALS} ${testMetric}_job ${env.BRANCH_NAME} $labels ${metricValue} ${durationInSec}")
            echo "Publishing the metrics for build duration and status returned status code $METRIC_STATUS"
        }
    }
}


def setDisplayName() {
    echo "Start setDisplayName"
    def causes = currentBuild.getBuildCauses()
    echo "causes: " + causes.toString()
    for (cause in causes) {
        def causeString = cause.toString()
        echo "current cause: " + causeString
        if (causeString.contains("UpstreamCause") && causeString.contains("Started by upstream project")) {
             echo "This job was caused by " + causeString
             if (causeString.contains("verrazzano-periodic-triggered-tests")) {
                 currentBuild.displayName = env.BUILD_NUMBER + " : PERIODIC"
             } else if (causeString.contains("verrazzano-flaky-tests")) {
                 currentBuild.displayName = env.BUILD_NUMBER + " : FLAKY"
             }
         }
    }
    echo "End setDisplayName"
}

def emitJobMetrics() {
    env.JOB_STATUS = "${currentBuild.currentResult}".trim()
    long duration = "${currentBuild.duration}" as long;
    env.DURATION = duration
    long timeInMillis = "${currentBuild.timeInMillis}" as long;
    long startTimeInMillis = "${currentBuild.startTimeInMillis}" as long;
    env.TIME_WAITING = startTimeInMillis-timeInMillis
    runGinkgo('jobmetrics')
}<|MERGE_RESOLUTION|>--- conflicted
+++ resolved
@@ -6,15 +6,7 @@
 def DEFAULT_REPO_URL
 def testEnvironments = [ "magicdns_oke" ]
 def installProfiles = [ "dev", "prod", "managed-cluster" ]
-<<<<<<< HEAD
 def availableRegions = env.JOB_NAME.contains('master') ? [ "us-phoenix-1" ] : [  "us-phoenix-1", "us-ashburn-1", "eu-frankfurt-1", "uk-london-1" ]
-=======
-def agentLabel = env.JOB_NAME.contains('master') ? "phxlarge" : "VM.Standard2.8"
-
-// pulling "ap-*" from the test regions given discovery of image pull issues
-def availableRegions = [  "us-ashburn-1", "ca-montreal-1", "ca-toronto-1", "eu-amsterdam-1", "eu-frankfurt-1", "eu-zurich-1", "me-jeddah-1",
-                          "sa-saopaulo-1", "uk-london-1" ]
->>>>>>> 16455370
 Collections.shuffle(availableRegions)
 def keepOKEClusterOnFailure = "false"
 def OKE_CLUSTER_PREFIX = ""
