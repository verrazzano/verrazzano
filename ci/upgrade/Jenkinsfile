--- conflicted
+++ resolved
@@ -279,15 +279,9 @@
                         }
                     }
                 }
-<<<<<<< HEAD
-                stage('examples bobs-books') {
-                    steps {
-                        runGinkgo('examples/bobsbooks', "false", "true")
-=======
                 stage('examples todo') {
                     steps {
                         runGinkgo('examples/todo', "false", "false")
->>>>>>> a3197636
                     }
                 }
             }
@@ -549,11 +543,7 @@
                 }
                 stage('examples bobs-books') {
                     steps {
-<<<<<<< HEAD
-                        runGinkgo('examples/todo', "false", "false")
-=======
                         runGinkgo('examples/bobsbooks', "false", "false")
->>>>>>> a3197636
                     }
                 }
             }
