--- conflicted
+++ resolved
@@ -298,8 +298,6 @@
                             cmp -s ${WORKSPACE}/verrazzano/platform-operator/scripts/install/build/logs/verrazzano-pre-upgrade-job.out ${WORKSPACE}/verrazzano/platform-operator/scripts/install/build/logs/verrazzano-post-upgrade-job.out
 
                         """
-
-                        validateHelmIstioReleasesDeleted()
                     }
                     post {
                         always {
@@ -746,7 +744,53 @@
     """
 }
 
-<<<<<<< HEAD
+def validateHelmIstioReleasesDeleted() {
+    echo "Validating helm istio releases have been removed"
+    try {
+        istiod = sh(returnStdout: true, script: 'helm list -n istio-system | grep istiod -o -m 1').trim()
+    } catch(error) {
+        istiod = ""
+    }
+    if ("" != istiod.toString()) {
+        echo "helm release istiod found in istio-system namespace after upgrade"
+        helm list -n istio-system
+        exit 1
+    }
+
+    try {
+        istio_base = sh(returnStdout: true, script: 'helm list -n istio-system | grep istio-base -o -m 1').trim()
+    } catch(error) {
+        istio_base = ""
+    }
+    if ("" != istio_base.toString()) {
+        echo "helm release istio-base found in istio-system namespace after upgrade"
+        helm list -n istio-system
+        exit 1
+    }
+
+    try {
+        istio_ingress = sh(returnStdout: true, script: 'helm list -n istio-system | grep istio-ingress -o -m 1').trim()
+    } catch(error) {
+        istio_ingress = ""
+    }
+    if ("" != istio_ingress.toString()) {
+        echo "helm release istio-ingress found in istio-system namespace after upgrade"
+        helm list -n istio-system
+        exit 1
+    }
+
+    try {
+        istio_egress = sh(returnStdout: true, script: 'helm list -n istio-system | grep istio-egress -o -m 1').trim()
+    } catch(error) {
+        istio_egress = ""
+    }
+    if ("" != istio_egress.toString()) {
+        echo "helm release istio-egress found in istio-system namespace after upgrade"
+        helm list -n istio-system
+        exit 1
+    }
+}
+
 def validateIstioCoreDNSUninstall() {
     retries = 12
     for(int retry=0; retry<retries; retry++) {
@@ -760,51 +804,4 @@
     echo "helm release istiocoredns found in istio-system namespace after upgrade"
     helm list -n istio-system
     exit 1
-=======
-def validateHelmIstioReleasesDeleted() {
-    echo "Validating helm istio releases have been removed"
-    try {
-        istiod = sh(returnStdout: true, script: 'helm list -n istio-system | grep istiod -o -m 1').trim()
-    } catch(error) {
-        istiod = ""
-    }
-    if ("" != istiod.toString()) {
-        echo "helm release istiod found in istio-system namespace after upgrade"
-        helm list -n istio-system
-        exit 1
-    }
-
-    try {
-        istio_base = sh(returnStdout: true, script: 'helm list -n istio-system | grep istio-base -o -m 1').trim()
-    } catch(error) {
-        istio_base = ""
-    }
-    if ("" != istio_base.toString()) {
-        echo "helm release istio-base found in istio-system namespace after upgrade"
-        helm list -n istio-system
-        exit 1
-    }
-
-    try {
-        istio_ingress = sh(returnStdout: true, script: 'helm list -n istio-system | grep istio-ingress -o -m 1').trim()
-    } catch(error) {
-        istio_ingress = ""
-    }
-    if ("" != istio_ingress.toString()) {
-        echo "helm release istio-ingress found in istio-system namespace after upgrade"
-        helm list -n istio-system
-        exit 1
-    }
-
-    try {
-        istio_egress = sh(returnStdout: true, script: 'helm list -n istio-system | grep istio-egress -o -m 1').trim()
-    } catch(error) {
-        istio_egress = ""
-    }
-    if ("" != istio_egress.toString()) {
-        echo "helm release istio-egress found in istio-system namespace after upgrade"
-        helm list -n istio-system
-        exit 1
-    }
->>>>>>> 72418069
-}+}
