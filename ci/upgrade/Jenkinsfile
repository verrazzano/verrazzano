// Copyright (c) 2021, Oracle and/or its affiliates.
// Licensed under the Universal Permissive License v 1.0 as shown at https://oss.oracle.com/licenses/upl.

def DOCKER_IMAGE_TAG
def agentLabel = env.JOB_NAME.contains('master') ? "phxlarge" : "VM.Standard2.8"

pipeline {
    options {
        skipDefaultCheckout true
    }

    agent {
        docker {
            image "${RUNNER_DOCKER_IMAGE}"
            args "${RUNNER_DOCKER_ARGS}"
            registryUrl "${RUNNER_DOCKER_REGISTRY_URL}"
            registryCredentialsId 'ocir-pull-and-push-account'
            label "${agentLabel}"
        }
    }

    parameters {
        choice (name: 'KUBERNETES_CLUSTER_VERSION',
                description: 'Kubernetes Version for KinD Cluster',
                // 1st choice is the default value
                choices: [ "1.18", "1.19", "1.20", "1.17" ])
        string (name: 'VERSION_FOR_INSTALL',
                defaultValue: 'v1.0.0',
                description: 'This is the Verrazzano version for install.  By default, the latest Master release will be installed',
                trim: true)
        string (name: 'GIT_COMMIT_FOR_UPGRADE',
                defaultValue: 'NONE',
                description: 'This is the full git commit hash for the target upgrade.  By default, the Verrazzano tip will be used.',
                trim: true)
        string (name: 'VERRAZZANO_OPERATOR_IMAGE',
                defaultValue: 'NONE',
                description: 'Verrazzano platform operator image name (in ghcr.io repo).  If not specified, the operator.yaml from Verrazzano repo will be used to create Verrazzano platform operator',
                trim: true)
        choice (name: 'WILDCARD_DNS_DOMAIN',
                description: 'This is the wildcard DNS domain',
                // 1st choice is the default value
                choices: [ "nip.io", "sslip.io" ])
        booleanParam (description: 'Whether to create kind cluster with Calico for AT testing (defaults to true)', name: 'CREATE_KIND_USE_CALICO', defaultValue: true)
        booleanParam (description: 'Whether to dump k8s cluster on success (off by default can be useful to capture for comparing to failed cluster)', name: 'DUMP_K8S_CLUSTER_ON_SUCCESS', defaultValue: false)
<<<<<<< HEAD
        booleanParam (description: 'Whether to emit pipeline metrics', name: 'EMIT_METRICS', defaultValue: true)
=======
        booleanParam (description: 'Whether to emit metrics from the pipeline', name: 'EMIT_METRICS', defaultValue: true)
>>>>>>> b3cb6c1c
    }

    environment {
        DOCKER_PLATFORM_CI_IMAGE_NAME = 'verrazzano-platform-operator-jenkins'
        DOCKER_PLATFORM_PUBLISH_IMAGE_NAME = 'verrazzano-platform-operator'
        GOPATH = '/home/opc/go'
        GO_REPO_PATH = "${GOPATH}/src/github.com/verrazzano"
        DOCKER_CREDS = credentials('github-packages-credentials-rw')
        DOCKER_EMAIL = credentials('github-packages-email')
        DOCKER_REPO = 'ghcr.io'
        DOCKER_NAMESPACE = 'verrazzano'
        NETRC_FILE = credentials('netrc')
        GITHUB_API_TOKEN = credentials('github-api-token-release-assets')
        GITHUB_RELEASE_USERID = credentials('github-userid-release')
        GITHUB_RELEASE_EMAIL = credentials('github-email-release')
        SERVICE_KEY = credentials('PAGERDUTY_SERVICE_KEY')

        CLUSTER_NAME = 'verrazzano'
        POST_DUMP_FAILED_FILE = "${WORKSPACE}/post_dump_failed_file.tmp"
        TESTS_EXECUTED_FILE = "${WORKSPACE}/tests_executed_file.tmp"
        KUBECONFIG = "${WORKSPACE}/test_kubeconfig"
        VERRAZZANO_KUBECONFIG = "${KUBECONFIG}"
        OCR_CREDS = credentials('ocr-pull-and-push-account')
        OCR_REPO = 'container-registry.oracle.com'
        IMAGE_PULL_SECRET = 'verrazzano-container-registry'
        INSTALL_CONFIG_FILE_KIND = "./tests/e2e/config/scripts/install-verrazzano-kind.yaml"
        INSTALL_PROFILE = "dev"
        VZ_ENVIRONMENT_NAME = "default"
        TEST_SCRIPTS_DIR = "${GO_REPO_PATH}/verrazzano/tests/e2e/config/scripts"
        VERRAZZANO_OPERATOR_IMAGE="${params.VERRAZZANO_OPERATOR_IMAGE}"

        WEBLOGIC_PSW = credentials('weblogic-example-domain-password') // Needed by ToDoList example test
        DATABASE_PSW = credentials('todo-mysql-password') // Needed by ToDoList example test
<<<<<<< HEAD
        SAURON_CRED = credentials('verrazzano-sauron')
        PROMETHEUS_GW_URL = credentials('v8o-dev-sauron-prometheus-url')
=======

         // used to emit metrics
         SAURON_CRED = credentials('verrazzano-sauron')
         PROMETHEUS_GW_URL = credentials('v8o-dev-sauron-prometheus-url')
         TEST_ENV_LABEL = "kind"
         K8S_VERSION_LABEL = "${params.KUBERNETES_CLUSTER_VERSION}"
>>>>>>> b3cb6c1c
    }

    stages {
        stage('Clean workspace and checkout') {
            steps {
                sh """
                    echo "${NODE_LABELS}"
                """

                script {
                    if (params.GIT_COMMIT_FOR_UPGRADE == "NONE") {
                        echo "Specific GIT commit was not specified, use current head"
                        def scmInfo = checkout scm
                        env.GIT_COMMIT = scmInfo.GIT_COMMIT
                        env.GIT_BRANCH = scmInfo.GIT_BRANCH
                    } else {
                        echo "SCM checkout of ${params.GIT_COMMIT_FOR_UPGRADE}"
                        def scmInfo = checkout([
                                $class: 'GitSCM',
                                branches: [[name: params.GIT_COMMIT_FOR_UPGRADE]],
                                doGenerateSubmoduleConfigurations: false,
                                extensions: [],
                                submoduleCfg: [],
                                userRemoteConfigs: [[url: env.SCM_VERRAZZANO_GIT_URL]]])
                        env.GIT_COMMIT = scmInfo.GIT_COMMIT
                        env.GIT_BRANCH = scmInfo.GIT_BRANCH
                        // If the commit we were handed is not what the SCM says we are using, fail
                        if (!env.GIT_COMMIT.equals(params.GIT_COMMIT_FOR_UPGRADE)) {
                            echo "SCM didn't checkout the commit we expected. Expected: ${params.GIT_COMMIT_FOR_UPGRADE}, Found: ${scmInfo.GIT_COMMIT}"
                            exit 1
                        }
                    }
                    echo "SCM checkout of ${env.GIT_BRANCH} at ${env.GIT_COMMIT}"
                }

                sh """
                    cp -f "${NETRC_FILE}" $HOME/.netrc
                    chmod 600 $HOME/.netrc
                """

                script {
                    try {
                        sh """
                        echo "${DOCKER_CREDS_PSW}" | docker login ${env.DOCKER_REPO} -u ${DOCKER_CREDS_USR} --password-stdin
                    """
                    } catch(error) {
                        echo "docker login failed, retrying after sleep"
                        retry(4) {
                            sleep(30)
                            sh """
                                echo "${DOCKER_CREDS_PSW}" | docker login ${env.DOCKER_REPO} -u ${DOCKER_CREDS_USR} --password-stdin
                            """
                        }
                    }
                }
                script {
                    try {
                        sh """
                            echo "${OCR_CREDS_PSW}" | docker login -u ${OCR_CREDS_USR} ${OCR_REPO} --password-stdin
                        """
                    } catch(error) {
                        echo "OCR docker login failed, retrying after sleep"
                        retry(4) {
                            sleep(30)
                            sh """
                                echo "${OCR_CREDS_PSW}" | docker login -u ${OCR_CREDS_USR} ${OCR_REPO} --password-stdin
                            """
                        }
                    }
                }
                sh """
                    rm -rf ${GO_REPO_PATH}/verrazzano
                    mkdir -p ${GO_REPO_PATH}/verrazzano
                    tar cf - . | (cd ${GO_REPO_PATH}/verrazzano/ ; tar xf -)
                """

                script {
                    def props = readProperties file: '.verrazzano-development-version'
                    VERRAZZANO_DEV_VERSION = props['verrazzano-development-version']
                    TIMESTAMP = sh(returnStdout: true, script: "date +%Y%m%d%H%M%S").trim()
                    SHORT_COMMIT_HASH = sh(returnStdout: true, script: "git rev-parse --short=8 HEAD").trim()
                    DOCKER_IMAGE_TAG = "${VERRAZZANO_DEV_VERSION}-${TIMESTAMP}-${SHORT_COMMIT_HASH}"
                    // update the description with some meaningful info
                    currentBuild.description = params.KUBERNETES_CLUSTER_VERSION + " : " + SHORT_COMMIT_HASH + " : " + env.GIT_COMMIT + " : " + params.GIT_COMMIT_FOR_UPGRADE
                    echo "Downloading operator.yaml for release ${params.VERSION_FOR_INSTALL}"
                    OPERATOR_YAML_FILE = "https://github.com/verrazzano/verrazzano/releases/download/${params.VERSION_FOR_INSTALL}/operator.yaml"
                }
            }
        }

        stage('Acceptance Tests') {
            stages {
                stage('Prepare AT environment') {
                    environment {
                        KIND_KUBERNETES_CLUSTER_VERSION="${params.KUBERNETES_CLUSTER_VERSION}"
                        OCI_CLI_AUTH="instance_principal"
                        OCI_OS_NAMESPACE = credentials('oci-os-namespace')
                        OCI_OS_BUCKET="verrazzano-builds"
                        OCI_OS_LOCATION="${OCI_OS_LOCATION}"
                        OPERATOR_YAML="${OPERATOR_YAML_FILE}"
                    }
                    steps {
                        sh """
                            cd ${GO_REPO_PATH}/verrazzano
                            ci/scripts/prepare_jenkins_at_environment.sh ${params.CREATE_KIND_USE_CALICO} ${params.WILDCARD_DNS_DOMAIN}
                        """
                    }
                    post {
                        always {
                            archiveArtifacts artifacts: "acceptance-test-operator.yaml,downloaded-operator.yaml", allowEmptyArchive: true
                            sh """
                                ## dump out install logs
                                mkdir -p ${WORKSPACE}/verrazzano/platform-operator/scripts/install/build/logs
                                kubectl logs --selector=job-name=verrazzano-install-my-verrazzano > ${WORKSPACE}/verrazzano/platform-operator/scripts/install/build/logs/verrazzano-install.log --tail -1
                                kubectl describe pod --selector=job-name=verrazzano-install-my-verrazzano > ${WORKSPACE}/verrazzano/platform-operator/scripts/install/build/logs/verrazzano-install-job-pod.out
                                echo "Verrazzano Installation logs dumped to verrazzano-install.log"
                                echo "Verrazzano Install pod description dumped to verrazzano-install-job-pod.out"
                                echo "------------------------------------------"
                            """
                            script {
                                VZ_TEST_METRIC = metricJobName('')
                                metricTimerStart("${VZ_TEST_METRIC}")
                            }
                        }
                    }
                }
                stage("upgrade-platform-operator") {
                    environment {
                        KIND_KUBERNETES_CLUSTER_VERSION="${params.KUBERNETES_CLUSTER_VERSION}"
                        OCI_CLI_AUTH="instance_principal"
                        OCI_OS_NAMESPACE = credentials('oci-os-namespace')
                        OCI_OS_BUCKET="verrazzano-builds"
                    }
                    steps {
                        sh """
                        echo "Upgrading the Verrazzano platform operator"
                        # Download the operator.yaml for the target version that we are upgrading to
                        oci --region us-phoenix-1 os object get --namespace ${OCI_OS_NAMESPACE} -bn ${OCI_OS_BUCKET} --name ${env.BRANCH_NAME}/${SHORT_COMMIT_HASH}/operator.yaml --file ${WORKSPACE}/downloaded-operator.yaml
                        cp ${WORKSPACE}/downloaded-operator.yaml ${WORKSPACE}/acceptance-test-operator.yaml
                        kubectl apply -f ${WORKSPACE}/acceptance-test-operator.yaml

                        # need to sleep since the old operator needs to transition to terminating state
                        sleep 15

                        # ensure operator pod is up
                        kubectl -n verrazzano-install rollout status deployment/verrazzano-platform-operator
                    """
                    }
                }

                stage("upgrade-verrazzano") {
                    steps {
                        script {
                            // Download the bom for the target version that we are upgrading to, then extract the version
                            // Note, this version will have a semver suffix which is generated for each build, e.g. 1.0.1-33+d592fed6
                            VERRAZZANO_DEV_VERSION = sh(returnStdout: true, script: "curl https://objectstorage.us-phoenix-1.oraclecloud.com/n/stevengreenberginc/b/verrazzano-builds/o/${env.BRANCH_NAME}/${SHORT_COMMIT_HASH}/generated-verrazzano-bom.json | jq -r '.version'").trim()
                        }
                        sh """
                            echo "Upgrading the Verrazzano installation to version" $VERRAZZANO_DEV_VERSION
                            # Modify the version field in the verrazzano CR file to be this new verrazzano version
                            cd ${GO_REPO_PATH}/verrazzano
                            cp ${TEST_SCRIPTS_DIR}/install-verrazzano-kind.yaml ${WORKSPACE}/verrazzano-upgrade-cr.yaml
                            ${TEST_SCRIPTS_DIR}/process_upgrade_yaml.sh  ${VERRAZZANO_DEV_VERSION}  ${WORKSPACE}/verrazzano-upgrade-cr.yaml
                            # Do the upgrade
                            echo "Following is the verrazano CR file with the new version:"
                            cat ${WORKSPACE}/verrazzano-upgrade-cr.yaml
                            kubectl apply -f ${WORKSPACE}/verrazzano-upgrade-cr.yaml
                            # wait for the upgrade to complete
                            kubectl wait --timeout=5m --for=condition=UpgradeComplete verrazzano/my-verrazzano

                            # ideally we don't need to wait here
                            sleep 15
                            echo "helm list : releases across all namespaces, after upgrading Verrazzano installation ..."
                            helm list -A
                        """
                    }
                    post {
                        always {
                            dumpVerrazzanoPlatformOperatorLogs()
                        }
                    }
                }

                stage('Run Acceptance Tests') {
                    environment {
                        TEST_ENV = "KIND"
                    }
                    parallel {
                        stage('verify-install') {
                            steps {
                                runGinkgoRandomize('verify-install')
                            }
                        }
                        stage('verify-infra restapi') {
                            steps {
                                runGinkgoRandomize('verify-infra/restapi')
                            }
                        }
                        stage('verify-infra oam') {
                            steps {
                                runGinkgoRandomize('verify-infra/oam')
                            }
                        }
                        stage('verify-infra vmi') {
                            steps {
                                runGinkgoRandomize('verify-infra/vmi')
                            }
                        }
                        stage('examples todo') {
                            steps {
                                runGinkgo('examples/todo')
                            }
                        }
                        stage('examples socks') {
                            steps {
                                runGinkgo('examples/socks')
                            }
                        }
                        stage('examples spring') {
                            steps {
                                runGinkgo('examples/springboot')
                            }
                        }
                        stage('examples helidon') {
                            steps {
                                runGinkgo('examples/helidon')
                            }
                        }
                    }
                    post {
                        always {
                            archiveArtifacts artifacts: '**/coverage.html,**/logs/*', allowEmptyArchive: true
                            junit testResults: '**/*test-result.xml', allowEmptyResults: true
                        }
                    }
                }
            }

            post {
                failure {
                    script {
                        METRICS_PUSHED=metricTimerEnd("${VZ_TEST_METRIC}", '0')
                        if ( fileExists(env.TESTS_EXECUTED_FILE) ) {
                            dumpK8sCluster('new-kind-acceptance-tests-cluster-dump')
                        }
                    }
                }
                success {
                    script {
                        METRICS_PUSHED=metricTimerEnd("${VZ_TEST_METRIC}", '1')
                        if (params.DUMP_K8S_CLUSTER_ON_SUCCESS == true && fileExists(env.TESTS_EXECUTED_FILE) ) {
                            dumpK8sCluster('new-kind-acceptance-tests-cluster-dump')
                        }
                    }
                }
            }
        }
    }

    post {
        always {
            script {
                if ( fileExists(env.TESTS_EXECUTED_FILE) ) {
                    dumpVerrazzanoSystemPods()
                    dumpCattleSystemPods()
                    dumpNginxIngressControllerLogs()
                    dumpVerrazzanoPlatformOperatorLogs()
                    dumpVerrazzanoApplicationOperatorLogs()
                    dumpOamKubernetesRuntimeLogs()
                    dumpVerrazzanoApiLogs()
                }
            }
            archiveArtifacts artifacts: '**/coverage.html,**/logs/**,**/verrazzano_images.txt,**/*-cluster-dump/**', allowEmptyArchive: true
            junit testResults: '**/*test-result.xml', allowEmptyResults: true

            sh """
                if [ "${params.EMIT_METRICS}" == "true" ] ; then
                    ${GO_REPO_PATH}/verrazzano/ci/scripts/dashboard/emit_metrics.sh "${GO_REPO_PATH}/verrazzano/tests/e2e"
                fi
                cd ${GO_REPO_PATH}/verrazzano/platform-operator
                make delete-cluster
                cd ${WORKSPACE}/verrazzano
                if [ -f ${POST_DUMP_FAILED_FILE} ]; then
                  echo "Failures seen during dumping of artifacts, treat post as failed"
                  exit 1
                fi
            """
        }
        failure {
            mail to: "${env.BUILD_NOTIFICATION_TO_EMAIL}", from: "${env.BUILD_NOTIFICATION_FROM_EMAIL}",
                    subject: "Verrazzano: ${env.JOB_NAME} - Failed",
                    body: "Job Failed - \"${env.JOB_NAME}\" build: ${env.BUILD_NUMBER}\n\nView the log at:\n ${env.BUILD_URL}\n\nBlue Ocean:\n${env.RUN_DISPLAY_URL}"
            script {
                if (env.BRANCH_NAME == "master") {
                    pagerduty(resolve: false, serviceKey: "$SERVICE_KEY", incDescription: "Verrazzano: ${env.JOB_NAME} - Failed", incDetails: "Job Failed - \"${env.JOB_NAME}\" build: ${env.BUILD_NUMBER}\n\nView the log at:\n ${env.BUILD_URL}\n\nBlue Ocean:\n${env.RUN_DISPLAY_URL}")
                    slackSend ( message: "Job Failed - \"${env.JOB_NAME}\" build: ${env.BUILD_NUMBER}\n\nView the log at:\n ${env.BUILD_URL}\n\nBlue Ocean:\n${env.RUN_DISPLAY_URL}" )
                }
            }
        }
        cleanup {
            deleteDir()
        }
    }
}

def runGinkgoRandomize(testSuitePath) {
    catchError(buildResult: 'FAILURE', stageResult: 'FAILURE') {
        sh """
            cd ${GO_REPO_PATH}/verrazzano/tests/e2e
            ginkgo -p --randomizeAllSpecs -v -keepGoing --noColor ${testSuitePath}/...
        """
    }
}

def runGinkgo(testSuitePath) {
    catchError(buildResult: 'FAILURE', stageResult: 'FAILURE') {
        sh """
            cd ${GO_REPO_PATH}/verrazzano/tests/e2e
            ginkgo -v -keepGoing --noColor ${testSuitePath}/...
        """
    }
}

def dumpK8sCluster(dumpDirectory) {
    sh """
        ${GO_REPO_PATH}/verrazzano/tools/scripts/k8s-dump-cluster.sh -d ${dumpDirectory} -r ${dumpDirectory}/cluster-dump/analysis.report
    """
}

def dumpVerrazzanoSystemPods() {
    sh """
        cd ${GO_REPO_PATH}/verrazzano/platform-operator
        export DIAGNOSTIC_LOG="${WORKSPACE}/verrazzano/platform-operator/scripts/install/build/logs/verrazzano-system-pods.log"
        ./scripts/install/k8s-dump-objects.sh -o pods -n verrazzano-system -m "verrazzano system pods" || echo "failed" > ${POST_DUMP_FAILED_FILE}
        export DIAGNOSTIC_LOG="${WORKSPACE}/verrazzano/platform-operator/scripts/install/build/logs/verrazzano-system-certs.log"
        ./scripts/install/k8s-dump-objects.sh -o cert -n verrazzano-system -m "verrazzano system certs" || echo "failed" > ${POST_DUMP_FAILED_FILE}
        export DIAGNOSTIC_LOG="${WORKSPACE}/verrazzano/platform-operator/scripts/install/build/logs/verrazzano-system-kibana.log"
        ./scripts/install/k8s-dump-objects.sh -o pods -n verrazzano-system -r "vmi-system-kibana-*" -m "verrazzano system kibana log" -l -c kibana || echo "failed" > ${POST_DUMP_FAILED_FILE}
        export DIAGNOSTIC_LOG="${WORKSPACE}/verrazzano/platform-operator/scripts/install/build/logs/verrazzano-system-es-master.log"
        ./scripts/install/k8s-dump-objects.sh -o pods -n verrazzano-system -r "vmi-system-es-master-*" -m "verrazzano system kibana log" -l -c es-master || echo "failed" > ${POST_DUMP_FAILED_FILE}
    """
}

def dumpCattleSystemPods() {
    sh """
        cd ${GO_REPO_PATH}/verrazzano/platform-operator
        export DIAGNOSTIC_LOG="${WORKSPACE}/verrazzano/platform-operator/scripts/install/build/logs/cattle-system-pods.log"
        ./scripts/install/k8s-dump-objects.sh -o pods -n cattle-system -m "cattle system pods" || echo "failed" > ${POST_DUMP_FAILED_FILE}
        export DIAGNOSTIC_LOG="${WORKSPACE}/verrazzano/platform-operator/scripts/install/build/logs/rancher.log"
        ./scripts/install/k8s-dump-objects.sh -o pods -n cattle-system -r "rancher-*" -m "Rancher logs" -l || echo "failed" > ${POST_DUMP_FAILED_FILE}
    """
}

def dumpNginxIngressControllerLogs() {
    sh """
        cd ${GO_REPO_PATH}/verrazzano/platform-operator
        export DIAGNOSTIC_LOG="${WORKSPACE}/verrazzano/platform-operator/scripts/install/build/logs/nginx-ingress-controller.log"
        ./scripts/install/k8s-dump-objects.sh -o pods -n ingress-nginx -r "nginx-ingress-controller-*" -m "Nginx Ingress Controller" -c controller -l || echo "failed" > ${POST_DUMP_FAILED_FILE}
    """
}

def dumpVerrazzanoPlatformOperatorLogs() {
    sh """
        ## dump out verrazzano-platform-operator logs
        mkdir -p ${WORKSPACE}/verrazzano-platform-operator/logs
        kubectl -n verrazzano-install logs --selector=app=verrazzano-platform-operator > ${WORKSPACE}/verrazzano-platform-operator/logs/verrazzano-platform-operator-pod.log --tail -1 || echo "failed" > ${POST_DUMP_FAILED_FILE}
        kubectl -n verrazzano-install describe pod --selector=app=verrazzano-platform-operator > ${WORKSPACE}/verrazzano-platform-operator/logs/verrazzano-platform-operator-pod.out || echo "failed" > ${POST_DUMP_FAILED_FILE}
        echo "verrazzano-platform-operator logs dumped to verrazzano-platform-operator-pod.log"
        echo "verrazzano-platform-operator pod description dumped to verrazzano-platform-operator-pod.out"
        echo "------------------------------------------"
    """
}

def dumpVerrazzanoApplicationOperatorLogs() {
    sh """
        ## dump out verrazzano-application-operator logs
        mkdir -p ${WORKSPACE}/verrazzano-application-operator/logs
        kubectl -n verrazzano-system logs --selector=app=verrazzano-application-operator > ${WORKSPACE}/verrazzano-application-operator/logs/verrazzano-application-operator-pod.log --tail -1 || echo "failed" > ${POST_DUMP_FAILED_FILE}
        kubectl -n verrazzano-system describe pod --selector=app=verrazzano-application-operator > ${WORKSPACE}/verrazzano-application-operator/logs/verrazzano-application-operator-pod.out || echo "failed" > ${POST_DUMP_FAILED_FILE}
        echo "verrazzano-application-operator logs dumped to verrazzano-application-operator-pod.log"
        echo "verrazzano-application-operator pod description dumped to verrazzano-application-operator-pod.out"
        echo "------------------------------------------"
    """
}

def dumpOamKubernetesRuntimeLogs() {
    sh """
        ## dump out oam-kubernetes-runtime logs
        mkdir -p ${WORKSPACE}/oam-kubernetes-runtime/logs
        kubectl -n verrazzano-system logs --selector=app.kubernetes.io/instance=oam-kubernetes-runtime > ${WORKSPACE}/oam-kubernetes-runtime/logs/oam-kubernetes-runtime-pod.log --tail -1 || echo "failed" > ${POST_DUMP_FAILED_FILE}
        kubectl -n verrazzano-system describe pod --selector=app.kubernetes.io/instance=oam-kubernetes-runtime > ${WORKSPACE}/verrazzano-application-operator/logs/oam-kubernetes-runtime-pod.out || echo "failed" > ${POST_DUMP_FAILED_FILE}
        echo "verrazzano-application-operator logs dumped to oam-kubernetes-runtime-pod.log"
        echo "verrazzano-application-operator pod description dumped to oam-kubernetes-runtime-pod.out"
        echo "------------------------------------------"
    """
}

def dumpVerrazzanoApiLogs() {
    sh """
        cd ${GO_REPO_PATH}/verrazzano/platform-operator
        export DIAGNOSTIC_LOG="${WORKSPACE}/verrazzano/platform-operator/scripts/install/build/logs/verrazzano-api.log"
        ./scripts/install/k8s-dump-objects.sh -o pods -n verrazzano-system -r "verrazzano-api-*" -m "verrazzano api" -c verrazzano-api -l || echo "failed" > ${POST_DUMP_FAILED_FILE}
    """
}

def metricJobName(stageName) {
    job = env.JOB_NAME.split("/")[0]
    job = '_' + job.replaceAll('-','_')
    if (stageName) {
        job = job + '_' + stageName
    }
    return job
}

def metricTimerStart(metricName) {
    def timerStartName = "${metricName}_START"
    env."${timerStartName}" = sh(returnStdout: true, script: "date +%s").trim()
}

def metricTimerEnd(metricName, status) {
    def timerStartName = "${metricName}_START"
    def timerEndName   = "${metricName}_END"
    env."${timerEndName}" = sh(returnStdout: true, script: "date +%s").trim()
    if (params.EMIT_METRICS) {
        long x = env."${timerStartName}" as long;
        long y = env."${timerEndName}" as long;
        def dur = (y-x)
        labels = 'number=\\"' + "${env.BUILD_NUMBER}"+'\\",' +
                 'jenkins_job=\\"' + "${env.JOB_NAME}".replace("%2F","/") + '\\",' +
                 'commit_sha=\\"' + "${env.GIT_COMMIT}"+'\\",' +
                 'kubernetes_version=\\"' + "${params.KUBERNETES_CLUSTER_VERSION}"+'\\",' +
                 'test_env=\\"' + "kind"+'\\"'
        EMIT = sh(returnStdout: true, script: "ci/scripts/metric_emit.sh ${env.PROMETHEUS_GW_URL} ${env.SAURON_CRED} ${metricName} ${env.BRANCH_NAME} $labels ${status} ${dur}")
        echo "emit prometheus metrics: $EMIT"
        return EMIT
    } else {
        return ''
    }
}<|MERGE_RESOLUTION|>--- conflicted
+++ resolved
@@ -42,11 +42,7 @@
                 choices: [ "nip.io", "sslip.io" ])
         booleanParam (description: 'Whether to create kind cluster with Calico for AT testing (defaults to true)', name: 'CREATE_KIND_USE_CALICO', defaultValue: true)
         booleanParam (description: 'Whether to dump k8s cluster on success (off by default can be useful to capture for comparing to failed cluster)', name: 'DUMP_K8S_CLUSTER_ON_SUCCESS', defaultValue: false)
-<<<<<<< HEAD
-        booleanParam (description: 'Whether to emit pipeline metrics', name: 'EMIT_METRICS', defaultValue: true)
-=======
         booleanParam (description: 'Whether to emit metrics from the pipeline', name: 'EMIT_METRICS', defaultValue: true)
->>>>>>> b3cb6c1c
     }
 
     environment {
@@ -80,17 +76,12 @@
 
         WEBLOGIC_PSW = credentials('weblogic-example-domain-password') // Needed by ToDoList example test
         DATABASE_PSW = credentials('todo-mysql-password') // Needed by ToDoList example test
-<<<<<<< HEAD
-        SAURON_CRED = credentials('verrazzano-sauron')
-        PROMETHEUS_GW_URL = credentials('v8o-dev-sauron-prometheus-url')
-=======
 
          // used to emit metrics
          SAURON_CRED = credentials('verrazzano-sauron')
          PROMETHEUS_GW_URL = credentials('v8o-dev-sauron-prometheus-url')
          TEST_ENV_LABEL = "kind"
          K8S_VERSION_LABEL = "${params.KUBERNETES_CLUSTER_VERSION}"
->>>>>>> b3cb6c1c
     }
 
     stages {
