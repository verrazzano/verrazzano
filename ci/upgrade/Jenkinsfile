// Copyright (c) 2021, Oracle and/or its affiliates.
// Licensed under the Universal Permissive License v 1.0 as shown at https://oss.oracle.com/licenses/upl.

def DOCKER_IMAGE_TAG
def agentLabel = env.JOB_NAME.contains('master') ? "phxlarge" : "VM.Standard2.8"
def EFFECTIVE_DUMP_K8S_CLUSTER_ON_SUCCESS = false

pipeline {
    options {
        skipDefaultCheckout true
    }

    agent {
        docker {
            image "${RUNNER_DOCKER_IMAGE}"
            args "${RUNNER_DOCKER_ARGS}"
            registryUrl "${RUNNER_DOCKER_REGISTRY_URL}"
            registryCredentialsId 'ocir-pull-and-push-account'
            label "${agentLabel}"
        }
    }

    parameters {
        choice (name: 'KUBERNETES_CLUSTER_VERSION',
                description: 'Kubernetes Version for KinD Cluster',
                // 1st choice is the default value
                choices: [ "1.20", "1.19", "1.21" ])
        string (name: 'VERSION_FOR_INSTALL',
                defaultValue: 'v1.0.0',
                description: 'This is the Verrazzano version for install.  By default, the latest Master release will be installed',
                trim: true)
        string (name: 'GIT_COMMIT_FOR_UPGRADE',
                defaultValue: 'NONE',
                description: 'This is the full git commit hash for the target upgrade.  By default, the Verrazzano tip will be used.',
                trim: true)
        string (name: 'VERRAZZANO_OPERATOR_IMAGE',
                defaultValue: 'NONE',
                description: 'Verrazzano platform operator image name (in ghcr.io repo).  If not specified, the operator.yaml from Verrazzano repo will be used to create Verrazzano platform operator',
                trim: true)
        choice (name: 'WILDCARD_DNS_DOMAIN',
                description: 'This is the wildcard DNS domain',
                // 1st choice is the default value
                choices: [ "nip.io", "sslip.io" ])
        booleanParam (description: 'Whether to create kind cluster with Calico for AT testing (defaults to true)', name: 'CREATE_KIND_USE_CALICO', defaultValue: true)
        booleanParam (description: 'Whether to dump k8s cluster on success (off by default can be useful to capture for comparing to failed cluster)', name: 'DUMP_K8S_CLUSTER_ON_SUCCESS', defaultValue: false)
        booleanParam (description: 'Whether to emit metrics from the pipeline', name: 'EMIT_METRICS', defaultValue: true)
        booleanParam (description: 'Whether to run BOM Validator after Upgrade', name: 'RUN_BOM_VALIDATOR', defaultValue: true)
        string (name: 'TAGGED_TESTS',
                defaultValue: '',
                description: 'A comma separated list of build tags for tests that should be executed (e.g. unstable_test). Default:',
                trim: true)
        string (name: 'INCLUDED_TESTS',
                defaultValue: '.*',
                description: 'A regex matching any fully qualified test file that should be executed (e.g. examples/helidon/). Default: .*',
                trim: true)
        string (name: 'EXCLUDED_TESTS',
                defaultValue: '_excluded_test',
                description: 'A regex matching any fully qualified test file that should not be executed (e.g. multicluster/|_excluded_test). Default: _excluded_test',
                trim: true)
    }

    environment {
        DOCKER_PLATFORM_CI_IMAGE_NAME = 'verrazzano-platform-operator-jenkins'
        DOCKER_PLATFORM_PUBLISH_IMAGE_NAME = 'verrazzano-platform-operator'
        GOPATH = '/home/opc/go'
        GO_REPO_PATH = "${GOPATH}/src/github.com/verrazzano"
        DOCKER_CREDS = credentials('github-packages-credentials-rw')
        DOCKER_EMAIL = credentials('github-packages-email')
        DOCKER_REPO = 'ghcr.io'
        DOCKER_NAMESPACE = 'verrazzano'
        NETRC_FILE = credentials('netrc')
        GITHUB_API_TOKEN = credentials('github-api-token-release-assets')
        GITHUB_RELEASE_USERID = credentials('github-userid-release')
        GITHUB_RELEASE_EMAIL = credentials('github-email-release')
        SERVICE_KEY = credentials('PAGERDUTY_SERVICE_KEY')

        CLUSTER_NAME = 'verrazzano'
        POST_DUMP_FAILED_FILE = "${WORKSPACE}/post_dump_failed_file.tmp"
        TESTS_EXECUTED_FILE = "${WORKSPACE}/tests_executed_file.tmp"
        KUBECONFIG = "${WORKSPACE}/test_kubeconfig"
        VERRAZZANO_KUBECONFIG = "${KUBECONFIG}"
        OCR_CREDS = credentials('ocr-pull-and-push-account')
        OCR_REPO = 'container-registry.oracle.com'
        IMAGE_PULL_SECRET = 'verrazzano-container-registry'
        INSTALL_CONFIG_FILE_KIND = "./tests/e2e/config/scripts/install-verrazzano-kind-with-persistence.yaml"
        INSTALL_PROFILE = "dev"
        VZ_ENVIRONMENT_NAME = "default"
        TEST_SCRIPTS_DIR = "${GO_REPO_PATH}/verrazzano/tests/e2e/config/scripts"
        LOOPING_TEST_SCRIPTS_DIR = "${TEST_SCRIPTS_DIR}/looping-test"
        VERRAZZANO_OPERATOR_IMAGE="${params.VERRAZZANO_OPERATOR_IMAGE}"

        WEBLOGIC_PSW = credentials('weblogic-example-domain-password') // Needed by ToDoList example test
        DATABASE_PSW = credentials('todo-mysql-password') // Needed by ToDoList example test

         // used to emit metrics
         PROMETHEUS_GW_URL = credentials('v8o-dev-sauron-prometheus-url')
         TEST_ENV_LABEL = "kind"
         K8S_VERSION_LABEL = "${params.KUBERNETES_CLUSTER_VERSION}"
    }

    stages {
        stage('Clean workspace and checkout') {
            steps {
                sh """
                    echo "${NODE_LABELS}"
                """

                script {
                    EFFECTIVE_DUMP_K8S_CLUSTER_ON_SUCCESS = getEffectiveDumpOnSuccess()
                    if (params.GIT_COMMIT_FOR_UPGRADE == "NONE") {
                        echo "Specific GIT commit was not specified, use current head"
                        def scmInfo = checkout scm
                        env.GIT_COMMIT = scmInfo.GIT_COMMIT
                        env.GIT_BRANCH = scmInfo.GIT_BRANCH
                    } else {
                        echo "SCM checkout of ${params.GIT_COMMIT_FOR_UPGRADE}"
                        def scmInfo = checkout([
                                $class: 'GitSCM',
                                branches: [[name: params.GIT_COMMIT_FOR_UPGRADE]],
                                doGenerateSubmoduleConfigurations: false,
                                extensions: [],
                                submoduleCfg: [],
                                userRemoteConfigs: [[url: env.SCM_VERRAZZANO_GIT_URL]]])
                        env.GIT_COMMIT = scmInfo.GIT_COMMIT
                        env.GIT_BRANCH = scmInfo.GIT_BRANCH
                        // If the commit we were handed is not what the SCM says we are using, fail
                        if (!env.GIT_COMMIT.equals(params.GIT_COMMIT_FOR_UPGRADE)) {
                            echo "SCM didn't checkout the commit we expected. Expected: ${params.GIT_COMMIT_FOR_UPGRADE}, Found: ${scmInfo.GIT_COMMIT}"
                            exit 1
                        }
                    }
                    echo "SCM checkout of ${env.GIT_BRANCH} at ${env.GIT_COMMIT}"
                }

                sh """
                    cp -f "${NETRC_FILE}" $HOME/.netrc
                    chmod 600 $HOME/.netrc
                """

                script {
                    try {
                        sh """
                        echo "${DOCKER_CREDS_PSW}" | docker login ${env.DOCKER_REPO} -u ${DOCKER_CREDS_USR} --password-stdin
                    """
                    } catch(error) {
                        echo "docker login failed, retrying after sleep"
                        retry(4) {
                            sleep(30)
                            sh """
                                echo "${DOCKER_CREDS_PSW}" | docker login ${env.DOCKER_REPO} -u ${DOCKER_CREDS_USR} --password-stdin
                            """
                        }
                    }
                }
                script {
                    try {
                        sh """
                            echo "${OCR_CREDS_PSW}" | docker login -u ${OCR_CREDS_USR} ${OCR_REPO} --password-stdin
                        """
                    } catch(error) {
                        echo "OCR docker login failed, retrying after sleep"
                        retry(4) {
                            sleep(30)
                            sh """
                                echo "${OCR_CREDS_PSW}" | docker login -u ${OCR_CREDS_USR} ${OCR_REPO} --password-stdin
                            """
                        }
                    }
                }
                sh """
                    rm -rf ${GO_REPO_PATH}/verrazzano
                    mkdir -p ${GO_REPO_PATH}/verrazzano
                    tar cf - . | (cd ${GO_REPO_PATH}/verrazzano/ ; tar xf -)
                """

                script {
                    def props = readProperties file: '.verrazzano-development-version'
                    VERRAZZANO_DEV_VERSION = props['verrazzano-development-version']
                    TIMESTAMP = sh(returnStdout: true, script: "date +%Y%m%d%H%M%S").trim()
                    SHORT_COMMIT_HASH = sh(returnStdout: true, script: "git rev-parse --short=8 HEAD").trim()
                    DOCKER_IMAGE_TAG = "${VERRAZZANO_DEV_VERSION}-${TIMESTAMP}-${SHORT_COMMIT_HASH}"
                    // update the description with some meaningful info
                    setDisplayName()
                    currentBuild.description = params.KUBERNETES_CLUSTER_VERSION + " : " + SHORT_COMMIT_HASH + " : " + env.GIT_COMMIT + " : " + params.GIT_COMMIT_FOR_UPGRADE
                    echo "Downloading operator.yaml for release ${params.VERSION_FOR_INSTALL}"
                    OPERATOR_YAML_FILE = "https://github.com/verrazzano/verrazzano/releases/download/${params.VERSION_FOR_INSTALL}/operator.yaml"
                }
            }
        }
        stage('Install Latest Release') {
            environment {
                KIND_KUBERNETES_CLUSTER_VERSION="${params.KUBERNETES_CLUSTER_VERSION}"
                OCI_CLI_AUTH="instance_principal"
                OCI_OS_NAMESPACE = credentials('oci-os-namespace')
                OCI_OS_BUCKET="verrazzano-builds"
                OCI_OS_LOCATION="${OCI_OS_LOCATION}"
                OPERATOR_YAML="${OPERATOR_YAML_FILE}"
                CLUSTER_DUMP_DIR="${WORKSPACE}/verrazzano/build/resources/pre-install-resources"
            }
            steps {
                sh """
                    cd ${GO_REPO_PATH}/verrazzano
                    ci/scripts/prepare_jenkins_at_environment.sh ${params.CREATE_KIND_USE_CALICO} ${params.WILDCARD_DNS_DOMAIN}
                """
            }
            post {
                always {
                    sh """
                        ## dump out install logs
                        mkdir -p ${WORKSPACE}/verrazzano/platform-operator/scripts/install/build/logs
                        kubectl -n verrazzano-install logs --selector=job-name=verrazzano-install-my-verrazzano --tail -1 > ${WORKSPACE}/verrazzano/platform-operator/scripts/install/build/logs/verrazzano-install.log
                        kubectl -n verrazzano-install describe pod --selector=job-name=verrazzano-install-my-verrazzano > ${WORKSPACE}/verrazzano/platform-operator/scripts/install/build/logs/verrazzano-install-job-pod.out
                        cp ${INSTALL_CONFIG_FILE_KIND} ${WORKSPACE}/verrazzano/platform-operator/scripts/install/build/logs
                        echo "Verrazzano Installation logs dumped to verrazzano-install.log"
                        echo "Verrazzano Install pod description dumped to verrazzano-install-job-pod.out"
                        echo "------------------------------------------"
                    """
                    script {
                        dumpVerrazzanoPlatformOperatorLogs("before-upgrade")
                        VZ_TEST_METRIC = metricJobName('')
                        metricTimerStart("${VZ_TEST_METRIC}")
                    }
                    archiveArtifacts artifacts: "**/logs/**,${env.INSTALL_CONFIG_FILE_KIND}", allowEmptyArchive: true
                }
            }
        }
        stage('Pre-upgrade Acceptance Tests') {
            environment {
                TEST_ENV = "KIND"
            }
            parallel {
                stage('verify-install') {
                    steps {
                        runGinkgoRandomize('verify-install')
                    }
                }
                stage('verify-infra restapi') {
                    steps {
                        runGinkgoRandomize('verify-infra/restapi')
                    }
                }
                stage('verify-infra oam') {
                    steps {
                        runGinkgoRandomize('verify-infra/oam')
                    }
                }
                stage('verify-infra vmi') {
                    steps {
                        runGinkgoRandomize('verify-infra/vmi')
                    }
                }
                stage('examples todo') {
                    steps {
                        runGinkgo('examples/todo', "false", "true")
                    }
                }
                stage('examples socks') {
                    steps {
<<<<<<< HEAD
                        runGinkgo('examples/socks', "false", "true")
=======
                        script {
                            // Download the bom for the target version that we are upgrading to, then extract the version
                            // Note, this version will have a semver suffix which is generated for each build, e.g. 1.0.1-33+d592fed6
                            VERRAZZANO_DEV_VERSION = sh(returnStdout: true, script: "curl https://objectstorage.us-phoenix-1.oraclecloud.com/n/stevengreenberginc/b/verrazzano-builds/o/${env.BRANCH_NAME}/${SHORT_COMMIT_HASH}/generated-verrazzano-bom.json | jq -r '.version'").trim()
                        }
                        sh """
                            echo "Upgrading the Verrazzano installation to version" $VERRAZZANO_DEV_VERSION
                            # Modify the version field in the verrazzano CR file to be this new verrazzano version
                            cd ${GO_REPO_PATH}/verrazzano
                            cp ${INSTALL_CONFIG_FILE_KIND} ${WORKSPACE}/verrazzano-upgrade-cr.yaml
                            ${TEST_SCRIPTS_DIR}/process_upgrade_yaml.sh  ${VERRAZZANO_DEV_VERSION}  ${WORKSPACE}/verrazzano-upgrade-cr.yaml
                            # Copy upgrade CR where it will be archived
                            cp ${WORKSPACE}/verrazzano-upgrade-cr.yaml ${WORKSPACE}/verrazzano/platform-operator/scripts/install/build/logs

                            # Get the install job in verrazzano-install namespace
                            kubectl -n verrazzano-install get job -o yaml --selector=job-name=verrazzano-install-my-verrazzano > ${WORKSPACE}/verrazzano/platform-operator/scripts/install/build/logs/verrazzano-pre-upgrade-job.out
                              
                            # Do the upgrade
                            echo "Following is the verrazano CR file with the new version:"
                            cat ${WORKSPACE}/verrazzano-upgrade-cr.yaml
                            kubectl apply -f ${WORKSPACE}/verrazzano-upgrade-cr.yaml

                            # wait for the upgrade to complete
                            kubectl wait --timeout=10m --for=condition=UpgradeComplete verrazzano/my-verrazzano

                            # Dump the resource to debug
                            kubectl get -o yaml verrazzano/my-verrazzano || true

                            # ideally we don't need to wait here
                            sleep 15
                            echo "helm list : releases across all namespaces, after upgrading Verrazzano installation ..."
                            helm list -A
                            
                            # Get the install job(s) and mke sure the it matches pre-install.  If there is more than 1 job or the job changed, then it won't match
                            kubectl -n verrazzano-install get job -o yaml --selector=job-name=verrazzano-install-my-verrazzano > ${WORKSPACE}/verrazzano/platform-operator/scripts/install/build/logs/verrazzano-post-upgrade-job.out
                         
                            echo "Ensuring that the install job(s) in verrazzzano-system are identical pre and post install"
                            cmp -s ${WORKSPACE}/verrazzano/platform-operator/scripts/install/build/logs/verrazzano-pre-upgrade-job.out ${WORKSPACE}/verrazzano/platform-operator/scripts/install/build/logs/verrazzano-post-upgrade-job.out

                        """
>>>>>>> 0962a93a
                    }
                }
                stage('examples spring') {
                    steps {
                        runGinkgo('examples/springboot', "false", "true")
                    }
                }
<<<<<<< HEAD
                stage('examples helidon') {
                    steps {
                        runGinkgo('examples/helidon', "false", "true")
                    }
                }
            }
            post {
                always {
                    archiveArtifacts artifacts: '**/coverage.html,**/logs/*', allowEmptyArchive: true
                    junit testResults: '**/*test-result.xml', allowEmptyResults: true
                }
                failure {
                    script {
                        if ( fileExists(env.TESTS_EXECUTED_FILE) ) {
                            dumpK8sCluster('install-failure-cluster-dump')
                        }
                    }
                }
                success {
                    script {
                        if (params.DUMP_K8S_CLUSTER_ON_SUCCESS == true && fileExists(env.TESTS_EXECUTED_FILE) ) {
                            dumpK8sCluster('install-success-cluster-dump')
                        }
                    }
                }
            }
        }
        stage("upgrade-platform-operator") {
            environment {
                KIND_KUBERNETES_CLUSTER_VERSION="${params.KUBERNETES_CLUSTER_VERSION}"
                OCI_CLI_AUTH="instance_principal"
                OCI_OS_NAMESPACE = credentials('oci-os-namespace')
                OCI_OS_BUCKET="verrazzano-builds"
            }
            steps {
                sh """
                echo "Upgrading the Verrazzano platform operator"
                # Download the operator.yaml for the target version that we are upgrading to
                oci --region us-phoenix-1 os object get --namespace ${OCI_OS_NAMESPACE} -bn ${OCI_OS_BUCKET} --name ${env.BRANCH_NAME}/${SHORT_COMMIT_HASH}/operator.yaml --file ${WORKSPACE}/downloaded-operator.yaml
                cp ${WORKSPACE}/downloaded-operator.yaml ${WORKSPACE}/upgrade-test-operator.yaml
                kubectl apply -f ${WORKSPACE}/upgrade-test-operator.yaml

                # ensure operator pod is up
                kubectl -n verrazzano-install rollout status deployment/verrazzano-platform-operator

                # need to sleep since the old operator needs to transition to terminating state
                sleep 45
            """
            }
            post {
                always {
                    archiveArtifacts artifacts: "upgrade-test-operator.yaml", allowEmptyArchive: true
                }
            }
        }

        stage("upgrade-verrazzano") {
            steps {
                script {
                    // Download the bom for the target version that we are upgrading to, then extract the version
                    // Note, this version will have a semver suffix which is generated for each build, e.g. 1.0.1-33+d592fed6
                    VERRAZZANO_DEV_VERSION = sh(returnStdout: true, script: "curl https://objectstorage.us-phoenix-1.oraclecloud.com/n/stevengreenberginc/b/verrazzano-builds/o/${env.BRANCH_NAME}/${SHORT_COMMIT_HASH}/generated-verrazzano-bom.json | jq -r '.version'").trim()
                }
                sh """
                    echo "Upgrading the Verrazzano installation to version" $VERRAZZANO_DEV_VERSION
                    # Modify the version field in the verrazzano CR file to be this new verrazzano version
                    cd ${GO_REPO_PATH}/verrazzano
                    cp ${INSTALL_CONFIG_FILE_KIND} ${WORKSPACE}/verrazzano-upgrade-cr.yaml
                    ${TEST_SCRIPTS_DIR}/process_upgrade_yaml.sh  ${VERRAZZANO_DEV_VERSION}  ${WORKSPACE}/verrazzano-upgrade-cr.yaml
                    # Copy upgrade CR where it will be archived
                    cp ${WORKSPACE}/verrazzano-upgrade-cr.yaml ${WORKSPACE}/verrazzano/platform-operator/scripts/install/build/logs

                    # Get the install job in verrazzano-install namespace
                    kubectl -n verrazzano-install get job -o yaml --selector=job-name=verrazzano-install-my-verrazzano > ${WORKSPACE}/verrazzano/platform-operator/scripts/install/build/logs/verrazzano-pre-upgrade-job.out

                    # Do the upgrade
                    echo "Following is the verrazano CR file with the new version:"
                    cat ${WORKSPACE}/verrazzano-upgrade-cr.yaml
                    kubectl apply -f ${WORKSPACE}/verrazzano-upgrade-cr.yaml

                    # wait for the upgrade to complete
                    kubectl wait --timeout=10m --for=condition=UpgradeComplete verrazzano/my-verrazzano

                    # Dump the resource to debug
                    kubectl get -o yaml verrazzano/my-verrazzano || true

                    # ideally we don't need to wait here
                    sleep 15
                    echo "helm list : releases across all namespaces, after upgrading Verrazzano installation ..."
                    helm list -A

                    # Get the install job(s) and mke sure the it matches pre-install.  If there is more than 1 job or the job changed, then it won't match
                    kubectl -n verrazzano-install get job -o yaml --selector=job-name=verrazzano-install-my-verrazzano > ${WORKSPACE}/verrazzano/platform-operator/scripts/install/build/logs/verrazzano-post-upgrade-job.out

                    echo "Ensuring that the install job(s) in verrazzzano-system are identical pre and post install"
                    cmp -s ${WORKSPACE}/verrazzano/platform-operator/scripts/install/build/logs/verrazzano-pre-upgrade-job.out ${WORKSPACE}/verrazzano/platform-operator/scripts/install/build/logs/verrazzano-post-upgrade-job.out

                """

                validateHelmIstioReleasesDeleted()
            }
            post {
                always {
                    dumpVerrazzanoPlatformOperatorLogs("after-upgrade")
                    archiveArtifacts artifacts: "verrazzano-upgrade-cr.yaml", allowEmptyArchive: true
                }
            }
        }

        stage("validateBOM") {
            when {
                allOf {
                    expression{params.RUN_BOM_VALIDATOR == true}
                }
            }
            environment {
                OCI_CLI_AUTH="instance_principal"
                OCI_OS_NAMESPACE = credentials('oci-os-namespace')
                OCI_OS_BUCKET="verrazzano-builds"
            }
            steps {
                sh """
                    oci --region us-phoenix-1 os object get --namespace ${OCI_OS_NAMESPACE} -bn ${OCI_OS_BUCKET} --name ${env.BRANCH_NAME}/${SHORT_COMMIT_HASH}/bom-validator --file ${WORKSPACE}/bom-validator
                    chmod +x ${WORKSPACE}/bom-validator
                    ${WORKSPACE}/bom-validator
                """
            }
        }

        stage('Post-upgrade Acceptance Tests') {
            environment {
                TEST_ENV = "KIND"
            }
            parallel {
                stage('verify-install') {
                    steps {
                        runGinkgoRandomize('verify-install')
=======

                stage("Validate Upgrade") {
                    stages {
                        stage("Validate BOM") {
                            when {
                                allOf {
                                    expression{params.RUN_BOM_VALIDATOR == true}
                                }
                            }
                            environment {
                                OCI_CLI_AUTH="instance_principal"
                                OCI_OS_NAMESPACE = credentials('oci-os-namespace')
                                OCI_OS_BUCKET="verrazzano-builds"
                            }
                            steps {
                                sh """
                                    oci --region us-phoenix-1 os object get --namespace ${OCI_OS_NAMESPACE} -bn ${OCI_OS_BUCKET} --name ${env.BRANCH_NAME}/${SHORT_COMMIT_HASH}/bom-validator --file ${WORKSPACE}/bom-validator
                                    chmod +x ${WORKSPACE}/bom-validator
                                    ${WORKSPACE}/bom-validator
                                """
                            }
                        }
                        stage("Validate helm istio releases removed") {
                            steps {
                                validateHelmIstioReleasesDeleted()
                            }
                        }
                        stage("Validate istiocoredns uninstalled") {
                            steps {
                                validateIstioCoreDNSUninstall()
                            }
                        }
>>>>>>> 0962a93a
                    }
                }
                stage('verify-infra restapi') {
                    steps {
                        runGinkgoRandomize('verify-infra/restapi')
                    }
                }
                stage('verify-infra oam') {
                    steps {
                        runGinkgoRandomize('verify-infra/oam')
                    }
                }
                stage('verify-infra vmi') {
                    steps {
                        runGinkgoRandomize('verify-infra/vmi')
                    }
                }
                stage('examples todo') {
                    steps {
                        runGinkgo('examples/todo', "true", "false")
                    }
                }
                stage('examples socks') {
                    steps {
                        runGinkgo('examples/socks', "true", "false")
                    }
                }
                stage('examples spring') {
                    steps {
                        runGinkgo('examples/springboot', "true", "false")
                    }
                }
                stage('examples helidon') {
                    steps {
                        runGinkgo('examples/helidon', "true", "false")
                    }
                }
            }
            post {
                always {
                    archiveArtifacts artifacts: '**/coverage.html,**/logs/*', allowEmptyArchive: true
                    junit testResults: '**/*test-result.xml', allowEmptyResults: true
                }
                failure {
                    script {
                        if ( fileExists(env.TESTS_EXECUTED_FILE) ) {
                            dumpK8sCluster('install-failure-cluster-dump')
                        }
                    }
                }
                success {
                    script {
                        if (params.DUMP_K8S_CLUSTER_ON_SUCCESS == true && fileExists(env.TESTS_EXECUTED_FILE) ) {
                            dumpK8sCluster('install-success-cluster-dump')
                        }
                    }
                }
            }
        }
        stage('Uninstall') {
            steps {
                catchError(buildResult: 'FAILURE', stageResult: 'FAILURE') {
                    sh """
                        kubectl delete verrazzano my-verrazzano
                    """
                }
            }
            post {
                always {
                    sh """
                        ## dump out uninstall logs
                        mkdir -p ${WORKSPACE}/verrazzano-platform-operator/scripts/uninstall/build/logs
                        kubectl logs -n verrazzano-install --tail -1 --selector=job-name=verrazzano-uninstall-my-verrazzano > ${WORKSPACE}/verrazzano-platform-operator/scripts/uninstall/build/logs/verrazzano-uninstall.log
                        kubectl describe pod -n verrazzano-install --selector=job-name=verrazzano-uninstall-my-verrazzano > ${WORKSPACE}/verrazzano-platform-operator/scripts/uninstall/build/logs/verrazzano-uninstall-job-pod.out
                        echo "Listing all pods in all namespaces after uninstall"
                        kubectl get pods --all-namespaces
                        echo "-----------------------------------------------------"
                    """
                    listNamespacesAndPods('after Verrazzano uninstall')
                    listHelmReleases('after Verrazzano uninstall')
                }
                success {
                    script {
                        if (EFFECTIVE_DUMP_K8S_CLUSTER_ON_SUCCESS == true) {
                            dumpK8sCluster('uninstall-success-cluster-dump')
                        }
                    }
                }
                failure {
                    dumpK8sCluster('uninstall-failure-cluster-dump')
                }
            }
        }
        stage("Verify Uninstall") {
            steps {
                catchError(buildResult: 'FAILURE', stageResult: 'FAILURE') {
                    sh """
                        ${LOOPING_TEST_SCRIPTS_DIR}/dump_cluster.sh ${WORKSPACE}/verrazzano/build/resources/post-uninstall-resources false
                        ${LOOPING_TEST_SCRIPTS_DIR}/verify_uninstall.sh ${WORKSPACE}/verrazzano/build/resources
                    """
                }
            }
            post {
                success {
                    script {
                        if (EFFECTIVE_DUMP_K8S_CLUSTER_ON_SUCCESS == true) {
                            dumpK8sCluster('verify-uninstall-success-cluster-dump')
                        }
                    }
                }
                failure {
                    dumpK8sCluster('verify-uninstall-failed-cluster-dump')
                }
            }
        }
    }

    post {
        failure {
            script {
                METRICS_PUSHED=metricTimerEnd("${VZ_TEST_METRIC}", '0')
                if ( fileExists(env.TESTS_EXECUTED_FILE) ) {
                    dumpK8sCluster('upgrade-failed-cluster-dump')
                }
            }
        }
        success {
            script {
                METRICS_PUSHED=metricTimerEnd("${VZ_TEST_METRIC}", '1')
                if (params.DUMP_K8S_CLUSTER_ON_SUCCESS == true && fileExists(env.TESTS_EXECUTED_FILE) ) {
                    dumpK8sCluster('upgrade-success-cluster-dump')
                }
            }
        }
    }

    post {
        always {
            script {
                if ( fileExists(env.TESTS_EXECUTED_FILE) ) {
                    dumpVerrazzanoSystemPods()
                    dumpCattleSystemPods()
                    dumpNginxIngressControllerLogs()
                    dumpVerrazzanoApplicationOperatorLogs()
                    dumpOamKubernetesRuntimeLogs()
                    dumpVerrazzanoApiLogs()
                }
            }
            archiveArtifacts artifacts: '**/coverage.html,**/logs/**,**/verrazzano_images.txt,**/build/resources/**,**/*-cluster-dump/**', allowEmptyArchive: true
            junit testResults: '**/*test-result.xml', allowEmptyResults: true

            script {
                if (params.EMIT_METRICS) {
                    withCredentials([usernameColonPassword(credentialsId: 'verrazzano-sauron', variable: 'SAURON_CREDENTIALS')]) {
                        sh """
                            ${GO_REPO_PATH}/verrazzano/ci/scripts/dashboard/emit_metrics.sh "${GO_REPO_PATH}/verrazzano/tests/e2e" "${SAURON_CREDENTIALS}" || echo "Emit metrics failed, continuing with other post actions"
                        """
                    }
                }
            }

            sh """
                cd ${GO_REPO_PATH}/verrazzano/platform-operator
                make delete-cluster
                cd ${WORKSPACE}/verrazzano
                if [ -f ${POST_DUMP_FAILED_FILE} ]; then
                  echo "Failures seen during dumping of artifacts, treat post as failed"
                  exit 1
                fi
            """
        }
        failure {
            mail to: "${env.BUILD_NOTIFICATION_TO_EMAIL}", from: "${env.BUILD_NOTIFICATION_FROM_EMAIL}",
                    subject: "Verrazzano: ${env.JOB_NAME} - Failed",
                    body: "Job Failed - \"${env.JOB_NAME}\" build: ${env.BUILD_NUMBER}\n\nView the log at:\n ${env.BUILD_URL}\n\nBlue Ocean:\n${env.RUN_DISPLAY_URL}"
            script {
                if (env.BRANCH_NAME == "master") {
                    pagerduty(resolve: false, serviceKey: "$SERVICE_KEY", incDescription: "Verrazzano: ${env.JOB_NAME} - Failed", incDetails: "Job Failed - \"${env.JOB_NAME}\" build: ${env.BUILD_NUMBER}\n\nView the log at:\n ${env.BUILD_URL}\n\nBlue Ocean:\n${env.RUN_DISPLAY_URL}")
                    slackSend ( message: "Job Failed - \"${env.JOB_NAME}\" build: ${env.BUILD_NUMBER}\n\nView the log at:\n ${env.BUILD_URL}\n\nBlue Ocean:\n${env.RUN_DISPLAY_URL}" )
                }
            }
        }
        cleanup {
            metricBuildDuration()
            deleteDir()
        }
    }
}

def runGinkgoRandomize(testSuitePath) {
    catchError(buildResult: 'FAILURE', stageResult: 'FAILURE') {
        sh """
            cd ${GO_REPO_PATH}/verrazzano/tests/e2e
            ginkgo -p --randomizeAllSpecs -v -keepGoing --noColor -tags="${params.TAGGED_TESTS}" --focus="${params.INCLUDED_TESTS}" --skip="${params.EXCLUDED_TESTS}" --regexScansFilePath=true ${testSuitePath}/...
        """
    }
}

def runGinkgo(testSuitePath, skipInstall, skipUninstall) {
    catchError(buildResult: 'FAILURE', stageResult: 'FAILURE') {
        sh """
            cd ${GO_REPO_PATH}/verrazzano/tests/e2e
            ginkgo -v -keepGoing --noColor -tags="${params.TAGGED_TESTS}" --focus="${params.INCLUDED_TESTS}" --skip="${params.EXCLUDED_TESTS}" --regexScansFilePath=true ${testSuitePath}/... -- --skipInstall=${skipInstall} --skipUninstall=${skipUninstall}
        """
    }
}

def dumpK8sCluster(dumpDirectory) {
    sh """
        ${GO_REPO_PATH}/verrazzano/tools/scripts/k8s-dump-cluster.sh -d ${dumpDirectory} -r ${dumpDirectory}/cluster-dump/analysis.report
    """
}

def dumpVerrazzanoSystemPods() {
    sh """
        cd ${GO_REPO_PATH}/verrazzano/platform-operator
        export DIAGNOSTIC_LOG="${WORKSPACE}/verrazzano/platform-operator/scripts/install/build/logs/verrazzano-system-pods.log"
        ./scripts/install/k8s-dump-objects.sh -o pods -n verrazzano-system -m "verrazzano system pods" || echo "failed" > ${POST_DUMP_FAILED_FILE}
        export DIAGNOSTIC_LOG="${WORKSPACE}/verrazzano/platform-operator/scripts/install/build/logs/verrazzano-system-certs.log"
        ./scripts/install/k8s-dump-objects.sh -o cert -n verrazzano-system -m "verrazzano system certs" || echo "failed" > ${POST_DUMP_FAILED_FILE}
        export DIAGNOSTIC_LOG="${WORKSPACE}/verrazzano/platform-operator/scripts/install/build/logs/verrazzano-system-kibana.log"
        ./scripts/install/k8s-dump-objects.sh -o pods -n verrazzano-system -r "vmi-system-kibana-*" -m "verrazzano system kibana log" -l -c kibana || echo "failed" > ${POST_DUMP_FAILED_FILE}
        export DIAGNOSTIC_LOG="${WORKSPACE}/verrazzano/platform-operator/scripts/install/build/logs/verrazzano-system-es-master.log"
        ./scripts/install/k8s-dump-objects.sh -o pods -n verrazzano-system -r "vmi-system-es-master-*" -m "verrazzano system kibana log" -l -c es-master || echo "failed" > ${POST_DUMP_FAILED_FILE}
    """
}

def dumpCattleSystemPods() {
    sh """
        cd ${GO_REPO_PATH}/verrazzano/platform-operator
        export DIAGNOSTIC_LOG="${WORKSPACE}/verrazzano/platform-operator/scripts/install/build/logs/cattle-system-pods.log"
        ./scripts/install/k8s-dump-objects.sh -o pods -n cattle-system -m "cattle system pods" || echo "failed" > ${POST_DUMP_FAILED_FILE}
        export DIAGNOSTIC_LOG="${WORKSPACE}/verrazzano/platform-operator/scripts/install/build/logs/rancher.log"
        ./scripts/install/k8s-dump-objects.sh -o pods -n cattle-system -r "rancher-*" -m "Rancher logs" -l || echo "failed" > ${POST_DUMP_FAILED_FILE}
    """
}

def dumpNginxIngressControllerLogs() {
    sh """
        cd ${GO_REPO_PATH}/verrazzano/platform-operator
        export DIAGNOSTIC_LOG="${WORKSPACE}/verrazzano/platform-operator/scripts/install/build/logs/nginx-ingress-controller.log"
        ./scripts/install/k8s-dump-objects.sh -o pods -n ingress-nginx -r "nginx-ingress-controller-*" -m "Nginx Ingress Controller" -c controller -l || echo "failed" > ${POST_DUMP_FAILED_FILE}
    """
}

def dumpVerrazzanoPlatformOperatorLogs(stage) {
    sh """
        ## dump out verrazzano-platform-operator logs
        mkdir -p ${WORKSPACE}/verrazzano-platform-operator/logs
        kubectl -n verrazzano-install logs --tail -1 --selector=app=verrazzano-platform-operator > ${WORKSPACE}/verrazzano-platform-operator/logs/verrazzano-platform-operator-${stage}-pod.log || echo "failed" > ${POST_DUMP_FAILED_FILE}
        kubectl -n verrazzano-install describe pod --selector=app=verrazzano-platform-operator > ${WORKSPACE}/verrazzano-platform-operator/logs/verrazzano-platform-operator-${stage}-pod.out || echo "failed" > ${POST_DUMP_FAILED_FILE}
        echo "------------------------------------------"
    """
}

def dumpVerrazzanoApplicationOperatorLogs() {
    sh """
        ## dump out verrazzano-application-operator logs
        mkdir -p ${WORKSPACE}/verrazzano-application-operator/logs
        kubectl -n verrazzano-system logs --selector=app=verrazzano-application-operator --tail -1 > ${WORKSPACE}/verrazzano-application-operator/logs/verrazzano-application-operator-pod.log || echo "failed" > ${POST_DUMP_FAILED_FILE}
        kubectl -n verrazzano-system describe pod --selector=app=verrazzano-application-operator > ${WORKSPACE}/verrazzano-application-operator/logs/verrazzano-application-operator-pod.out || echo "failed" > ${POST_DUMP_FAILED_FILE}
        echo "verrazzano-application-operator logs dumped to verrazzano-application-operator-pod.log"
        echo "verrazzano-application-operator pod description dumped to verrazzano-application-operator-pod.out"
        echo "------------------------------------------"
    """
}

def dumpOamKubernetesRuntimeLogs() {
    sh """
        ## dump out oam-kubernetes-runtime logs
        mkdir -p ${WORKSPACE}/oam-kubernetes-runtime/logs
        kubectl -n verrazzano-system logs --selector=app.kubernetes.io/instance=oam-kubernetes-runtime --tail -1 > ${WORKSPACE}/oam-kubernetes-runtime/logs/oam-kubernetes-runtime-pod.log || echo "failed" > ${POST_DUMP_FAILED_FILE}
        kubectl -n verrazzano-system describe pod --selector=app.kubernetes.io/instance=oam-kubernetes-runtime > ${WORKSPACE}/verrazzano-application-operator/logs/oam-kubernetes-runtime-pod.out || echo "failed" > ${POST_DUMP_FAILED_FILE}
        echo "verrazzano-application-operator logs dumped to oam-kubernetes-runtime-pod.log"
        echo "verrazzano-application-operator pod description dumped to oam-kubernetes-runtime-pod.out"
        echo "------------------------------------------"
    """
}

def dumpVerrazzanoApiLogs() {
    sh """
        cd ${GO_REPO_PATH}/verrazzano/platform-operator
        export DIAGNOSTIC_LOG="${WORKSPACE}/verrazzano/platform-operator/scripts/install/build/logs/verrazzano-authproxy.log"
        ./scripts/install/k8s-dump-objects.sh -o pods -n verrazzano-system -r "verrazzano-authproxy-*" -m "verrazzano api" -c verrazzano-authproxy -l || echo "failed" > ${POST_DUMP_FAILED_FILE}
    """
}

def metricJobName(stageName) {
    job = env.JOB_NAME.split("/")[0]
    job = '_' + job.replaceAll('-','_')
    if (stageName) {
        job = job + '_' + stageName
    }
    return job
}

// Construct the set of labels/dimensions for the metrics
def getMetricLabels() {
    def buildNumber = String.format("%010d", env.BUILD_NUMBER.toInteger())
    labels = 'build_number=\\"' + "${buildNumber}"+'\\",' +
             'jenkins_build_number=\\"' + "${env.BUILD_NUMBER}"+'\\",' +
             'jenkins_job=\\"' + "${env.JOB_NAME}".replace("%2F","/") + '\\",' +
             'commit_sha=\\"' + "${env.GIT_COMMIT}"+'\\",' +
             'kubernetes_version=\\"' + "${params.KUBERNETES_CLUSTER_VERSION}"+'\\",' +
             'test_env=\\"' + "kind"+'\\"'
    return labels
}

def metricTimerStart(metricName) {
    def timerStartName = "${metricName}_START"
    env."${timerStartName}" = sh(returnStdout: true, script: "date +%s").trim()
}

def metricTimerEnd(metricName, status) {
    def timerStartName = "${metricName}_START"
    def timerEndName   = "${metricName}_END"
    env."${timerEndName}" = sh(returnStdout: true, script: "date +%s").trim()
    if (params.EMIT_METRICS) {
        long x = env."${timerStartName}" as long;
        long y = env."${timerEndName}" as long;
        def dur = (y-x)
        labels = getMetricLabels()
        withCredentials([usernameColonPassword(credentialsId: 'verrazzano-sauron', variable: 'SAURON_CREDENTIALS')]) {
            EMIT = sh(returnStdout: true, script: "ci/scripts/metric_emit.sh ${PROMETHEUS_GW_URL} ${SAURON_CREDENTIALS} ${metricName} ${env.BRANCH_NAME} $labels ${status} ${dur}")
            echo "emit prometheus metrics: $EMIT"
            return EMIT
        }
    } else {
        return ''
    }
}

// Emit the metrics indicating the duration and result of the build
def metricBuildDuration() {
    def status = "${currentBuild.currentResult}".trim()
    long duration = "${currentBuild.duration}" as long;
    long durationInSec = (duration/1000)
    testMetric = metricJobName('')
    def metricValue = "-1"
    statusLabel = status.substring(0,1)
    if (status.equals("SUCCESS")) {
        metricValue = "1"
    } else if (status.equals("FAILURE")) {
        metricValue = "0"
    } else {
        // Consider every other status as a single label
        statusLabel = "A"
    }
    if (params.EMIT_METRICS) {
        labels = getMetricLabels()
        labels = labels + ',result=\\"' + "${statusLabel}"+'\\"'
        withCredentials([usernameColonPassword(credentialsId: 'verrazzano-sauron', variable: 'SAURON_CREDENTIALS')]) {
            METRIC_STATUS = sh(returnStdout: true, returnStatus: true, script: "ci/scripts/metric_emit.sh ${PROMETHEUS_GW_URL} ${SAURON_CREDENTIALS} ${testMetric}_job ${env.BRANCH_NAME} $labels ${metricValue} ${durationInSec}")
            echo "Publishing the metrics for build duration and status returned status code $METRIC_STATUS"
        }
    }
}

def setDisplayName() {
    echo "Start setDisplayName"
    def causes = currentBuild.getBuildCauses()
    echo "causes: " + causes.toString()
    for (cause in causes) {
        def causeString = cause.toString()
        echo "current cause: " + causeString
        if (causeString.contains("UpstreamCause") && causeString.contains("Started by upstream project")) {
             echo "This job was caused by " + causeString
             if (causeString.contains("verrazzano-periodic-triggered-tests")) {
                 currentBuild.displayName = env.BUILD_NUMBER + " : PERIODIC"
             } else if (causeString.contains("verrazzano-flaky-tests")) {
                 currentBuild.displayName = env.BUILD_NUMBER + " : FLAKY"
             }
         }
    }
    echo "End setDisplayName"
}

def getEffectiveDumpOnSuccess() {
    def effectiveValue = params.DUMP_K8S_CLUSTER_ON_SUCCESS
    if (FORCE_DUMP_K8S_CLUSTER_ON_SUCCESS.equals("true") && (env.BRANCH_NAME.equals("master"))) {
        effectiveValue = true
        echo "Forcing dump on success based on global override setting"
    }
    return effectiveValue
}

def listNamespacesAndPods(customMessage) {
    sh """
        echo "Listing all the namespaces and pods the namespaces ${customMessage}."
        kubectl get namespaces
        kubectl get pods -A
        echo "-----------------------------------------------------"
    """
}

def listHelmReleases(customMessage) {
    sh """
        echo "Listing the releases across all namespaces ${customMessage}."
        helm list -A
        echo "-----------------------------------------------------"
    """
}

def validateHelmIstioReleasesDeleted() {
    echo "Validating helm istio releases have been removed"
    try {
        istiod = sh(returnStdout: true, script: 'helm list -n istio-system | grep istiod -o -m 1').trim()
    } catch(error) {
        istiod = ""
    }
    if ("" != istiod.toString()) {
        echo "helm release istiod found in istio-system namespace after upgrade"
        helm list -n istio-system
        exit 1
    }

    try {
        istio_base = sh(returnStdout: true, script: 'helm list -n istio-system | grep istio-base -o -m 1').trim()
    } catch(error) {
        istio_base = ""
    }
    if ("" != istio_base.toString()) {
        echo "helm release istio-base found in istio-system namespace after upgrade"
        helm list -n istio-system
        exit 1
    }

    try {
        istio_ingress = sh(returnStdout: true, script: 'helm list -n istio-system | grep istio-ingress -o -m 1').trim()
    } catch(error) {
        istio_ingress = ""
    }
    if ("" != istio_ingress.toString()) {
        echo "helm release istio-ingress found in istio-system namespace after upgrade"
        helm list -n istio-system
        exit 1
    }

    try {
        istio_egress = sh(returnStdout: true, script: 'helm list -n istio-system | grep istio-egress -o -m 1').trim()
    } catch(error) {
        istio_egress = ""
    }
    if ("" != istio_egress.toString()) {
        echo "helm release istio-egress found in istio-system namespace after upgrade"
        helm list -n istio-system
        exit 1
    }
}

def validateIstioCoreDNSUninstall() {
    retries = 12
    for(int retry=0; retry<retries; retry++) {
        try {
            sh(returnStdout: true, script: 'helm list -n istio-system | grep istiocoredns -o -m 1').trim()
        } catch(error) {
            return
        }
        sleep(10)
    }
    echo "helm release istiocoredns found in istio-system namespace after upgrade"
    helm list -n istio-system
    exit 1
}
<|MERGE_RESOLUTION|>--- conflicted
+++ resolved
@@ -256,50 +256,7 @@
                 }
                 stage('examples socks') {
                     steps {
-<<<<<<< HEAD
                         runGinkgo('examples/socks', "false", "true")
-=======
-                        script {
-                            // Download the bom for the target version that we are upgrading to, then extract the version
-                            // Note, this version will have a semver suffix which is generated for each build, e.g. 1.0.1-33+d592fed6
-                            VERRAZZANO_DEV_VERSION = sh(returnStdout: true, script: "curl https://objectstorage.us-phoenix-1.oraclecloud.com/n/stevengreenberginc/b/verrazzano-builds/o/${env.BRANCH_NAME}/${SHORT_COMMIT_HASH}/generated-verrazzano-bom.json | jq -r '.version'").trim()
-                        }
-                        sh """
-                            echo "Upgrading the Verrazzano installation to version" $VERRAZZANO_DEV_VERSION
-                            # Modify the version field in the verrazzano CR file to be this new verrazzano version
-                            cd ${GO_REPO_PATH}/verrazzano
-                            cp ${INSTALL_CONFIG_FILE_KIND} ${WORKSPACE}/verrazzano-upgrade-cr.yaml
-                            ${TEST_SCRIPTS_DIR}/process_upgrade_yaml.sh  ${VERRAZZANO_DEV_VERSION}  ${WORKSPACE}/verrazzano-upgrade-cr.yaml
-                            # Copy upgrade CR where it will be archived
-                            cp ${WORKSPACE}/verrazzano-upgrade-cr.yaml ${WORKSPACE}/verrazzano/platform-operator/scripts/install/build/logs
-
-                            # Get the install job in verrazzano-install namespace
-                            kubectl -n verrazzano-install get job -o yaml --selector=job-name=verrazzano-install-my-verrazzano > ${WORKSPACE}/verrazzano/platform-operator/scripts/install/build/logs/verrazzano-pre-upgrade-job.out
-                              
-                            # Do the upgrade
-                            echo "Following is the verrazano CR file with the new version:"
-                            cat ${WORKSPACE}/verrazzano-upgrade-cr.yaml
-                            kubectl apply -f ${WORKSPACE}/verrazzano-upgrade-cr.yaml
-
-                            # wait for the upgrade to complete
-                            kubectl wait --timeout=10m --for=condition=UpgradeComplete verrazzano/my-verrazzano
-
-                            # Dump the resource to debug
-                            kubectl get -o yaml verrazzano/my-verrazzano || true
-
-                            # ideally we don't need to wait here
-                            sleep 15
-                            echo "helm list : releases across all namespaces, after upgrading Verrazzano installation ..."
-                            helm list -A
-                            
-                            # Get the install job(s) and mke sure the it matches pre-install.  If there is more than 1 job or the job changed, then it won't match
-                            kubectl -n verrazzano-install get job -o yaml --selector=job-name=verrazzano-install-my-verrazzano > ${WORKSPACE}/verrazzano/platform-operator/scripts/install/build/logs/verrazzano-post-upgrade-job.out
-                         
-                            echo "Ensuring that the install job(s) in verrazzzano-system are identical pre and post install"
-                            cmp -s ${WORKSPACE}/verrazzano/platform-operator/scripts/install/build/logs/verrazzano-pre-upgrade-job.out ${WORKSPACE}/verrazzano/platform-operator/scripts/install/build/logs/verrazzano-post-upgrade-job.out
-
-                        """
->>>>>>> 0962a93a
                     }
                 }
                 stage('examples spring') {
@@ -307,7 +264,6 @@
                         runGinkgo('examples/springboot', "false", "true")
                     }
                 }
-<<<<<<< HEAD
                 stage('examples helidon') {
                     steps {
                         runGinkgo('examples/helidon', "false", "true")
@@ -417,23 +373,37 @@
             }
         }
 
-        stage("validateBOM") {
-            when {
-                allOf {
-                    expression{params.RUN_BOM_VALIDATOR == true}
-                }
-            }
-            environment {
-                OCI_CLI_AUTH="instance_principal"
-                OCI_OS_NAMESPACE = credentials('oci-os-namespace')
-                OCI_OS_BUCKET="verrazzano-builds"
-            }
-            steps {
-                sh """
-                    oci --region us-phoenix-1 os object get --namespace ${OCI_OS_NAMESPACE} -bn ${OCI_OS_BUCKET} --name ${env.BRANCH_NAME}/${SHORT_COMMIT_HASH}/bom-validator --file ${WORKSPACE}/bom-validator
-                    chmod +x ${WORKSPACE}/bom-validator
-                    ${WORKSPACE}/bom-validator
-                """
+        stage("Validate Upgrade") {
+            stages {
+                stage("Validate BOM") {
+                    when {
+                        allOf {
+                            expression{params.RUN_BOM_VALIDATOR == true}
+                        }
+                    }
+                    environment {
+                        OCI_CLI_AUTH="instance_principal"
+                        OCI_OS_NAMESPACE = credentials('oci-os-namespace')
+                        OCI_OS_BUCKET="verrazzano-builds"
+                    }
+                    steps {
+                        sh """
+                            oci --region us-phoenix-1 os object get --namespace ${OCI_OS_NAMESPACE} -bn ${OCI_OS_BUCKET} --name ${env.BRANCH_NAME}/${SHORT_COMMIT_HASH}/bom-validator --file ${WORKSPACE}/bom-validator
+                            chmod +x ${WORKSPACE}/bom-validator
+                            ${WORKSPACE}/bom-validator
+                        """
+                    }
+                }
+                stage("Validate helm istio releases removed") {
+                    steps {
+                        validateHelmIstioReleasesDeleted()
+                    }
+                }
+                stage("Validate istiocoredns uninstalled") {
+                    steps {
+                        validateIstioCoreDNSUninstall()
+                    }
+                }
             }
         }
 
@@ -445,40 +415,6 @@
                 stage('verify-install') {
                     steps {
                         runGinkgoRandomize('verify-install')
-=======
-
-                stage("Validate Upgrade") {
-                    stages {
-                        stage("Validate BOM") {
-                            when {
-                                allOf {
-                                    expression{params.RUN_BOM_VALIDATOR == true}
-                                }
-                            }
-                            environment {
-                                OCI_CLI_AUTH="instance_principal"
-                                OCI_OS_NAMESPACE = credentials('oci-os-namespace')
-                                OCI_OS_BUCKET="verrazzano-builds"
-                            }
-                            steps {
-                                sh """
-                                    oci --region us-phoenix-1 os object get --namespace ${OCI_OS_NAMESPACE} -bn ${OCI_OS_BUCKET} --name ${env.BRANCH_NAME}/${SHORT_COMMIT_HASH}/bom-validator --file ${WORKSPACE}/bom-validator
-                                    chmod +x ${WORKSPACE}/bom-validator
-                                    ${WORKSPACE}/bom-validator
-                                """
-                            }
-                        }
-                        stage("Validate helm istio releases removed") {
-                            steps {
-                                validateHelmIstioReleasesDeleted()
-                            }
-                        }
-                        stage("Validate istiocoredns uninstalled") {
-                            steps {
-                                validateIstioCoreDNSUninstall()
-                            }
-                        }
->>>>>>> 0962a93a
                     }
                 }
                 stage('verify-infra restapi') {
