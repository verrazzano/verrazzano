// Copyright (c) 2021, Oracle and/or its affiliates.
// Licensed under the Universal Permissive License v 1.0 as shown at https://oss.oracle.com/licenses/upl.

def DOCKER_IMAGE_TAG
def agentLabel = env.JOB_NAME.contains('master') ? "phxlarge" : "VM.Standard2.8"
def EFFECTIVE_DUMP_K8S_CLUSTER_ON_SUCCESS = false
def PROXY_IMAGES_VERRAZZANO_SYSTEM
def PROXY_IMAGES_INGRESS_NGINX
def PROXY_IMAGES_KEYCLOAK
def PROXY_IMAGES_SPRINGBOOT
def PROXY_IMAGES_HELIDON
def PROXY_IMAGES_TODO

pipeline {
    options {
        skipDefaultCheckout true
    }

    agent {
        docker {
            image "${RUNNER_DOCKER_IMAGE}"
            args "${RUNNER_DOCKER_ARGS}"
            registryUrl "${RUNNER_DOCKER_REGISTRY_URL}"
            registryCredentialsId 'ocir-pull-and-push-account'
            label "${agentLabel}"
        }
    }

    parameters {
        choice (name: 'KUBERNETES_CLUSTER_VERSION',
                description: 'Kubernetes Version for KinD Cluster',
                // 1st choice is the default value
                choices: [ "1.20", "1.19", "1.21" ])
        string (name: 'VERSION_FOR_INSTALL',
                defaultValue: 'v1.0.0',
                description: 'This is the Verrazzano version for install.  By default, the latest Master release will be installed',
                trim: true)
        string (name: 'GIT_COMMIT_FOR_UPGRADE',
                defaultValue: 'NONE',
                description: 'This is the full git commit hash for the target upgrade.  By default, the Verrazzano tip will be used.',
                trim: true)
        string (name: 'VERRAZZANO_OPERATOR_IMAGE',
                defaultValue: 'NONE',
                description: 'Verrazzano platform operator image name (in ghcr.io repo).  If not specified, the operator.yaml from Verrazzano repo will be used to create Verrazzano platform operator',
                trim: true)
        choice (name: 'WILDCARD_DNS_DOMAIN',
                description: 'This is the wildcard DNS domain',
                // 1st choice is the default value
                choices: [ "nip.io", "sslip.io" ])
        booleanParam (description: 'Whether to create kind cluster with Calico for AT testing (defaults to true)', name: 'CREATE_KIND_USE_CALICO', defaultValue: true)
        booleanParam (description: 'Whether to dump k8s cluster on success (off by default can be useful to capture for comparing to failed cluster)', name: 'DUMP_K8S_CLUSTER_ON_SUCCESS', defaultValue: false)
        booleanParam (description: 'Whether to emit metrics from the pipeline', name: 'EMIT_METRICS', defaultValue: true)
        booleanParam (description: 'Whether to run BOM Validator after Upgrade', name: 'RUN_BOM_VALIDATOR', defaultValue: true)
        string (name: 'TAGGED_TESTS',
                defaultValue: '',
                description: 'A comma separated list of build tags for tests that should be executed (e.g. unstable_test). Default:',
                trim: true)
        string (name: 'INCLUDED_TESTS',
                defaultValue: '.*',
                description: 'A regex matching any fully qualified test file that should be executed (e.g. examples/helidon/). Default: .*',
                trim: true)
        string (name: 'EXCLUDED_TESTS',
                defaultValue: '_excluded_test',
                description: 'A regex matching any fully qualified test file that should not be executed (e.g. multicluster/|_excluded_test). Default: _excluded_test',
                trim: true)
    }

    environment {
        DOCKER_PLATFORM_CI_IMAGE_NAME = 'verrazzano-platform-operator-jenkins'
        DOCKER_PLATFORM_PUBLISH_IMAGE_NAME = 'verrazzano-platform-operator'
        GOPATH = '/home/opc/go'
        GO_REPO_PATH = "${GOPATH}/src/github.com/verrazzano"
        DOCKER_CREDS = credentials('github-packages-credentials-rw')
        DOCKER_EMAIL = credentials('github-packages-email')
        DOCKER_REPO = 'ghcr.io'
        DOCKER_NAMESPACE = 'verrazzano'
        NETRC_FILE = credentials('netrc')
        GITHUB_API_TOKEN = credentials('github-api-token-release-assets')
        GITHUB_RELEASE_USERID = credentials('github-userid-release')
        GITHUB_RELEASE_EMAIL = credentials('github-email-release')
        SERVICE_KEY = credentials('PAGERDUTY_SERVICE_KEY')

        CLUSTER_NAME = 'verrazzano'
        POST_DUMP_FAILED_FILE = "${WORKSPACE}/post_dump_failed_file.tmp"
        TESTS_EXECUTED_FILE = "${WORKSPACE}/tests_executed_file.tmp"
        KUBECONFIG = "${WORKSPACE}/test_kubeconfig"
        VERRAZZANO_KUBECONFIG = "${KUBECONFIG}"
        OCR_CREDS = credentials('ocr-pull-and-push-account')
        OCR_REPO = 'container-registry.oracle.com'
        IMAGE_PULL_SECRET = 'verrazzano-container-registry'
        INSTALL_CONFIG_FILE_KIND = "./tests/e2e/config/scripts/install-verrazzano-kind-with-persistence.yaml"
        INSTALL_PROFILE = "dev"
        VZ_ENVIRONMENT_NAME = "default"
        TEST_SCRIPTS_DIR = "${GO_REPO_PATH}/verrazzano/tests/e2e/config/scripts"
        LOOPING_TEST_SCRIPTS_DIR = "${TEST_SCRIPTS_DIR}/looping-test"
        VERRAZZANO_OPERATOR_IMAGE="${params.VERRAZZANO_OPERATOR_IMAGE}"

        WEBLOGIC_PSW = credentials('weblogic-example-domain-password') // Needed by ToDoList example test
        DATABASE_PSW = credentials('todo-mysql-password') // Needed by ToDoList example test

         // used to emit metrics
         PROMETHEUS_GW_URL = credentials('v8o-dev-sauron-prometheus-url')
         TEST_ENV_LABEL = "kind"
         K8S_VERSION_LABEL = "${params.KUBERNETES_CLUSTER_VERSION}"
    }

    stages {
        stage('Clean Workspace and Checkout') {
            steps {
                sh """
                    echo "${NODE_LABELS}"
                """

                script {
                    EFFECTIVE_DUMP_K8S_CLUSTER_ON_SUCCESS = getEffectiveDumpOnSuccess()
                    if (params.GIT_COMMIT_FOR_UPGRADE == "NONE") {
                        echo "Specific GIT commit was not specified, use current head"
                        def scmInfo = checkout scm
                        env.GIT_COMMIT = scmInfo.GIT_COMMIT
                        env.GIT_BRANCH = scmInfo.GIT_BRANCH
                    } else {
                        echo "SCM checkout of ${params.GIT_COMMIT_FOR_UPGRADE}"
                        def scmInfo = checkout([
                                $class: 'GitSCM',
                                branches: [[name: params.GIT_COMMIT_FOR_UPGRADE]],
                                doGenerateSubmoduleConfigurations: false,
                                extensions: [],
                                submoduleCfg: [],
                                userRemoteConfigs: [[url: env.SCM_VERRAZZANO_GIT_URL]]])
                        env.GIT_COMMIT = scmInfo.GIT_COMMIT
                        env.GIT_BRANCH = scmInfo.GIT_BRANCH
                        // If the commit we were handed is not what the SCM says we are using, fail
                        if (!env.GIT_COMMIT.equals(params.GIT_COMMIT_FOR_UPGRADE)) {
                            echo "SCM didn't checkout the commit we expected. Expected: ${params.GIT_COMMIT_FOR_UPGRADE}, Found: ${scmInfo.GIT_COMMIT}"
                            exit 1
                        }
                    }
                    echo "SCM checkout of ${env.GIT_BRANCH} at ${env.GIT_COMMIT}"
                }

                sh """
                    cp -f "${NETRC_FILE}" $HOME/.netrc
                    chmod 600 $HOME/.netrc
                """

                script {
                    try {
                        sh """
                        echo "${DOCKER_CREDS_PSW}" | docker login ${env.DOCKER_REPO} -u ${DOCKER_CREDS_USR} --password-stdin
                    """
                    } catch(error) {
                        echo "docker login failed, retrying after sleep"
                        retry(4) {
                            sleep(30)
                            sh """
                                echo "${DOCKER_CREDS_PSW}" | docker login ${env.DOCKER_REPO} -u ${DOCKER_CREDS_USR} --password-stdin
                            """
                        }
                    }
                }
                script {
                    try {
                        sh """
                            echo "${OCR_CREDS_PSW}" | docker login -u ${OCR_CREDS_USR} ${OCR_REPO} --password-stdin
                        """
                    } catch(error) {
                        echo "OCR docker login failed, retrying after sleep"
                        retry(4) {
                            sleep(30)
                            sh """
                                echo "${OCR_CREDS_PSW}" | docker login -u ${OCR_CREDS_USR} ${OCR_REPO} --password-stdin
                            """
                        }
                    }
                }
                sh """
                    rm -rf ${GO_REPO_PATH}/verrazzano
                    mkdir -p ${GO_REPO_PATH}/verrazzano
                    tar cf - . | (cd ${GO_REPO_PATH}/verrazzano/ ; tar xf -)
                """

                script {
                    def props = readProperties file: '.verrazzano-development-version'
                    VERRAZZANO_DEV_VERSION = props['verrazzano-development-version']
                    TIMESTAMP = sh(returnStdout: true, script: "date +%Y%m%d%H%M%S").trim()
                    SHORT_COMMIT_HASH = sh(returnStdout: true, script: "git rev-parse --short=8 HEAD").trim()
                    DOCKER_IMAGE_TAG = "${VERRAZZANO_DEV_VERSION}-${TIMESTAMP}-${SHORT_COMMIT_HASH}"
                    // update the description with some meaningful info
                    setDisplayName()
                    currentBuild.description = params.KUBERNETES_CLUSTER_VERSION + " : " + SHORT_COMMIT_HASH + " : " + env.GIT_COMMIT + " : " + params.GIT_COMMIT_FOR_UPGRADE
                    echo "Downloading operator.yaml for release ${params.VERSION_FOR_INSTALL}"
                    OPERATOR_YAML_FILE = "https://github.com/verrazzano/verrazzano/releases/download/${params.VERSION_FOR_INSTALL}/operator.yaml"
                }
            }
        }
        stage('Install Release Version') {
            environment {
                KIND_KUBERNETES_CLUSTER_VERSION="${params.KUBERNETES_CLUSTER_VERSION}"
                OCI_CLI_AUTH="instance_principal"
                OCI_OS_NAMESPACE = credentials('oci-os-namespace')
                OCI_OS_BUCKET="verrazzano-builds"
                OCI_OS_LOCATION="${OCI_OS_LOCATION}"
                OPERATOR_YAML="${OPERATOR_YAML_FILE}"
                CLUSTER_DUMP_DIR="${WORKSPACE}/verrazzano/build/resources/pre-install-resources"
            }
            steps {
                sh """
                    cd ${GO_REPO_PATH}/verrazzano
                    ci/scripts/prepare_jenkins_at_environment.sh ${params.CREATE_KIND_USE_CALICO} ${params.WILDCARD_DNS_DOMAIN}
                """
                script {
                    PROXY_IMAGES_VERRAZZANO_SYSTEM = getProxyImageCount("verrazzano-system")
                    PROXY_IMAGES_INGRESS_NGINX = getProxyImageCount("ingress-nginx")
                    PROXY_IMAGES_KEYCLOAK = getProxyImageCount("keycloak")
                }
            }
            post {
                always {
                    sh """
                        ## dump out install logs
                        mkdir -p ${WORKSPACE}/verrazzano/platform-operator/scripts/install/build/logs
                        kubectl -n verrazzano-install logs --selector=job-name=verrazzano-install-my-verrazzano --tail -1 > ${WORKSPACE}/verrazzano/platform-operator/scripts/install/build/logs/verrazzano-install.log
                        kubectl -n verrazzano-install describe pod --selector=job-name=verrazzano-install-my-verrazzano > ${WORKSPACE}/verrazzano/platform-operator/scripts/install/build/logs/verrazzano-install-job-pod.out
                        cp ${INSTALL_CONFIG_FILE_KIND} ${WORKSPACE}/verrazzano/platform-operator/scripts/install/build/logs
                        echo "Verrazzano Installation logs dumped to verrazzano-install.log"
                        echo "Verrazzano Install pod description dumped to verrazzano-install-job-pod.out"
                        echo "------------------------------------------"
                    """
                    script {
                        dumpVerrazzanoPlatformOperatorLogs("before-upgrade")
                        VZ_TEST_METRIC = metricJobName('')
                        metricTimerStart("${VZ_TEST_METRIC}")
                    }
                    archiveArtifacts artifacts: "**/logs/**,${env.INSTALL_CONFIG_FILE_KIND}", allowEmptyArchive: true
                }
            }
        }
        stage('Pre-upgrade Acceptance Tests') {
            environment {
                TEST_ENV = "KIND"
            }
            parallel {
                stage('verify-infra restapi') {
                    steps {
                        runGinkgoRandomize('verify-infra/restapi')
                    }
                }
                stage('verify-infra oam') {
                    steps {
                        runGinkgoRandomize('verify-infra/oam')
                    }
                }
                stage('verify-infra vmi') {
                    steps {
                        runGinkgoRandomize('verify-infra/vmi')
                    }
                }
<<<<<<< HEAD
                stage('examples bobs-books') {
                    steps {
                        runGinkgo('examples/bobsbooks', "false", "true")
                    }
                }
=======
>>>>>>> 6afa0570
                stage('examples socks') {
                    steps {
                        runGinkgo('examples/socks', "false", "true")
                    }
                }
                stage('examples spring') {
                    steps {
                        runGinkgo('examples/springboot', "false", "true")
                        script {
                            PROXY_IMAGES_SPRINGBOOT = getProxyImageCount("springboot")
                        }
                    }
                }
                stage('examples helidon') {
                    steps {
                        runGinkgo('examples/helidon', "false", "true")
                        script {
                            PROXY_IMAGES_HELIDON = getProxyImageCount("hello-helidon")
                        }
                    }
                }
                stage('examples todo-list') {
                    steps {
                        runGinkgo('examples/todo', "false", "true")
                        script {
                            PROXY_IMAGES_TODO = getProxyImageCount("todo-list")
                        }
                    }
                }
            }
            post {
                always {
                    archiveArtifacts artifacts: '**/coverage.html,**/logs/*', allowEmptyArchive: true
                    junit testResults: '**/*test-result.xml', allowEmptyResults: true
                }
                failure {
                    script {
                        if ( fileExists(env.TESTS_EXECUTED_FILE) ) {
                            dumpK8sCluster('install-failure-cluster-dump')
                        }
                    }
                }
                success {
                    script {
                        if (params.DUMP_K8S_CLUSTER_ON_SUCCESS == true && fileExists(env.TESTS_EXECUTED_FILE) ) {
                            dumpK8sCluster('install-success-cluster-dump')
                        }
                    }
                }
            }
        }
        stage("Upgrade Platform Operator") {
            environment {
                KIND_KUBERNETES_CLUSTER_VERSION="${params.KUBERNETES_CLUSTER_VERSION}"
                OCI_CLI_AUTH="instance_principal"
                OCI_OS_NAMESPACE = credentials('oci-os-namespace')
                OCI_OS_BUCKET="verrazzano-builds"
            }
            steps {
                sh """
                echo "Upgrading the Verrazzano platform operator"
                # Download the operator.yaml for the target version that we are upgrading to
                oci --region us-phoenix-1 os object get --namespace ${OCI_OS_NAMESPACE} -bn ${OCI_OS_BUCKET} --name ${env.BRANCH_NAME}/${SHORT_COMMIT_HASH}/operator.yaml --file ${WORKSPACE}/downloaded-operator.yaml
                cp ${WORKSPACE}/downloaded-operator.yaml ${WORKSPACE}/upgrade-test-operator.yaml
                kubectl apply -f ${WORKSPACE}/upgrade-test-operator.yaml

                # ensure operator pod is up
                kubectl -n verrazzano-install rollout status deployment/verrazzano-platform-operator

                # need to sleep since the old operator needs to transition to terminating state
                sleep 45
            """
            }
            post {
                always {
                    archiveArtifacts artifacts: "upgrade-test-operator.yaml", allowEmptyArchive: true
                }
            }
        }

        stage("Upgrade Verrazzano") {
            steps {
                script {
                    // Download the bom for the target version that we are upgrading to, then extract the version
                    // Note, this version will have a semver suffix which is generated for each build, e.g. 1.0.1-33+d592fed6
                    VERRAZZANO_DEV_VERSION = sh(returnStdout: true, script: "curl https://objectstorage.us-phoenix-1.oraclecloud.com/n/stevengreenberginc/b/verrazzano-builds/o/${env.BRANCH_NAME}/${SHORT_COMMIT_HASH}/generated-verrazzano-bom.json | jq -r '.version'").trim()
                }
                sh """
                    echo "Upgrading the Verrazzano installation to version" $VERRAZZANO_DEV_VERSION
                    # Modify the version field in the verrazzano CR file to be this new verrazzano version
                    cd ${GO_REPO_PATH}/verrazzano
                    cp ${INSTALL_CONFIG_FILE_KIND} ${WORKSPACE}/verrazzano-upgrade-cr.yaml
                    ${TEST_SCRIPTS_DIR}/process_upgrade_yaml.sh  ${VERRAZZANO_DEV_VERSION}  ${WORKSPACE}/verrazzano-upgrade-cr.yaml
                    # Copy upgrade CR where it will be archived
                    cp ${WORKSPACE}/verrazzano-upgrade-cr.yaml ${WORKSPACE}/verrazzano/platform-operator/scripts/install/build/logs

                    # Get the install job in verrazzano-install namespace
                    kubectl -n verrazzano-install get job -o yaml --selector=job-name=verrazzano-install-my-verrazzano > ${WORKSPACE}/verrazzano/platform-operator/scripts/install/build/logs/verrazzano-pre-upgrade-job.out

                    # Do the upgrade
                    echo "Following is the verrazano CR file with the new version:"
                    cat ${WORKSPACE}/verrazzano-upgrade-cr.yaml
                    kubectl apply -f ${WORKSPACE}/verrazzano-upgrade-cr.yaml

                    # wait for the upgrade to complete
                    kubectl wait --timeout=10m --for=condition=UpgradeComplete verrazzano/my-verrazzano

                    # Dump the resource to debug
                    kubectl get -o yaml verrazzano/my-verrazzano || true

                    # ideally we don't need to wait here
                    sleep 15
                    echo "helm list : releases across all namespaces, after upgrading Verrazzano installation ..."
                    helm list -A

                    # Get the install job(s) and mke sure the it matches pre-install.  If there is more than 1 job or the job changed, then it won't match
                    kubectl -n verrazzano-install get job -o yaml --selector=job-name=verrazzano-install-my-verrazzano > ${WORKSPACE}/verrazzano/platform-operator/scripts/install/build/logs/verrazzano-post-upgrade-job.out

                    echo "Ensuring that the install job(s) in verrazzzano-system are identical pre and post install"
                    cmp -s ${WORKSPACE}/verrazzano/platform-operator/scripts/install/build/logs/verrazzano-pre-upgrade-job.out ${WORKSPACE}/verrazzano/platform-operator/scripts/install/build/logs/verrazzano-post-upgrade-job.out

                """

                restartExampleApps()

            }
            post {
                always {
                    dumpVerrazzanoPlatformOperatorLogs("after-upgrade")
                    archiveArtifacts artifacts: "verrazzano-upgrade-cr.yaml", allowEmptyArchive: true
                }
            }
        }

        stage("Validate Upgrade") {
            parallel {
                stage("Validate BOM") {
                    when {
                        allOf {
                            expression{params.RUN_BOM_VALIDATOR == true}
                        }
                    }
                    environment {
                        OCI_CLI_AUTH="instance_principal"
                        OCI_OS_NAMESPACE = credentials('oci-os-namespace')
                        OCI_OS_BUCKET="verrazzano-builds"
                    }
                    steps {
                        sh """
                            oci --region us-phoenix-1 os object get --namespace ${OCI_OS_NAMESPACE} -bn ${OCI_OS_BUCKET} --name ${env.BRANCH_NAME}/${SHORT_COMMIT_HASH}/bom-validator --file ${WORKSPACE}/bom-validator
                            chmod +x ${WORKSPACE}/bom-validator
                            ${WORKSPACE}/bom-validator
                        """
                    }
                }
                stage("Validate helm istio releases removed") {
                    steps {
                        validateHelmIstioReleasesDeleted()
                    }
                }
                stage("Validate istiocoredns uninstalled") {
                    steps {
                        validateIstioCoreDNSUninstall()
                    }
                }
                stage("Validate verrazzano-system istio upgrade") {
                    steps {
                        validateProxyImageCount("verrazzano-system", PROXY_IMAGES_VERRAZZANO_SYSTEM)
                    }
                }
                stage("Validate ingress-nginx istio upgrade") {
                    steps {
                        validateProxyImageCount("ingress-nginx", PROXY_IMAGES_INGRESS_NGINX)
                    }
                }
                stage("Validate keycloak istio upgrade") {
                    steps {
                        validateProxyImageCount("keycloak", PROXY_IMAGES_KEYCLOAK)
                    }
                }
                stage("Validate springboot istio upgrade") {
                    steps {
                        validateProxyImageCount("springboot", PROXY_IMAGES_SPRINGBOOT)
                    }
                }
                stage("Validate helidon istio upgrade") {
                    steps {
                        validateProxyImageCount("hello-helidon", PROXY_IMAGES_HELIDON)
                    }
                }
                stage("Validate todo-list istio upgrade") {
                    steps {
                        validateProxyImageCount("todo-list", PROXY_IMAGES_TODO)
                    }
                }
            }
        }

        stage('Post-upgrade Acceptance Tests') {
            environment {
                TEST_ENV = "KIND"
            }
            parallel {
                stage('verify-install') {
                    steps {
                        runGinkgoRandomize('verify-install')
                    }
                }
                stage('verify-infra restapi') {
                    steps {
                        runGinkgoRandomize('verify-infra/restapi')
                    }
                }
                stage('verify-infra oam') {
                    steps {
                        runGinkgoRandomize('verify-infra/oam')
                    }
                }
                stage('verify-infra vmi') {
                    steps {
                        runGinkgoRandomize('verify-infra/vmi')
                    }
                }
<<<<<<< HEAD
                stage('examples bobs-books') {
                    steps {
                        runGinkgo('examples/bobsbooks', "true", "false")
                    }
                }
=======
>>>>>>> 6afa0570
                stage('examples socks') {
                    steps {
                        runGinkgo('examples/socks', "true", "false")
                    }
                }
                stage('examples spring') {
                    steps {
                        runGinkgo('examples/springboot', "true", "false")
                    }
                }
                stage('examples helidon') {
                    steps {
                        runGinkgo('examples/helidon', "true", "false")
                    }
                }
                stage('examples todo') {
                    steps {
                        runGinkgo('examples/todo', "true", "false")
                    }
                }
            }
            post {
                always {
                    archiveArtifacts artifacts: '**/coverage.html,**/logs/*', allowEmptyArchive: true
                    junit testResults: '**/*test-result.xml', allowEmptyResults: true
                }
                failure {
                    script {
                        if ( fileExists(env.TESTS_EXECUTED_FILE) ) {
                            dumpK8sCluster('upgrade-failure-cluster-dump')
                        }
                    }
                }
                success {
                    script {
                        if (params.DUMP_K8S_CLUSTER_ON_SUCCESS == true && fileExists(env.TESTS_EXECUTED_FILE) ) {
                            dumpK8sCluster('upgrade-success-cluster-dump')
                        }
                    }
                }
            }
        }
        stage('Uninstall') {
            steps {
                catchError(buildResult: 'FAILURE', stageResult: 'FAILURE') {
                    sh """
                        kubectl delete verrazzano my-verrazzano
                    """
                }
            }
            post {
                always {
                    sh """
                        ## dump out uninstall logs
                        mkdir -p ${WORKSPACE}/verrazzano-platform-operator/scripts/uninstall/build/logs
                        kubectl logs -n verrazzano-install --tail -1 --selector=job-name=verrazzano-uninstall-my-verrazzano > ${WORKSPACE}/verrazzano-platform-operator/scripts/uninstall/build/logs/verrazzano-uninstall.log
                        kubectl describe pod -n verrazzano-install --selector=job-name=verrazzano-uninstall-my-verrazzano > ${WORKSPACE}/verrazzano-platform-operator/scripts/uninstall/build/logs/verrazzano-uninstall-job-pod.out
                        echo "Listing all pods in all namespaces after uninstall"
                        kubectl get pods --all-namespaces
                        echo "-----------------------------------------------------"
                    """
                    listNamespacesAndPods('after Verrazzano uninstall')
                    listHelmReleases('after Verrazzano uninstall')
                }
                success {
                    script {
                        if (EFFECTIVE_DUMP_K8S_CLUSTER_ON_SUCCESS == true) {
                            dumpK8sCluster('uninstall-success-cluster-dump')
                        }
                    }
                }
                failure {
                    dumpK8sCluster('uninstall-failure-cluster-dump')
                }
            }
        }
        stage("Verify Uninstall") {
            steps {
                catchError(buildResult: 'FAILURE', stageResult: 'FAILURE') {
                    sh """
                        ${LOOPING_TEST_SCRIPTS_DIR}/dump_cluster.sh ${WORKSPACE}/verrazzano/build/resources/post-uninstall-resources false
                        ${LOOPING_TEST_SCRIPTS_DIR}/verify_uninstall.sh ${WORKSPACE}/verrazzano/build/resources
                    """
                }
            }
            post {
                success {
                    script {
                        if (EFFECTIVE_DUMP_K8S_CLUSTER_ON_SUCCESS == true) {
                            dumpK8sCluster('verify-uninstall-success-cluster-dump')
                        }
                    }
                }
                failure {
                    dumpK8sCluster('verify-uninstall-failed-cluster-dump')
                }
            }
        }
    }

    post {
        always {
            script {
                if ( fileExists(env.TESTS_EXECUTED_FILE) ) {
                    dumpVerrazzanoSystemPods()
                    dumpCattleSystemPods()
                    dumpNginxIngressControllerLogs()
                    dumpVerrazzanoApplicationOperatorLogs()
                    dumpOamKubernetesRuntimeLogs()
                    dumpVerrazzanoApiLogs()
                }
            }
            archiveArtifacts artifacts: '**/coverage.html,**/logs/**,**/verrazzano_images.txt,**/build/resources/**,**/*-cluster-dump/**', allowEmptyArchive: true
            junit testResults: '**/*test-result.xml', allowEmptyResults: true

            script {
                if (params.EMIT_METRICS) {
                    withCredentials([usernameColonPassword(credentialsId: 'verrazzano-sauron', variable: 'SAURON_CREDENTIALS')]) {
                        sh """
                            ${GO_REPO_PATH}/verrazzano/ci/scripts/dashboard/emit_metrics.sh "${GO_REPO_PATH}/verrazzano/tests/e2e" "${SAURON_CREDENTIALS}" || echo "Emit metrics failed, continuing with other post actions"
                        """
                    }
                }
            }

            sh """
                cd ${GO_REPO_PATH}/verrazzano/platform-operator
                make delete-cluster
                cd ${WORKSPACE}/verrazzano
                if [ -f ${POST_DUMP_FAILED_FILE} ]; then
                  echo "Failures seen during dumping of artifacts, treat post as failed"
                  exit 1
                fi
            """
        }
        success {
            script {
                METRICS_PUSHED=metricTimerEnd("${VZ_TEST_METRIC}", '1')
            }
        }
        failure {
            mail to: "${env.BUILD_NOTIFICATION_TO_EMAIL}", from: "${env.BUILD_NOTIFICATION_FROM_EMAIL}",
                    subject: "Verrazzano: ${env.JOB_NAME} - Failed",
                    body: "Job Failed - \"${env.JOB_NAME}\" build: ${env.BUILD_NUMBER}\n\nView the log at:\n ${env.BUILD_URL}\n\nBlue Ocean:\n${env.RUN_DISPLAY_URL}"
            script {
                METRICS_PUSHED=metricTimerEnd("${VZ_TEST_METRIC}", '0')
                if (env.BRANCH_NAME == "master") {
                    pagerduty(resolve: false, serviceKey: "$SERVICE_KEY", incDescription: "Verrazzano: ${env.JOB_NAME} - Failed", incDetails: "Job Failed - \"${env.JOB_NAME}\" build: ${env.BUILD_NUMBER}\n\nView the log at:\n ${env.BUILD_URL}\n\nBlue Ocean:\n${env.RUN_DISPLAY_URL}")
                    slackSend ( message: "Job Failed - \"${env.JOB_NAME}\" build: ${env.BUILD_NUMBER}\n\nView the log at:\n ${env.BUILD_URL}\n\nBlue Ocean:\n${env.RUN_DISPLAY_URL}" )
                }
            }
        }
        cleanup {
            metricBuildDuration()
            deleteDir()
        }
    }
}

def runGinkgoRandomize(testSuitePath) {
    catchError(buildResult: 'FAILURE', stageResult: 'FAILURE') {
        sh """
            cd ${GO_REPO_PATH}/verrazzano/tests/e2e
            ginkgo -p --randomizeAllSpecs -v -keepGoing --noColor -tags="${params.TAGGED_TESTS}" --focus="${params.INCLUDED_TESTS}" --skip="${params.EXCLUDED_TESTS}" --regexScansFilePath=true ${testSuitePath}/...
        """
    }
}

def runGinkgo(testSuitePath, skipDeploy, skipUndeploy) {
    catchError(buildResult: 'FAILURE', stageResult: 'FAILURE') {
        sh """
            cd ${GO_REPO_PATH}/verrazzano/tests/e2e
            ginkgo -v -keepGoing --noColor -tags="${params.TAGGED_TESTS}" --focus="${params.INCLUDED_TESTS}" --skip="${params.EXCLUDED_TESTS}" --regexScansFilePath=true ${testSuitePath}/... -- --skipDeploy=${skipDeploy} --skipUndeploy=${skipUndeploy}
        """
    }
}

def dumpK8sCluster(dumpDirectory) {
    sh """
        ${GO_REPO_PATH}/verrazzano/tools/scripts/k8s-dump-cluster.sh -d ${dumpDirectory} -r ${dumpDirectory}/cluster-dump/analysis.report
    """
}

def dumpVerrazzanoSystemPods() {
    sh """
        cd ${GO_REPO_PATH}/verrazzano/platform-operator
        export DIAGNOSTIC_LOG="${WORKSPACE}/verrazzano/platform-operator/scripts/install/build/logs/verrazzano-system-pods.log"
        ./scripts/install/k8s-dump-objects.sh -o pods -n verrazzano-system -m "verrazzano system pods" || echo "failed" > ${POST_DUMP_FAILED_FILE}
        export DIAGNOSTIC_LOG="${WORKSPACE}/verrazzano/platform-operator/scripts/install/build/logs/verrazzano-system-certs.log"
        ./scripts/install/k8s-dump-objects.sh -o cert -n verrazzano-system -m "verrazzano system certs" || echo "failed" > ${POST_DUMP_FAILED_FILE}
        export DIAGNOSTIC_LOG="${WORKSPACE}/verrazzano/platform-operator/scripts/install/build/logs/verrazzano-system-kibana.log"
        ./scripts/install/k8s-dump-objects.sh -o pods -n verrazzano-system -r "vmi-system-kibana-*" -m "verrazzano system kibana log" -l -c kibana || echo "failed" > ${POST_DUMP_FAILED_FILE}
        export DIAGNOSTIC_LOG="${WORKSPACE}/verrazzano/platform-operator/scripts/install/build/logs/verrazzano-system-es-master.log"
        ./scripts/install/k8s-dump-objects.sh -o pods -n verrazzano-system -r "vmi-system-es-master-*" -m "verrazzano system kibana log" -l -c es-master || echo "failed" > ${POST_DUMP_FAILED_FILE}
    """
}

def dumpCattleSystemPods() {
    sh """
        cd ${GO_REPO_PATH}/verrazzano/platform-operator
        export DIAGNOSTIC_LOG="${WORKSPACE}/verrazzano/platform-operator/scripts/install/build/logs/cattle-system-pods.log"
        ./scripts/install/k8s-dump-objects.sh -o pods -n cattle-system -m "cattle system pods" || echo "failed" > ${POST_DUMP_FAILED_FILE}
        export DIAGNOSTIC_LOG="${WORKSPACE}/verrazzano/platform-operator/scripts/install/build/logs/rancher.log"
        ./scripts/install/k8s-dump-objects.sh -o pods -n cattle-system -r "rancher-*" -m "Rancher logs" -l || echo "failed" > ${POST_DUMP_FAILED_FILE}
    """
}

def dumpNginxIngressControllerLogs() {
    sh """
        cd ${GO_REPO_PATH}/verrazzano/platform-operator
        export DIAGNOSTIC_LOG="${WORKSPACE}/verrazzano/platform-operator/scripts/install/build/logs/nginx-ingress-controller.log"
        ./scripts/install/k8s-dump-objects.sh -o pods -n ingress-nginx -r "nginx-ingress-controller-*" -m "Nginx Ingress Controller" -c controller -l || echo "failed" > ${POST_DUMP_FAILED_FILE}
    """
}

def dumpVerrazzanoPlatformOperatorLogs(stage) {
    sh """
        ## dump out verrazzano-platform-operator logs
        mkdir -p ${WORKSPACE}/verrazzano-platform-operator/logs
        kubectl -n verrazzano-install logs --tail -1 --selector=app=verrazzano-platform-operator > ${WORKSPACE}/verrazzano-platform-operator/logs/verrazzano-platform-operator-${stage}-pod.log || echo "failed" > ${POST_DUMP_FAILED_FILE}
        kubectl -n verrazzano-install describe pod --selector=app=verrazzano-platform-operator > ${WORKSPACE}/verrazzano-platform-operator/logs/verrazzano-platform-operator-${stage}-pod.out || echo "failed" > ${POST_DUMP_FAILED_FILE}
        echo "------------------------------------------"
    """
}

def dumpVerrazzanoApplicationOperatorLogs() {
    sh """
        ## dump out verrazzano-application-operator logs
        mkdir -p ${WORKSPACE}/verrazzano-application-operator/logs
        kubectl -n verrazzano-system logs --selector=app=verrazzano-application-operator --tail -1 > ${WORKSPACE}/verrazzano-application-operator/logs/verrazzano-application-operator-pod.log || echo "failed" > ${POST_DUMP_FAILED_FILE}
        kubectl -n verrazzano-system describe pod --selector=app=verrazzano-application-operator > ${WORKSPACE}/verrazzano-application-operator/logs/verrazzano-application-operator-pod.out || echo "failed" > ${POST_DUMP_FAILED_FILE}
        echo "verrazzano-application-operator logs dumped to verrazzano-application-operator-pod.log"
        echo "verrazzano-application-operator pod description dumped to verrazzano-application-operator-pod.out"
        echo "------------------------------------------"
    """
}

def dumpOamKubernetesRuntimeLogs() {
    sh """
        ## dump out oam-kubernetes-runtime logs
        mkdir -p ${WORKSPACE}/oam-kubernetes-runtime/logs
        kubectl -n verrazzano-system logs --selector=app.kubernetes.io/instance=oam-kubernetes-runtime --tail -1 > ${WORKSPACE}/oam-kubernetes-runtime/logs/oam-kubernetes-runtime-pod.log || echo "failed" > ${POST_DUMP_FAILED_FILE}
        kubectl -n verrazzano-system describe pod --selector=app.kubernetes.io/instance=oam-kubernetes-runtime > ${WORKSPACE}/verrazzano-application-operator/logs/oam-kubernetes-runtime-pod.out || echo "failed" > ${POST_DUMP_FAILED_FILE}
        echo "verrazzano-application-operator logs dumped to oam-kubernetes-runtime-pod.log"
        echo "verrazzano-application-operator pod description dumped to oam-kubernetes-runtime-pod.out"
        echo "------------------------------------------"
    """
}

def dumpVerrazzanoApiLogs() {
    sh """
        cd ${GO_REPO_PATH}/verrazzano/platform-operator
        export DIAGNOSTIC_LOG="${WORKSPACE}/verrazzano/platform-operator/scripts/install/build/logs/verrazzano-authproxy.log"
        ./scripts/install/k8s-dump-objects.sh -o pods -n verrazzano-system -r "verrazzano-authproxy-*" -m "verrazzano api" -c verrazzano-authproxy -l || echo "failed" > ${POST_DUMP_FAILED_FILE}
    """
}

def metricJobName(stageName) {
    job = env.JOB_NAME.split("/")[0]
    job = '_' + job.replaceAll('-','_')
    if (stageName) {
        job = job + '_' + stageName
    }
    return job
}

// Construct the set of labels/dimensions for the metrics
def getMetricLabels() {
    def buildNumber = String.format("%010d", env.BUILD_NUMBER.toInteger())
    labels = 'build_number=\\"' + "${buildNumber}"+'\\",' +
             'jenkins_build_number=\\"' + "${env.BUILD_NUMBER}"+'\\",' +
             'jenkins_job=\\"' + "${env.JOB_NAME}".replace("%2F","/") + '\\",' +
             'commit_sha=\\"' + "${env.GIT_COMMIT}"+'\\",' +
             'kubernetes_version=\\"' + "${params.KUBERNETES_CLUSTER_VERSION}"+'\\",' +
             'test_env=\\"' + "kind"+'\\"'
    return labels
}

def metricTimerStart(metricName) {
    def timerStartName = "${metricName}_START"
    env."${timerStartName}" = sh(returnStdout: true, script: "date +%s").trim()
}

def metricTimerEnd(metricName, status) {
    def timerStartName = "${metricName}_START"
    def timerEndName   = "${metricName}_END"
    env."${timerEndName}" = sh(returnStdout: true, script: "date +%s").trim()
    if (params.EMIT_METRICS) {
        long x = env."${timerStartName}" as long;
        long y = env."${timerEndName}" as long;
        def dur = (y-x)
        labels = getMetricLabels()
        withCredentials([usernameColonPassword(credentialsId: 'verrazzano-sauron', variable: 'SAURON_CREDENTIALS')]) {
            EMIT = sh(returnStdout: true, script: "ci/scripts/metric_emit.sh ${PROMETHEUS_GW_URL} ${SAURON_CREDENTIALS} ${metricName} ${env.BRANCH_NAME} $labels ${status} ${dur}")
            echo "emit prometheus metrics: $EMIT"
            return EMIT
        }
    } else {
        return ''
    }
}

// Emit the metrics indicating the duration and result of the build
def metricBuildDuration() {
    def status = "${currentBuild.currentResult}".trim()
    long duration = "${currentBuild.duration}" as long;
    long durationInSec = (duration/1000)
    testMetric = metricJobName('')
    def metricValue = "-1"
    statusLabel = status.substring(0,1)
    if (status.equals("SUCCESS")) {
        metricValue = "1"
    } else if (status.equals("FAILURE")) {
        metricValue = "0"
    } else {
        // Consider every other status as a single label
        statusLabel = "A"
    }
    if (params.EMIT_METRICS) {
        labels = getMetricLabels()
        labels = labels + ',result=\\"' + "${statusLabel}"+'\\"'
        withCredentials([usernameColonPassword(credentialsId: 'verrazzano-sauron', variable: 'SAURON_CREDENTIALS')]) {
            METRIC_STATUS = sh(returnStdout: true, returnStatus: true, script: "ci/scripts/metric_emit.sh ${PROMETHEUS_GW_URL} ${SAURON_CREDENTIALS} ${testMetric}_job ${env.BRANCH_NAME} $labels ${metricValue} ${durationInSec}")
            echo "Publishing the metrics for build duration and status returned status code $METRIC_STATUS"
        }
    }
}

def setDisplayName() {
    echo "Start setDisplayName"
    def causes = currentBuild.getBuildCauses()
    echo "causes: " + causes.toString()
    for (cause in causes) {
        def causeString = cause.toString()
        echo "current cause: " + causeString
        if (causeString.contains("UpstreamCause") && causeString.contains("Started by upstream project")) {
             echo "This job was caused by " + causeString
             if (causeString.contains("verrazzano-periodic-triggered-tests")) {
                 currentBuild.displayName = env.BUILD_NUMBER + " : PERIODIC"
             } else if (causeString.contains("verrazzano-flaky-tests")) {
                 currentBuild.displayName = env.BUILD_NUMBER + " : FLAKY"
             }
         }
    }
    echo "End setDisplayName"
}

def getEffectiveDumpOnSuccess() {
    def effectiveValue = params.DUMP_K8S_CLUSTER_ON_SUCCESS
    if (FORCE_DUMP_K8S_CLUSTER_ON_SUCCESS.equals("true") && (env.BRANCH_NAME.equals("master"))) {
        effectiveValue = true
        echo "Forcing dump on success based on global override setting"
    }
    return effectiveValue
}

def listNamespacesAndPods(customMessage) {
    sh """
        echo "Listing all the namespaces and pods the namespaces ${customMessage}."
        kubectl get namespaces
        kubectl get pods -A
        echo "-----------------------------------------------------"
    """
}

def listHelmReleases(customMessage) {
    sh """
        echo "Listing the releases across all namespaces ${customMessage}."
        helm list -A
        echo "-----------------------------------------------------"
    """
}

def validateHelmIstioReleasesDeleted() {
    echo "Validating helm istio releases have been removed"
    try {
        istiod = sh(returnStdout: true, script: 'helm list -n istio-system | grep istiod -o -m 1').trim()
    } catch(error) {
        istiod = ""
    }
    if ("" != istiod.toString()) {
        echo "helm release istiod found in istio-system namespace after upgrade"
        helm list -n istio-system
        exit 1
    }

    try {
        istio_base = sh(returnStdout: true, script: 'helm list -n istio-system | grep istio-base -o -m 1').trim()
    } catch(error) {
        istio_base = ""
    }
    if ("" != istio_base.toString()) {
        echo "helm release istio-base found in istio-system namespace after upgrade"
        helm list -n istio-system
        exit 1
    }

    try {
        istio_ingress = sh(returnStdout: true, script: 'helm list -n istio-system | grep istio-ingress -o -m 1').trim()
    } catch(error) {
        istio_ingress = ""
    }
    if ("" != istio_ingress.toString()) {
        echo "helm release istio-ingress found in istio-system namespace after upgrade"
        helm list -n istio-system
        exit 1
    }

    try {
        istio_egress = sh(returnStdout: true, script: 'helm list -n istio-system | grep istio-egress -o -m 1').trim()
    } catch(error) {
        istio_egress = ""
    }
    if ("" != istio_egress.toString()) {
        echo "helm release istio-egress found in istio-system namespace after upgrade"
        helm list -n istio-system
        exit 1
    }
}

def validateIstioCoreDNSUninstall() {
    retries = 12
    for(int retry=0; retry<retries; retry++) {
        try {
            sh(returnStdout: true, script: 'helm list -n istio-system | grep istiocoredns -o -m 1').trim()
        } catch(error) {
            return
        }
        sleep(10)
    }
    echo "helm release istiocoredns found in istio-system namespace after upgrade"
    helm list -n istio-system
    exit 1
}

def restartExampleApps() {
    sh """
        kubectl rollout restart deployment -n springboot
        kubectl rollout restart deployment -n hello-helidon
<<<<<<< HEAD
        kubectl delete pods -n todo-list
        kubectl patch domain -n bobs-books bobs-orders-wls -p '{"spec":{"serverStartPolicy":"NEVER"}}' --type merge
        kubectl patch domain -n bobs-books bobbys-front-end -p '{"spec":{"serverStartPolicy":"NEVER"}}' --type merge
        sleep 120
        kubectl patch domain -n bobs-books bobs-orders-wls -p '{"spec":{"serverStartPolicy":"IF_NEEDED"}}' --type merge
        kubectl patch domain -n bobs-books bobbys-front-end -p '{"spec":{"serverStartPolicy":"IF_NEEDED"}}' --type merge
    """
}
=======
        kubectl delete pods -n todo-list --all
    """
}

def getProxyImageCount(namespace)  {
    def count = sh(returnStdout: true, script: "kubectl get pods -n ${namespace} -o jsonpath={.items[*].spec.containers[*].image} | grep ghcr.io/verrazzano/proxyv2:1.7.3 -o | wc -l")
    return count
}

def validateProxyImageCount(namespace, count) {
    for(int retry=0; retry<40; retry++) {
        upgraded_proxy_images = sh(returnStdout: true, script: "kubectl get pods -n ${namespace} -o jsonpath={.items[*].spec.containers[*].image} | grep ghcr.io/verrazzano/proxyv2:1.10.2 -o | wc -l")
        if(upgraded_proxy_images == count) {
            echo "Found all ${count} expected istio proxy images in namespace ${namespace}"
            return
        }
        sleep(15)
    }
    echo "Incorrect number of new istio proxy images in namespace ${namespace} after upgrade, found ${upgraded_proxy_images} but expected ${count}"
    exit 1
}
>>>>>>> 6afa0570
<|MERGE_RESOLUTION|>--- conflicted
+++ resolved
@@ -255,14 +255,11 @@
                         runGinkgoRandomize('verify-infra/vmi')
                     }
                 }
-<<<<<<< HEAD
                 stage('examples bobs-books') {
                     steps {
                         runGinkgo('examples/bobsbooks', "false", "true")
                     }
                 }
-=======
->>>>>>> 6afa0570
                 stage('examples socks') {
                     steps {
                         runGinkgo('examples/socks', "false", "true")
@@ -486,14 +483,11 @@
                         runGinkgoRandomize('verify-infra/vmi')
                     }
                 }
-<<<<<<< HEAD
                 stage('examples bobs-books') {
                     steps {
                         runGinkgo('examples/bobsbooks', "true", "false")
                     }
                 }
-=======
->>>>>>> 6afa0570
                 stage('examples socks') {
                     steps {
                         runGinkgo('examples/socks', "true", "false")
@@ -933,7 +927,6 @@
     sh """
         kubectl rollout restart deployment -n springboot
         kubectl rollout restart deployment -n hello-helidon
-<<<<<<< HEAD
         kubectl delete pods -n todo-list
         kubectl patch domain -n bobs-books bobs-orders-wls -p '{"spec":{"serverStartPolicy":"NEVER"}}' --type merge
         kubectl patch domain -n bobs-books bobbys-front-end -p '{"spec":{"serverStartPolicy":"NEVER"}}' --type merge
@@ -941,11 +934,6 @@
         kubectl patch domain -n bobs-books bobs-orders-wls -p '{"spec":{"serverStartPolicy":"IF_NEEDED"}}' --type merge
         kubectl patch domain -n bobs-books bobbys-front-end -p '{"spec":{"serverStartPolicy":"IF_NEEDED"}}' --type merge
     """
-}
-=======
-        kubectl delete pods -n todo-list --all
-    """
-}
 
 def getProxyImageCount(namespace)  {
     def count = sh(returnStdout: true, script: "kubectl get pods -n ${namespace} -o jsonpath={.items[*].spec.containers[*].image} | grep ghcr.io/verrazzano/proxyv2:1.7.3 -o | wc -l")
@@ -963,5 +951,4 @@
     }
     echo "Incorrect number of new istio proxy images in namespace ${namespace} after upgrade, found ${upgraded_proxy_images} but expected ${count}"
     exit 1
-}
->>>>>>> 6afa0570
+}