// Copyright (c) 2021, 2022, Oracle and/or its affiliates.
// Licensed under the Universal Permissive License v 1.0 as shown at https://oss.oracle.com/licenses/upl.

def DOCKER_IMAGE_TAG
def agentLabel = env.JOB_NAME.contains('master') ? "phxlarge" : "VM.Standard2.8"
def EFFECTIVE_DUMP_K8S_CLUSTER_ON_SUCCESS = false

pipeline {
    options {
        skipDefaultCheckout true
    }

    agent {
        docker {
            image "${RUNNER_DOCKER_IMAGE}"
            args "${RUNNER_DOCKER_ARGS}"
            registryUrl "${RUNNER_DOCKER_REGISTRY_URL}"
            registryCredentialsId 'ocir-pull-and-push-account'
            label "${agentLabel}"
        }
    }

    parameters {
        choice (name: 'KUBERNETES_CLUSTER_VERSION',
                description: 'Kubernetes Version for KinD Cluster',
                // 1st choice is the default value
                choices: [ "1.20", "1.21", "1.22" ])
        string (name: 'VERSION_FOR_INSTALL',
                defaultValue: 'v1.1.2',
                description: 'This is the Verrazzano version for install.  By default, the latest Master release will be installed',
                trim: true)
        string (name: 'GIT_COMMIT_FOR_UPGRADE',
                defaultValue: 'NONE',
                description: 'This is the full git commit hash for the target upgrade.  By default, the Verrazzano tip will be used.',
                trim: true)
        string (name: 'VERRAZZANO_OPERATOR_IMAGE',
                defaultValue: 'NONE',
                description: 'Verrazzano platform operator image name (in ghcr.io repo).  If not specified, the operator.yaml from Verrazzano repo will be used to create Verrazzano platform operator',
                trim: true)
        choice (name: 'WILDCARD_DNS_DOMAIN',
                description: 'This is the wildcard DNS domain',
                // 1st choice is the default value
                choices: [ "nip.io", "sslip.io" ])
        booleanParam (description: 'Whether to create kind cluster with Calico for AT testing (defaults to true)', name: 'CREATE_KIND_USE_CALICO', defaultValue: true)
        booleanParam (description: 'Whether to dump k8s cluster on success (off by default can be useful to capture for comparing to failed cluster)', name: 'DUMP_K8S_CLUSTER_ON_SUCCESS', defaultValue: false)
        booleanParam (description: 'Whether to emit metrics from the pipeline', name: 'EMIT_METRICS', defaultValue: true)
        booleanParam (description: 'Whether to run BOM Validator after Upgrade', name: 'RUN_BOM_VALIDATOR', defaultValue: true)
        string (name: 'TAGGED_TESTS',
                defaultValue: '',
                description: 'A comma separated list of build tags for tests that should be executed (e.g. unstable_test). Default:',
                trim: true)
        string (name: 'INCLUDED_TESTS',
                defaultValue: '.*',
                description: 'A regex matching any fully qualified test file that should be executed (e.g. examples/helidon/). Default: .*',
                trim: true)
        string (name: 'EXCLUDED_TESTS',
                defaultValue: '_excluded_test',
                description: 'A regex matching any fully qualified test file that should not be executed (e.g. multicluster/|_excluded_test). Default: _excluded_test',
                trim: true)
    }

    environment {
        DOCKER_PLATFORM_CI_IMAGE_NAME = 'verrazzano-platform-operator-jenkins'
        DOCKER_PLATFORM_PUBLISH_IMAGE_NAME = 'verrazzano-platform-operator'
        GOPATH = '/home/opc/go'
        GO_REPO_PATH = "${GOPATH}/src/github.com/verrazzano"
        DOCKER_CREDS = credentials('github-packages-credentials-rw')
        DOCKER_EMAIL = credentials('github-packages-email')
        DOCKER_REPO = 'ghcr.io'
        DOCKER_NAMESPACE = 'verrazzano'
        NETRC_FILE = credentials('netrc')
        SERVICE_KEY = credentials('PAGERDUTY_SERVICE_KEY')

        CLUSTER_NAME = 'verrazzano'
        POST_DUMP_FAILED_FILE = "${WORKSPACE}/post_dump_failed_file.tmp"
        TESTS_EXECUTED_FILE = "${WORKSPACE}/tests_executed_file.tmp"
        KUBECONFIG = "${WORKSPACE}/test_kubeconfig"
        VERRAZZANO_KUBECONFIG = "${KUBECONFIG}"
        OCR_CREDS = credentials('ocr-pull-and-push-account')
        OCR_REPO = 'container-registry.oracle.com'
        IMAGE_PULL_SECRET = 'verrazzano-container-registry'
        INSTALL_CONFIG_FILE_KIND = "./tests/e2e/config/scripts/install-vz-prod-kind-upgrade.yaml"
        INSTALL_PROFILE = "prod"
        VZ_ENVIRONMENT_NAME = "default"
        TEST_SCRIPTS_DIR = "${GO_REPO_PATH}/verrazzano/tests/e2e/config/scripts"
        LOOPING_TEST_SCRIPTS_DIR = "${TEST_SCRIPTS_DIR}/looping-test"
        VERRAZZANO_OPERATOR_IMAGE="${params.VERRAZZANO_OPERATOR_IMAGE}"

        WEBLOGIC_PSW = credentials('weblogic-example-domain-password') // Needed by ToDoList example test
        DATABASE_PSW = credentials('todo-mysql-password') // Needed by ToDoList example test
        WEBLOGIC_DOMAIN_MODE = "MODEL-IN-IMAGE"

        OLD_PODS_FILE="${WORKSPACE}/verrazzano/platform-operator/scripts/install/build/logs/verrazzano-old-vpo-app-pods.out"
        NEW_PODS_FILE="${WORKSPACE}/verrazzano/platform-operator/scripts/install/build/logs/verrazzano-new-vpo-app-pods.out"
        NEW_PODS_FILE2="${WORKSPACE}/verrazzano/platform-operator/scripts/install/build/logs/verrazzano-new-vpo-app-pods-2.out"
        APP_NAMEPACES="'todo-list bobs-books hello-helidon springboot sockshop'"

        // used to emit metrics
         PROMETHEUS_GW_URL = credentials('prometheus-dev-url')
         PROMETHEUS_CREDENTIALS = credentials('prometheus-credentials')
         TEST_ENV_LABEL = "kind"
         K8S_VERSION_LABEL = "${params.KUBERNETES_CLUSTER_VERSION}"
         TEST_ENV = "KIND"
         SEARCH_HTTP_ENDPOINT = credentials('search-gw-url')
         SEARCH_PASSWORD = "${PROMETHEUS_CREDENTIALS_PSW}"
         SEARCH_USERNAME = "${PROMETHEUS_CREDENTIALS_USR}"

         // used to generate Ginkgo test reports
         TEST_REPORT = "test-report.xml"
         GINKGO_REPORT_ARGS = "--junit-report=${TEST_REPORT} --keep-separate-reports=true"
         TEST_REPORT_DIR = "${WORKSPACE}/tests/e2e"
    }

    stages {
        stage('Clean Workspace and Checkout') {
            steps {
                sh """
                    echo "${NODE_LABELS}"
                """

                script {
                    EFFECTIVE_DUMP_K8S_CLUSTER_ON_SUCCESS = getEffectiveDumpOnSuccess()
                    if (params.GIT_COMMIT_FOR_UPGRADE == "NONE") {
                        echo "Specific GIT commit was not specified, use current head"
                        def scmInfo = checkout scm
                        env.GIT_COMMIT = scmInfo.GIT_COMMIT
                        env.GIT_BRANCH = scmInfo.GIT_BRANCH
                    } else {
                        echo "SCM checkout of ${params.GIT_COMMIT_FOR_UPGRADE}"
                        def scmInfo = checkout([
                                $class: 'GitSCM',
                                branches: [[name: params.GIT_COMMIT_FOR_UPGRADE]],
                                doGenerateSubmoduleConfigurations: false,
                                extensions: [],
                                submoduleCfg: [],
                                userRemoteConfigs: [[url: env.SCM_VERRAZZANO_GIT_URL]]])
                        env.GIT_COMMIT = scmInfo.GIT_COMMIT
                        env.GIT_BRANCH = scmInfo.GIT_BRANCH
                        // If the commit we were handed is not what the SCM says we are using, fail
                        if (!env.GIT_COMMIT.equals(params.GIT_COMMIT_FOR_UPGRADE)) {
                            echo "SCM didn't checkout the commit we expected. Expected: ${params.GIT_COMMIT_FOR_UPGRADE}, Found: ${scmInfo.GIT_COMMIT}"
                            exit 1
                        }
                    }
                    echo "SCM checkout of ${env.GIT_BRANCH} at ${env.GIT_COMMIT}"
                }

                sh """
                    cp -f "${NETRC_FILE}" $HOME/.netrc
                    chmod 600 $HOME/.netrc
                """

                script {
                    try {
                        sh """
                        echo "${DOCKER_CREDS_PSW}" | docker login ${env.DOCKER_REPO} -u ${DOCKER_CREDS_USR} --password-stdin
                    """
                    } catch(error) {
                        echo "docker login failed, retrying after sleep"
                        retry(4) {
                            sleep(30)
                            sh """
                                echo "${DOCKER_CREDS_PSW}" | docker login ${env.DOCKER_REPO} -u ${DOCKER_CREDS_USR} --password-stdin
                            """
                        }
                    }
                }

                sh """
                    rm -rf ${GO_REPO_PATH}/verrazzano
                    mkdir -p ${GO_REPO_PATH}/verrazzano
                    tar cf - . | (cd ${GO_REPO_PATH}/verrazzano/ ; tar xf -)
                """

                script {
                    def props = readProperties file: '.verrazzano-development-version'
                    VERRAZZANO_DEV_VERSION = props['verrazzano-development-version']
                    TIMESTAMP = sh(returnStdout: true, script: "date +%Y%m%d%H%M%S").trim()
                    SHORT_COMMIT_HASH = sh(returnStdout: true, script: "git rev-parse --short=8 HEAD").trim()
                    DOCKER_IMAGE_TAG = "${VERRAZZANO_DEV_VERSION}-${TIMESTAMP}-${SHORT_COMMIT_HASH}"
                    // update the description with some meaningful info
                    setDisplayName()
                    currentBuild.description = params.KUBERNETES_CLUSTER_VERSION + " : " + SHORT_COMMIT_HASH + " : " + env.GIT_COMMIT + " : " + params.GIT_COMMIT_FOR_UPGRADE
                    echo "Downloading operator.yaml for release ${params.VERSION_FOR_INSTALL}"
                    OPERATOR_YAML_FILE = "https://github.com/verrazzano/verrazzano/releases/download/${params.VERSION_FOR_INSTALL}/operator.yaml"
                }
            }
        }
        stage('Install Release Version') {
            environment {
                KIND_KUBERNETES_CLUSTER_VERSION="${params.KUBERNETES_CLUSTER_VERSION}"
                OCI_CLI_AUTH="instance_principal"
                OCI_OS_NAMESPACE = credentials('oci-os-namespace')
                OCI_OS_BUCKET="verrazzano-builds"
                OCI_OS_LOCATION="${OCI_OS_LOCATION}"
                OPERATOR_YAML="${OPERATOR_YAML_FILE}"
                CLUSTER_DUMP_DIR="${WORKSPACE}/verrazzano/build/resources/pre-install-resources"
            }
            steps {
                sh """
                    cd ${GO_REPO_PATH}/verrazzano
                    ci/scripts/prepare_jenkins_at_environment.sh ${params.CREATE_KIND_USE_CALICO} ${params.WILDCARD_DNS_DOMAIN}
                """
            }
            post {
                always {
                    sh """
                        ## dump out install logs
                        mkdir -p ${WORKSPACE}/verrazzano/platform-operator/scripts/install/build/logs
                        kubectl -n verrazzano-install logs --selector=job-name=verrazzano-install-my-verrazzano --tail -1 > ${WORKSPACE}/verrazzano/platform-operator/scripts/install/build/logs/verrazzano-install.log
                        kubectl -n verrazzano-install describe pod --selector=job-name=verrazzano-install-my-verrazzano > ${WORKSPACE}/verrazzano/platform-operator/scripts/install/build/logs/verrazzano-install-job-pod.out
                        cp ${INSTALL_CONFIG_FILE_KIND} ${WORKSPACE}/verrazzano/platform-operator/scripts/install/build/logs
                        echo "Verrazzano Installation logs dumped to verrazzano-install.log"
                        echo "Verrazzano Install pod description dumped to verrazzano-install-job-pod.out"
                        echo "------------------------------------------"
                    """
                    script {
                        dumpVerrazzanoPlatformOperatorLogs("before-upgrade")
                        VZ_TEST_METRIC = metricJobName('')
                        metricTimerStart("${VZ_TEST_METRIC}")
                    }
                    archiveArtifacts artifacts: "**/logs/**,${env.INSTALL_CONFIG_FILE_KIND}", allowEmptyArchive: true
                }
            }
        }

        stage('Pre-upgrade Acceptance Tests') {
            stages {
                stage('Run Acceptance Tests Before Upgrade') {
                    parallel {
                        stage('examples spring') {
                            steps {
                                runGinkgoNamespace('examples/springboot', "false", "true", "springboot")
                            }
                        }
                        stage('examples helidon') {
                            steps {
                                runGinkgoNamespace('examples/helidon', "false", "true", "hello-helidon")
                            }
                        }
<<<<<<< HEAD
                        stage('weblogic workload') {
                            steps {
                                runGinkgoNamespace('workloads/weblogic', "false", "true", "hello-wls")
=======
                        stage('pre-upgrade verify') {
                            steps {
                                runGinkgoRandomize('upgrade/pre-upgrade/verify')
>>>>>>> a5f44cd3
                            }
                        }
                        // Re-enable this stage when a mechanism is in place to deploy different comp and app yamls based on VZ version
//                         stage('examples socks') {
//                             steps {
//                                 runGinkgoNamespace('examples/socks', "false", "true", "sockshop")
//                             }
//                         }
                    }
                    post {
                        always {
                            archiveArtifacts artifacts: '**/coverage.html,**/logs/*', allowEmptyArchive: true
                            junit testResults: '**/*test-result.xml', allowEmptyResults: true
                        }
                        failure {
                            script {
                                if ( fileExists(env.TESTS_EXECUTED_FILE) ) {
                                    dumpK8sCluster('pre-upgrade-tests-cluster-dump')
                                }
                            }
                        }
                        success {
                            script {
                                if (params.DUMP_K8S_CLUSTER_ON_SUCCESS == true && fileExists(env.TESTS_EXECUTED_FILE) ) {
                                    dumpK8sCluster('install-success-cluster-dump')
                                }
                            }
                        }
                    }
                }
            }
        }
        stage("Upgrade Platform Operator") {
            environment {
                KIND_KUBERNETES_CLUSTER_VERSION="${params.KUBERNETES_CLUSTER_VERSION}"
                OCI_CLI_AUTH="instance_principal"
                OCI_OS_NAMESPACE = credentials('oci-os-namespace')
                OCI_OS_BUCKET="verrazzano-builds"
            }
            steps {
                sh """
                # dump the app pods before updating the VPO so they can be compared after the VPO is updated
                echo "Application pods before VPO update:"
                ${TEST_SCRIPTS_DIR}/dump_pods.sh ${APP_NAMEPACES} > ${OLD_PODS_FILE}
                cat ${OLD_PODS_FILE}
                echo "Upgrading the Verrazzano platform operator"
                # Download the operator.yaml for the target version that we are upgrading to
                oci --region us-phoenix-1 os object get --namespace ${OCI_OS_NAMESPACE} -bn ${OCI_OS_BUCKET} --name ${env.BRANCH_NAME}/${SHORT_COMMIT_HASH}/operator.yaml --file ${WORKSPACE}/downloaded-operator.yaml
                cp ${WORKSPACE}/downloaded-operator.yaml ${WORKSPACE}/upgrade-test-operator.yaml
                kubectl apply -f ${WORKSPACE}/upgrade-test-operator.yaml

                # ensure operator pod is up
                kubectl -n verrazzano-install rollout status deployment/verrazzano-platform-operator

                # need to sleep since the old operator needs to transition to terminating state
                sleep 45
            """

            }
            post {
                always {
                    archiveArtifacts artifacts: "upgrade-test-operator.yaml", allowEmptyArchive: true
                }
                failure {
                    script {
                        if (fileExists(env.TESTS_EXECUTED_FILE)) {
                            dumpK8sCluster('post-upgrade-vpo-failure-cluster-dump')
                        }
                    }
                }
            }
        }

        stage("Upgrade Verrazzano") {
            steps {
                script {
                    // Download the bom for the target version that we are upgrading to, then extract the version
                    // Note, this version will have a semver suffix which is generated for each build, e.g. 1.0.1-33+d592fed6
                    VERRAZZANO_DEV_VERSION = sh(returnStdout: true, script: "curl https://objectstorage.us-phoenix-1.oraclecloud.com/n/stevengreenberginc/b/verrazzano-builds/o/${env.BRANCH_NAME}/${SHORT_COMMIT_HASH}/generated-verrazzano-bom.json | jq -r '.version'").trim()
                }
                sh """
                    echo "Upgrading the Verrazzano installation to version" $VERRAZZANO_DEV_VERSION
                    # Modify the version field in the Verrazzano CR file to be this new Verrazzano version
                    cd ${GO_REPO_PATH}/verrazzano
                    cp ${INSTALL_CONFIG_FILE_KIND} ${WORKSPACE}/verrazzano-upgrade-cr.yaml
                    ${TEST_SCRIPTS_DIR}/process_upgrade_yaml.sh  ${VERRAZZANO_DEV_VERSION}  ${WORKSPACE}/verrazzano-upgrade-cr.yaml
                    # Copy upgrade CR where it will be archived
                    cp ${WORKSPACE}/verrazzano-upgrade-cr.yaml ${WORKSPACE}/verrazzano/platform-operator/scripts/install/build/logs

                    # Get the install job in verrazzano-install namespace
                    kubectl -n verrazzano-install get job -o yaml --selector=job-name=verrazzano-install-my-verrazzano > ${WORKSPACE}/verrazzano/platform-operator/scripts/install/build/logs/verrazzano-pre-upgrade-job.out

                    # Do the upgrade
                    echo "Following is the verrazzano CR file with the new version:"
                    cat ${WORKSPACE}/verrazzano-upgrade-cr.yaml
                    kubectl apply -f ${WORKSPACE}/verrazzano-upgrade-cr.yaml

                    # wait for the upgrade to complete
                    kubectl wait --timeout=25m --for=condition=UpgradeComplete verrazzano/my-verrazzano

                    # Dump the resource to debug
                    kubectl get -o yaml verrazzano/my-verrazzano || true

                    # ideally we don't need to wait here
                    sleep 15
                    echo "helm list : releases across all namespaces, after upgrading Verrazzano installation ..."
                    helm list -A

                    # Get the install job(s) and mke sure the it matches pre-install.  If there is more than 1 job or the job changed, then it won't match
                    kubectl -n verrazzano-install get job -o yaml --selector=job-name=verrazzano-install-my-verrazzano > ${WORKSPACE}/verrazzano/platform-operator/scripts/install/build/logs/verrazzano-post-upgrade-job.out

                    echo "Ensuring that the install job(s) in verrazzzano-system are identical pre and post install"
                    cmp -s ${WORKSPACE}/verrazzano/platform-operator/scripts/install/build/logs/verrazzano-pre-upgrade-job.out ${WORKSPACE}/verrazzano/platform-operator/scripts/install/build/logs/verrazzano-post-upgrade-job.out

                """
            }
            post {
                always {
                    dumpVerrazzanoPlatformOperatorLogs("after-upgrade")
                    archiveArtifacts artifacts: "verrazzano-upgrade-cr.yaml", allowEmptyArchive: true
                }
                failure {
                    script {
                        if (fileExists(env.TESTS_EXECUTED_FILE)) {
                            dumpK8sCluster('upgrade-failure-cluster-dump')
                        }
                    }
                }
            }
        }

        stage('Post-upgrade Acceptance Tests') {
            stages {
                stage('verify-install') {
                    steps {
                        runGinkgoRandomize('verify-install')
                    }
                    post {
                        always {
                            archiveArtifacts artifacts: '**/coverage.html,**/logs/*,**/test-cluster-dumps/**', allowEmptyArchive: true
                            junit testResults: '**/*test-result.xml', allowEmptyResults: true
                        }
                        failure {
                            script {
                                if ( fileExists(env.TESTS_EXECUTED_FILE) ) {
                                    dumpK8sCluster('post-upgrade-install-cluster-dump')
                                }
                            }
                        }
                    }
                }

                stage('Run Acceptance Tests After Upgrade') {
                    parallel {
                        stage("Validate BOM") {
                            when {
                                allOf {
                                    expression{params.RUN_BOM_VALIDATOR == true}
                                }
                            }
                            environment {
                                OCI_CLI_AUTH="instance_principal"
                                OCI_OS_NAMESPACE = credentials('oci-os-namespace')
                                OCI_OS_BUCKET="verrazzano-builds"
                            }
                            steps {
                                sh """
                                    oci --region us-phoenix-1 os object get --namespace ${OCI_OS_NAMESPACE} -bn ${OCI_OS_BUCKET} --name ${env.BRANCH_NAME}/${SHORT_COMMIT_HASH}/bom-validator --file ${WORKSPACE}/bom-validator
                                    chmod +x ${WORKSPACE}/bom-validator
                                    ${WORKSPACE}/bom-validator
                                """
                            }
                        }
                        stage('verify-infra restapi') {
                            steps {
                                runGinkgoRandomize('verify-infra/restapi')
                            }
                        }
                        stage('verify-infra oam') {
                            steps {
                                runGinkgoRandomize('verify-infra/oam')
                            }
                        }
                        stage('verify-infra vmi') {
                            steps {
                                runGinkgoRandomize('verify-infra/vmi')
                            }
                        }
                        stage('verify-upgrade post-upgrade') {
                            steps {
                                runGinkgoRandomize('upgrade/post-upgrade/verify')
                            }
                        }
                        stage('examples socks') {
                            steps {
                                runGinkgoNamespace('examples/socks', "false", "false", "sockshop")
                            }
                        }
                        stage('examples spring') {
                            steps {
                                runGinkgoNamespace('examples/springboot', "true", "false", "springboot")
                            }
                        }
                        stage('examples helidon') {
                            steps {
                                runGinkgoNamespace('examples/helidon', "true", "false", "hello-helidon")
                            }
                        }
                        stage('weblogic workload') {
                            steps {
                                runGinkgoNamespace('workloads/weblogic', "true", "false", "hello-wls")
                            }
                        }
                        stage('coherence workload') {
                            steps {
                                runGinkgoNamespace('workloads/coherence', "false", "true", "hello-coherence")
                            }
                        }
                    }
                    post {
                        always {
                            archiveArtifacts artifacts: '**/coverage.html,**/logs/*', allowEmptyArchive: true
                            junit testResults: '**/*test-result.xml', allowEmptyResults: true
                        }
                        failure {
                            script {
                                if ( fileExists(env.TESTS_EXECUTED_FILE) ) {
                                    dumpK8sCluster('post-upgrade-failure-cluster-dump')
                                }
                            }
                        }
                        success {
                            script {
                                if (params.DUMP_K8S_CLUSTER_ON_SUCCESS == true && fileExists(env.TESTS_EXECUTED_FILE) ) {
                                    dumpK8sCluster('post-upgrade-success-cluster-dump')
                                }
                            }
                        }
                    }
                }
            }
        }
        stage('Uninstall') {
            options {
                timeout(time: 30, unit: "MINUTES")
            }
            steps {
                script {
                    try {
                        sh """
                            kubectl delete verrazzano my-verrazzano
                        """
                    } catch (err) {
                        currentBuild.result = "FAILURE"
                        echo "Caught: ${err}"
                        err 'Verrazzano uninstall failed'
                    }
                }
            }
            post {
                always {
                    sh """
                        ## dump out uninstall logs
                        mkdir -p ${WORKSPACE}/verrazzano-platform-operator/scripts/uninstall/build/logs
                        kubectl logs -n verrazzano-install --tail -1 --selector=job-name=verrazzano-uninstall-my-verrazzano > ${WORKSPACE}/verrazzano-platform-operator/scripts/uninstall/build/logs/verrazzano-uninstall.log
                        kubectl describe pod -n verrazzano-install --selector=job-name=verrazzano-uninstall-my-verrazzano > ${WORKSPACE}/verrazzano-platform-operator/scripts/uninstall/build/logs/verrazzano-uninstall-job-pod.out
                        echo "Listing all pods in all namespaces after uninstall"
                        kubectl get pods --all-namespaces
                        echo "-----------------------------------------------------"
                    """
                    listNamespacesAndPods('after Verrazzano uninstall')
                    listHelmReleases('after Verrazzano uninstall')
                }
                success {
                    script {
                        if (EFFECTIVE_DUMP_K8S_CLUSTER_ON_SUCCESS == true) {
                            dumpK8sCluster('uninstall-success-cluster-dump')
                        }
                    }
                }
                failure {
                    dumpK8sCluster('uninstall-failure-cluster-dump')
                }
                aborted {
                    dumpK8sCluster('uninstall-aborted-cluster-dump')
                }
            }
        }
        stage("Verify Uninstall") {
            steps {
                catchError(buildResult: 'FAILURE', stageResult: 'FAILURE') {
                    sh """
                        ${LOOPING_TEST_SCRIPTS_DIR}/dump_cluster.sh ${WORKSPACE}/verrazzano/build/resources/post-uninstall-resources false
                        ${LOOPING_TEST_SCRIPTS_DIR}/verify_uninstall.sh ${WORKSPACE}/verrazzano/build/resources
                    """
                }
            }
            post {
                success {
                    script {
                        if (EFFECTIVE_DUMP_K8S_CLUSTER_ON_SUCCESS == true) {
                            dumpK8sCluster('verify-uninstall-success-cluster-dump')
                        }
                    }
                }
                failure {
                    dumpK8sCluster('verify-uninstall-failed-cluster-dump')
                }
            }
        }
    }

    post {
        always {
            script {
                if ( fileExists(env.TESTS_EXECUTED_FILE) ) {
                    dumpVerrazzanoSystemPods()
                    dumpCattleSystemPods()
                    dumpNginxIngressControllerLogs()
                    dumpVerrazzanoApplicationOperatorLogs()
                    dumpOamKubernetesRuntimeLogs()
                    dumpVerrazzanoApiLogs()
                }
            }

            sh """
                # Copy the generated test reports to WORKSPACE to archive them
                mkdir -p ${TEST_REPORT_DIR}
                cd ${GO_REPO_PATH}/verrazzano/tests/e2e
                find . -name "${TEST_REPORT}" | cpio -pdm ${TEST_REPORT_DIR}
            """
            archiveArtifacts artifacts: "**/coverage.html,**/logs/**,**/verrazzano_images.txt,**/build/resources/**,**/*-cluster-dump/**,**/${TEST_REPORT}", allowEmptyArchive: true
            junit testResults: "**/${TEST_REPORT}", allowEmptyResults: true

            script {
                if (params.EMIT_METRICS) {
                    withCredentials([usernameColonPassword(credentialsId: 'prometheus-credentials', variable: 'PROMETHEUS_CREDENTIALS')]) {
                        sh """
                            ${GO_REPO_PATH}/verrazzano/ci/scripts/dashboard/emit_metrics.sh "${GO_REPO_PATH}/verrazzano/tests/e2e" "${PROMETHEUS_CREDENTIALS}" || echo "Emit metrics failed, continuing with other post actions"
                        """
                    }
                }
            }

            sh """
                cd ${GO_REPO_PATH}/verrazzano/platform-operator
                make delete-cluster
                cd ${WORKSPACE}/verrazzano
                if [ -f ${POST_DUMP_FAILED_FILE} ]; then
                  echo "Failures seen during dumping of artifacts, treat post as failed"
                  exit 1
                fi
            """
        }
        success {
            script {
                METRICS_PUSHED=metricTimerEnd("${VZ_TEST_METRIC}", '1')
            }
        }
        failure {
            script {
                METRICS_PUSHED=metricTimerEnd("${VZ_TEST_METRIC}", '0')
                if (env.BRANCH_NAME == "master" || env.BRANCH_NAME ==~ "release-*" || env.BRANCH_NAME ==~ "mark/*") {
                    slackSend ( message: "Job Failed - \"${env.JOB_NAME}\" build: ${env.BUILD_NUMBER}\n\nView the log at:\n ${env.BUILD_URL}\n\nBlue Ocean:\n${env.RUN_DISPLAY_URL}" )
                }
            }
        }
        cleanup {
            metricBuildDuration()
            emitJobMetrics()
            deleteDir()
        }
    }
}

def runGinkgoRandomize(testSuitePath) {
    catchError(buildResult: 'FAILURE', stageResult: 'FAILURE') {
        sh """
            cd ${GO_REPO_PATH}/verrazzano/tests/e2e
            ginkgo -p --randomize-all -v --keep-going --no-color ${GINKGO_REPORT_ARGS} -tags="${params.TAGGED_TESTS}" --focus-file="${params.INCLUDED_TESTS}" --skip-file="${params.EXCLUDED_TESTS}" ${testSuitePath}/...
        """
    }
}

def runGinkgo(testSuitePath, skipDeploy, skipUndeploy) {
    catchError(buildResult: 'FAILURE', stageResult: 'FAILURE') {
        sh """
            cd ${GO_REPO_PATH}/verrazzano/tests/e2e
            ginkgo -v --keep-going --no-color ${GINKGO_REPORT_ARGS} -tags="${params.TAGGED_TESTS}" --focus-file="${params.INCLUDED_TESTS}" --skip-file="${params.EXCLUDED_TESTS}" ${testSuitePath}/... -- --skipDeploy=${skipDeploy} --skipUndeploy=${skipUndeploy}
        """
    }
}

def runGinkgoNamespace(testSuitePath, skipDeploy, skipUndeploy, namespace) {
    catchError(buildResult: 'FAILURE', stageResult: 'FAILURE') {
        sh """
            cd ${GO_REPO_PATH}/verrazzano/tests/e2e
            ginkgo -v --keep-going --no-color ${GINKGO_REPORT_ARGS} -tags="${params.TAGGED_TESTS}" --focus-file="${params.INCLUDED_TESTS}" --skip-file="${params.EXCLUDED_TESTS}" ${testSuitePath}/... -- --skipDeploy=${skipDeploy} --skipUndeploy=${skipUndeploy} --namespace=${namespace}
        """
    }
}

def dumpK8sCluster(dumpDirectory) {
    sh """
        ${GO_REPO_PATH}/verrazzano/tools/scripts/k8s-dump-cluster.sh -d ${dumpDirectory} -r ${dumpDirectory}/cluster-dump/analysis.report
    """
}

def dumpVerrazzanoSystemPods() {
    sh """
        cd ${GO_REPO_PATH}/verrazzano/platform-operator
        export DIAGNOSTIC_LOG="${WORKSPACE}/verrazzano/platform-operator/scripts/install/build/logs/verrazzano-system-pods.log"
        ./scripts/install/k8s-dump-objects.sh -o pods -n verrazzano-system -m "verrazzano system pods" || echo "failed" > ${POST_DUMP_FAILED_FILE}
        export DIAGNOSTIC_LOG="${WORKSPACE}/verrazzano/platform-operator/scripts/install/build/logs/verrazzano-system-certs.log"
        ./scripts/install/k8s-dump-objects.sh -o cert -n verrazzano-system -m "verrazzano system certs" || echo "failed" > ${POST_DUMP_FAILED_FILE}
        export DIAGNOSTIC_LOG="${WORKSPACE}/verrazzano/platform-operator/scripts/install/build/logs/verrazzano-system-kibana.log"
        ./scripts/install/k8s-dump-objects.sh -o pods -n verrazzano-system -r "vmi-system-kibana-*" -m "verrazzano system kibana log" -l -c kibana || echo "failed" > ${POST_DUMP_FAILED_FILE}
        export DIAGNOSTIC_LOG="${WORKSPACE}/verrazzano/platform-operator/scripts/install/build/logs/verrazzano-system-es-master.log"
        ./scripts/install/k8s-dump-objects.sh -o pods -n verrazzano-system -r "vmi-system-es-master-*" -m "verrazzano system kibana log" -l -c es-master || echo "failed" > ${POST_DUMP_FAILED_FILE}
    """
}

def dumpCattleSystemPods() {
    sh """
        cd ${GO_REPO_PATH}/verrazzano/platform-operator
        export DIAGNOSTIC_LOG="${WORKSPACE}/verrazzano/platform-operator/scripts/install/build/logs/cattle-system-pods.log"
        ./scripts/install/k8s-dump-objects.sh -o pods -n cattle-system -m "cattle system pods" || echo "failed" > ${POST_DUMP_FAILED_FILE}
        export DIAGNOSTIC_LOG="${WORKSPACE}/verrazzano/platform-operator/scripts/install/build/logs/rancher.log"
        ./scripts/install/k8s-dump-objects.sh -o pods -n cattle-system -r "rancher-*" -m "Rancher logs" -l || echo "failed" > ${POST_DUMP_FAILED_FILE}
    """
}

def dumpNginxIngressControllerLogs() {
    sh """
        cd ${GO_REPO_PATH}/verrazzano/platform-operator
        export DIAGNOSTIC_LOG="${WORKSPACE}/verrazzano/platform-operator/scripts/install/build/logs/nginx-ingress-controller.log"
        ./scripts/install/k8s-dump-objects.sh -o pods -n ingress-nginx -r "nginx-ingress-controller-*" -m "Nginx Ingress Controller" -c controller -l || echo "failed" > ${POST_DUMP_FAILED_FILE}
    """
}

def dumpVerrazzanoPlatformOperatorLogs(stage) {
    sh """
        ## dump out verrazzano-platform-operator logs
        mkdir -p ${WORKSPACE}/verrazzano-platform-operator/logs
        kubectl -n verrazzano-install logs --tail -1 --selector=app=verrazzano-platform-operator > ${WORKSPACE}/verrazzano-platform-operator/logs/verrazzano-platform-operator-${stage}-pod.log || echo "failed" > ${POST_DUMP_FAILED_FILE}
        kubectl -n verrazzano-install describe pod --selector=app=verrazzano-platform-operator > ${WORKSPACE}/verrazzano-platform-operator/logs/verrazzano-platform-operator-${stage}-pod.out || echo "failed" > ${POST_DUMP_FAILED_FILE}
        echo "------------------------------------------"
    """
}

def dumpVerrazzanoApplicationOperatorLogs() {
    sh """
        ## dump out verrazzano-application-operator logs
        mkdir -p ${WORKSPACE}/verrazzano-application-operator/logs
        kubectl -n verrazzano-system logs --selector=app=verrazzano-application-operator --tail -1 > ${WORKSPACE}/verrazzano-application-operator/logs/verrazzano-application-operator-pod.log || echo "failed" > ${POST_DUMP_FAILED_FILE}
        kubectl -n verrazzano-system describe pod --selector=app=verrazzano-application-operator > ${WORKSPACE}/verrazzano-application-operator/logs/verrazzano-application-operator-pod.out || echo "failed" > ${POST_DUMP_FAILED_FILE}
        echo "verrazzano-application-operator logs dumped to verrazzano-application-operator-pod.log"
        echo "verrazzano-application-operator pod description dumped to verrazzano-application-operator-pod.out"
        echo "------------------------------------------"
    """
}

def dumpOamKubernetesRuntimeLogs() {
    sh """
        ## dump out oam-kubernetes-runtime logs
        mkdir -p ${WORKSPACE}/oam-kubernetes-runtime/logs
        kubectl -n verrazzano-system logs --selector=app.kubernetes.io/instance=oam-kubernetes-runtime --tail -1 > ${WORKSPACE}/oam-kubernetes-runtime/logs/oam-kubernetes-runtime-pod.log || echo "failed" > ${POST_DUMP_FAILED_FILE}
        kubectl -n verrazzano-system describe pod --selector=app.kubernetes.io/instance=oam-kubernetes-runtime > ${WORKSPACE}/verrazzano-application-operator/logs/oam-kubernetes-runtime-pod.out || echo "failed" > ${POST_DUMP_FAILED_FILE}
        echo "verrazzano-application-operator logs dumped to oam-kubernetes-runtime-pod.log"
        echo "verrazzano-application-operator pod description dumped to oam-kubernetes-runtime-pod.out"
        echo "------------------------------------------"
    """
}

def dumpVerrazzanoApiLogs() {
    sh """
        cd ${GO_REPO_PATH}/verrazzano/platform-operator
        export DIAGNOSTIC_LOG="${WORKSPACE}/verrazzano/platform-operator/scripts/install/build/logs/verrazzano-authproxy.log"
        ./scripts/install/k8s-dump-objects.sh -o pods -n verrazzano-system -r "verrazzano-authproxy-*" -m "verrazzano api" -c verrazzano-authproxy -l || echo "failed" > ${POST_DUMP_FAILED_FILE}
    """
}

def metricJobName(stageName) {
    job = env.JOB_NAME.split("/")[0]
    job = '_' + job.replaceAll('-','_')
    if (stageName) {
        job = job + '_' + stageName
    }
    return job
}

// Construct the set of labels/dimensions for the metrics
def getMetricLabels() {
    def buildNumber = String.format("%010d", env.BUILD_NUMBER.toInteger())
    labels = 'build_number=\\"' + "${buildNumber}"+'\\",' +
             'jenkins_build_number=\\"' + "${env.BUILD_NUMBER}"+'\\",' +
             'jenkins_job=\\"' + "${env.JOB_NAME}".replace("%2F","/") + '\\",' +
             'commit_sha=\\"' + "${env.GIT_COMMIT}"+'\\",' +
             'kubernetes_version=\\"' + "${params.KUBERNETES_CLUSTER_VERSION}"+'\\",' +
             'test_env=\\"' + "kind"+'\\"'
    return labels
}

def metricTimerStart(metricName) {
    def timerStartName = "${metricName}_START"
    env."${timerStartName}" = sh(returnStdout: true, script: "date +%s").trim()
}

def metricTimerEnd(metricName, status) {
    def timerStartName = "${metricName}_START"
    def timerEndName   = "${metricName}_END"
    env."${timerEndName}" = sh(returnStdout: true, script: "date +%s").trim()
    if (params.EMIT_METRICS) {
        long x = env."${timerStartName}" as long;
        long y = env."${timerEndName}" as long;
        def dur = (y-x)
        labels = getMetricLabels()
        withCredentials([usernameColonPassword(credentialsId: 'prometheus-credentials', variable: 'PROMETHEUS_CREDENTIALS')]) {
            EMIT = sh(returnStdout: true, script: "ci/scripts/metric_emit.sh ${PROMETHEUS_GW_URL} ${PROMETHEUS_CREDENTIALS} ${metricName} ${env.BRANCH_NAME} $labels ${status} ${dur}")
            echo "emit prometheus metrics: $EMIT"
            return EMIT
        }
    } else {
        return ''
    }
}

// Emit the metrics indicating the duration and result of the build
def metricBuildDuration() {
    def status = "${currentBuild.currentResult}".trim()
    long duration = "${currentBuild.duration}" as long;
    long durationInSec = (duration/1000)
    testMetric = metricJobName('')
    def metricValue = "-1"
    statusLabel = status.substring(0,1)
    if (status.equals("SUCCESS")) {
        metricValue = "1"
    } else if (status.equals("FAILURE")) {
        metricValue = "0"
    } else {
        // Consider every other status as a single label
        statusLabel = "A"
    }
    if (params.EMIT_METRICS) {
        labels = getMetricLabels()
        labels = labels + ',result=\\"' + "${statusLabel}"+'\\"'
        withCredentials([usernameColonPassword(credentialsId: 'prometheus-credentials', variable: 'PROMETHEUS_CREDENTIALS')]) {
            METRIC_STATUS = sh(returnStdout: true, returnStatus: true, script: "ci/scripts/metric_emit.sh ${PROMETHEUS_GW_URL} ${PROMETHEUS_CREDENTIALS} ${testMetric}_job ${env.BRANCH_NAME} $labels ${metricValue} ${durationInSec}")
            echo "Publishing the metrics for build duration and status returned status code $METRIC_STATUS"
        }
    }
}

def setDisplayName() {
    echo "Start setDisplayName"
    def causes = currentBuild.getBuildCauses()
    echo "causes: " + causes.toString()
    for (cause in causes) {
        def causeString = cause.toString()
        echo "current cause: " + causeString
        if (causeString.contains("UpstreamCause") && causeString.contains("Started by upstream project")) {
             echo "This job was caused by " + causeString
             if (causeString.contains("verrazzano-periodic-triggered-tests")) {
                 currentBuild.displayName = env.BUILD_NUMBER + " : PERIODIC"
             } else if (causeString.contains("verrazzano-flaky-tests")) {
                 currentBuild.displayName = env.BUILD_NUMBER + " : FLAKY"
             }
         }
    }
    echo "End setDisplayName"
}

def getEffectiveDumpOnSuccess() {
    def effectiveValue = params.DUMP_K8S_CLUSTER_ON_SUCCESS
    if (FORCE_DUMP_K8S_CLUSTER_ON_SUCCESS.equals("true") && (env.BRANCH_NAME.equals("master"))) {
        effectiveValue = true
        echo "Forcing dump on success based on global override setting"
    }
    return effectiveValue
}

def listNamespacesAndPods(customMessage) {
    sh """
        echo "Listing all the namespaces and pods the namespaces ${customMessage}."
        kubectl get namespaces
        kubectl get pods -A
        echo "-----------------------------------------------------"
    """
}

def listHelmReleases(customMessage) {
    sh """
        echo "Listing the releases across all namespaces ${customMessage}."
        helm list -A
        echo "-----------------------------------------------------"
    """
}

def restartExampleApps() {
    sh """
        kubectl rollout restart deployment -n springboot

        kubectl rollout restart deployment -n hello-helidon
    """
}

def emitJobMetrics() {
    env.JOB_STATUS = "${currentBuild.currentResult}".trim()
    long duration = "${currentBuild.duration}" as long;
    env.DURATION = duration
    long timeInMillis = "${currentBuild.timeInMillis}" as long;
    long startTimeInMillis = "${currentBuild.startTimeInMillis}" as long;
    env.TIME_WAITING = startTimeInMillis-timeInMillis
    runGinkgoRandomize('jobmetrics')
}<|MERGE_RESOLUTION|>--- conflicted
+++ resolved
@@ -238,15 +238,14 @@
                                 runGinkgoNamespace('examples/helidon', "false", "true", "hello-helidon")
                             }
                         }
-<<<<<<< HEAD
+                        stage('pre-upgrade verify') {
+                            steps {
+                                runGinkgoRandomize('upgrade/pre-upgrade/verify')
+                            }
+                        }
                         stage('weblogic workload') {
                             steps {
                                 runGinkgoNamespace('workloads/weblogic', "false", "true", "hello-wls")
-=======
-                        stage('pre-upgrade verify') {
-                            steps {
-                                runGinkgoRandomize('upgrade/pre-upgrade/verify')
->>>>>>> a5f44cd3
                             }
                         }
                         // Re-enable this stage when a mechanism is in place to deploy different comp and app yamls based on VZ version
