--- conflicted
+++ resolved
@@ -393,11 +393,7 @@
                         }
                         stage ('console') {
                             when {
-<<<<<<< HEAD
-                                expression { false}
-=======
                                 expression { false }
->>>>>>> 4d3908f5
                             }
                             environment {
                                 DUMP_DIRECTORY="${TEST_DUMP_ROOT}/console"
