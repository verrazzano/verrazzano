--- conflicted
+++ resolved
@@ -273,9 +273,6 @@
                     sh """
                         mkdir -p $zipDir || true
                         oci --region us-phoenix-1 os object get --namespace ${OCI_OS_NAMESPACE} -bn ${OCI_OS_BUCKET} --name ${zipFileLoc} --file ${downloadLocation}
-
-                        chmod +x ${GO_REPO_PATH}/verrazzano/ci/scripts/validate_layout.sh
-                        sh -xv ${GO_REPO_PATH}/verrazzano/ci/scripts/validate_layout.sh ${downloadLocation} ${VERRAZZANO_DEV_VERSION}
                     """
 
                     dir(env.TARBALL_ROOT_DIR) {
@@ -301,15 +298,10 @@
                 }
             }
         }
-<<<<<<< HEAD
-=======
         stage('Upload Verrazzano Images') {
-             environment {
-                 TARBALL_DIR="${TARBALL_ROOT_DIR}/verrazzano-${VERRAZZANO_DEV_VERSION}"
-             }
             steps {
                 script {
-                    if (params.DISTRIBUTION_VARIANT == "Full") {
+                    if (params.DISTRIBUTION_VARIANT == "Commercial") {
                         sh """
                             # Create OCIR repos for the images in the tarballs in the test compartment
                             sh ${TEST_SCRIPTS_DIR}/create_ocir_repositories.sh -s $ocirRegion -p ${imageRepoSubPath} -d ${TARBALL_DIR}/images -c ${REPOSITORY_COMPARTMENT_OCID}
@@ -348,7 +340,6 @@
                         PRIVATE_REGISTRY_USR="${OCIR_CREDS_USR}"
                         PRIVATE_REGISTRY_PSW="${OCIR_CREDS_PSW}"
                         CLUSTER_SNAPSHOT_DIR="${WORKSPACE}/verrazzano/build/resources/pre-install-resources"
-                        TARBALL_DIR="${TARBALL_ROOT_DIR}/verrazzano-${VERRAZZANO_DEV_VERSION}"
                     }
                     steps {
                         sh """
@@ -602,7 +593,6 @@
                 }
             }
         }
->>>>>>> 3e61aa78
     }
 
     post {
