--- conflicted
+++ resolved
@@ -141,21 +141,10 @@
         TF_REPO_PATH="$GOPATH/src/github.com/terraform-oci-ocne"
         KUBECONFIG="$WORKSPACE/kubeconfig"
         VZ_COMMAND="$GO_REPO_PATH/vz"
-<<<<<<< HEAD
-        OLCNE_DUMP_DIR="$WORKSPACE/olcne"
-        VERRAZZANO_KUBECONFIG="$KUBECONFIG"
         INSTALL_CONFIG_FILE_OLCNE="$GO_REPO_PATH/verrazzano/tests/e2e/config/scripts/${params.CRD_API_VERSION}/install-verrazzano-olcne.yaml"
-        // TODO: Update the URL in Jenkins store after terraform-oci-olcne is migrated to Github
-        OLCNE_TERRAFORM_GIT_URL=credentials("terraform-oci-olcne-url")
-        // TODO: Update the default branch to be used for terraform-oci-olcne
-        // OLCNE_BRANCH_TO_USE="origin/release/$OLCNE_VERSION"
-        OLCNE_BRANCH_TO_USE="origin/feature/VZ-6040"
-=======
         OCNE_DUMP_DIR="$WORKSPACE/$VZ_ENVIRONMENT_NAME"
-        INSTALL_CONFIG_FILE_OCNE="$GO_REPO_PATH/verrazzano/tests/e2e/config/scripts/install-verrazzano-ocne.yaml"
         OCNE_TERRAFORM_GIT_URL=credentials("gitlab_ocne_tf_url")
         OCNE_BRANCH_TO_USE="origin/release/${params.OCNE_VERSION}"
->>>>>>> 9f086e01
         SSHUTTLE_PID_FILE="$WORKSPACE/sshuttle.pid"
 
         // Terraform variables
