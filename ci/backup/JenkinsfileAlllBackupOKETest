// Copyright (c) 2022, Oracle and/or its affiliates.
// Licensed under the Universal Permissive License v 1.0 as shown at https://oss.oracle.com/licenses/upl.

def DOCKER_IMAGE_TAG
def EFFECTIVE_DUMP_K8S_CLUSTER_ON_SUCCESS = false

// pulling "ap-*" from the test regions given discovery of image pull issues
def availableRegions = [ "ca-montreal-1", "ca-toronto-1", "eu-amsterdam-1", "eu-frankfurt-1", "eu-zurich-1", "me-jeddah-1",
                          "sa-saopaulo-1", "uk-london-1" ]
def OKE_CLUSTER_PREFIX = ""
def ociOsBucketName = UUID.randomUUID().toString().substring(0,6).replace('-','')
def backup_id = 'dummy'
Collections.shuffle(availableRegions)

pipeline {
    options {
        skipDefaultCheckout true
    }

    agent {
       docker {
            image "${RUNNER_DOCKER_IMAGE}"
            args "${RUNNER_DOCKER_ARGS}"
            registryUrl "${RUNNER_DOCKER_REGISTRY_URL}"
            registryCredentialsId 'ocir-pull-and-push-account'
        }
    }

    parameters {
        string (name: 'VERRAZZANO_BRANCH',
                defaultValue: 'master',
                description: 'Branch to clone and checkout the Verrazzano repo',
                trim: true)
        choice (name: 'OKE_NODE_POOL',
                description: 'OKE node pool configuration',
                // 1st choice is the default value
                choices: [ "VM.Standard.E2.4","VM.Standard2.4-2", "VM.Standard.E3.Flex-8-2",])
        choice (description: 'OCI region to launch OKE clusters in', name: 'OKE_CLUSTER_REGION',
            // 1st choice is the default value
            choices: availableRegions )
        string (name: 'GIT_COMMIT_TO_USE',
                        defaultValue: 'NONE',
                        description: 'This is the full git commit hash from the source build to be used for all jobs',
                        trim: true)
        string (name: 'VERRAZZANO_OPERATOR_IMAGE',
                defaultValue: 'NONE',
                description: 'Verrazzano platform operator image name (in ghcr.io repo).  If not specified, the operator.yaml from VZ repo will be leveraged to create VZ platform operator',
                trim: true)
        choice (name: 'OKE_CLUSTER_VERSION',
                description: 'Kubernetes Version for OKE Cluster',
                // 1st choice is the default value
<<<<<<< HEAD
                choices: [ "v1.24.1", "v1.23.4", "v1.22.5", "v1.21.5", "v1.20.8" ])
=======
                choices: [ "v1.22.5", "v1.23.4", "v1.24.1", "v1.21.5", "v1.20.8" ])
        choice (name: 'CRD_API_VERSION',
                description: 'This is the API crd version.',
                // 1st choice is the default value
                choices: [ "v1beta1", "v1alpha1"])
>>>>>>> b7aa4bba
        booleanParam (name: 'DUMP_K8S_CLUSTER_ON_SUCCESS',
                      defaultValue: false,
                      description: 'Whether to dump k8s cluster on success (off by default can be useful to capture for comparing to failed cluster)')
        booleanParam (description: 'Whether to emit metrics from the pipeline', name: 'EMIT_METRICS', defaultValue: true)
        string (name: 'TAGGED_TESTS',
                defaultValue: '',
                description: 'A comma separated list of build tags for tests that should be executed (e.g. unstable_test). Default:',
                trim: true)
        string (name: 'INCLUDED_TESTS',
                defaultValue: '.*',
                description: 'A regex matching any fully qualified test file that should be executed (e.g. examples/helidon/). Default: .*',
                trim: true)
        string (name: 'EXCLUDED_TESTS',
                defaultValue: '_excluded_test',
                description: 'A regex matching any fully qualified test file that should not be executed (e.g. multicluster/|_excluded_test). Default: _excluded_test',
                trim: true)
        booleanParam (description: 'Whether to persist object store bucket', name: 'DELETE_BUCKET', defaultValue: true)
    }

    environment {
        OCR_CREDS = credentials('ocr-pull-and-push-account')
        NETRC_FILE = credentials('netrc')
        GOPATH = '/home/opc/go'
        GO_REPO_PATH = "${GOPATH}/src/github.com/verrazzano"
        DOCKER_CREDS = credentials('github-packages-credentials-rw')
        DOCKER_EMAIL = credentials('github-packages-email')
        DOCKER_REPO = 'ghcr.io'

        OCR_REPO = 'container-registry.oracle.com'
        IMAGE_PULL_SECRET = 'verrazzano-container-registry'

        TF_VAR_compartment_id = credentials('oci-tiburon-dev-compartment-ocid')
        TF_VAR_tenancy_id = credentials('oci-tenancy')
        TF_VAR_tenancy_name = credentials('oci-tenancy-name')
        TF_VAR_user_id = credentials('oci-user-ocid')
        TF_VAR_region = "${params.OKE_CLUSTER_REGION}"
        TF_VAR_kubernetes_version = "${params.OKE_CLUSTER_VERSION}"
        TF_VAR_nodepool_config = "${params.OKE_NODE_POOL}"
        TF_VAR_api_fingerprint = credentials('oci-api-key-fingerprint')
        TF_VAR_api_private_key_path = credentials('oci-api-key')
        TF_VAR_s3_bucket_access_key = credentials('oci-s3-bucket-access-key')
        TF_VAR_s3_bucket_secret_key = credentials('oci-s3-bucket-secret-key')
        TF_VAR_ssh_public_key_path = credentials('oci-tf-pub-ssh-key')

        TEST_CONFIG_FILE = "${HOME}/testConfigOke.yaml"
        OCI_CLI_TENANCY = credentials('oci-tenancy')
        OCI_CLI_USER = credentials('oci-user-ocid')
        OCI_CLI_FINGERPRINT = credentials('oci-api-key-fingerprint')
        OCI_CLI_KEY_FILE = credentials('oci-api-key')
        OCI_CLI_REGION = "${params.OKE_CLUSTER_REGION}"
        DISABLE_SPINNER=1
        OCI_CLI_SUPPRESS_FILE_PERMISSIONS_WARNING = 'True'
        VERRAZZANO_OPERATOR_IMAGE="${params.VERRAZZANO_OPERATOR_IMAGE}"
        TIMESTAMP = sh(returnStdout: true, script: "date +%Y%m%d%H%M%S").trim()
        SHORT_TIME_STAMP = sh(returnStdout: true, script: "date +%m%d%H%M%S").trim()
        POST_DUMP_FAILED_FILE = "${WORKSPACE}/post_dump_failed_file.tmp"
        KUBECONFIG = "${WORKSPACE}/oke_kubeconfig"
        VERRAZZANO_KUBECONFIG = "${KUBECONFIG}"
        INSTALL_PROFILE = "prod"
        VZ_ENVIRONMENT_NAME = "default"
        TEST_SCRIPTS_DIR = "${GO_REPO_PATH}/verrazzano/tests/e2e/config/scripts"
        LOOPING_TEST_SCRIPTS_DIR = "${TEST_SCRIPTS_DIR}/looping-test"
        UNINSTALL_TEST_SCRIPTS_DIR = "${TEST_SCRIPTS_DIR}/uninstall-test"
        INSTALL_CONFIG_FILE = "./tests/e2e/config/scripts/${params.CRD_API_VERSION}/install-verrazzano-kind-backup-enabled.yaml"
        WEBLOGIC_PSW = credentials('weblogic-example-domain-password')
        DATABASE_PSW = credentials('todo-mysql-password')

        // used to emit metrics
        PROMETHEUS_GW_URL = credentials('prometheus-dev-url')
        PROMETHEUS_CREDENTIALS = credentials('prometheus-credentials')
        TEST_ENV_LABEL = "magicdns_oke"
        TEST_ENV = "OKE"
        SEARCH_HTTP_ENDPOINT = credentials('search-gw-url')
        SEARCH_PASSWORD = "${PROMETHEUS_CREDENTIALS_PSW}"
        SEARCH_USERNAME = "${PROMETHEUS_CREDENTIALS_USR}"

        // used to generate Ginkgo test reports
        TEST_REPORT = "test-report.xml"
        GINKGO_REPORT_ARGS = "--junit-report=${TEST_REPORT} --keep-separate-reports=true"
        TEST_REPORT_DIR = "${WORKSPACE}/tests/e2e"

        // Backup parameters
        VELERO_NAMESPACE = "verrazzano-backup"
        VELERO_SECRET_NAME = "velero-opensearch-backup-creds"
        VELERO_MYSQL_SECRET_NAME = "velero-mysql-backup-creds"
        RANCHER_SECRET_NAME = "rancher-backup-creds"
        OCI_OS_ACCESS_KEY = credentials('velero-key-id')
        OCI_OS_ACCESS_SECRET_KEY = credentials('velero-key')
        OCI_OS_COMPARTMENT_ID = credentials('v8o-velero-test')
        OCI_OS_NAMESPACE = credentials('oci-os-namespace')
        OCI_OS_BUCKET_ID = "${ociOsBucketName}"
        OCI_OS_BUCKET_NAME = "bucket-${OCI_OS_BUCKET_ID}"
        BACKUP_OPENSEARCH = "backup-opensearch-${OCI_OS_BUCKET_ID}"
        BACKUP_RANCHER = "backup-rancher-${OCI_OS_BUCKET_ID}"
        BACKUP_MYSQL = "backup-mysql-${OCI_OS_BUCKET_ID}"
        BACKUP_RESOURCE = "vz-hook-resource-${OCI_OS_BUCKET_ID}"
        RESTORE_OPENSEARCH = "restore-opensearch-${OCI_OS_BUCKET_ID}"
        RESTORE_RANCHER = "restore-rancher-${OCI_OS_BUCKET_ID}"
        RESTORE_MYSQL = "restore-mysql-${OCI_OS_BUCKET_ID}"
        BACKUP_OPENSEARCH_STORAGE = "storage-opensearch-${OCI_OS_BUCKET_ID}"
        BACKUP_MYSQL_STORAGE = "storage-mysql-${OCI_OS_BUCKET_ID}"
        BACKUP_REGION  = "us-phoenix-1"
        OCI_OS_COMMIT_BUCKET="verrazzano-builds-by-commit"
        VZ_CLI_TARGZ="vz-linux-amd64.tar.gz"

        // Environment variable for Verrazzano CLI executable
        VZ_COMMAND="${GO_REPO_PATH}/vz"
    }

    stages {
        stage('Clean workspace and checkout') {
            steps {
                sh """
                    echo "${NODE_LABELS}"
                """
                script {
                   EFFECTIVE_DUMP_K8S_CLUSTER_ON_SUCCESS = getEffectiveDumpOnSuccess()
                   if (params.GIT_COMMIT_TO_USE == "NONE") {
                        echo "Specific GIT commit was not specified, use current head"
                        def scmInfo = checkout scm
                        env.GIT_COMMIT = scmInfo.GIT_COMMIT
                        env.GIT_BRANCH = scmInfo.GIT_BRANCH
                    } else {
                        echo "SCM checkout of ${params.GIT_COMMIT_TO_USE}"
                        def scmInfo = checkout([
                            $class: 'GitSCM',
                            branches: [[name: params.GIT_COMMIT_TO_USE]],
                            doGenerateSubmoduleConfigurations: false,
                            extensions: [],
                            submoduleCfg: [],
                            userRemoteConfigs: [[url: env.SCM_VERRAZZANO_GIT_URL]]])
                        env.GIT_COMMIT = scmInfo.GIT_COMMIT
                        env.GIT_BRANCH = scmInfo.GIT_BRANCH
                        // If the commit we were handed is not what the SCM says we are using, fail
                        if (!env.GIT_COMMIT.equals(params.GIT_COMMIT_TO_USE)) {
                            echo "SCM didn't checkout the commit we expected. Expected: ${params.GIT_COMMIT_TO_USE}, Found: ${scmInfo.GIT_COMMIT}"
                            exit 1
                        }
                    }
                    echo "SCM checkout of ${env.GIT_BRANCH} at ${env.GIT_COMMIT}"
                }
                sh """
                    cp -f "${NETRC_FILE}" $HOME/.netrc
                    chmod 600 $HOME/.netrc
                """

                script {
                    try {
                        sh """
                            echo "${DOCKER_CREDS_PSW}" | docker login ${env.DOCKER_REPO} -u ${DOCKER_CREDS_USR} --password-stdin
                        """
                    } catch(error) {
                        echo "docker login failed, retrying after sleep"
                        retry(4) {
                            sleep(30)
                            sh """
                                echo "${DOCKER_CREDS_PSW}" | docker login ${env.DOCKER_REPO} -u ${DOCKER_CREDS_USR} --password-stdin
                            """
                        }
                    }
                }

                sh """
                    rm -rf ${GO_REPO_PATH}/verrazzano
                    mkdir -p ${GO_REPO_PATH}/verrazzano
                    tar cf - . | (cd ${GO_REPO_PATH}/verrazzano/ ; tar xf -)
                    cd ${GO_REPO_PATH}/verrazzano
                    git config --global credential.helper "!f() { echo username=\\$DOCKER_CREDS_USR; echo password=\\$DOCKER_CREDS_PSW; }; f"
                    git config --global user.name $DOCKER_CREDS_USR
                    git config --global user.email "${DOCKER_EMAIL}"
                    git checkout -b ${env.BRANCH_NAME}
                """

                script {
                    def props = readProperties file: '.verrazzano-development-version'
                    VERRAZZANO_DEV_VERSION = props['verrazzano-development-version']
                    TIMESTAMP = sh(returnStdout: true, script: "date +%Y%m%d%H%M%S").trim()
                    SHORT_COMMIT_HASH = sh(returnStdout: true, script: "git rev-parse --short=8 HEAD").trim()
                    DOCKER_IMAGE_TAG = "${VERRAZZANO_DEV_VERSION}-${TIMESTAMP}-${SHORT_COMMIT_HASH}"
                    // update the description with some meaningful info
                    setDisplayName()
                    currentBuild.description = SHORT_COMMIT_HASH + " : " + env.GIT_COMMIT + " : " + params.GIT_COMMIT_TO_USE

                    // derive the prefix for the OKE cluster
                    OKE_CLUSTER_PREFIX = sh(returnStdout: true, script: "${WORKSPACE}/ci/scripts/derive_oke_cluster_name.sh").trim()

                    // Derive Kubernetes version, which is used to set the value for a label in the metrics emitted by the tests
                    env.K8S_VERSION_LABEL = sh(returnStdout: true, script: "${WORKSPACE}/ci/scripts/derive_kubernetes_version.sh ${params.OKE_CLUSTER_VERSION}").trim()
                }

                script {
                    sh """
                        echo "Downloading VZ CLI from object storage"
                        oci --region us-phoenix-1 os object get --namespace ${OCI_OS_NAMESPACE} -bn ${OCI_OS_COMMIT_BUCKET} --name ephemeral/${env.BRANCH_NAME}/${SHORT_COMMIT_HASH}/${VZ_CLI_TARGZ} --file ${VZ_CLI_TARGZ}
                        tar xzf ${VZ_CLI_TARGZ} -C ${GO_REPO_PATH}
                        ${GO_REPO_PATH}/vz version
                    """
                 }
            }
        }

         stage('Create bucket') {
             steps {
                createBucket("${OCI_OS_BUCKET_NAME}")
             }
        }


        stage("Create OKE Cluster") {
            steps {
                sh "TF_VAR_label_prefix=${OKE_CLUSTER_PREFIX} TF_VAR_state_name=uninstall-${env.BUILD_NUMBER}-${env.BRANCH_NAME}/${env.TIMESTAMP} ${GO_REPO_PATH}/verrazzano/tests/e2e/config/scripts/create_oke_cluster.sh"
            }
        }

        stage('Install Verrazzano') {
            environment {
                OCI_OS_NAMESPACE = credentials('oci-os-namespace')
            }
            steps {
                script {
                    listNamepacesAndPods('before installing Verrazzano')
                    VZ_TEST_METRIC = metricJobName('')
                    metricTimerStart("${VZ_TEST_METRIC}")
                }
                sh """
                    # Create image pull secret for Verrazzano docker images
                    cd ${GO_REPO_PATH}/verrazzano
                    ./tests/e2e/config/scripts/create-image-pull-secret.sh "${IMAGE_PULL_SECRET}" "${DOCKER_REPO}" "${DOCKER_CREDS_USR}" "${DOCKER_CREDS_PSW}"
                    ./tests/e2e/config/scripts/create-image-pull-secret.sh github-packages "${DOCKER_REPO}" "${DOCKER_CREDS_USR}" "${DOCKER_CREDS_PSW}"
                    ./tests/e2e/config/scripts/create-image-pull-secret.sh ocr "${DOCKER_REPO}" "${DOCKER_CREDS_USR}" "${DOCKER_CREDS_PSW}"

                    echo "Install Platform Operator"
                    cd ${GO_REPO_PATH}/verrazzano
                    if [ "NONE" = "${VERRAZZANO_OPERATOR_IMAGE}" ]; then
                        echo "Using operator.yaml from object storage"
                        oci --region us-phoenix-1 os object get --namespace ${OCI_OS_NAMESPACE} -bn ${OCI_OS_COMMIT_BUCKET} --name ephemeral/${env.BRANCH_NAME}/${SHORT_COMMIT_HASH}/operator.yaml --file ${WORKSPACE}/downloaded-operator.yaml
                        cp ${WORKSPACE}/downloaded-operator.yaml ${WORKSPACE}/acceptance-test-operator.yaml
                    else
                        echo "Generating operator.yaml based on image name provided: ${VERRAZZANO_OPERATOR_IMAGE}"
                        env IMAGE_PULL_SECRETS=verrazzano-container-registry DOCKER_IMAGE=${VERRAZZANO_OPERATOR_IMAGE} ./tools/scripts/generate_operator_yaml.sh > ${WORKSPACE}/acceptance-test-operator.yaml
                    fi
                    kubectl apply -f ${WORKSPACE}/acceptance-test-operator.yaml

                    # make sure ns exists
                    ./tests/e2e/config/scripts/check_verrazzano_ns_exists.sh verrazzano-install

                    # create secret in verrazzano-install ns
                    ./tests/e2e/config/scripts/create-image-pull-secret.sh "${IMAGE_PULL_SECRET}" "${DOCKER_REPO}" "${DOCKER_CREDS_USR}" "${DOCKER_CREDS_PSW}" "verrazzano-install"

                    ${LOOPING_TEST_SCRIPTS_DIR}/dump_cluster.sh ${WORKSPACE}/verrazzano/build/resources/pre-install-resources

                    ./tests/e2e/config/scripts/process_nipio_install_yaml.sh ${INSTALL_CONFIG_FILE}
                    yq -i eval '.spec.components.prometheusAdapter.enabled = true'  ${INSTALL_CONFIG_FILE}
                    yq -i eval '.spec.components.kubeStateMetrics.enabled = true'  ${INSTALL_CONFIG_FILE}
                    yq -i eval '.spec.components.prometheusPushgateway.enabled = true'  ${INSTALL_CONFIG_FILE}

                    echo "Waiting for Operator to be ready"
                    cd ${GO_REPO_PATH}/verrazzano
                    kubectl -n verrazzano-install rollout status deployment/verrazzano-platform-operator

                    echo "Installing Verrazzano on OKE"
                    kubectl apply -f ${INSTALL_CONFIG_FILE}

                    # wait for Verrazzano install to complete
                    ./tests/e2e/config/scripts/wait-for-verrazzano-install.sh

                    ${TEST_SCRIPTS_DIR}/common-test-setup-script.sh "${GO_REPO_PATH}" "${TEST_CONFIG_FILE}" "${env.DOCKER_REPO}" "${KUBECONFIG}" "${OCR_CREDS_USR}" "${OCR_CREDS_PSW}" "default" "${env.OCR_REPO}"
                    ${TEST_SCRIPTS_DIR}/get_ingress_ip.sh ${TEST_CONFIG_FILE}
                    echo "----------Test config file:-------------"
                    cat ${TEST_CONFIG_FILE}
                    echo "----------------------------------------"
                """
            }
            post {
                always {
                    archiveArtifacts artifacts: "acceptance-test-operator.yaml,downloaded-operator.yaml", allowEmptyArchive: true
                    dumpVerrazzanoSystemPods('install')
                    dumpCattleSystemPods('install')
                    dumpNginxIngressControllerLogs('install')
                    dumpVerrazzanoPlatformOperatorLogs('install')
                    dumpVerrazzanoApplicationOperatorLogs('install')
                    dumpOamKubernetesRuntimeLogs('install')
                    dumpVerrazzanoApiLogs('install')
                    listNamepacesAndPods('after Verrazzano install')
                    listHelmReleases('after Verrazzano install')
                }
                success {
                    script {
                        if (EFFECTIVE_DUMP_K8S_CLUSTER_ON_SUCCESS == true) {
                            dumpK8sCluster('verrazzano-install-cluster-dump')
                        }
                    }
                }
                failure {
                    script {
                        dumpK8sCluster('verrazzano-install-failure-cluster-dump')
                        sh """
                            mkdir -p ${WORKSPACE}/verrazzano-platform-operator/scripts/install/build/logs
                            ${LOOPING_TEST_SCRIPTS_DIR}/dump_resources.sh > ${WORKSPACE}/verrazzano-platform-operator/scripts/install/build/logs/resources.log
                        """
                    }
                }
            }
        }

        stage('Initiate opensearch backup hook tests') {
            environment {
                DUMP_DIRECTORY="${TEST_DUMP_ROOT}/backup/opensearch"
            }
            steps {
                waitForPodsToBeUp("verrazzano-system")
                runGinkgoRandomize('backup/opensearch')
                println("Wait for pods in verrazzano-system to be ready")
                waitForPodsToBeUp("verrazzano-system")
            }
            post {
                always {
                    archiveArtifacts artifacts: '**/coverage.html,**/logs/*,**/test-cluster-dumps/**', allowEmptyArchive: true
                    junit testResults: '**/*test-result.xml', allowEmptyResults: true
                }
                failure {
                    script {
                        dumpK8sCluster('opensearch-backup-restore-cluster-dump')
                    }
                }
            }
        }

        stage('Initiate rancher backup operator tests') {
            environment {
                DUMP_DIRECTORY="${TEST_DUMP_ROOT}/backup/rancher"
            }
            steps {
                runGinkgoRandomize('backup/rancher')
            }
            post {
                always {
                    archiveArtifacts artifacts: '**/coverage.html,**/logs/*,**/test-cluster-dumps/**', allowEmptyArchive: true
                    junit testResults: '**/*test-result.xml', allowEmptyResults: true
                }
                failure {
                    script {
                        dumpK8sCluster('rancher-backup-restore-cluster-dump')
                    }
                }
            }
        }

    }
    post {
        always {
            sh """
                # Copy the generated test reports to WORKSPACE to archive them
                mkdir -p ${TEST_REPORT_DIR}
                cd ${GO_REPO_PATH}/verrazzano/tests/e2e
                find . -name "${TEST_REPORT}" | cpio -pdm ${TEST_REPORT_DIR}
            """
            archiveArtifacts artifacts: "**/oke_kubeconfig,**/coverage.html,**/logs/**,**/build/resources/**,**/verrazzano_images.txt,**/*full-cluster*/**,**/bug-report/**,**/${TEST_REPORT}", allowEmptyArchive: true
            junit testResults: "**/${TEST_REPORT}", allowEmptyResults: true
            script {
                if (params.DELETE_BUCKET) {
                      println("Delete object store bucket.")
                      deleteBucket("${OCI_OS_BUCKET_NAME}")
                 } else {
                      println("Object store bucket not deleted!")
                 }
                if (params.EMIT_METRICS) {
                    withCredentials([usernameColonPassword(credentialsId: 'prometheus-credentials', variable: 'PROMETHEUS_CREDENTIALS')]) {
                        sh """
                            ${GO_REPO_PATH}/verrazzano/ci/scripts/dashboard/emit_metrics.sh "${GO_REPO_PATH}/verrazzano/tests/e2e" "${PROMETHEUS_CREDENTIALS}" || echo "Emit metrics failed, continuing with other post actions"
                        """
                    }
                }
            }
        }
        failure {
            script {
                METRICS_PUSHED=metricTimerEnd("${VZ_TEST_METRIC}", '0')
                archiveArtifacts artifacts: '**/oke_kubeconfig,**/coverage.html,**/logs/**,**/build/resources/**,**/verrazzano_images.txt,**/*full-cluster*/**,**/bug-report/**', allowEmptyArchive: true
                script {
                    if (env.JOB_NAME == "verrazzano-uninstall-test/master" || env.JOB_NAME ==~ "verrazzano-uninstall-test/release-*") {
                        slackSend ( message: "Job Failed - \"${env.JOB_NAME}\" build: ${env.BUILD_NUMBER}\n\nView the log at:\n ${env.BUILD_URL}\n\nBlue Ocean:\n${env.RUN_DISPLAY_URL}" )
                    }
                }
            }
        }
        success {
            script {
                METRICS_PUSHED=metricTimerEnd("${VZ_TEST_METRIC}", '1')
            }
        }
        cleanup {
            sh "VERRAZZANO_KUBECONFIG=${env.KUBECONFIG} TF_VAR_label_prefix=${OKE_CLUSTER_PREFIX} TF_VAR_state_name=uninstall-${env.BUILD_NUMBER}-${env.BRANCH_NAME}/${env.TIMESTAMP} ${GO_REPO_PATH}/verrazzano/tests/e2e/config/scripts/delete_oke_cluster.sh || true"
            metricBuildDuration()
            emitJobMetrics()
            deleteDir()
        }
    }
}

def createBucket(bucketName) {
    sh """
        OCI_CLI_AUTH="instance_principal" oci --region us-phoenix-1 os bucket create -c ${OCI_OS_COMPARTMENT_ID} --namespace ${OCI_OS_NAMESPACE} --name ${bucketName}
    """
}

def deleteBucket(bucketName) {
    sh """
        OCI_CLI_AUTH="instance_principal" oci --region us-phoenix-1 os bucket delete -bn ${bucketName} --empty --force
    """
}

def waitForPodsToBeUp(namespace) {
    sh """
         kubectl wait -n ${namespace} --for=condition=ready pod --all --timeout 10m
    """
}

def runGinkgoRandomize(testSuitePath, kubeConfig = '') {
    catchError(buildResult: 'FAILURE', stageResult: 'FAILURE') {
        sh """
            if [ ! -z "${kubeConfig}" ]; then
                export KUBECONFIG="${kubeConfig}"
            fi
            cd ${GO_REPO_PATH}/verrazzano/tests/e2e
            if [ -d "${testSuitePath}" ]; then
                ginkgo -vv --progress --keep-going --no-color ${GINKGO_REPORT_ARGS} -tags="${params.TAGGED_TESTS}" --focus-file="${params.INCLUDED_TESTS}" --skip-file="${params.EXCLUDED_TESTS}" ${testSuitePath}/...
            fi
        """
    }
}

def dumpK8sCluster(dumpDirectory) {
    sh """
        ${GO_REPO_PATH}/verrazzano/ci/scripts/capture_cluster_snapshot.sh ${dumpDirectory}
    """
}

def dumpVerrazzanoSystemPods(logDirectory) {
    sh """
        cd ${GO_REPO_PATH}/verrazzano/platform-operator
        export DIAGNOSTIC_LOG="${WORKSPACE}/verrazzano-platform-operator/scripts/${logDirectory}/build/logs/verrazzano-system-pods.log"
        ./scripts/install/k8s-dump-objects.sh -o pods -n verrazzano-system -m "verrazzano system pods" || echo "failed" > ${POST_DUMP_FAILED_FILE}
        export DIAGNOSTIC_LOG="${WORKSPACE}/verrazzano-platform-operator/scripts/${logDirectory}/build/logs/verrazzano-system-certs.log"
        ./scripts/install/k8s-dump-objects.sh -o cert -n verrazzano-system -m "verrazzano system certs" || echo "failed" > ${POST_DUMP_FAILED_FILE}
        export DIAGNOSTIC_LOG="${WORKSPACE}/verrazzano-platform-operator/scripts/${logDirectory}/build/logs/verrazzano-system-kibana.log"
        ./scripts/install/k8s-dump-objects.sh -o pods -n verrazzano-system -r "vmi-system-kibana-*" -m "verrazzano system kibana log" -l -c kibana || echo "failed" > ${POST_DUMP_FAILED_FILE}
        export DIAGNOSTIC_LOG="${WORKSPACE}/verrazzano-platform-operator/scripts/${logDirectory}/build/logs/verrazzano-system-es-master.log"
        ./scripts/install/k8s-dump-objects.sh -o pods -n verrazzano-system -r "vmi-system-es-master-*" -m "verrazzano system kibana log" -l -c es-master || echo "failed" > ${POST_DUMP_FAILED_FILE}
    """
}

def dumpCattleSystemPods(logDirectory) {
    sh """
        cd ${GO_REPO_PATH}/verrazzano/platform-operator
        export DIAGNOSTIC_LOG="${WORKSPACE}/verrazzano-platform-operator/scripts/${logDirectory}/build/logs/cattle-system-pods.log"
        ./scripts/install/k8s-dump-objects.sh -o pods -n cattle-system -m "cattle system pods" || echo "failed" > ${POST_DUMP_FAILED_FILE}
        export DIAGNOSTIC_LOG="${WORKSPACE}/verrazzano-platform-operator/scripts/${logDirectory}/build/logs/rancher.log"
        ./scripts/install/k8s-dump-objects.sh -o pods -n cattle-system -r "rancher-*" -m "Rancher logs" -l || echo "failed" > ${POST_DUMP_FAILED_FILE}
    """
}

def dumpNginxIngressControllerLogs(logDirectory) {
    sh """
        cd ${GO_REPO_PATH}/verrazzano/platform-operator
        export DIAGNOSTIC_LOG="${WORKSPACE}/verrazzano-platform-operator/scripts/${logDirectory}/build/logs/nginx-ingress-controller.log"
        ./scripts/install/k8s-dump-objects.sh -o pods -n ingress-nginx -r "nginx-ingress-controller-*" -m "Nginx Ingress Controller" -c controller -l || echo "failed" > ${POST_DUMP_FAILED_FILE}
    """
}

def dumpVerrazzanoPlatformOperatorLogs(logDirectory) {
    sh """
        ## dump out verrazzano-platform-operator logs
        mkdir -p ${WORKSPACE}/verrazzano-platform-operator/logs/${logDirectory}
        kubectl -n verrazzano-install logs --selector=app=verrazzano-platform-operator > ${WORKSPACE}/verrazzano-platform-operator/logs/${logDirectory}/verrazzano-platform-operator-pod.log --tail -1 || echo "failed" > ${POST_DUMP_FAILED_FILE}
        kubectl -n verrazzano-install describe pod --selector=app=verrazzano-platform-operator > ${WORKSPACE}/verrazzano-platform-operator/logs/${logDirectory}/verrazzano-platform-operator-pod.out || echo "failed" > ${POST_DUMP_FAILED_FILE}
        echo "verrazzano-platform-operator logs dumped to verrazzano-platform-operator-pod.log"
        echo "verrazzano-platform-operator pod description dumped to verrazzano-platform-operator-pod.out"
        echo "------------------------------------------"
    """
}

def dumpVerrazzanoApplicationOperatorLogs(logDirectory) {
    sh """
        ## dump out verrazzano-application-operator logs
        mkdir -p ${WORKSPACE}/verrazzano-application-operator/logs/${logDirectory}
        kubectl -n verrazzano-system logs --selector=app=verrazzano-application-operator > ${WORKSPACE}/verrazzano-application-operator/logs/${logDirectory}/verrazzano-application-operator-pod.log --tail -1 || echo "failed" > ${POST_DUMP_FAILED_FILE}
        kubectl -n verrazzano-system describe pod --selector=app=verrazzano-application-operator > ${WORKSPACE}/verrazzano-application-operator/logs/${logDirectory}/verrazzano-application-operator-pod.out || echo "failed" > ${POST_DUMP_FAILED_FILE}
        echo "verrazzano-application-operator logs dumped to verrazzano-application-operator-pod.log"
        echo "verrazzano-application-operator pod description dumped to verrazzano-application-operator-pod.out"
        echo "------------------------------------------"
        """
}

def dumpOamKubernetesRuntimeLogs(logDirectory) {
    sh """
        ## dump out oam-kubernetes-runtime logs
        mkdir -p ${WORKSPACE}/oam-kubernetes-runtime/logs/${logDirectory}
        kubectl -n verrazzano-system logs --selector=app.kubernetes.io/instance=oam-kubernetes-runtime > ${WORKSPACE}/oam-kubernetes-runtime/logs/${logDirectory}/oam-kubernetes-runtime-pod.log --tail -1 || echo "failed" > ${POST_DUMP_FAILED_FILE}
        kubectl -n verrazzano-system describe pod --selector=app.kubernetes.io/instance=oam-kubernetes-runtime > ${WORKSPACE}/verrazzano-application-operator/logs/${logDirectory}/oam-kubernetes-runtime-pod.out || echo "failed" > ${POST_DUMP_FAILED_FILE}
        echo "verrazzano-application-operator logs dumped to oam-kubernetes-runtime-pod.log"
        echo "verrazzano-application-operator pod description dumped to oam-kubernetes-runtime-pod.out"
        echo "------------------------------------------"
    """
}

def dumpVerrazzanoApiLogs(logDirectory) {
    sh """
        cd ${GO_REPO_PATH}/verrazzano/platform-operator
        export DIAGNOSTIC_LOG="${WORKSPACE}/verrazzano-platform-operator/scripts/${logDirectory}/build/logs/verrazzano-authproxy.log"
        ./scripts/install/k8s-dump-objects.sh -o pods -n verrazzano-system -r "verrazzano-authproxy-*" -m "verrazzano api" -c verrazzano-authproxy -l || echo "failed" > ${POST_DUMP_FAILED_FILE}
    """
}

def listNamepacesAndPods(customMessage) {
    sh """
        echo "Listing all the namespaces and pods the namespaces ${customMessage}."
        kubectl get namespaces
        kubectl get pods -A
        echo "-----------------------------------------------------"
    """
}

def listHelmReleases(customMessage) {
    sh """
        echo "Listing the releases across all namespaces ${customMessage}."
        helm list -A
        echo "-----------------------------------------------------"
    """
}

def getEffectiveDumpOnSuccess() {
    def effectiveValue = params.DUMP_K8S_CLUSTER_ON_SUCCESS
    if (FORCE_DUMP_K8S_CLUSTER_ON_SUCCESS.equals("true") && (env.BRANCH_NAME.equals("master"))) {
        effectiveValue = true
        echo "Forcing dump on success based on global override setting"
    }
    return effectiveValue
}

def metricJobName(stageName) {
    job = env.JOB_NAME.split("/")[0]
    job = '_' + job.replaceAll('-','_')
    if (stageName) {
        job = job + '_' + stageName
    }
    return job
}

// Construct the set of labels/dimensions for the metrics
def getMetricLabels() {
    def buildNumber = String.format("%010d", env.BUILD_NUMBER.toInteger())
    labels = 'build_number=\\"' + "${buildNumber}"+'\\",' +
             'jenkins_build_number=\\"' + "${env.BUILD_NUMBER}"+'\\",' +
             'jenkins_job=\\"' + "${env.JOB_NAME}".replace("%2F","/") + '\\",' +
             'commit_sha=\\"' + "${env.GIT_COMMIT}"+'\\",' +
             'kubernetes_version=\\"' + "${params.OKE_CLUSTER_VERSION}"+'\\",' +
             'test_env=\\"' + "magicdns_oke"+'\\"'
    return labels
}

def metricTimerStart(metricName) {
    def timerStartName = "${metricName}_START"
    env."${timerStartName}" = sh(returnStdout: true, script: "date +%s").trim()
}

def metricTimerEnd(metricName, status) {
    def timerStartName = "${metricName}_START"
    def timerEndName   = "${metricName}_END"
    env."${timerEndName}" = sh(returnStdout: true, script: "date +%s").trim()
    if (params.EMIT_METRICS) {
        long x = env."${timerStartName}" as long;
        long y = env."${timerEndName}" as long;
        def dur =  (y-x)
        labels = getMetricLabels()
        withCredentials([usernameColonPassword(credentialsId: 'prometheus-credentials', variable: 'PROMETHEUS_CREDENTIALS')]) {
            EMIT = sh(returnStdout: true, script: "ci/scripts/metric_emit.sh ${PROMETHEUS_GW_URL} ${PROMETHEUS_CREDENTIALS} ${metricName} ${env.BRANCH_NAME} $labels ${status} ${dur}")
            echo "emit prometheus metrics: $EMIT"
            return EMIT
        }
    } else {
        return ''
    }
}

// Emit the metrics indicating the duration and result of the build
def metricBuildDuration() {
    def status = "${currentBuild.currentResult}".trim()
    long duration = "${currentBuild.duration}" as long;
    long durationInSec = (duration/1000)
    testMetric = metricJobName('')
    def metricValue = "-1"
    statusLabel = status.substring(0,1)
    if (status.equals("SUCCESS")) {
        metricValue = "1"
    } else if (status.equals("FAILURE")) {
        metricValue = "0"
    } else {
        // Consider every other status as a single label
        statusLabel = "A"
    }
    if (params.EMIT_METRICS) {
        labels = getMetricLabels()
        labels = labels + ',result=\\"' + "${statusLabel}"+'\\"'
        withCredentials([usernameColonPassword(credentialsId: 'prometheus-credentials', variable: 'PROMETHEUS_CREDENTIALS')]) {
            METRIC_STATUS = sh(returnStdout: true, returnStatus: true, script: "ci/scripts/metric_emit.sh ${PROMETHEUS_GW_URL} ${PROMETHEUS_CREDENTIALS} ${testMetric}_job ${env.BRANCH_NAME} $labels ${metricValue} ${durationInSec}")
            echo "Publishing the metrics for build duration and status returned status code $METRIC_STATUS"
        }
    }
}

def setDisplayName() {
    echo "Start setDisplayName"
    def causes = currentBuild.getBuildCauses()
    echo "causes: " + causes.toString()
    for (cause in causes) {
        def causeString = cause.toString()
        echo "current cause: " + causeString
        if (causeString.contains("UpstreamCause") && causeString.contains("Started by upstream project")) {
             echo "This job was caused by " + causeString
             if (causeString.contains("verrazzano-periodic-triggered-tests")) {
                 currentBuild.displayName = env.BUILD_NUMBER + " : PERIODIC"
             } else if (causeString.contains("verrazzano-flaky-tests")) {
                 currentBuild.displayName = env.BUILD_NUMBER + " : FLAKY"
             }
         }
    }
    echo "End setDisplayName"
}

def emitJobMetrics() {
    env.JOB_STATUS = "${currentBuild.currentResult}".trim()
    long duration = "${currentBuild.duration}" as long;
    env.DURATION = duration
    long timeInMillis = "${currentBuild.timeInMillis}" as long;
    long startTimeInMillis = "${currentBuild.startTimeInMillis}" as long;
    env.TIME_WAITING = startTimeInMillis-timeInMillis
    runGinkgoRandomize('jobmetrics')
}<|MERGE_RESOLUTION|>--- conflicted
+++ resolved
@@ -49,15 +49,11 @@
         choice (name: 'OKE_CLUSTER_VERSION',
                 description: 'Kubernetes Version for OKE Cluster',
                 // 1st choice is the default value
-<<<<<<< HEAD
                 choices: [ "v1.24.1", "v1.23.4", "v1.22.5", "v1.21.5", "v1.20.8" ])
-=======
-                choices: [ "v1.22.5", "v1.23.4", "v1.24.1", "v1.21.5", "v1.20.8" ])
         choice (name: 'CRD_API_VERSION',
                 description: 'This is the API crd version.',
                 // 1st choice is the default value
                 choices: [ "v1beta1", "v1alpha1"])
->>>>>>> b7aa4bba
         booleanParam (name: 'DUMP_K8S_CLUSTER_ON_SUCCESS',
                       defaultValue: false,
                       description: 'Whether to dump k8s cluster on success (off by default can be useful to capture for comparing to failed cluster)')
