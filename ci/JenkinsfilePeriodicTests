--- conflicted
+++ resolved
@@ -142,76 +142,43 @@
             parallel {
                 stage('Multi Cluster Tests') {
                     steps {
-<<<<<<< HEAD
-                        script {
-                            build job: "/verrazzano-multi-cluster-acceptance-tests/${CLEAN_BRANCH_NAME}",
-                                parameters: [
-                                    string(name: 'LOCK_REGION', value: params.LOCK_REGION),
-                                    string(name: 'GIT_COMMIT_TO_USE', value: env.GIT_COMMIT),
-                                    string(name: 'TAGGED_TESTS', value: params.TAGGED_TESTS),
-                                    string(name: 'INCLUDED_TESTS', value: params.INCLUDED_TESTS),
-                                    string(name: 'EXCLUDED_TESTS', value: params.EXCLUDED_TESTS)
-                                ], wait: true
-=======
                         retry(count: JOB_PROMOTION_RETRIES) {
                             script {
                                 build job: "/verrazzano-multi-cluster-acceptance-tests/${CLEAN_BRANCH_NAME}",
                                     parameters: [
-                                        string(name: 'GIT_COMMIT_TO_USE', value: env.GIT_COMMIT),
-                                        string(name: 'TAGGED_TESTS', value: params.TAGGED_TESTS),
-                                        string(name: 'INCLUDED_TESTS', value: params.INCLUDED_TESTS),
-                                        string(name: 'EXCLUDED_TESTS', value: params.EXCLUDED_TESTS)
-                                    ], wait: true
-                            }
->>>>>>> 30b0d089
+                                        string(name: 'LOCK_REGION', value: params.LOCK_REGION),
+                                        string(name: 'GIT_COMMIT_TO_USE', value: env.GIT_COMMIT),
+                                        string(name: 'TAGGED_TESTS', value: params.TAGGED_TESTS),
+                                        string(name: 'INCLUDED_TESTS', value: params.INCLUDED_TESTS),
+                                        string(name: 'EXCLUDED_TESTS', value: params.EXCLUDED_TESTS)
+                                    ], wait: true
+                            }
                         }
                     }
                 }
                 stage('Uninstall Tests') {
                     steps {
-<<<<<<< HEAD
-                        script {
-                            build job: "/verrazzano-uninstall-test/${CLEAN_BRANCH_NAME}",
-                                parameters: [
-                                    string(name: 'LOCK_REGION', value: params.LOCK_REGION),
-                                    string(name: 'GIT_COMMIT_TO_USE', value: env.GIT_COMMIT),
-                                    string(name: 'TAGGED_TESTS', value: params.TAGGED_TESTS),
-                                    string(name: 'INCLUDED_TESTS', value: params.INCLUDED_TESTS),
-                                    string(name: 'EXCLUDED_TESTS', value: params.EXCLUDED_TESTS)
-                                ], wait: true
-=======
                         retry(count: JOB_PROMOTION_RETRIES) {
                             script {
                                 build job: "/verrazzano-uninstall-test/${CLEAN_BRANCH_NAME}",
                                     parameters: [
-                                        string(name: 'GIT_COMMIT_TO_USE', value: env.GIT_COMMIT),
-                                        string(name: 'TAGGED_TESTS', value: params.TAGGED_TESTS),
-                                        string(name: 'INCLUDED_TESTS', value: params.INCLUDED_TESTS),
-                                        string(name: 'EXCLUDED_TESTS', value: params.EXCLUDED_TESTS)
-                                    ], wait: true
-                            }
->>>>>>> 30b0d089
+                                        string(name: 'LOCK_REGION', value: params.LOCK_REGION),
+                                        string(name: 'GIT_COMMIT_TO_USE', value: env.GIT_COMMIT),
+                                        string(name: 'TAGGED_TESTS', value: params.TAGGED_TESTS),
+                                        string(name: 'INCLUDED_TESTS', value: params.INCLUDED_TESTS),
+                                        string(name: 'EXCLUDED_TESTS', value: params.EXCLUDED_TESTS)
+                                    ], wait: true
+                            }
                         }
                     }
                 }
                 stage('OCI DNS tests') {
                     steps {
-<<<<<<< HEAD
-                        script {
-                            build job: "/verrazzano-new-oci-dns-acceptance-tests/${CLEAN_BRANCH_NAME}",
-                                parameters: [
-                                    string(name: 'LOCK_REGION', value: params.LOCK_REGION),
-                                    string(name: 'GIT_COMMIT_TO_USE', value: env.GIT_COMMIT),
-                                    booleanParam(name: 'CREATE_CLUSTER_USE_CALICO', value: true),
-                                    string(name: 'TAGGED_TESTS', value: params.TAGGED_TESTS),
-                                    string(name: 'INCLUDED_TESTS', value: params.INCLUDED_TESTS),
-                                    string(name: 'EXCLUDED_TESTS', value: params.EXCLUDED_TESTS)
-                                ], wait: true
-=======
                         retry(count: JOB_PROMOTION_RETRIES) {
                             script {
                                 build job: "/verrazzano-new-oci-dns-acceptance-tests/${CLEAN_BRANCH_NAME}",
                                     parameters: [
+                                        string(name: 'LOCK_REGION', value: params.LOCK_REGION),
                                         string(name: 'GIT_COMMIT_TO_USE', value: env.GIT_COMMIT),
                                         booleanParam(name: 'CREATE_CLUSTER_USE_CALICO', value: true),
                                         string(name: 'TAGGED_TESTS', value: params.TAGGED_TESTS),
@@ -219,31 +186,16 @@
                                         string(name: 'EXCLUDED_TESTS', value: params.EXCLUDED_TESTS)
                                     ], wait: true
                             }
->>>>>>> 30b0d089
                         }
                     }
                 }
                 stage('OCI DNS tests with instance principal') {
                     steps {
-<<<<<<< HEAD
-                        script {
-                            build job: "/verrazzano-new-oci-dns-acceptance-tests/${CLEAN_BRANCH_NAME}",
-                                parameters: [
-                                    string(name: 'LOCK_REGION', value: params.LOCK_REGION),
-                                    string(name: 'OCI_DNS_AUTH', value: 'instance_principal'),
-                                    string(name: 'GIT_COMMIT_TO_USE', value: env.GIT_COMMIT),
-                                    string(name: 'VERRAZZANO_OPERATOR_IMAGE', value: params.VERRAZZANO_OPERATOR_IMAGE),
-                                    booleanParam(name: 'CREATE_CLUSTER_USE_CALICO', value: true),
-                                    string(name: 'TAGGED_TESTS', value: params.TAGGED_TESTS),
-                                    string(name: 'INCLUDED_TESTS', value: params.INCLUDED_TESTS),
-                                    string(name: 'EXCLUDED_TESTS', value: params.EXCLUDED_TESTS),
-                                    booleanParam(name: 'EMIT_METRICS', value: params.EMIT_METRICS)
-                                ], wait: true
-=======
                         retry(count: JOB_PROMOTION_RETRIES) {
                             script {
                                 build job: "/verrazzano-new-oci-dns-acceptance-tests/${CLEAN_BRANCH_NAME}",
                                     parameters: [
+                                        string(name: 'LOCK_REGION', value: params.LOCK_REGION),
                                         string(name: 'OCI_DNS_AUTH', value: 'instance_principal'),
                                         string(name: 'GIT_COMMIT_TO_USE', value: env.GIT_COMMIT),
                                         string(name: 'VERRAZZANO_OPERATOR_IMAGE', value: params.VERRAZZANO_OPERATOR_IMAGE),
@@ -254,28 +206,16 @@
                                         booleanParam(name: 'EMIT_METRICS', value: params.EMIT_METRICS)
                                     ], wait: true
                             }
->>>>>>> 30b0d089
                         }
                     }
                }
                 stage('Kind Acceptance Tests on 1.20') {
                     steps {
-<<<<<<< HEAD
-                        script {
-                            build job: "/verrazzano-new-kind-acceptance-tests/${CLEAN_BRANCH_NAME}",
-                                parameters: [
-                                    string(name: 'LOCK_REGION', value: params.LOCK_REGION),
-                                    string(name: 'KUBERNETES_CLUSTER_VERSION', value: '1.20'),
-                                    string(name: 'GIT_COMMIT_TO_USE', value: env.GIT_COMMIT),
-                                    string(name: 'TAGGED_TESTS', value: params.TAGGED_TESTS),
-                                    string(name: 'INCLUDED_TESTS', value: params.INCLUDED_TESTS),
-                                    string(name: 'EXCLUDED_TESTS', value: params.EXCLUDED_TESTS)
-                                ], wait: true
-=======
                         retry(count: JOB_PROMOTION_RETRIES) {
                             script {
                                 build job: "/verrazzano-new-kind-acceptance-tests/${CLEAN_BRANCH_NAME}",
                                     parameters: [
+                                        string(name: 'LOCK_REGION', value: params.LOCK_REGION),
                                         string(name: 'KUBERNETES_CLUSTER_VERSION', value: '1.20'),
                                         string(name: 'GIT_COMMIT_TO_USE', value: env.GIT_COMMIT),
                                         string(name: 'TAGGED_TESTS', value: params.TAGGED_TESTS),
@@ -283,28 +223,16 @@
                                         string(name: 'EXCLUDED_TESTS', value: params.EXCLUDED_TESTS)
                                     ], wait: true
                             }
->>>>>>> 30b0d089
                         }
                     }
                 }
                 stage('Kind Acceptance Tests on 1.21') {
                     steps {
-<<<<<<< HEAD
-                        script {
-                            build job: "/verrazzano-new-kind-acceptance-tests/${CLEAN_BRANCH_NAME}",
-                                parameters: [
-                                    string(name: 'LOCK_REGION', value: params.LOCK_REGION),
-                                    string(name: 'KUBERNETES_CLUSTER_VERSION', value: '1.21'),
-                                    string(name: 'GIT_COMMIT_TO_USE', value: env.GIT_COMMIT),
-                                    string(name: 'TAGGED_TESTS', value: params.TAGGED_TESTS),
-                                    string(name: 'INCLUDED_TESTS', value: params.INCLUDED_TESTS),
-                                    string(name: 'EXCLUDED_TESTS', value: params.EXCLUDED_TESTS)
-                                ], wait: true
-=======
                         retry(count: JOB_PROMOTION_RETRIES) {
                             script {
                                 build job: "/verrazzano-new-kind-acceptance-tests/${CLEAN_BRANCH_NAME}",
                                     parameters: [
+                                        string(name: 'LOCK_REGION', value: params.LOCK_REGION),
                                         string(name: 'KUBERNETES_CLUSTER_VERSION', value: '1.21'),
                                         string(name: 'GIT_COMMIT_TO_USE', value: env.GIT_COMMIT),
                                         string(name: 'TAGGED_TESTS', value: params.TAGGED_TESTS),
@@ -312,7 +240,6 @@
                                         string(name: 'EXCLUDED_TESTS', value: params.EXCLUDED_TESTS)
                                     ], wait: true
                             }
->>>>>>> 30b0d089
                         }
                     }
                 }
@@ -322,6 +249,7 @@
                             script {
                                 build job: "/verrazzano-new-kind-acceptance-tests/${CLEAN_BRANCH_NAME}",
                                         parameters: [
+                                                string(name: 'LOCK_REGION', value: params.LOCK_REGION),
                                                 string(name: 'KUBERNETES_CLUSTER_VERSION', value: '1.22'),
                                                 string(name: 'GIT_COMMIT_TO_USE', value: env.GIT_COMMIT),
                                                 string(name: 'TAGGED_TESTS', value: params.TAGGED_TESTS),
@@ -338,6 +266,7 @@
                             script {
                                 build job: "/verrazzano-new-kind-acceptance-tests/${CLEAN_BRANCH_NAME}",
                                         parameters: [
+                                                string(name: 'LOCK_REGION', value: params.LOCK_REGION),
                                                 string(name: 'KUBERNETES_CLUSTER_VERSION', value: '1.23'),
                                                 string(name: 'GIT_COMMIT_TO_USE', value: env.GIT_COMMIT),
                                                 string(name: 'TAGGED_TESTS', value: params.TAGGED_TESTS),
@@ -350,81 +279,46 @@
                 }
                 stage('Upgrade tests') {
                     steps {
-<<<<<<< HEAD
-                        script {
-                            build job: "/verrazzano-upgrade-tests/${CLEAN_BRANCH_NAME}",
-                                parameters: [
-                                    string(name: 'LOCK_REGION', value: params.LOCK_REGION),
-                                    string(name: 'GIT_COMMIT_FOR_UPGRADE', value: env.GIT_COMMIT),
-                                    string(name: 'TAGGED_TESTS', value: params.TAGGED_TESTS),
-                                    string(name: 'INCLUDED_TESTS', value: params.INCLUDED_TESTS),
-                                    string(name: 'EXCLUDED_TESTS', value: params.EXCLUDED_TESTS)
-                                ], wait: true
-=======
                         retry(count: JOB_PROMOTION_RETRIES) {
                             script {
                                 build job: "/verrazzano-upgrade-tests/${CLEAN_BRANCH_NAME}",
                                     parameters: [
+                                        string(name: 'LOCK_REGION', value: params.LOCK_REGION),
                                         string(name: 'GIT_COMMIT_FOR_UPGRADE', value: env.GIT_COMMIT),
                                         string(name: 'TAGGED_TESTS', value: params.TAGGED_TESTS),
                                         string(name: 'INCLUDED_TESTS', value: params.INCLUDED_TESTS),
                                         string(name: 'EXCLUDED_TESTS', value: params.EXCLUDED_TESTS)
                                     ], wait: true
                             }
->>>>>>> 30b0d089
                         }
                     }
                 }
                 /*
                 stage('Upgrade Resiliency tests') {
                     steps {
-<<<<<<< HEAD
-                        script {
-                            build job: "/verrazzano-upgrade-resiliency-tests/${CLEAN_BRANCH_NAME}",
-                                parameters: [
-                                    string(name: 'LOCK_REGION', value: params.LOCK_REGION),
-                                    string(name: 'GIT_COMMIT_FOR_UPGRADE', value: env.GIT_COMMIT),
-                                    string(name: 'TAGGED_TESTS', value: params.TAGGED_TESTS),
-                                    string(name: 'INCLUDED_TESTS', value: params.INCLUDED_TESTS),
-                                    string(name: 'EXCLUDED_TESTS', value: params.EXCLUDED_TESTS)
-                                ], wait: true
-=======
                         retry(count: JOB_PROMOTION_RETRIES) {
                             script {
                                 build job: "/verrazzano-upgrade-resiliency-tests/${CLEAN_BRANCH_NAME}",
                                     parameters: [
+                                        string(name: 'LOCK_REGION', value: params.LOCK_REGION),
                                         string(name: 'GIT_COMMIT_FOR_UPGRADE', value: env.GIT_COMMIT),
                                         string(name: 'TAGGED_TESTS', value: params.TAGGED_TESTS),
                                         string(name: 'INCLUDED_TESTS', value: params.INCLUDED_TESTS),
                                         string(name: 'EXCLUDED_TESTS', value: params.EXCLUDED_TESTS)
                                     ], wait: true
                             }
->>>>>>> 30b0d089
                         }
                     }
                 }
                 */
                 stage('Kind Acceptance Tests on 1.22 Non-Calico') {
                     steps {
-<<<<<<< HEAD
-                        script {
-                            // Do not use Calico
-                            build job: "verrazzano-new-kind-acceptance-tests/${CLEAN_BRANCH_NAME}",
-                                parameters: [
-                                    string(name: 'LOCK_REGION', value: params.LOCK_REGION),
-                                    string(name: 'KUBERNETES_CLUSTER_VERSION', value: '1.22'),
-                                    string(name: 'GIT_COMMIT_TO_USE', value: env.GIT_COMMIT),
-                                    booleanParam(name: 'CREATE_CLUSTER_USE_CALICO', value: false),
-                                    string(name: 'TAGGED_TESTS', value: params.TAGGED_TESTS),
-                                    string(name: 'INCLUDED_TESTS', value: params.INCLUDED_TESTS),
-                                    string(name: 'EXCLUDED_TESTS', value: params.EXCLUDED_TESTS)
-                                ], wait: true
-=======
                         retry(count: JOB_PROMOTION_RETRIES) {
                             script {
                                 // Do not use Calico
                                 build job: "verrazzano-new-kind-acceptance-tests/${CLEAN_BRANCH_NAME}",
                                     parameters: [
+                                        string(name: 'LOCK_REGION', value: params.LOCK_REGION),
                                         string(name: 'KUBERNETES_CLUSTER_VERSION', value: '1.22'),
                                         string(name: 'GIT_COMMIT_TO_USE', value: env.GIT_COMMIT),
                                         booleanParam(name: 'CREATE_CLUSTER_USE_CALICO', value: false),
@@ -433,7 +327,6 @@
                                         string(name: 'EXCLUDED_TESTS', value: params.EXCLUDED_TESTS)
                                     ], wait: true
                             }
->>>>>>> 30b0d089
                         }
                     }
                     post {
@@ -446,25 +339,12 @@
                 }
                 stage('Kind Acceptance Tests on 1.22 sslip.io') {
                     steps {
-<<<<<<< HEAD
-                        script {
-                            // test with sslip.io
-                            build job: "verrazzano-new-kind-acceptance-tests/${CLEAN_BRANCH_NAME}",
-                                parameters: [
-                                    string(name: 'LOCK_REGION', value: params.LOCK_REGION),
-                                    string(name: 'KUBERNETES_CLUSTER_VERSION', value: '1.22'),
-                                    string(name: 'GIT_COMMIT_TO_USE', value: env.GIT_COMMIT),
-                                    string(name: 'WILDCARD_DNS_DOMAIN', value: 'sslip.io'),
-                                    string(name: 'TAGGED_TESTS', value: params.TAGGED_TESTS),
-                                    string(name: 'INCLUDED_TESTS', value: params.INCLUDED_TESTS),
-                                    string(name: 'EXCLUDED_TESTS', value: params.EXCLUDED_TESTS)
-                                ], wait: true
-=======
                         retry(count: JOB_PROMOTION_RETRIES) {
                             script {
                                 // test with sslip.io
                                 build job: "verrazzano-new-kind-acceptance-tests/${CLEAN_BRANCH_NAME}",
                                     parameters: [
+                                        string(name: 'LOCK_REGION', value: params.LOCK_REGION),
                                         string(name: 'KUBERNETES_CLUSTER_VERSION', value: '1.22'),
                                         string(name: 'GIT_COMMIT_TO_USE', value: env.GIT_COMMIT),
                                         string(name: 'WILDCARD_DNS_DOMAIN', value: 'sslip.io'),
@@ -473,7 +353,6 @@
                                         string(name: 'EXCLUDED_TESTS', value: params.EXCLUDED_TESTS)
                                     ], wait: true
                             }
->>>>>>> 30b0d089
                         }
                     }
                     post {
@@ -486,22 +365,11 @@
                 }
                 stage('Dynamic Configuration Tests') {
                     steps {
-<<<<<<< HEAD
-                        script {
-                            build job: "verrazzano-dynamic-config-tests/${CLEAN_BRANCH_NAME}",
-                                parameters: [
-                                    string(name: 'LOCK_REGION', value: params.LOCK_REGION),
-                                    string(name: 'KUBERNETES_CLUSTER_VERSION', value: '1.22'),
-                                    string(name: 'GIT_COMMIT_TO_USE', value: env.GIT_COMMIT),
-                                    string(name: 'TAGGED_TESTS', value: params.TAGGED_TESTS),
-                                    string(name: 'INCLUDED_TESTS', value: params.INCLUDED_TESTS),
-                                    string(name: 'EXCLUDED_TESTS', value: params.EXCLUDED_TESTS)
-                                ], wait: true
-=======
                         retry(count: JOB_PROMOTION_RETRIES) {
                             script {
                                 build job: "verrazzano-dynamic-config-tests/${CLEAN_BRANCH_NAME}",
                                     parameters: [
+                                        string(name: 'LOCK_REGION', value: params.LOCK_REGION),
                                         string(name: 'KUBERNETES_CLUSTER_VERSION', value: '1.22'),
                                         string(name: 'GIT_COMMIT_TO_USE', value: env.GIT_COMMIT),
                                         string(name: 'TAGGED_TESTS', value: params.TAGGED_TESTS),
@@ -509,7 +377,6 @@
                                         string(name: 'EXCLUDED_TESTS', value: params.EXCLUDED_TESTS)
                                     ], wait: true
                             }
->>>>>>> 30b0d089
                         }
                     }
                     post {
@@ -522,24 +389,11 @@
                 }
                 stage('OCI DNS/ACME-Staging Tests') {
                     steps {
-<<<<<<< HEAD
-                        script {
-                            build job: "verrazzano-new-oci-dns-acceptance-tests/${CLEAN_BRANCH_NAME}",
-                                parameters: [
-                                    string(name: 'LOCK_REGION', value: params.LOCK_REGION),
-                                    string(name: 'GIT_COMMIT_TO_USE', value: env.GIT_COMMIT),
-                                    string(name: 'CERT_ISSUER', value: "acme"),
-                                    string(name: 'ACME_ENVIRONMENT', value: "staging"),
-                                    booleanParam(name: 'CREATE_CLUSTER_USE_CALICO', value: false),
-                                    string(name: 'TAGGED_TESTS', value: params.TAGGED_TESTS),
-                                    string(name: 'INCLUDED_TESTS', value: params.INCLUDED_TESTS),
-                                    string(name: 'EXCLUDED_TESTS', value: params.EXCLUDED_TESTS)
-                                ], wait: true
-=======
                         retry(count: JOB_PROMOTION_RETRIES) {
                             script {
                                 build job: "verrazzano-new-oci-dns-acceptance-tests/${CLEAN_BRANCH_NAME}",
                                     parameters: [
+                                        string(name: 'LOCK_REGION', value: params.LOCK_REGION),
                                         string(name: 'GIT_COMMIT_TO_USE', value: env.GIT_COMMIT),
                                         string(name: 'CERT_ISSUER', value: "acme"),
                                         string(name: 'ACME_ENVIRONMENT', value: "staging"),
@@ -549,7 +403,6 @@
                                         string(name: 'EXCLUDED_TESTS', value: params.EXCLUDED_TESTS)
                                     ], wait: true
                             }
->>>>>>> 30b0d089
                         }
                     }
                     post {
@@ -562,28 +415,17 @@
                 }
                 stage('OCI Service Integration Tests') {
                     steps {
-<<<<<<< HEAD
-                        script {
-                            build job: "/verrazzano-oci-integration-tests/${CLEAN_BRANCH_NAME}",
-                                parameters: [
-                                    string(name: 'LOCK_REGION', value: params.LOCK_REGION),
-                                    string(name: 'GIT_COMMIT_TO_USE', value: env.GIT_COMMIT),
-                                    string(name: 'TAGGED_TESTS', value: params.TAGGED_TESTS),
-                                    string(name: 'INCLUDED_TESTS', value: params.INCLUDED_TESTS),
-                                    string(name: 'EXCLUDED_TESTS', value: params.EXCLUDED_TESTS)
-                                ], wait: true
-=======
                         retry(count: JOB_PROMOTION_RETRIES) {
                             script {
                                 build job: "/verrazzano-oci-integration-tests/${CLEAN_BRANCH_NAME}",
                                     parameters: [
-                                        string(name: 'GIT_COMMIT_TO_USE', value: env.GIT_COMMIT),
-                                        string(name: 'TAGGED_TESTS', value: params.TAGGED_TESTS),
-                                        string(name: 'INCLUDED_TESTS', value: params.INCLUDED_TESTS),
-                                        string(name: 'EXCLUDED_TESTS', value: params.EXCLUDED_TESTS)
-                                    ], wait: true
-                            }
->>>>>>> 30b0d089
+                                        string(name: 'LOCK_REGION', value: params.LOCK_REGION),
+                                        string(name: 'GIT_COMMIT_TO_USE', value: env.GIT_COMMIT),
+                                        string(name: 'TAGGED_TESTS', value: params.TAGGED_TESTS),
+                                        string(name: 'INCLUDED_TESTS', value: params.INCLUDED_TESTS),
+                                        string(name: 'EXCLUDED_TESTS', value: params.EXCLUDED_TESTS)
+                                    ], wait: true
+                            }
                         }
                     }
                     post {
@@ -596,24 +438,11 @@
                 }
                 stage('Verrazzano Examples') {
                     steps {
-<<<<<<< HEAD
-                        script {
-                            def builtExamples = build job: "/verrazzano-examples/${CLEAN_BRANCH_NAME}",
-                                parameters: [
-                                    string(name: 'LOCK_REGION', value: params.LOCK_REGION),
-                                    string(name: 'KUBERNETES_CLUSTER_VERSION', value: '1.22'),
-                                    string(name: 'GIT_COMMIT_TO_USE', value: env.GIT_COMMIT),
-                                    string(name: 'TAGGED_TESTS', value: params.TAGGED_TESTS),
-                                    string(name: 'INCLUDED_TESTS', value: params.INCLUDED_TESTS),
-                                    string(name: 'EXCLUDED_TESTS', value: params.EXCLUDED_TESTS)
-                                ], wait: true
-                            // The verrazzano-examples job is the one from which we get the verrazzano images file
-                            verrazzanoImagesBuildNumber = builtExamples.number
-=======
                         retry(count: JOB_PROMOTION_RETRIES) {
                             script {
                                 def builtExamples = build job: "/verrazzano-examples/${CLEAN_BRANCH_NAME}",
                                     parameters: [
+                                        string(name: 'LOCK_REGION', value: params.LOCK_REGION),
                                         string(name: 'KUBERNETES_CLUSTER_VERSION', value: '1.22'),
                                         string(name: 'GIT_COMMIT_TO_USE', value: env.GIT_COMMIT),
                                         string(name: 'TAGGED_TESTS', value: params.TAGGED_TESTS),
@@ -623,7 +452,6 @@
                                 // The verrazzano-examples job is the one from which we get the verrazzano images file
                                 verrazzanoImagesBuildNumber = builtExamples.number
                             }
->>>>>>> 30b0d089
                         }
                     }
                     post {
@@ -662,24 +490,15 @@
                         }
                     }
                     steps {
-<<<<<<< HEAD
-                        script {
-                            build job: "verrazzano-private-registry/${CLEAN_BRANCH_NAME}",
-                                parameters: [
-                                    string(name: 'LOCK_REGION', value: params.LOCK_REGION),
-                                    string(name: 'GIT_COMMIT_TO_USE', value: env.GIT_COMMIT),
-                                    string(name: 'ZIPFILE_LOCATION', value: storeLocation)
-                                ], wait: true
-=======
                         retry(count: JOB_PROMOTION_RETRIES) {
                             script {
                                 build job: "verrazzano-private-registry/${CLEAN_BRANCH_NAME}",
                                     parameters: [
+                                        string(name: 'LOCK_REGION', value: params.LOCK_REGION),
                                         string(name: 'GIT_COMMIT_TO_USE', value: env.GIT_COMMIT),
                                         string(name: 'ZIPFILE_LOCATION', value: storeLocation)
                                     ], wait: true
                             }
->>>>>>> 30b0d089
                         }
                     }
                 }
