// Copyright (c) 2021, 2022, Oracle and/or its affiliates.
// Licensed under the Universal Permissive License v 1.0 as shown at https://oss.oracle.com/licenses/upl.

import groovy.transform.Field

@Field
def GIT_COMMIT_TO_USE = ""
@Field
def LAST_CLEAN_PERIODIC_COMMIT = ""
@Field
def VERRAZZANO_DEV_VERSION = ""
@Field
def RELEASABLE_IMAGES_OBJECT_STORE = ""
def agentLabel = env.JOB_NAME.contains('master') ? "phxsmall" : "VM.Standard2.2"
@Field
def TESTS_FAILED = false
@Field
def storeLocation=""
@Field
def verrazzanoPrefix="verrazzano-"
@Field
def fullBundle=""
@Field
def liteBundle=""
@Field
def SUSPECT_LIST = ""
@Field
def COMPARISON_URL_ON_FAILURE = ""

// The job name from which the verrazzano_images file is available to be copied to this job
// We will copy over and make it part of the artifacts of the periodic job, available when we want to release a candidate
@Field
def verrazzanoImagesJobProjectName = "verrazzano-examples"
@Field
def verrazzanoImagesFile           = "verrazzano_images.txt"
@Field
def verrazzanoImagesBuildNumber    = 0     // will be set to actual build number when the job is run
@Field
def periodicsUpToDate              = false // If true, indicates that the periodics already passed at the latest commit

// Non Fields
def branchSpecificSchedule = getCronSchedule()

<<<<<<< HEAD
def BRANCH_TAG = env.BRANCH_NAME.contains('master') || env.BRANCH_NAME.startsWith('release') ? env.BRANCH_NAME : "feature-branch"
def JOB_SCENARIO_TAG = env.JOB_NAME.split('/')[0]
=======
// File containing the links to download the Verrazzano distributions
@Field
def verrazzanoDistributionsFile = "verrazzano_distributions.html"
>>>>>>> a03a3b0f

pipeline {
    options {
        timeout(time: 12, unit: 'HOURS')
        skipDefaultCheckout true
        disableConcurrentBuilds()
        timestamps ()
    }

    agent {
       docker {
            image "${RUNNER_DOCKER_IMAGE}"
            args "${RUNNER_DOCKER_ARGS}"
            registryUrl "${RUNNER_DOCKER_REGISTRY_URL}"
            registryCredentialsId 'ocir-pull-and-push-account'
            label "${agentLabel}"
        }
    }

    triggers {
        cron(branchSpecificSchedule)
    }

    parameters {
        booleanParam (description: 'Skip tests to private registry stage, useful for testing out private registry testing, support and push to OCIR', name: 'SKIP_TO_PRIVATE_REGISTRY', defaultValue: false)
        string (name: 'TAGGED_TESTS',
                defaultValue: '',
                description: 'A comma separated list of build tags for tests that should be executed (e.g. unstable_test). Default:',
                trim: true)
        string (name: 'INCLUDED_TESTS',
                defaultValue: '.*',
                description: 'A regex matching any fully qualified test file that should be executed (e.g. examples/helidon/). Default: .*',
                trim: true)
        string (name: 'EXCLUDED_TESTS',
                defaultValue: '_excluded_test',
                description: 'A regex matching any fully qualified test file that should not be executed (e.g. multicluster/|_excluded_test). Default: _excluded_test',
                trim: true)
        booleanParam (description: 'Force execution of the tests even if up-to-date', name: 'FORCE', defaultValue: false)
        booleanParam (description: 'Skip test execution (for debugging)', name: 'DRY_RUN', defaultValue: false)
    }

    environment {
        IS_PERIODIC_PIPELINE = "true"
        OCIR_SCAN_COMPARTMENT = credentials('ocir-scan-compartment')
        OCIR_SCAN_TARGET = credentials('ocir-scan-target')
        OCIR_SCAN_REGISTRY = credentials('ocir-scan-registry')
        OCIR_SCAN_REPOSITORY_PATH = credentials('ocir-scan-repository-path')
        DOCKER_SCAN_CREDS = credentials('v8odev-ocir')
        DOCKER_CREDS = credentials('github-packages-credentials-rw')
        DOCKER_REPO = 'ghcr.io'

        OCI_CLI_AUTH="instance_principal"
        OCI_OS_NAMESPACE = credentials('oci-os-namespace')
        OCI_OS_BUCKET="verrazzano-builds"
        OCI_OS_COMMIT_BUCKET="verrazzano-builds-by-commit"
        CLEAN_BRANCH_NAME = "${env.BRANCH_NAME.replace("/", "%2F")}"
        SERVICE_KEY = credentials('PAGERDUTY_SERVICE_KEY')

        STABLE_COMMIT_OS_LOCATION = "${CLEAN_BRANCH_NAME}/last-stable-commit.txt"
        CLEAN_PERIODIC_OS_LOCATION = "${CLEAN_BRANCH_NAME}-last-clean-periodic-test/verrazzano_periodic-commit.txt"

        STABLE_COMMIT_LOCATION = "${WORKSPACE}/last-stable-commit.txt"
        CLEAN_PERIODIC_LOCATION = "${WORKSPACE}/last-clean-periodic-commit.txt"

        OCI_OS_REGION="us-phoenix-1"

        PIPELINE_TAG = "periodic"
    }

    // This job runs against the latest stable master commit. That is defined as the last clean master build and test run whose
    // commit has been stored in object storage. This job will fetch that commit from master and run extended tests using that.
    // This job is NOT currently setup to run extended tests from other branches, if you need to run those extended jobs you will
    // need to run those against your branch individually.

    stages {
        stage('Check last clean periodic') {
            steps {
                sh """
                    oci --region us-phoenix-1 os object get --namespace ${OCI_OS_NAMESPACE} -bn ${OCI_OS_BUCKET} --name ${STABLE_COMMIT_OS_LOCATION} --file ${STABLE_COMMIT_LOCATION}
                """

                script {
                    // Check if there is already a clean periodic run at this commit already, and set the display name if
                    // it already is tested, or if doing a special run type (dry run, etc...)
                    preliminaryChecks()
                }

                sh """
                    ./ci/scripts/tag_instance.sh ${BRANCH_TAG} ${PIPELINE_TAG} ${JOB_SCENARIO_TAG}
                """
            }
        }
        stage('Clean workspace and checkout') {
            when {
                allOf {
                    expression { return runTests() }
                }
            }
            steps {
                script {
                    cleanWorkspaceAndCheckout()
                }
            }
        }

        stage ('Periodic Test Suites') {
            when {
                allOf {
                    expression { return runTests() }
                    expression { params.SKIP_TO_PRIVATE_REGISTRY == false }
                }
            }
            parallel {
                stage('Multi Cluster Tests') {
                    steps {
                        retry(count: JOB_PROMOTION_RETRIES) {
                            script {
                                build job: "/verrazzano-multi-cluster-acceptance-tests/${CLEAN_BRANCH_NAME}",
                                    parameters: [
                                        string(name: 'PIPELINE_TAG', value: PIPELINE_TAG),
                                        string(name: 'SCENARIO_TAG', value: "periodic-1"),
                                        booleanParam(name: 'UPGRADE_VERRAZZANO', value: false),
                                        string(name: 'GIT_COMMIT_TO_USE', value: env.GIT_COMMIT),
                                        string(name: 'TAGGED_TESTS', value: params.TAGGED_TESTS),
                                        string(name: 'INCLUDED_TESTS', value: params.INCLUDED_TESTS),
                                        string(name: 'EXCLUDED_TESTS', value: params.EXCLUDED_TESTS)
                                    ], wait: true
                            }
                        }
                    }
                }
                stage('Uninstall Tests') {
                    steps {
                        retry(count: JOB_PROMOTION_RETRIES) {
                            script {
                                build job: "/verrazzano-uninstall-test/${CLEAN_BRANCH_NAME}",
                                    parameters: [
                                        string(name: 'PIPELINE_TAG', value: PIPELINE_TAG),
                                        string(name: 'SCENARIO_TAG', value: "periodic-1"),
                                        string(name: 'GIT_COMMIT_TO_USE', value: env.GIT_COMMIT),
                                        string(name: 'TAGGED_TESTS', value: params.TAGGED_TESTS),
                                        string(name: 'INCLUDED_TESTS', value: params.INCLUDED_TESTS),
                                        string(name: 'EXCLUDED_TESTS', value: params.EXCLUDED_TESTS)
                                    ], wait: true
                            }
                        }
                    }
                }
                stage('OCI DNS tests') {
                    steps {
                        retry(count: JOB_PROMOTION_RETRIES) {
                            script {
                                build job: "/verrazzano-new-oci-dns-acceptance-tests/${CLEAN_BRANCH_NAME}",
                                    parameters: [
                                        string(name: 'PIPELINE_TAG', value: PIPELINE_TAG),
                                        string(name: 'SCENARIO_TAG', value: "periodic-1"),
                                        string(name: 'GIT_COMMIT_TO_USE', value: env.GIT_COMMIT),
                                        booleanParam(name: 'CREATE_CLUSTER_USE_CALICO', value: true),
                                        string(name: 'TAGGED_TESTS', value: params.TAGGED_TESTS),
                                        string(name: 'INCLUDED_TESTS', value: params.INCLUDED_TESTS),
                                        string(name: 'EXCLUDED_TESTS', value: params.EXCLUDED_TESTS)
                                    ], wait: true
                            }
                        }
                    }
                }
                stage('OCI DNS tests with instance principal') {
                    steps {
                        retry(count: JOB_PROMOTION_RETRIES) {
                            script {
                                build job: "/verrazzano-new-oci-dns-acceptance-tests/${CLEAN_BRANCH_NAME}",
                                    parameters: [
                                        string(name: 'PIPELINE_TAG', value: PIPELINE_TAG),
                                        string(name: 'SCENARIO_TAG', value: "periodic-2-instance-principal"),
                                        string(name: 'OCI_DNS_AUTH', value: 'instance_principal'),
                                        string(name: 'GIT_COMMIT_TO_USE', value: env.GIT_COMMIT),
                                        string(name: 'VERRAZZANO_OPERATOR_IMAGE', value: params.VERRAZZANO_OPERATOR_IMAGE),
                                        booleanParam(name: 'CREATE_CLUSTER_USE_CALICO', value: true),
                                        string(name: 'TAGGED_TESTS', value: params.TAGGED_TESTS),
                                        string(name: 'INCLUDED_TESTS', value: params.INCLUDED_TESTS),
                                        string(name: 'EXCLUDED_TESTS', value: params.EXCLUDED_TESTS),
                                        booleanParam(name: 'EMIT_METRICS', value: params.EMIT_METRICS)
                                    ], wait: true
                            }
                        }
                    }
               }
                stage('Verrazzano in OCNE environment') {
                    steps {
                        retry(count: JOB_PROMOTION_RETRIES) {
                            script {
                                build job: "/verrazzano-ocne/${CLEAN_BRANCH_NAME}",
                                    parameters: [
                                        string(name: 'GIT_COMMIT_TO_USE', value: env.GIT_COMMIT),
                                        string(name: 'VERRAZZANO_OPERATOR_IMAGE', value: params.VERRAZZANO_OPERATOR_IMAGE),
                                        booleanParam(name: 'CREATE_CLUSTER_USE_CALICO', value: false),
                                        string(name: 'TAGGED_TESTS', value: params.TAGGED_TESTS),
                                        string(name: 'INCLUDED_TESTS', value: params.INCLUDED_TESTS),
                                        string(name: 'EXCLUDED_TESTS', value: params.EXCLUDED_TESTS),
                                        booleanParam(name: 'EMIT_METRICS', value: params.EMIT_METRICS)
                                    ], wait: true
                            }
                        }
                    }
                }
               stage('Backup and Restore Tests') {
                   steps {
                       retry(count: JOB_PROMOTION_RETRIES) {
                           script {
                               build job: "/verrazzano-backup-all-test-oke/${CLEAN_BRANCH_NAME}",
                                   parameters: [
                                       string(name: 'GIT_COMMIT_TO_USE', value: env.GIT_COMMIT),
                                       string(name: 'VERRAZZANO_OPERATOR_IMAGE', value: 'NONE'),
                                       string(name: 'TAGGED_TESTS', value: params.TAGGED_TESTS),
                                       string(name: 'INCLUDED_TESTS', value: params.INCLUDED_TESTS),
                                       string(name: 'EXCLUDED_TESTS', value: params.EXCLUDED_TESTS),
                                       booleanParam(name: 'EMIT_METRICS', value: params.EMIT_METRICS)
                                   ], wait: true
                           }
                       }
                   }
               }
                stage('Kind Acceptance Tests With Grafana DB on 1.23') {
                    steps {
                        retry(count: JOB_PROMOTION_RETRIES) {
                            script {
                                build job: "/verrazzano-new-kind-acceptance-tests/${CLEAN_BRANCH_NAME}",
                                    parameters: [
                                        string(name: 'PIPELINE_TAG', value: PIPELINE_TAG),
                                        string(name: 'SCENARIO_TAG', value: "periodic-1"),
                                        string(name: 'KUBERNETES_CLUSTER_VERSION', value: '1.23'),
                                        string(name: 'GIT_COMMIT_TO_USE', value: env.GIT_COMMIT),
                                        string(name: 'TAGGED_TESTS', value: params.TAGGED_TESTS),
                                        string(name: 'INCLUDED_TESTS', value: params.INCLUDED_TESTS),
                                        string(name: 'EXCLUDED_TESTS', value: params.EXCLUDED_TESTS),
                                        booleanParam(name: 'ENABLE_JWT_TESTING', value: true),
                                        booleanParam(name: 'USE_DB_FOR_GRAFANA', value: true)
                        ], wait: true
                            }
                        }
                    }
                }
                stage('Kind Acceptance Tests on 1.21') {
                    steps {
                        retry(count: JOB_PROMOTION_RETRIES) {
                            script {
                                build job: "/verrazzano-new-kind-acceptance-tests/${CLEAN_BRANCH_NAME}",
                                    parameters: [
                                        string(name: 'PIPELINE_TAG', value: PIPELINE_TAG),
                                        string(name: 'SCENARIO_TAG', value: "periodic-2"),
                                        string(name: 'KUBERNETES_CLUSTER_VERSION', value: '1.21'),
                                        string(name: 'GIT_COMMIT_TO_USE', value: env.GIT_COMMIT),
                                        string(name: 'TAGGED_TESTS', value: params.TAGGED_TESTS),
                                        string(name: 'INCLUDED_TESTS', value: params.INCLUDED_TESTS),
                                        string(name: 'EXCLUDED_TESTS', value: params.EXCLUDED_TESTS),
                                        booleanParam(name: 'ENABLE_JWT_TESTING', value: true)
                                   ], wait: true
                            }
                        }
                    }
                }
                stage('Kind Acceptance Tests on 1.22') {
                    steps {
                        retry(count: JOB_PROMOTION_RETRIES) {
                            script {
                                build job: "/verrazzano-new-kind-acceptance-tests/${CLEAN_BRANCH_NAME}",
                                        parameters: [
                                                string(name: 'PIPELINE_TAG', value: PIPELINE_TAG),
                                                string(name: 'SCENARIO_TAG', value: "periodic-3"),
                                                string(name: 'KUBERNETES_CLUSTER_VERSION', value: '1.22'),
                                                string(name: 'GIT_COMMIT_TO_USE', value: env.GIT_COMMIT),
                                                string(name: 'TAGGED_TESTS', value: params.TAGGED_TESTS),
                                                string(name: 'INCLUDED_TESTS', value: params.INCLUDED_TESTS),
                                                string(name: 'EXCLUDED_TESTS', value: params.EXCLUDED_TESTS),
                                                booleanParam(name: 'ENABLE_JWT_TESTING', value: true)
                                       ], wait: true
                            }
                        }
                    }
                }
                stage('Kind Acceptance Tests on 1.23') {
                    steps {
                        retry(count: JOB_PROMOTION_RETRIES) {
                            script {
                                build job: "/verrazzano-new-kind-acceptance-tests/${CLEAN_BRANCH_NAME}",
                                        parameters: [
                                                string(name: 'PIPELINE_TAG', value: PIPELINE_TAG),
                                                string(name: 'SCENARIO_TAG', value: "periodic-4"),
                                                string(name: 'KUBERNETES_CLUSTER_VERSION', value: '1.23'),
                                                string(name: 'GIT_COMMIT_TO_USE', value: env.GIT_COMMIT),
                                                string(name: 'TAGGED_TESTS', value: params.TAGGED_TESTS),
                                                string(name: 'INCLUDED_TESTS', value: params.INCLUDED_TESTS),
                                                string(name: 'EXCLUDED_TESTS', value: params.EXCLUDED_TESTS),
                                                booleanParam(name: 'ENABLE_JWT_TESTING', value: true)
                                        ], wait: true
                            }
                        }
                    }
                }
                stage('Kind Acceptance Tests on 1.24') {
                    steps {
                        retry(count: JOB_PROMOTION_RETRIES) {
                            script {
                                build job: "/verrazzano-new-kind-acceptance-tests/${CLEAN_BRANCH_NAME}",
                                        parameters: [
                                                string(name: 'KUBERNETES_CLUSTER_VERSION', value: '1.24'),
                                                string(name: 'GIT_COMMIT_TO_USE', value: env.GIT_COMMIT),
                                                string(name: 'TAGGED_TESTS', value: params.TAGGED_TESTS),
                                                string(name: 'INCLUDED_TESTS', value: params.INCLUDED_TESTS),
                                                string(name: 'EXCLUDED_TESTS', value: params.EXCLUDED_TESTS),
                                                booleanParam(name: 'ENABLE_JWT_TESTING', value: true)
                                        ], wait: true
                            }
                        }
                    }
                }
<<<<<<< HEAD
                stage('Upgrade tests') {
                    steps {
                        retry(count: JOB_PROMOTION_RETRIES) {
                            script {
                                build job: "/verrazzano-upgrade-tests/${CLEAN_BRANCH_NAME}",
                                    parameters: [
                                        string(name: 'PIPELINE_TAG', value: PIPELINE_TAG),
                                        string(name: 'SCENARIO_TAG', value: "periodic-1"),
                                        string(name: 'GIT_COMMIT_FOR_UPGRADE', value: env.GIT_COMMIT),
                                        string(name: 'TAGGED_TESTS', value: params.TAGGED_TESTS),
                                        string(name: 'INCLUDED_TESTS', value: params.INCLUDED_TESTS),
                                        string(name: 'EXCLUDED_TESTS', value: params.EXCLUDED_TESTS)
                                    ], wait: true
                            }
                        }
                    }
                }
=======
>>>>>>> a03a3b0f
                stage('Upgrade Path Minor Release Tests') {
                    steps {
                            script {
                                build job: "/verrazzano-push-triggered-upgrade-minor-release-tests/${CLEAN_BRANCH_NAME}",
                                    parameters: [
                                        string(name: 'N_JOBS_FOR_EACH_BATCH', value: '6'),
                                        string(name: 'GIT_COMMIT_TO_USE', value: env.GIT_COMMIT),
                                        string(name: 'TAGGED_TESTS', value: params.TAGGED_TESTS),
                                        string(name: 'INCLUDED_TESTS', value: params.INCLUDED_TESTS),
                                        string(name: 'EXCLUDED_TESTS', value: params.EXCLUDED_TESTS),
                                        booleanParam(name: 'EMIT_METRICS', value: params.EMIT_METRICS)
                                    ], wait: true
                            }
                    }
                }
                /*
                stage('Upgrade Resiliency tests') {
                    steps {
                        retry(count: JOB_PROMOTION_RETRIES) {
                            script {
                                build job: "/verrazzano-upgrade-resiliency-tests/${CLEAN_BRANCH_NAME}",
                                    parameters: [
                                        string(name: 'PIPELINE_TAG', value: PIPELINE_TAG),
                                        string(name: 'SCENARIO_TAG', value: "periodic-1"),
                                        string(name: 'GIT_COMMIT_FOR_UPGRADE', value: env.GIT_COMMIT),
                                        string(name: 'TAGGED_TESTS', value: params.TAGGED_TESTS),
                                        string(name: 'INCLUDED_TESTS', value: params.INCLUDED_TESTS),
                                        string(name: 'EXCLUDED_TESTS', value: params.EXCLUDED_TESTS)
                                    ], wait: true
                            }
                        }
                    }
                }
                */
                stage('Kind Acceptance Tests on 1.22 Non-Calico') {
                    steps {
                        retry(count: JOB_PROMOTION_RETRIES) {
                            script {
                                // Do not use Calico
                                build job: "verrazzano-new-kind-acceptance-tests/${CLEAN_BRANCH_NAME}",
                                    parameters: [
                                        string(name: 'PIPELINE_TAG', value: PIPELINE_TAG),
                                        string(name: 'SCENARIO_TAG', value: "periodic-5-noncalico"),
                                        string(name: 'KUBERNETES_CLUSTER_VERSION', value: '1.22'),
                                        string(name: 'GIT_COMMIT_TO_USE', value: env.GIT_COMMIT),
                                        booleanParam(name: 'CREATE_CLUSTER_USE_CALICO', value: false),
                                        string(name: 'TAGGED_TESTS', value: params.TAGGED_TESTS),
                                        string(name: 'INCLUDED_TESTS', value: params.INCLUDED_TESTS),
                                        string(name: 'EXCLUDED_TESTS', value: params.EXCLUDED_TESTS)
                                    ], wait: true
                            }
                        }
                    }
                    post {
                        failure {
                            script {
                                TESTS_FAILED = true
                            }
                        }
                    }
                }
                stage('Kind Acceptance Tests on 1.22 sslip.io') {
                    steps {
                        retry(count: JOB_PROMOTION_RETRIES) {
                            script {
                                // test with sslip.io
                                build job: "verrazzano-new-kind-acceptance-tests/${CLEAN_BRANCH_NAME}",
                                    parameters: [
                                        string(name: 'PIPELINE_TAG', value: PIPELINE_TAG),
                                        string(name: 'SCENARIO_TAG', value: "periodic-6-sslip"),
                                        string(name: 'KUBERNETES_CLUSTER_VERSION', value: '1.22'),
                                        string(name: 'GIT_COMMIT_TO_USE', value: env.GIT_COMMIT),
                                        string(name: 'WILDCARD_DNS_DOMAIN', value: 'sslip.io'),
                                        string(name: 'TAGGED_TESTS', value: params.TAGGED_TESTS),
                                        string(name: 'INCLUDED_TESTS', value: params.INCLUDED_TESTS),
                                        string(name: 'EXCLUDED_TESTS', value: params.EXCLUDED_TESTS)
                                    ], wait: true
                            }
                        }
                    }
                    post {
                        failure {
                            script {
                                TESTS_FAILED = true
                            }
                        }
                    }
                }
                stage('Dynamic Configuration Tests') {
                    steps {
                        retry(count: JOB_PROMOTION_RETRIES) {
                            script {
                                build job: "verrazzano-dynamic-config-tests/${CLEAN_BRANCH_NAME}",
                                    parameters: [
                                        string(name: 'PIPELINE_TAG', value: PIPELINE_TAG),
                                        string(name: 'SCENARIO_TAG', value: "periodic-1"),
                                        string(name: 'KUBERNETES_CLUSTER_VERSION', value: '1.22'),
                                        string(name: 'GIT_COMMIT_TO_USE', value: env.GIT_COMMIT),
                                        string(name: 'TAGGED_TESTS', value: params.TAGGED_TESTS),
                                        string(name: 'INCLUDED_TESTS', value: params.INCLUDED_TESTS),
                                        string(name: 'EXCLUDED_TESTS', value: params.EXCLUDED_TESTS)
                                    ], wait: true
                            }
                        }
                    }
                    post {
                        failure {
                            script {
                                TESTS_FAILED = true
                            }
                        }
                    }
                }
                stage('OCI DNS/ACME-Staging Tests') {
                    steps {
                        retry(count: JOB_PROMOTION_RETRIES) {
                            script {
                                build job: "verrazzano-new-oci-dns-acceptance-tests/${CLEAN_BRANCH_NAME}",
                                    parameters: [
                                        string(name: 'PIPELINE_TAG', value: PIPELINE_TAG),
                                        string(name: 'SCENARIO_TAG', value: "periodic-3-acme"),
                                        string(name: 'GIT_COMMIT_TO_USE', value: env.GIT_COMMIT),
                                        string(name: 'CERT_ISSUER', value: "acme"),
                                        string(name: 'ACME_ENVIRONMENT', value: "staging"),
                                        booleanParam(name: 'CREATE_CLUSTER_USE_CALICO', value: false),
                                        string(name: 'TAGGED_TESTS', value: params.TAGGED_TESTS),
                                        string(name: 'INCLUDED_TESTS', value: params.INCLUDED_TESTS),
                                        string(name: 'EXCLUDED_TESTS', value: params.EXCLUDED_TESTS)
                                    ], wait: true
                            }
                        }
                    }
                    post {
                        failure {
                            script {
                                TESTS_FAILED = true
                            }
                        }
                    }
                }
                stage('OCI Service Integration Tests') {
                    steps {
                        retry(count: JOB_PROMOTION_RETRIES) {
                            script {
                                build job: "/verrazzano-oci-integration-tests/${CLEAN_BRANCH_NAME}",
                                    parameters: [
                                        string(name: 'PIPELINE_TAG', value: PIPELINE_TAG),
                                        string(name: 'SCENARIO_TAG', value: "periodic-1"),
                                        string(name: 'GIT_COMMIT_TO_USE', value: env.GIT_COMMIT),
                                        string(name: 'TAGGED_TESTS', value: params.TAGGED_TESTS),
                                        string(name: 'INCLUDED_TESTS', value: params.INCLUDED_TESTS),
                                        string(name: 'EXCLUDED_TESTS', value: params.EXCLUDED_TESTS)
                                    ], wait: true
                            }
                        }
                    }
                    post {
                        failure {
                            script {
                                TESTS_FAILED = true
                            }
                        }
                    }
                }
                stage('Verrazzano Examples') {
                    steps {
                        retry(count: JOB_PROMOTION_RETRIES) {
                            script {
                                def builtExamples = build job: "/verrazzano-examples/${CLEAN_BRANCH_NAME}",
                                    parameters: [
                                        string(name: 'PIPELINE_TAG', value: PIPELINE_TAG),
                                        string(name: 'SCENARIO_TAG', value: "periodic-1"),
                                        string(name: 'KUBERNETES_CLUSTER_VERSION', value: '1.22'),
                                        string(name: 'GIT_COMMIT_TO_USE', value: env.GIT_COMMIT),
                                        string(name: 'TAGGED_TESTS', value: params.TAGGED_TESTS),
                                        string(name: 'INCLUDED_TESTS', value: params.INCLUDED_TESTS),
                                        string(name: 'EXCLUDED_TESTS', value: params.EXCLUDED_TESTS)
                                    ], wait: true
                                // The verrazzano-examples job is the one from which we get the verrazzano images file
                                verrazzanoImagesBuildNumber = builtExamples.number
                            }
                        }
                    }
                    post {
                        failure {
                            script {
                                TESTS_FAILED = true
                            }
                        }
                    }
                }
            }
        }

        stage("Private Registry") {
            when {
                allOf {
                    expression { return runTests() }
                    expression { TESTS_FAILED == false }
                }
            }
            stages {
                stage("Build Release Distributions") {
                    steps {
                        sh """
                            ci/scripts/update_periodic_on_success.sh ${env.GIT_COMMIT} ${SHORT_COMMIT_HASH} ${VERRAZZANO_DEV_VERSION}
                        """
                    }
                }

                stage('Private Registry Tests - OCIR') {
                    when {
                        allOf {
                            not { buildingTag() }
                            anyOf {
                                branch 'master';
                                branch 'release-*';
                            }
                        }
                    }
                    parallel {
                        stage('Private Registry - Lite Distribution') {
                            steps {
                                retry(count: JOB_PROMOTION_RETRIES) {
                                    script {
                                        build job: "verrazzano-private-registry/${CLEAN_BRANCH_NAME}",
                                            parameters: [
                                                string(name: 'PIPELINE_TAG', value: PIPELINE_TAG),
                                                string(name: 'SCENARIO_TAG', value: "periodic-lite-distribution"),
                                                string(name: 'GIT_COMMIT_TO_USE', value: env.GIT_COMMIT),
                                                string(name: 'DISTRIBUTION_VARIANT', value: 'Lite'),
                                                string(name: 'ZIPFILE_LOCATION', value: liteBundle)
                                            ], wait: true
                                    }
                                }
                            }
                        }
                        stage('Private Registry - Full Distribution') {
                            steps {
                                retry(count: JOB_PROMOTION_RETRIES) {
                                    script {
                                        build job: "verrazzano-private-registry/${CLEAN_BRANCH_NAME}",
                                            parameters: [
                                                string(name: 'PIPELINE_TAG', value: PIPELINE_TAG),
                                                string(name: 'SCENARIO_TAG', value: "periodic-full-distribution"),
                                                string(name: 'GIT_COMMIT_TO_USE', value: env.GIT_COMMIT),
                                                string(name: 'DISTRIBUTION_VARIANT', value: 'Full'),
                                                string(name: 'ZIPFILE_LOCATION', value: fullBundle)
                                            ], wait: true
                                    }
                                }
                            }
                        }
                    }
                }

                stage('Push to OCIR') {
                    environment {
                        OCI_CLI_AUTH="api_key"
                        OCI_CLI_TENANCY = credentials('oci-dev-tenancy')
                        OCI_CLI_USER = credentials('oci-dev-user-ocid')
                        OCI_CLI_FINGERPRINT = credentials('oci-dev-api-key-fingerprint')
                        OCI_CLI_KEY_FILE = credentials('oci-dev-api-key-file')
                        OCI_CLI_REGION = "us-ashburn-1"
                        OCI_REGION = "${env.OCI_CLI_REGION}"
                        // Directory containing the Verrazzano image tar files
                        VERRAZZANO_IMAGES_DIRECTORY = "${WORKSPACE}/vz-full/verrazzano-${VERRAZZANO_DEV_VERSION}/images"
                    }
                    steps {
                        script {
                            sh """
                                echo "Pushing images to OCIR, these are treated as the latest scan results for ${CLEAN_BRANCH_NAME}"
                                ci/scripts/push_to_ocir.sh
                            """
                        }
                    }
                }

                stage('Release Candidate Validation Checks') {
                    steps {
                        script {
                            releaseValidationChecks()
                        }
                    }
                }

                stage('Update Last Clean Periodic Test') {
                    environment {
                        GIT_COMMIT_USED = "${env.GIT_COMMIT}"
                    }
                    steps {
                        script {
                            sh """
                                ci/scripts/update_last_clean_periodic_test.sh ${VERRAZZANO_DEV_VERSION}
                            """
                        }
                    }
                    post {
                        success {
                            script {
                                captureDistributionURLs()
                            }
                        }
                    }
                }
            }
        }
    }
    post {
        always {
            script {
                if (verrazzanoImagesBuildNumber > 0) {
                    copyArtifacts(projectName: "${verrazzanoImagesJobProjectName}/${CLEAN_BRANCH_NAME}",
                            selector: specific("${verrazzanoImagesBuildNumber}"),
                            filter: verrazzanoImagesFile)
                    sh """
                        OCI_CLI_AUTH="instance_principal" oci --region us-phoenix-1 os object put --force --namespace ${OCI_OS_NAMESPACE} -bn ${OCI_OS_BUCKET} --name ${CLEAN_BRANCH_NAME}/${RELEASABLE_IMAGES_OBJECT_STORE} --file ${verrazzanoImagesFile}
                    """
                } else {
                    println("Cannot copy ${verrazzanoImagesFile} from the project ${verrazzanoImagesJobProjectName} - no build number is available to copy from.")
                }
            }
            archiveArtifacts artifacts: "**/prerelease_validation.out,**/release_status.out,**/${verrazzanoImagesFile},**/${verrazzanoDistributionsFile}", allowEmptyArchive: true
        }
        failure {
            script {
                if (isAlertingEnabled()) {
                    if (isPagerDutyEnabled()) {
                        pagerduty(resolve: false, serviceKey: "$SERVICE_KEY",
                        incDescription: "Verrazzano Periodic Tests: ${env.JOB_NAME} - Failed",
                        incDetails: "Job Failed - \"${env.JOB_NAME}\" build: ${env.BUILD_NUMBER}\n\nView the log at:\n ${env.BUILD_URL}\n\nBlue Ocean:\n${env.RUN_DISPLAY_URL}")
                    }
                    slackSend ( channel: "$SLACK_ALERT_CHANNEL", message: "Job Failed - \"${env.JOB_NAME}\" build: ${env.BUILD_NUMBER}\n\nView the log at:\n ${env.BUILD_URL}\n\nBlue Ocean:\n${env.RUN_DISPLAY_URL}\n\nSuspects:\n${SUSPECT_LIST}\n\nChange comparison: ${COMPARISON_URL_ON_FAILURE}" )
                    echo "done alerts"
                }
            }
        }
        cleanup {
            deleteDir()
        }
    }
}

// Preliminary job checks and display updates
def preliminaryChecks() {
    // Get the last stable commit ID to pass the triggered tests
    def stableCommitProps = readProperties file: "${STABLE_COMMIT_LOCATION}"
    GIT_COMMIT_TO_USE = stableCommitProps['git-commit']
    echo "Last stable commit: ${GIT_COMMIT_TO_USE}"

    LAST_CLEAN_PERIODIC_COMMIT=getLastCleanPeriodicCommit()
    echo "Last clean periodics commit: ${LAST_CLEAN_PERIODIC_COMMIT}"

    if (LAST_CLEAN_PERIODIC_COMMIT == GIT_COMMIT_TO_USE) {
        periodicsUpToDate = true
    }

    echo "Up to date: ${periodicsUpToDate}"
    echo "Dry run: ${params.DRY_RUN}"
    echo "Force run: ${params.FORCE}"
    echo "Execute tests: " + runTests()

    // Indicate in title if run is up-to-date or dry-run
    if (params.DRY_RUN) {
        currentBuild.displayName = "${currentBuild.displayName} : DRY-RUN"
    }
    if (periodicsUpToDate) {
        currentBuild.displayName = "${currentBuild.displayName} : UP-TO-DATE"
    }
    if (params.FORCE) {
        currentBuild.displayName = "${currentBuild.displayName} : FORCE"
    }

    if (runTests()) {
        echo "Executing periodic tests for commit ${GIT_COMMIT_TO_USE}"
    }
}

def dockerLogins() {
    try {
        sh """
            echo "${DOCKER_SCAN_CREDS_PSW}" | docker login ${env.OCIR_SCAN_REGISTRY} -u ${DOCKER_SCAN_CREDS_USR} --password-stdin
        """
    } catch(error) {
        echo "docker login failed, retrying after sleep"
        retry(4) {
            sleep(30)
            sh """
            echo "${DOCKER_SCAN_CREDS_PSW}" | docker login ${env.OCIR_SCAN_REGISTRY} -u ${DOCKER_SCAN_CREDS_USR} --password-stdin
            """
        }
    }
    if (!(env.BRANCH_NAME.equals("master") || env.BRANCH_NAME.startsWith("release-1."))) {
        try {
            sh """
                echo "${DOCKER_CREDS_PSW}" | docker login ${env.DOCKER_REPO} -u ${DOCKER_CREDS_USR} --password-stdin
            """
        } catch(error) {
            echo "docker login failed, retrying after sleep"
            retry(4) {
                sleep(30)
                sh """
                    echo "${DOCKER_CREDS_PSW}" | docker login ${env.DOCKER_REPO} -u ${DOCKER_CREDS_USR} --password-stdin
                """
            }
        }
    }
}

def scmCheckout() {
    echo "${NODE_LABELS}"
    echo "SCM checkout of ${GIT_COMMIT_TO_USE}"
    def scmInfo = checkout([
        $class: 'GitSCM',
        branches: [[name: GIT_COMMIT_TO_USE]],
        doGenerateSubmoduleConfigurations: false,
        extensions: [],
        submoduleCfg: [],
        userRemoteConfigs: [[url: env.SCM_VERRAZZANO_GIT_URL]]])
    env.GIT_COMMIT = scmInfo.GIT_COMMIT
    env.GIT_BRANCH = scmInfo.GIT_BRANCH
    echo "SCM checkout of ${env.GIT_BRANCH} at ${env.GIT_COMMIT}"
    // If the commit we were handed is not what the SCM says we are using, fail
    if (!env.GIT_COMMIT.equals(GIT_COMMIT_TO_USE)) {
        error( "SCM didn't checkout the commit we expected. Expected: ${GIT_COMMIT_TO_USE}, Found: ${scmInfo.GIT_COMMIT}")
    }

    if (LAST_CLEAN_PERIODIC_COMMIT != null) {
        COMPARISON_URL_ON_FAILURE = "https://github.com/verrazzano/verrazzano/compare/${LAST_CLEAN_PERIODIC_COMMIT}...${GIT_COMMIT_TO_USE}"
        def lastClean = "${LAST_CLEAN_PERIODIC_COMMIT}"
        def currentStable = "${GIT_COMMIT_TO_USE}"
        def commitList = getCommitListFromGitLog(lastClean, currentStable)
        withCredentials([file(credentialsId: 'jenkins-to-slack-users', variable: 'JENKINS_TO_SLACK_JSON')]) {
            def userMappings = readJSON file: JENKINS_TO_SLACK_JSON
            SUSPECT_LIST = getSuspectList(commitList, userMappings)
            echo "Suspect list: ${SUSPECT_LIST}"
        }
    }
    echo "URL if fails: ${COMPARISON_URL_ON_FAILURE}"
}

def cleanWorkspaceAndCheckout() {
    scmCheckout()
    dockerLogins()
    def props = readProperties file: '.verrazzano-development-version'
    VERRAZZANO_DEV_VERSION = props['verrazzano-development-version']
    TIMESTAMP = sh(returnStdout: true, script: "date +%Y%m%d%H%M%S").trim()
    SHORT_COMMIT_HASH = sh(returnStdout: true, script: "git rev-parse --short=8 HEAD").trim()
    // update the description with some meaningful info
    currentBuild.description = SHORT_COMMIT_HASH + " : " + env.GIT_COMMIT + " : " + GIT_COMMIT_TO_USE
    storeLocation="ephemeral/${env.BRANCH_NAME}/${SHORT_COMMIT_HASH}"
    fullBundle="${storeLocation}/${verrazzanoPrefix}${VERRAZZANO_DEV_VERSION}.zip"
    liteBundle="${storeLocation}/${verrazzanoPrefix}${VERRAZZANO_DEV_VERSION}-lite.zip"
    RELEASABLE_IMAGES_OBJECT_STORE = "verrazzano_${VERRAZZANO_DEV_VERSION}-images.txt"
}

// Returns the last clean commit for the periodics, or null if the commit file does not exist yet.
// - fails the pipeline if any error other than 404 is returned by the OCI CLI
def getLastCleanPeriodicCommit() {
    lastPeriodicCommitCommandOutput = sh (
        label: "Get last clean periodic commit ID",
        script: "oci --region us-phoenix-1 os object get --namespace ${OCI_OS_NAMESPACE} -bn ${OCI_OS_BUCKET} --name ${CLEAN_PERIODIC_OS_LOCATION} --file ${CLEAN_PERIODIC_LOCATION} 2>&1 || true",
        returnStdout: true
        ).trim()
    echo "command out: ${lastPeriodicCommitCommandOutput}"
    if (lastPeriodicCommitCommandOutput.length() > 0) {
        // We can get warning messages here as well even when the command succeeded, so be more precise on the checking
        if (lastPeriodicCommitCommandOutput =~ /(.*)status(.*)\d{1,4}(.*)/) {
            // If we think we had a status: NNN, we ignore 404 and fail for others
            assert lastPeriodicCommitCommandOutput =~ /(.*)status(.*)404(.*)/ : "An unexpected error occurred getting last periodic commit from ObjectStore: ${lastPeriodicCommitCommandOutput}"
        } else {
            // If we got here, we have some message that may or may not be an error. If we don't see the file, we assume it was an error
            sh """
                if [ ! -f ${CLEAN_PERIODIC_LOCATION} ]; then
                    echo "An unexpected error occurred getting last periodic commit from ObjectStore: ${lastPeriodicCommitCommandOutput}"
                    exit 1
                fi
            """
        }
    }
    // Get the commit ID for the last known clean pass of the Periodic tests
    def cleanPeriodicsCommitProps = readProperties file: "${CLEAN_PERIODIC_LOCATION}"
    return cleanPeriodicsCommitProps['git-commit']
}

// Checks all the conditions gating test execution and coallates the result
def runTests() {
  return params.FORCE || ( ! periodicsUpToDate && ! params.DRY_RUN )
}

def isAlertingEnabled() {
    // this controls whether any alerting happens for these tests
    if (NOTIFY_PERIODIC_FAILURES.equals("true") && (env.BRANCH_NAME.equals("master") || env.BRANCH_NAME.startsWith("release-1."))) {
        echo "Alert notifications enabled for ${env.BRANCH_NAME}"
        return true
    }
    return false
}

def releaseValidationChecks() {
    def built = build job: "verrazzano-prerelease-check/${CLEAN_BRANCH_NAME}",
        parameters: [
            string(name: 'GIT_COMMIT_TO_USE', value: env.GIT_COMMIT)
        ], wait: true, propagate: false
    println("Result of verrazzano-prerelease-check is ${built.result}")
    dir ("${WORKSPACE}") {
        copyArtifacts(projectName: "verrazzano-prerelease-check/${CLEAN_BRANCH_NAME}",
                selector: specific("${built.number}"));
        def releaseStatus = readFile file: "release_status.out"
        currentBuild.displayName = "${currentBuild.displayName} : ${releaseStatus}"
    }
}

def isPagerDutyEnabled() {
    // this additionally controls whether PD alerts are enabled (note that you must also enable alerting in general as well if you want these)
    if (NOTIFY_PAGERDUTY_PERIODIC_FAILURES.equals("true")) {
        echo "Pager-Duty notifications enabled via global override setting"
        return true
    }
    return false
}

def getCronSchedule() {
    if (env.BRANCH_NAME.equals("master")) {
        return "H */6 * * *"
    } else if (env.BRANCH_NAME.startsWith("release-1")) {
        return "@daily"
    }
    return ""
}

// Called in Stage Clean workspace and checkout steps
def getCommitListFromGitLog(lastClean, currentStable) {
    echo "Checking for change sets"
    def commitList = sh(returnStdout: true, script: "git log ${lastClean}...${currentStable} --oneline | cut -d \" \" -f 1").trim().split('\n')
    for (int i = 0; i < commitList.size(); i++) {
        echo "Found commit id: ${commitList[i]}"
    }
    return commitList
}

def trimIfGithubNoreplyUser(userIn) {
    if (userIn == null) {
        echo "Not a github noreply user, not trimming: ${userIn}"
        return userIn
    }
    if (userIn.matches(".*\\+.*@users.noreply.github.com.*")) {
        def userOut = userIn.substring(userIn.indexOf("+") + 1, userIn.indexOf("@"))
        return userOut;
    }
    if (userIn.matches(".*<.*@users.noreply.github.com.*")) {
        def userOut = userIn.substring(userIn.indexOf("<") + 1, userIn.indexOf("@"))
        return userOut;
    }
    if (userIn.matches(".*@users.noreply.github.com")) {
        def userOut = userIn.substring(0, userIn.indexOf("@"))
        return userOut;
    }
    echo "Not a github noreply user, not trimming: ${userIn}"
    return userIn
}

def getSuspectList(commitList, userMappings) {
    def retValue = ""
    def suspectList = []
    if (commitList == null || commitList.size() == 0) {
        echo "No commits to form suspect list"
    } else {
        for (int i = 0; i < commitList.size(); i++) {
            def id = commitList[i]
            try {
                def gitAuthor = sh(
                    script: "git log --format='%ae' '$id^!'",
                    returnStdout: true
                ).trim()
                if (gitAuthor != null) {
                    def author = trimIfGithubNoreplyUser(gitAuthor)
                    echo "DEBUG: author: ${gitAuthor}, ${author}, id: ${id}"
                    if (userMappings.containsKey(author)) {
                        def slackUser = userMappings.get(author)
                        if (!suspectList.contains(slackUser)) {
                            echo "Added ${slackUser} as suspect"
                            retValue += " ${slackUser}"
                            suspectList.add(slackUser)
                        }
                    } else {
                        // If we don't have a name mapping use the commit.author, at least we can easily tell if the mapping gets dated
                        if (!suspectList.contains(author)) {
                            echo "Added ${author} as suspect"
                            retValue += " ${author}"
                            suspectList.add(author)
                        }
                    }
                } else {
                    echo "No author returned from git"
                }
            } catch (Exception e) {
                echo "INFO: Problem processing commit ${id}, skipping commit: " + e.toString()
            }
        }
    }
    def startedByUser = "";
    def causes = currentBuild.getBuildCauses()
    echo "causes: " + causes.toString()
    for (cause in causes) {
        def causeString = cause.toString()
        echo "current cause: " + causeString
        def causeInfo = readJSON text: causeString
        if (causeInfo.userId != null) {
            startedByUser = causeInfo.userId
        }
    }

    if (startedByUser.length() > 0) {
        echo "Build was started by a user, adding them to the suspect notification list: ${startedByUser}"
        def author = trimIfGithubNoreplyUser(startedByUser)
        echo "DEBUG: author: ${startedByUser}, ${author}"
        if (userMappings.containsKey(author)) {
            def slackUser = userMappings.get(author)
            if (!suspectList.contains(slackUser)) {
                echo "Added ${slackUser} as suspect"
                retValue += " ${slackUser}"
                suspectList.add(slackUser)
            }
        } else {
            // If we don't have a name mapping use the commit.author, at least we can easily tell if the mapping gets dated
            if (!suspectList.contains(author)) {
               echo "Added ${author} as suspect"
               retValue += " ${author}"
               suspectList.add(author)
            }
        }
    } else {
        echo "Build not started by a user, not adding to notification list"
    }
    echo "returning suspect list: ${retValue}"
    return retValue
}

@NonCPS
List extractReleaseTags(final String fileContent) {
    List releases = []
    fileContent.eachLine { tag ->
        releases << tag
    }
    return releases
}

def getLatestReleaseVersion() {
    final String releaseTags = readFile(file: "${workspace}/tags.txt")
    list gitTags = extractReleaseTags(releaseTags)
    echo "gitTags = ${gitTags}"
    return gitTags.pop()
}

// Create a html file containing the links to the Verrazzano distributions
def captureDistributionURLs() {
    script {
        def BRANCH_IN_OS = "${env.BRANCH_NAME.replace("/", "%252F")}"
        BASE_URL="https://objectstorage.${OCI_OS_REGION}.oraclecloud.com/n/${OCI_OS_NAMESPACE}/b/${OCI_OS_BUCKET}/o/${BRANCH_IN_OS}-last-clean-periodic-test"
        LITE_BUNDLE="${BASE_URL}/${verrazzanoPrefix}${VERRAZZANO_DEV_VERSION}-lite.zip"
        FULL_BUNDLE="${BASE_URL}/${verrazzanoPrefix}${VERRAZZANO_DEV_VERSION}.zip"
        sh """
            cat <<EOF > ${WORKSPACE}/${verrazzanoDistributionsFile}
<!DOCTYPE html>
<html>
      <body>
          <b>Verrazzano Release Distributions</b>
		  <ul>
		    <li><a href="${LITE_BUNDLE}">Verrazzano Lite Distribution</a></li>
		    <li><a href="${FULL_BUNDLE}">Verrazzano Full Distribution</a></li>
		  </ul>
      </body>
</html>
EOF
        """
    }
}<|MERGE_RESOLUTION|>--- conflicted
+++ resolved
@@ -41,14 +41,12 @@
 // Non Fields
 def branchSpecificSchedule = getCronSchedule()
 
-<<<<<<< HEAD
 def BRANCH_TAG = env.BRANCH_NAME.contains('master') || env.BRANCH_NAME.startsWith('release') ? env.BRANCH_NAME : "feature-branch"
 def JOB_SCENARIO_TAG = env.JOB_NAME.split('/')[0]
-=======
+
 // File containing the links to download the Verrazzano distributions
 @Field
 def verrazzanoDistributionsFile = "verrazzano_distributions.html"
->>>>>>> a03a3b0f
 
 pipeline {
     options {
@@ -365,26 +363,6 @@
                         }
                     }
                 }
-<<<<<<< HEAD
-                stage('Upgrade tests') {
-                    steps {
-                        retry(count: JOB_PROMOTION_RETRIES) {
-                            script {
-                                build job: "/verrazzano-upgrade-tests/${CLEAN_BRANCH_NAME}",
-                                    parameters: [
-                                        string(name: 'PIPELINE_TAG', value: PIPELINE_TAG),
-                                        string(name: 'SCENARIO_TAG', value: "periodic-1"),
-                                        string(name: 'GIT_COMMIT_FOR_UPGRADE', value: env.GIT_COMMIT),
-                                        string(name: 'TAGGED_TESTS', value: params.TAGGED_TESTS),
-                                        string(name: 'INCLUDED_TESTS', value: params.INCLUDED_TESTS),
-                                        string(name: 'EXCLUDED_TESTS', value: params.EXCLUDED_TESTS)
-                                    ], wait: true
-                            }
-                        }
-                    }
-                }
-=======
->>>>>>> a03a3b0f
                 stage('Upgrade Path Minor Release Tests') {
                     steps {
                             script {
