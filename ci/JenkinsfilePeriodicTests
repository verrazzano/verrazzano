--- conflicted
+++ resolved
@@ -166,12 +166,8 @@
                             script {
                                 build job: "/verrazzano-multi-cluster-acceptance-tests/${CLEAN_BRANCH_NAME}",
                                     parameters: [
-<<<<<<< HEAD
                                         string(name: 'PIPELINE_TAG', value: PIPELINE_TAG),
                                         string(name: 'SCENARIO_TAG', value: "periodic-1"),
-                                        booleanParam(name: 'UPGRADE_VERRAZZANO', value: false),
-=======
->>>>>>> 1d8fb923
                                         string(name: 'GIT_COMMIT_TO_USE', value: env.GIT_COMMIT),
                                         string(name: 'TAGGED_TESTS', value: params.TAGGED_TESTS),
                                         string(name: 'INCLUDED_TESTS', value: params.INCLUDED_TESTS),
@@ -278,13 +274,9 @@
                             script {
                                 build job: "/verrazzano-new-kind-acceptance-tests/${CLEAN_BRANCH_NAME}",
                                     parameters: [
-<<<<<<< HEAD
                                         string(name: 'PIPELINE_TAG', value: PIPELINE_TAG),
                                         string(name: 'SCENARIO_TAG', value: "periodic-1"),
-                                        string(name: 'KUBERNETES_CLUSTER_VERSION', value: '1.23'),
-=======
                                         string(name: 'KUBERNETES_CLUSTER_VERSION', value: '1.24'),
->>>>>>> 1d8fb923
                                         string(name: 'GIT_COMMIT_TO_USE', value: env.GIT_COMMIT),
                                         string(name: 'TAGGED_TESTS', value: params.TAGGED_TESTS),
                                         string(name: 'INCLUDED_TESTS', value: params.INCLUDED_TESTS),
@@ -388,23 +380,11 @@
                 }
                 stage('Upgrade Resiliency tests') {
                     steps {
-<<<<<<< HEAD
-                        retry(count: JOB_PROMOTION_RETRIES) {
-                            script {
-                                build job: "/verrazzano-upgrade-resiliency-tests/${CLEAN_BRANCH_NAME}",
-                                    parameters: [
-                                        string(name: 'PIPELINE_TAG', value: PIPELINE_TAG),
-                                        string(name: 'SCENARIO_TAG', value: "periodic-1"),
-                                        string(name: 'GIT_COMMIT_FOR_UPGRADE', value: env.GIT_COMMIT),
-                                        string(name: 'TAGGED_TESTS', value: params.TAGGED_TESTS),
-                                        string(name: 'INCLUDED_TESTS', value: params.INCLUDED_TESTS),
-                                        string(name: 'EXCLUDED_TESTS', value: params.EXCLUDED_TESTS)
-                                    ], wait: true
-                            }
-=======
                         script {
                             build job: "/verrazzano-upgrade-resiliency-tests/${CLEAN_BRANCH_NAME}",
                                 parameters: [
+                                    string(name: 'PIPELINE_TAG', value: PIPELINE_TAG),
+                                    string(name: 'SCENARIO_TAG', value: "periodic-1"),
                                     string(name: 'GIT_COMMIT_TO_USE', value: env.GIT_COMMIT),
                                     string(name: 'TAGGED_TESTS', value: params.TAGGED_TESTS),
                                     string(name: 'INCLUDED_TESTS', value: params.INCLUDED_TESTS),
@@ -419,13 +399,14 @@
                         script {
                             build job: "/verrazzano-uninstall-resiliency-suite/${CLEAN_BRANCH_NAME}",
                                 parameters: [
+                                    string(name: 'PIPELINE_TAG', value: PIPELINE_TAG),
+                                    string(name: 'SCENARIO_TAG', value: "periodic-1"),
                                     string(name: 'GIT_COMMIT_TO_USE', value: env.GIT_COMMIT),
                                     string(name: 'TAGGED_TESTS', value: params.TAGGED_TESTS),
                                     string(name: 'INCLUDED_TESTS', value: params.INCLUDED_TESTS),
                                     string(name: 'EXCLUDED_TESTS', value: params.EXCLUDED_TESTS),
                                     booleanParam(name: 'EMIT_METRICS', value: params.EMIT_METRICS)
                                 ], wait: true
->>>>>>> 1d8fb923
                         }
                     }
                 }
@@ -436,13 +417,9 @@
                                 // Do not use Calico
                                 build job: "verrazzano-new-kind-acceptance-tests/${CLEAN_BRANCH_NAME}",
                                     parameters: [
-<<<<<<< HEAD
                                         string(name: 'PIPELINE_TAG', value: PIPELINE_TAG),
                                         string(name: 'SCENARIO_TAG', value: "periodic-5-noncalico"),
-                                        string(name: 'KUBERNETES_CLUSTER_VERSION', value: '1.22'),
-=======
                                         string(name: 'KUBERNETES_CLUSTER_VERSION', value: '1.24'),
->>>>>>> 1d8fb923
                                         string(name: 'GIT_COMMIT_TO_USE', value: env.GIT_COMMIT),
                                         booleanParam(name: 'CREATE_CLUSTER_USE_CALICO', value: false),
                                         string(name: 'TAGGED_TESTS', value: params.TAGGED_TESTS),
@@ -467,13 +444,9 @@
                                 // test with sslip.io
                                 build job: "verrazzano-new-kind-acceptance-tests/${CLEAN_BRANCH_NAME}",
                                     parameters: [
-<<<<<<< HEAD
                                         string(name: 'PIPELINE_TAG', value: PIPELINE_TAG),
                                         string(name: 'SCENARIO_TAG', value: "periodic-6-sslip"),
-                                        string(name: 'KUBERNETES_CLUSTER_VERSION', value: '1.22'),
-=======
                                         string(name: 'KUBERNETES_CLUSTER_VERSION', value: '1.24'),
->>>>>>> 1d8fb923
                                         string(name: 'GIT_COMMIT_TO_USE', value: env.GIT_COMMIT),
                                         string(name: 'WILDCARD_DNS_DOMAIN', value: 'sslip.io'),
                                         string(name: 'TAGGED_TESTS', value: params.TAGGED_TESTS),
@@ -497,13 +470,9 @@
                             script {
                                 build job: "verrazzano-dynamic-config-tests/${CLEAN_BRANCH_NAME}",
                                     parameters: [
-<<<<<<< HEAD
                                         string(name: 'PIPELINE_TAG', value: PIPELINE_TAG),
                                         string(name: 'SCENARIO_TAG', value: "periodic-1"),
-                                        string(name: 'KUBERNETES_CLUSTER_VERSION', value: '1.22'),
-=======
                                         string(name: 'KUBERNETES_CLUSTER_VERSION', value: '1.24'),
->>>>>>> 1d8fb923
                                         string(name: 'GIT_COMMIT_TO_USE', value: env.GIT_COMMIT),
                                         string(name: 'TAGGED_TESTS', value: params.TAGGED_TESTS),
                                         string(name: 'INCLUDED_TESTS', value: params.INCLUDED_TESTS),
@@ -577,13 +546,9 @@
                             script {
                                 def builtExamples = build job: "/verrazzano-examples/${CLEAN_BRANCH_NAME}",
                                     parameters: [
-<<<<<<< HEAD
                                         string(name: 'PIPELINE_TAG', value: PIPELINE_TAG),
                                         string(name: 'SCENARIO_TAG', value: "periodic-1"),
-                                        string(name: 'KUBERNETES_CLUSTER_VERSION', value: '1.22'),
-=======
                                         string(name: 'KUBERNETES_CLUSTER_VERSION', value: '1.24'),
->>>>>>> 1d8fb923
                                         string(name: 'GIT_COMMIT_TO_USE', value: env.GIT_COMMIT),
                                         string(name: 'TAGGED_TESTS', value: params.TAGGED_TESTS),
                                         string(name: 'INCLUDED_TESTS', value: params.INCLUDED_TESTS),
