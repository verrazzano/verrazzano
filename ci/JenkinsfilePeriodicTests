// Copyright (c) 2021, 2022, Oracle and/or its affiliates.
// Licensed under the Universal Permissive License v 1.0 as shown at https://oss.oracle.com/licenses/upl.

def GIT_COMMIT_TO_USE
def VERRAZZANO_DEV_VERSION

def availableRegions = env.JOB_NAME.contains('master') ? [ "us-phoenix-1" ] : [  "us-phoenix-1", "us-ashburn-1", "eu-frankfurt-1", "uk-london-1" ]
Collections.shuffle(availableRegions)

def TESTS_FAILED = false
def tarfilePrefix="verrazzano_periodic"
def storeLocation=""
def branchSpecificSchedule = getCronSchedule()

// The job name from which the verrazzano_images file is available to be copied to this job
// We will copy over and make it part of the artifacts of the periodic job, available when we want to release a candidate
def verrazzanoImagesJobProjectName = "verrazzano-examples"
def verrazzanoImagesFile = "verrazzano_images.txt"
def verrazzanoImagesBuildNumber = 0 // will be set to actual build number when the job is run

pipeline {
    options {
        skipDefaultCheckout true
        disableConcurrentBuilds()
        timestamps ()
    }

    agent {
       docker {
            image "${RUNNER_DOCKER_IMAGE}"
            args "${RUNNER_DOCKER_ARGS}"
            registryUrl "${RUNNER_DOCKER_REGISTRY_URL}"
            registryCredentialsId 'ocir-pull-and-push-account'
            label params.LOCK_REGION
        }
    }

    triggers {
        cron(branchSpecificSchedule)
    }

    parameters {
        choice (description: 'OCI region to run Jenkins agent and OKE clusters in', name: 'LOCK_REGION', choices: availableRegions)
        booleanParam (description: 'Skip tests to private registry stage, useful for testing out private registry testing, support and push to OCIR', name: 'SKIP_TO_PRIVATE_REGISTRY', defaultValue: false)
        string (name: 'TAGGED_TESTS',
                defaultValue: '',
                description: 'A comma separated list of build tags for tests that should be executed (e.g. unstable_test). Default:',
                trim: true)
        string (name: 'INCLUDED_TESTS',
                defaultValue: '.*',
                description: 'A regex matching any fully qualified test file that should be executed (e.g. examples/helidon/). Default: .*',
                trim: true)
        string (name: 'EXCLUDED_TESTS',
                defaultValue: '_excluded_test',
                description: 'A regex matching any fully qualified test file that should not be executed (e.g. multicluster/|_excluded_test). Default: _excluded_test',
                trim: true)
    }

    environment {
        IS_PERIODIC_PIPELINE = "true"
        OCIR_SCAN_COMPARTMENT = credentials('ocir-scan-compartment')
        OCIR_SCAN_TARGET = credentials('ocir-scan-target')
        OCIR_SCAN_REGISTRY = credentials('ocir-scan-registry')
        OCIR_SCAN_REPOSITORY_PATH = credentials('ocir-scan-repository-path')
        DOCKER_SCAN_CREDS = credentials('v8odev-ocir')

        OCI_CLI_AUTH="instance_principal"
        OCI_OS_NAMESPACE = credentials('oci-os-namespace')
        OCI_OS_BUCKET="verrazzano-builds"
        CLEAN_BRANCH_NAME = "${env.BRANCH_NAME.replace("/", "%2F")}"
        SERVICE_KEY = credentials('PAGERDUTY_SERVICE_KEY')
        RELEASABLE_IMAGES_OBJECT_STORE = "releasable-verrazzano-images.txt"
    }

    // This job runs against the latest stable master commit. That is defined as the last clean master build and test run whose
    // commit has been stored in object storage. This job will fetch that commit from master and run extended tests using that.
    // This job is NOT currently setup to run extended tests from other branches, if you need to run those extended jobs you will
    // need to run those against your branch individually.

    stages {
        stage('Clean workspace and checkout') {
            steps {
                sh """
                    echo "${NODE_LABELS}"
                    oci --region us-phoenix-1 os object get --namespace ${OCI_OS_NAMESPACE} -bn ${OCI_OS_BUCKET} --name ${CLEAN_BRANCH_NAME}/last-stable-commit.txt --file ${WORKSPACE}/last-stable-commit.txt
                """

                script {
                    def props = readProperties file: "${WORKSPACE}/last-stable-commit.txt"
                    GIT_COMMIT_TO_USE = props['git-commit']
                    echo "SCM checkout of ${GIT_COMMIT_TO_USE}"
                    def scmInfo = checkout([
                        $class: 'GitSCM',
                        branches: [[name: GIT_COMMIT_TO_USE]],
                        doGenerateSubmoduleConfigurations: false,
                        extensions: [],
                        submoduleCfg: [],
                        userRemoteConfigs: [[url: env.SCM_VERRAZZANO_GIT_URL]]])
                    env.GIT_COMMIT = scmInfo.GIT_COMMIT
                    env.GIT_BRANCH = scmInfo.GIT_BRANCH
                    echo "SCM checkout of ${env.GIT_BRANCH} at ${env.GIT_COMMIT}"
                    // If the commit we were handed is not what the SCM says we are using, fail
                    if (!env.GIT_COMMIT.equals(GIT_COMMIT_TO_USE)) {
                        error( "SCM didn't checkout the commit we expected. Expected: ${GIT_COMMIT_TO_USE}, Found: ${scmInfo.GIT_COMMIT}")
                    }
                }

                script {
                    try {
                        sh """
                            echo "${DOCKER_SCAN_CREDS_PSW}" | docker login ${env.OCIR_SCAN_REGISTRY} -u ${DOCKER_SCAN_CREDS_USR} --password-stdin
                        """
                    } catch(error) {
                        echo "docker login failed, retrying after sleep"
                        retry(4) {
                            sleep(30)
                            sh """
                            echo "${DOCKER_SCAN_CREDS_PSW}" | docker login ${env.OCIR_SCAN_REGISTRY} -u ${DOCKER_SCAN_CREDS_USR} --password-stdin
                            """
                        }
                    }
                }

                script {
                    def props = readProperties file: '.verrazzano-development-version'
                    VERRAZZANO_DEV_VERSION = props['verrazzano-development-version']
                    TIMESTAMP = sh(returnStdout: true, script: "date +%Y%m%d%H%M%S").trim()
                    SHORT_COMMIT_HASH = sh(returnStdout: true, script: "git rev-parse --short=8 HEAD").trim()
                    // update the description with some meaningful info
                    currentBuild.description = SHORT_COMMIT_HASH + " : " + env.GIT_COMMIT + " : " + GIT_COMMIT_TO_USE
                    storeLocation="${CLEAN_BRANCH_NAME}-last-clean-periodic-test/${tarfilePrefix}.zip"
                }
            }
        }

        stage ('Periodic Test Suites') {
            when {
                allOf {
                    expression {params.SKIP_TO_PRIVATE_REGISTRY == false}
                }
            }
            parallel {
                stage('Multi Cluster Tests') {
                    steps {
                        script {
                            build job: "/verrazzano-multi-cluster-acceptance-tests/${CLEAN_BRANCH_NAME}",
                                parameters: [
                                    string(name: 'LOCK_REGION', value: params.LOCK_REGION),
                                    string(name: 'GIT_COMMIT_TO_USE', value: env.GIT_COMMIT),
                                    string(name: 'TAGGED_TESTS', value: params.TAGGED_TESTS),
                                    string(name: 'INCLUDED_TESTS', value: params.INCLUDED_TESTS),
                                    string(name: 'EXCLUDED_TESTS', value: params.EXCLUDED_TESTS)
                                ], wait: true
                        }
                    }
                }
                stage('Uninstall Tests') {
                    steps {
                        script {
                            build job: "/verrazzano-uninstall-test/${CLEAN_BRANCH_NAME}",
                                parameters: [
                                    string(name: 'LOCK_REGION', value: params.LOCK_REGION),
                                    string(name: 'GIT_COMMIT_TO_USE', value: env.GIT_COMMIT),
                                    string(name: 'TAGGED_TESTS', value: params.TAGGED_TESTS),
                                    string(name: 'INCLUDED_TESTS', value: params.INCLUDED_TESTS),
                                    string(name: 'EXCLUDED_TESTS', value: params.EXCLUDED_TESTS)
                                ], wait: true
                        }
                    }
                }
                stage('OCI DNS tests') {
                    steps {
                        script {
                            build job: "/verrazzano-new-oci-dns-acceptance-tests/${CLEAN_BRANCH_NAME}",
                                parameters: [
                                    string(name: 'LOCK_REGION', value: params.LOCK_REGION),
                                    string(name: 'GIT_COMMIT_TO_USE', value: env.GIT_COMMIT),
                                    booleanParam(name: 'CREATE_CLUSTER_USE_CALICO', value: true),
                                    string(name: 'TAGGED_TESTS', value: params.TAGGED_TESTS),
                                    string(name: 'INCLUDED_TESTS', value: params.INCLUDED_TESTS),
                                    string(name: 'EXCLUDED_TESTS', value: params.EXCLUDED_TESTS)
                                ], wait: true
                        }
                    }
                }
                stage('OCI DNS tests with instance principal') {
                    steps {
                        script {
                            build job: "/verrazzano-new-oci-dns-acceptance-tests/${CLEAN_BRANCH_NAME}",
                                parameters: [
                                    string(name: 'LOCK_REGION', value: params.LOCK_REGION),
                                    string(name: 'OCI_DNS_AUTH', value: 'instance_principal'),
                                    string(name: 'GIT_COMMIT_TO_USE', value: env.GIT_COMMIT),
                                    string(name: 'VERRAZZANO_OPERATOR_IMAGE', value: params.VERRAZZANO_OPERATOR_IMAGE),
                                    booleanParam(name: 'CREATE_CLUSTER_USE_CALICO', value: true),
                                    string(name: 'TAGGED_TESTS', value: params.TAGGED_TESTS),
                                    string(name: 'INCLUDED_TESTS', value: params.INCLUDED_TESTS),
                                    string(name: 'EXCLUDED_TESTS', value: params.EXCLUDED_TESTS),
                                    booleanParam(name: 'EMIT_METRICS', value: params.EMIT_METRICS)
                                ], wait: true
                        }
                    }
               }
                stage('Kind Acceptance Tests on 1.20') {
                    steps {
                        script {
                            build job: "/verrazzano-new-kind-acceptance-tests/${CLEAN_BRANCH_NAME}",
                                parameters: [
                                    string(name: 'LOCK_REGION', value: params.LOCK_REGION),
                                    string(name: 'KUBERNETES_CLUSTER_VERSION', value: '1.20'),
                                    string(name: 'GIT_COMMIT_TO_USE', value: env.GIT_COMMIT),
                                    string(name: 'TAGGED_TESTS', value: params.TAGGED_TESTS),
                                    string(name: 'INCLUDED_TESTS', value: params.INCLUDED_TESTS),
                                    string(name: 'EXCLUDED_TESTS', value: params.EXCLUDED_TESTS)
                                ], wait: true
                        }
                    }
                }
                stage('Kind Acceptance Tests on 1.21') {
                    steps {
                        script {
                            build job: "/verrazzano-new-kind-acceptance-tests/${CLEAN_BRANCH_NAME}",
                                parameters: [
                                    string(name: 'LOCK_REGION', value: params.LOCK_REGION),
                                    string(name: 'KUBERNETES_CLUSTER_VERSION', value: '1.21'),
                                    string(name: 'GIT_COMMIT_TO_USE', value: env.GIT_COMMIT),
                                    string(name: 'TAGGED_TESTS', value: params.TAGGED_TESTS),
                                    string(name: 'INCLUDED_TESTS', value: params.INCLUDED_TESTS),
                                    string(name: 'EXCLUDED_TESTS', value: params.EXCLUDED_TESTS)
                                ], wait: true
                        }
                    }
                }
                stage('Kind Acceptance Tests on 1.22') {
                    steps {
                        script {
                            build job: "/verrazzano-new-kind-acceptance-tests/${CLEAN_BRANCH_NAME}",
                                    parameters: [
                                            string(name: 'KUBERNETES_CLUSTER_VERSION', value: '1.22'),
                                            string(name: 'GIT_COMMIT_TO_USE', value: env.GIT_COMMIT),
                                            string(name: 'TAGGED_TESTS', value: params.TAGGED_TESTS),
                                            string(name: 'INCLUDED_TESTS', value: params.INCLUDED_TESTS),
                                            string(name: 'EXCLUDED_TESTS', value: params.EXCLUDED_TESTS)
                                    ], wait: true
                        }
                    }
                }
                stage('Upgrade tests') {
                    steps {
                        script {
                            build job: "/verrazzano-upgrade-tests/${CLEAN_BRANCH_NAME}",
                                parameters: [
                                    string(name: 'LOCK_REGION', value: params.LOCK_REGION),
                                    string(name: 'GIT_COMMIT_FOR_UPGRADE', value: env.GIT_COMMIT),
                                    string(name: 'TAGGED_TESTS', value: params.TAGGED_TESTS),
                                    string(name: 'INCLUDED_TESTS', value: params.INCLUDED_TESTS),
                                    string(name: 'EXCLUDED_TESTS', value: params.EXCLUDED_TESTS)
                                ], wait: true
                        }
                    }
                }
                /*
                stage('Upgrade Resiliency tests') {
                    steps {
                        script {
                            build job: "/verrazzano-upgrade-resiliency-tests/${CLEAN_BRANCH_NAME}",
                                parameters: [
                                    string(name: 'LOCK_REGION', value: params.LOCK_REGION),
                                    string(name: 'GIT_COMMIT_FOR_UPGRADE', value: env.GIT_COMMIT),
                                    string(name: 'TAGGED_TESTS', value: params.TAGGED_TESTS),
                                    string(name: 'INCLUDED_TESTS', value: params.INCLUDED_TESTS),
                                    string(name: 'EXCLUDED_TESTS', value: params.EXCLUDED_TESTS)
                                ], wait: true
                        }
                    }
                }
                */
                stage('Kind Acceptance Tests on 1.22 Non-Calico') {
                    steps {
                        script {
                            // Do not use Calico
                            build job: "verrazzano-new-kind-acceptance-tests/${CLEAN_BRANCH_NAME}",
                                parameters: [
<<<<<<< HEAD
                                    string(name: 'LOCK_REGION', value: params.LOCK_REGION),
                                    string(name: 'KUBERNETES_CLUSTER_VERSION', value: '1.21'),
=======
                                    string(name: 'KUBERNETES_CLUSTER_VERSION', value: '1.22'),
>>>>>>> 15cfccf4
                                    string(name: 'GIT_COMMIT_TO_USE', value: env.GIT_COMMIT),
                                    booleanParam(name: 'CREATE_CLUSTER_USE_CALICO', value: false),
                                    string(name: 'TAGGED_TESTS', value: params.TAGGED_TESTS),
                                    string(name: 'INCLUDED_TESTS', value: params.INCLUDED_TESTS),
                                    string(name: 'EXCLUDED_TESTS', value: params.EXCLUDED_TESTS)
                                ], wait: true
                        }
                    }
                    post {
                        failure {
                            script {
                                TESTS_FAILED = true
                            }
                        }
                    }
                }
                stage('Kind Acceptance Tests on 1.22 sslip.io') {
                    steps {
                        script {
                            // test with sslip.io
                            build job: "verrazzano-new-kind-acceptance-tests/${CLEAN_BRANCH_NAME}",
                                parameters: [
<<<<<<< HEAD
                                    string(name: 'LOCK_REGION', value: params.LOCK_REGION),
                                    string(name: 'KUBERNETES_CLUSTER_VERSION', value: '1.21'),
=======
                                    string(name: 'KUBERNETES_CLUSTER_VERSION', value: '1.22'),
>>>>>>> 15cfccf4
                                    string(name: 'GIT_COMMIT_TO_USE', value: env.GIT_COMMIT),
                                    string(name: 'WILDCARD_DNS_DOMAIN', value: 'sslip.io'),
                                    string(name: 'TAGGED_TESTS', value: params.TAGGED_TESTS),
                                    string(name: 'INCLUDED_TESTS', value: params.INCLUDED_TESTS),
                                    string(name: 'EXCLUDED_TESTS', value: params.EXCLUDED_TESTS)
                                ], wait: true
                        }
                    }
                    post {
                        failure {
                            script {
                                TESTS_FAILED = true
                            }
                        }
                    }
                }
                stage('Dynamic Configuration Tests') {
                    steps {
                        script {
                            build job: "verrazzano-dynamic-config-tests/${CLEAN_BRANCH_NAME}",
                                parameters: [
<<<<<<< HEAD
                                    string(name: 'LOCK_REGION', value: params.LOCK_REGION),
                                    string(name: 'KUBERNETES_CLUSTER_VERSION', value: '1.20'),
=======
                                    string(name: 'KUBERNETES_CLUSTER_VERSION', value: '1.22'),
>>>>>>> 15cfccf4
                                    string(name: 'GIT_COMMIT_TO_USE', value: env.GIT_COMMIT),
                                    string(name: 'TAGGED_TESTS', value: params.TAGGED_TESTS),
                                    string(name: 'INCLUDED_TESTS', value: params.INCLUDED_TESTS),
                                    string(name: 'EXCLUDED_TESTS', value: params.EXCLUDED_TESTS)
                                ], wait: true
                        }
                    }
                    post {
                        failure {
                            script {
                                TESTS_FAILED = true
                            }
                        }
                    }
                }
                stage('OCI DNS/ACME-Staging Tests') {
                    steps {
                        script {
                            build job: "verrazzano-new-oci-dns-acceptance-tests/${CLEAN_BRANCH_NAME}",
                                parameters: [
                                    string(name: 'LOCK_REGION', value: params.LOCK_REGION),
                                    string(name: 'GIT_COMMIT_TO_USE', value: env.GIT_COMMIT),
                                    string(name: 'CERT_ISSUER', value: "acme"),
                                    string(name: 'ACME_ENVIRONMENT', value: "staging"),
                                    booleanParam(name: 'CREATE_CLUSTER_USE_CALICO', value: false),
                                    string(name: 'TAGGED_TESTS', value: params.TAGGED_TESTS),
                                    string(name: 'INCLUDED_TESTS', value: params.INCLUDED_TESTS),
                                    string(name: 'EXCLUDED_TESTS', value: params.EXCLUDED_TESTS)
                                ], wait: true
                        }
                    }
                    post {
                        failure {
                            script {
                                TESTS_FAILED = true
                            }
                        }
                    }
                }
                stage('OCI Service Integration Tests') {
                    steps {
                        script {
                            build job: "/verrazzano-oci-integration-tests/${CLEAN_BRANCH_NAME}",
                                parameters: [
                                    string(name: 'LOCK_REGION', value: params.LOCK_REGION),
                                    string(name: 'GIT_COMMIT_TO_USE', value: env.GIT_COMMIT),
                                    string(name: 'TAGGED_TESTS', value: params.TAGGED_TESTS),
                                    string(name: 'INCLUDED_TESTS', value: params.INCLUDED_TESTS),
                                    string(name: 'EXCLUDED_TESTS', value: params.EXCLUDED_TESTS)
                                ], wait: true
                        }
                    }
                    post {
                        failure {
                            script {
                                TESTS_FAILED = true
                            }
                        }
                    }
                }
                stage('Verrazzano Examples') {
                    steps {
                        script {
                            def builtExamples = build job: "/verrazzano-examples/${CLEAN_BRANCH_NAME}",
                                parameters: [
<<<<<<< HEAD
                                    string(name: 'LOCK_REGION', value: params.LOCK_REGION),
                                    string(name: 'KUBERNETES_CLUSTER_VERSION', value: '1.20'),
=======
                                    string(name: 'KUBERNETES_CLUSTER_VERSION', value: '1.22'),
>>>>>>> 15cfccf4
                                    string(name: 'GIT_COMMIT_TO_USE', value: env.GIT_COMMIT),
                                    string(name: 'TAGGED_TESTS', value: params.TAGGED_TESTS),
                                    string(name: 'INCLUDED_TESTS', value: params.INCLUDED_TESTS),
                                    string(name: 'EXCLUDED_TESTS', value: params.EXCLUDED_TESTS)
                                ], wait: true
                            // The verrazzano-examples job is the one from which we get the verrazzano images file
                            verrazzanoImagesBuildNumber = builtExamples.number
                        }
                    }
                    post {
                        failure {
                            script {
                                TESTS_FAILED = true
                            }
                        }
                    }
                }
            }
        }

        stage("Private Registry") {
            when {
                allOf {
                    expression {TESTS_FAILED == false}
                }
            }
            stages {
                stage("Upload Periodic Run Artifacts") {
                    steps {
                        sh """
                            ci/scripts/update_periodic_on_success.sh ${env.GIT_COMMIT} ${SHORT_COMMIT_HASH} ${tarfilePrefix}
                        """
                    }
                }
                stage('Private Registry Tests') {
                    when {
                        allOf {
                            not { buildingTag() }
                            anyOf {
                                branch 'master';
                                branch 'release-*';
                            }
                        }
                    }
                    steps {
                        script {
                            build job: "verrazzano-private-registry/${CLEAN_BRANCH_NAME}",
                                parameters: [
                                    string(name: 'LOCK_REGION', value: params.LOCK_REGION),
                                    string(name: 'GIT_COMMIT_TO_USE', value: env.GIT_COMMIT),
                                    string(name: 'ZIPFILE_LOCATION', value: storeLocation)
                                ], wait: true
                        }
                    }
                }
                stage('Push to OCIR') {
                    environment {
                        OCI_CLI_AUTH="api_key"
                        OCI_CLI_TENANCY = credentials('oci-dev-tenancy')
                        OCI_CLI_USER = credentials('oci-dev-user-ocid')
                        OCI_CLI_FINGERPRINT = credentials('oci-dev-api-key-fingerprint')
                        OCI_CLI_KEY_FILE = credentials('oci-dev-api-key-file')
                        OCI_CLI_REGION = "us-ashburn-1"
                        OCI_REGION = "${env.OCI_CLI_REGION}"
                    }
                    steps {
                        script {
                            sh """
                                echo "Pushing images to OCIR, these are treated as the latest scan results for ${CLEAN_BRANCH_NAME}"
                                ci/scripts/push_to_ocir.sh
                            """
                        }
                    }
                }

                stage('Release Candidate Validation Checks') {
                    steps {
                        script {
                            def built = build job: "verrazzano-prerelease-check/${CLEAN_BRANCH_NAME}",
                                parameters: [
                                    string(name: 'GIT_COMMIT_TO_USE', value: env.GIT_COMMIT)
                                ], wait: true, propagate: false
                            println("Result of verrazzano-prerelease-check is ${built.result}")
                            dir ("${WORKSPACE}") {
                                copyArtifacts(projectName: "verrazzano-prerelease-check/${CLEAN_BRANCH_NAME}",
                                        selector: specific("${built.number}"));
                                def releaseStatus = readFile file: "release_status.out"
                                currentBuild.displayName = "${currentBuild.displayName} : ${releaseStatus}"
                            }
                        }
                    }
                }
            }
        }
    }
    post {
        always {
            script {
                if (verrazzanoImagesBuildNumber > 0) {
                    copyArtifacts(projectName: "${verrazzanoImagesJobProjectName}/${CLEAN_BRANCH_NAME}",
                            selector: specific("${verrazzanoImagesBuildNumber}"),
                            filter: verrazzanoImagesFile)
                    sh """
                        OCI_CLI_AUTH="instance_principal" oci --region us-phoenix-1 os object put --force --namespace ${OCI_OS_NAMESPACE} -bn ${OCI_OS_BUCKET} --name ${CLEAN_BRANCH_NAME}/${RELEASABLE_IMAGES_OBJECT_STORE} --file ${verrazzanoImagesFile}
                    """
                } else {
                    println("Cannot copy ${verrazzanoImagesFile} from the project ${verrazzanoImagesJobProjectName} - no build number is available to copy from.")
                }
            }
            archiveArtifacts artifacts: "**/prerelease_validation.out,**/release_status.out,**/${verrazzanoImagesFile}", allowEmptyArchive: true
        }
        failure {
            script {
                if (isAlertingEnabled()) {
                    if (isPagerDutyEnabled()) {
                        pagerduty(resolve: false, serviceKey: "$SERVICE_KEY",
                        incDescription: "Verrazzano Periodic Tests: ${env.JOB_NAME} - Failed",
                        incDetails: "Job Failed - \"${env.JOB_NAME}\" build: ${env.BUILD_NUMBER}\n\nView the log at:\n ${env.BUILD_URL}\n\nBlue Ocean:\n${env.RUN_DISPLAY_URL}")
                    }
                    slackSend ( channel: "$SLACK_ALERT_CHANNEL", message: "Job Failed - \"${env.JOB_NAME}\" build: ${env.BUILD_NUMBER}\n\nView the log at:\n ${env.BUILD_URL}\n\nBlue Ocean:\n${env.RUN_DISPLAY_URL}\n" )
                    echo "done alerts"
                }
            }
        }
        cleanup {
            deleteDir()
        }
    }
}

def isAlertingEnabled() {
    // this controls whether any alerting happens for these tests
    if (NOTIFY_PERIODIC_FAILURES.equals("true") && (env.BRANCH_NAME.equals("master") || env.BRANCH_NAME.startsWith("release-1."))) {
        echo "Alert notifications enabled for ${env.BRANCH_NAME}"
        return true
    }
    return false
}

def isPagerDutyEnabled() {
    // this additionally controls whether PD alerts are enabled (note that you must also enable alerting in general as well if you want these)
    if (NOTIFY_PAGERDUTY_PERIODIC_FAILURES.equals("true")) {
        echo "Pager-Duty notifications enabled via global override setting"
        return true
    }
    return false
}

def getCronSchedule() {
    if (env.BRANCH_NAME.equals("master")) {
        return "H */2 * * *"
    } else if (env.BRANCH_NAME.startsWith("release-1")) {
        return "@daily"
    }
    return ""
}<|MERGE_RESOLUTION|>--- conflicted
+++ resolved
@@ -281,12 +281,8 @@
                             // Do not use Calico
                             build job: "verrazzano-new-kind-acceptance-tests/${CLEAN_BRANCH_NAME}",
                                 parameters: [
-<<<<<<< HEAD
-                                    string(name: 'LOCK_REGION', value: params.LOCK_REGION),
-                                    string(name: 'KUBERNETES_CLUSTER_VERSION', value: '1.21'),
-=======
+                                    string(name: 'LOCK_REGION', value: params.LOCK_REGION),
                                     string(name: 'KUBERNETES_CLUSTER_VERSION', value: '1.22'),
->>>>>>> 15cfccf4
                                     string(name: 'GIT_COMMIT_TO_USE', value: env.GIT_COMMIT),
                                     booleanParam(name: 'CREATE_CLUSTER_USE_CALICO', value: false),
                                     string(name: 'TAGGED_TESTS', value: params.TAGGED_TESTS),
@@ -309,12 +305,8 @@
                             // test with sslip.io
                             build job: "verrazzano-new-kind-acceptance-tests/${CLEAN_BRANCH_NAME}",
                                 parameters: [
-<<<<<<< HEAD
-                                    string(name: 'LOCK_REGION', value: params.LOCK_REGION),
-                                    string(name: 'KUBERNETES_CLUSTER_VERSION', value: '1.21'),
-=======
+                                    string(name: 'LOCK_REGION', value: params.LOCK_REGION),
                                     string(name: 'KUBERNETES_CLUSTER_VERSION', value: '1.22'),
->>>>>>> 15cfccf4
                                     string(name: 'GIT_COMMIT_TO_USE', value: env.GIT_COMMIT),
                                     string(name: 'WILDCARD_DNS_DOMAIN', value: 'sslip.io'),
                                     string(name: 'TAGGED_TESTS', value: params.TAGGED_TESTS),
@@ -336,12 +328,8 @@
                         script {
                             build job: "verrazzano-dynamic-config-tests/${CLEAN_BRANCH_NAME}",
                                 parameters: [
-<<<<<<< HEAD
-                                    string(name: 'LOCK_REGION', value: params.LOCK_REGION),
-                                    string(name: 'KUBERNETES_CLUSTER_VERSION', value: '1.20'),
-=======
+                                    string(name: 'LOCK_REGION', value: params.LOCK_REGION),
                                     string(name: 'KUBERNETES_CLUSTER_VERSION', value: '1.22'),
->>>>>>> 15cfccf4
                                     string(name: 'GIT_COMMIT_TO_USE', value: env.GIT_COMMIT),
                                     string(name: 'TAGGED_TESTS', value: params.TAGGED_TESTS),
                                     string(name: 'INCLUDED_TESTS', value: params.INCLUDED_TESTS),
@@ -407,12 +395,8 @@
                         script {
                             def builtExamples = build job: "/verrazzano-examples/${CLEAN_BRANCH_NAME}",
                                 parameters: [
-<<<<<<< HEAD
-                                    string(name: 'LOCK_REGION', value: params.LOCK_REGION),
-                                    string(name: 'KUBERNETES_CLUSTER_VERSION', value: '1.20'),
-=======
+                                    string(name: 'LOCK_REGION', value: params.LOCK_REGION),
                                     string(name: 'KUBERNETES_CLUSTER_VERSION', value: '1.22'),
->>>>>>> 15cfccf4
                                     string(name: 'GIT_COMMIT_TO_USE', value: env.GIT_COMMIT),
                                     string(name: 'TAGGED_TESTS', value: params.TAGGED_TESTS),
                                     string(name: 'INCLUDED_TESTS', value: params.INCLUDED_TESTS),
