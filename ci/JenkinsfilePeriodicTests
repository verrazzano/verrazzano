--- conflicted
+++ resolved
@@ -261,47 +261,6 @@
                         }
                     }
                 }
-<<<<<<< HEAD
-                stage('Kind Acceptance Tests on 1.22') {
-                    steps {
-                        retry(count: JOB_PROMOTION_RETRIES) {
-                            script {
-                                build job: "/verrazzano-new-kind-acceptance-tests/${CLEAN_BRANCH_NAME}",
-                                        parameters: [
-                                                string(name: 'PIPELINE_TAG', value: PIPELINE_TAG),
-                                                string(name: 'SCENARIO_TAG', value: "periodic-2"),
-                                                string(name: 'KUBERNETES_CLUSTER_VERSION', value: '1.22'),
-                                                string(name: 'GIT_COMMIT_TO_USE', value: env.GIT_COMMIT),
-                                                string(name: 'TAGGED_TESTS', value: params.TAGGED_TESTS),
-                                                string(name: 'INCLUDED_TESTS', value: params.INCLUDED_TESTS),
-                                                string(name: 'EXCLUDED_TESTS', value: params.EXCLUDED_TESTS),
-                                                booleanParam(name: 'ENABLE_JWT_TESTING', value: true)
-                                       ], wait: true
-                            }
-                        }
-                    }
-                }
-                stage('Kind Acceptance Tests on 1.23') {
-                    steps {
-                        retry(count: JOB_PROMOTION_RETRIES) {
-                            script {
-                                build job: "/verrazzano-new-kind-acceptance-tests/${CLEAN_BRANCH_NAME}",
-                                        parameters: [
-                                                string(name: 'PIPELINE_TAG', value: PIPELINE_TAG),
-                                                string(name: 'SCENARIO_TAG', value: "periodic-3"),
-                                                string(name: 'KUBERNETES_CLUSTER_VERSION', value: '1.23'),
-                                                string(name: 'GIT_COMMIT_TO_USE', value: env.GIT_COMMIT),
-                                                string(name: 'TAGGED_TESTS', value: params.TAGGED_TESTS),
-                                                string(name: 'INCLUDED_TESTS', value: params.INCLUDED_TESTS),
-                                                string(name: 'EXCLUDED_TESTS', value: params.EXCLUDED_TESTS),
-                                                booleanParam(name: 'ENABLE_JWT_TESTING', value: true)
-                                        ], wait: true
-                            }
-                        }
-                    }
-                }
-=======
->>>>>>> 28602427
                 stage('Kind Acceptance Tests on 1.24') {
                     steps {
                         retry(count: JOB_PROMOTION_RETRIES) {
@@ -432,13 +391,9 @@
                                 // test with sslip.io
                                 build job: "verrazzano-new-kind-acceptance-tests/${CLEAN_BRANCH_NAME}",
                                     parameters: [
-<<<<<<< HEAD
                                         string(name: 'PIPELINE_TAG', value: PIPELINE_TAG),
                                         string(name: 'SCENARIO_TAG', value: "periodic-6-sslip"),
-                                        string(name: 'KUBERNETES_CLUSTER_VERSION', value: '1.24'),
-=======
                                         string(name: 'KUBERNETES_CLUSTER_VERSION', value: '1.26'),
->>>>>>> master
                                         string(name: 'GIT_COMMIT_TO_USE', value: env.GIT_COMMIT),
                                         string(name: 'WILDCARD_DNS_DOMAIN', value: 'sslip.io'),
                                         string(name: 'TAGGED_TESTS', value: params.TAGGED_TESTS),
@@ -462,13 +417,9 @@
                             script {
                                 build job: "verrazzano-dynamic-config-suite/${CLEAN_BRANCH_NAME}",
                                     parameters: [
-<<<<<<< HEAD
                                         string(name: 'PIPELINE_TAG', value: PIPELINE_TAG),
                                         string(name: 'SCENARIO_TAG', value: "periodic-1"),
-                                        string(name: 'KUBERNETES_CLUSTER_VERSION', value: '1.24'),
-=======
                                         string(name: 'KUBERNETES_CLUSTER_VERSION', value: '1.26'),
->>>>>>> master
                                         string(name: 'GIT_COMMIT_TO_USE', value: env.GIT_COMMIT),
                                         string(name: 'TAGGED_TESTS', value: params.TAGGED_TESTS),
                                         string(name: 'INCLUDED_TESTS', value: params.INCLUDED_TESTS),
