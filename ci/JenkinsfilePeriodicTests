--- conflicted
+++ resolved
@@ -4,13 +4,9 @@
 def GIT_COMMIT_TO_USE
 def VERRAZZANO_DEV_VERSION
 
-<<<<<<< HEAD
 def availableRegions = env.JOB_NAME.contains('master') ? [ "us-phoenix-1" ] : [  "us-phoenix-1", "us-ashburn-1", "eu-frankfurt-1", "uk-london-1" ]
 Collections.shuffle(availableRegions)
 
-=======
-def agentLabel = env.JOB_NAME.contains('master') ? "phxsmall" : "VM.Standard2.2"
->>>>>>> 16455370
 def TESTS_FAILED = false
 def tarfilePrefix="verrazzano_periodic"
 def storeLocation=""
@@ -35,7 +31,7 @@
             args "${RUNNER_DOCKER_ARGS}"
             registryUrl "${RUNNER_DOCKER_REGISTRY_URL}"
             registryCredentialsId 'ocir-pull-and-push-account'
-            label params.LOCK_REGION
+            label "${params.LOCK_REGION}-small"
         }
     }
 
