--- conflicted
+++ resolved
@@ -162,13 +162,9 @@
                             script {
                                 build job: "/verrazzano-multi-cluster-acceptance-tests/${CLEAN_BRANCH_NAME}",
                                     parameters: [
-<<<<<<< HEAD
                                         string(name: 'PIPELINE_TAG', value: PIPELINE_TAG),
                                         string(name: 'SCENARIO_TAG', value: "periodic-1"),
-                                        booleanParam(name: 'UPGRADE_VERRAZZANO', value: true),
-=======
                                         booleanParam(name: 'UPGRADE_VERRAZZANO', value: false),
->>>>>>> a17466f6
                                         string(name: 'GIT_COMMIT_TO_USE', value: env.GIT_COMMIT),
                                         string(name: 'TAGGED_TESTS', value: params.TAGGED_TESTS),
                                         string(name: 'INCLUDED_TESTS', value: params.INCLUDED_TESTS),
@@ -599,18 +595,6 @@
                             }
                         }
                     }
-<<<<<<< HEAD
-                    steps {
-                        retry(count: JOB_PROMOTION_RETRIES) {
-                            script {
-                                build job: "verrazzano-private-registry/${CLEAN_BRANCH_NAME}",
-                                    parameters: [
-                                        string(name: 'PIPELINE_TAG', value: PIPELINE_TAG),
-                                        string(name: 'SCENARIO_TAG', value: "periodic-1"),
-                                        string(name: 'GIT_COMMIT_TO_USE', value: env.GIT_COMMIT),
-                                        string(name: 'ZIPFILE_LOCATION', value: storeLocation)
-                                    ], wait: true
-=======
                     parallel {
                         stage('Verrazzano Lite Distribution') {
                             steps {
@@ -618,6 +602,8 @@
                                     script {
                                         build job: "verrazzano-private-registry/${CLEAN_BRANCH_NAME}",
                                             parameters: [
+                                                string(name: 'PIPELINE_TAG', value: PIPELINE_TAG),
+                                                string(name: 'SCENARIO_TAG', value: "periodic-lite-distribution"),
                                                 string(name: 'GIT_COMMIT_TO_USE', value: env.GIT_COMMIT),
                                                 string(name: 'DISTRIBUTION_VARIANT', value: 'Lite'),
                                                 string(name: 'ZIPFILE_LOCATION', value: liteBundle)
@@ -632,13 +618,14 @@
                                     script {
                                         build job: "verrazzano-private-registry/${CLEAN_BRANCH_NAME}",
                                             parameters: [
+                                                string(name: 'PIPELINE_TAG', value: PIPELINE_TAG),
+                                                string(name: 'SCENARIO_TAG', value: "periodic-full-distribution"),
                                                 string(name: 'GIT_COMMIT_TO_USE', value: env.GIT_COMMIT),
                                                 string(name: 'DISTRIBUTION_VARIANT', value: 'Full'),
                                                 string(name: 'ZIPFILE_LOCATION', value: fullBundle)
                                             ], wait: true
                                     }
                                 }
->>>>>>> a17466f6
                             }
                         }
                     }
