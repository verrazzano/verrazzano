--- conflicted
+++ resolved
@@ -98,14 +98,6 @@
                         }
                     }
                 }
-<<<<<<< HEAD
-                stage('Private registry tests') {
-                    steps {
-                        script {
-                            build job: "verrazzano-private-registry/${BRANCH_NAME.replace("/", "%2F")}",
-                                parameters: [
-                                    string(name: 'GIT_COMMIT_TO_USE', value: env.GIT_COMMIT),
-=======
                 stage('OCI DNS/ACME-Staging Tests') {
                     steps {
                         script {
@@ -115,13 +107,10 @@
                                     string(name: 'CERT_ISSUER', value: "acme"),
                                     string(name: 'ACME_ENVIRONMENT', value: "staging"),
                                     string(name: 'CREATE_CLUSTER_USE_CALICO', value: false)
->>>>>>> 2e3ca21d
                                 ], wait: true
                         }
                     }
                 }
-<<<<<<< HEAD
-=======
                 /*stage('Multi Cluster with OCI DNS/ACME-Staging Tests') {
                     steps {
                         script {
@@ -136,7 +125,16 @@
                         }
                     }
                 }*/
->>>>>>> 2e3ca21d
+                stage('Private registry tests') {
+                    steps {
+                        script {
+                            build job: "verrazzano-private-registry/${BRANCH_NAME.replace("/", "%2F")}",
+                                parameters: [
+                                    string(name: 'GIT_COMMIT_TO_USE', value: env.GIT_COMMIT),
+                                ], wait: true
+                        }
+                    }
+                }
             }
         }
     }
