--- conflicted
+++ resolved
@@ -271,7 +271,6 @@
                         }
                     }
                }
-<<<<<<< HEAD
                 stage('Verrazzano in OCNE environment') {
                     steps {
                         retry(count: JOB_PROMOTION_RETRIES) {
@@ -290,7 +289,6 @@
                         }
                     }
                 }
-=======
                stage('Backup and Restore Tests') {
                    steps {
                        retry(count: JOB_PROMOTION_RETRIES) {
@@ -308,7 +306,6 @@
                        }
                    }
                }
->>>>>>> 12e98ba6
                 stage('Kind Acceptance Tests on 1.20') {
                     steps {
                         retry(count: JOB_PROMOTION_RETRIES) {
