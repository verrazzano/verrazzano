// Copyright (c) 2021, Oracle and/or its affiliates.
// Licensed under the Universal Permissive License v 1.0 as shown at https://oss.oracle.com/licenses/upl.

def GIT_COMMIT_TO_USE
def agentLabel = env.JOB_NAME.contains('master') ? "phxlarge" : "VM.Standard2.8"

pipeline {
    options {
        skipDefaultCheckout true
    }

    agent {
       docker {
            image "${RUNNER_DOCKER_IMAGE}"
            args "${RUNNER_DOCKER_ARGS}"
            registryUrl "${RUNNER_DOCKER_REGISTRY_URL}"
            registryCredentialsId 'ocir-pull-and-push-account'
            label "${agentLabel}"
        }
    }

    environment {
        OCI_CLI_AUTH="instance_principal"
        OCI_OS_NAMESPACE = credentials('oci-os-namespace')
        OCI_OS_BUCKET="verrazzano-builds"
        BRANCH_NAME="master"
    }

    // This job runs against the latest stable master commit. That is defined as the last clean master build and test run whose
    // commit has been stored in object storage. This job will fetch that commit from master and run extended tests using that.
    // This job is NOT currently setup to run extended tests from other branches, if you need to run those extended jobs you will
    // need to run those against your branch individually.

    stages {
        stage('Clean workspace and checkout') {
            steps {
                sh """
                    echo "${NODE_LABELS}"
                    oci --region us-phoenix-1 os object get --namespace ${OCI_OS_NAMESPACE} -bn ${OCI_OS_BUCKET} --name master/last-stable-commit.txt --file ${WORKSPACE}/last-stable-commit.txt
                """

                script {
                    def props = readProperties file: "${WORKSPACE}/last-stable-commit.txt"
                    GIT_COMMIT_TO_USE = props['git-commit']
                    echo "SCM checkout of ${GIT_COMMIT_TO_USE}"
                    def scmInfo = checkout([
                        $class: 'GitSCM',
                        branches: [[name: GIT_COMMIT_TO_USE]],
                        doGenerateSubmoduleConfigurations: false,
                        extensions: [],
                        submoduleCfg: [],
                        userRemoteConfigs: [[url: env.SCM_VERRAZZANO_GIT_URL]]])
                    env.GIT_COMMIT = scmInfo.GIT_COMMIT
                    env.GIT_BRANCH = scmInfo.GIT_BRANCH
                    echo "SCM checkout of ${env.GIT_BRANCH} at ${env.GIT_COMMIT}"
                    // If the commit we were handed is not what the SCM says we are using, fail
                    if (!env.GIT_COMMIT.equals(GIT_COMMIT_TO_USE)) {
                        error( "SCM didn't checkout the commit we expected. Expected: ${GIT_COMMIT_TO_USE}, Found: ${scmInfo.GIT_COMMIT}")
                    }
                }

                script {
                    def props = readProperties file: '.verrazzano-development-version'
                    VERRAZZANO_DEV_VERSION = props['verrazzano-development-version']
                    TIMESTAMP = sh(returnStdout: true, script: "date +%Y%m%d%H%M%S").trim()
                    SHORT_COMMIT_HASH = sh(returnStdout: true, script: "git rev-parse --short=8 HEAD").trim()
                    // update the description with some meaningful info
                    currentBuild.description = SHORT_COMMIT_HASH + " : " + env.GIT_COMMIT + " : " + GIT_COMMIT_TO_USE
                }
            }
        }

        stage ('Kick off parallel tests') {
            parallel {
                stage('Kind Acceptance Tests on 1.19 Non-Calico') {
                    steps {
                        script {
                            // Do not use Calico
                            build job: "verrazzano-new-kind-acceptance-tests/${BRANCH_NAME.replace("/", "%2F")}",
                                parameters: [
                                    string(name: 'KUBERNETES_CLUSTER_VERSION', value: '1.19'),
                                    string(name: 'GIT_COMMIT_TO_USE', value: env.GIT_COMMIT),
                                    booleanParam(name: 'CREATE_CLUSTER_USE_CALICO', value: false)
                                ], wait: true
                        }
                    }
                }
                stage('Kind Acceptance Tests on 1.19 sslip.io') {
                    steps {
                        script {
                            // test with sslip.io
                            build job: "verrazzano-new-kind-acceptance-tests/${BRANCH_NAME.replace("/", "%2F")}",
                                parameters: [
                                    string(name: 'KUBERNETES_CLUSTER_VERSION', value: '1.19'),
                                    string(name: 'GIT_COMMIT_TO_USE', value: env.GIT_COMMIT),
                                    string(name: 'WILDCARD_DNS_DOMAIN', value: 'sslip.io')
                                ], wait: true
                        }
                    }
                }
            }
        }
    }

    post {
        success {
            sh """
                if [ "${env.BRANCH_NAME}" == "master" ]; then
                    mkdir ${WORKSPACE}/tar-files
                    chmod uog+w ${WORKSPACE}/tar-files
                    oci --region us-phoenix-1 os object get --namespace ${OCI_OS_NAMESPACE} -bn ${OCI_OS_BUCKET} --name master/${SHORT_COMMIT_HASH}/generated-verrazzano-bom.json --file ${WORKSPACE}/tar-files/verrazzano-bom.json
                    cp tools/scripts/vz-registry-image-helper.sh ${WORKSPACE}/tar-files/vz-registry-image-helper.sh
                    cp tools/scripts/README.md ${WORKSPACE}/tar-files/README.md
                    mkdir -p ${WORKSPACE}/tar-files/charts
                    cp  -r platform-operator/helm_config/charts/verrazzano-platform-operator ${WORKSPACE}/tar-files/charts
                    tools/scripts/generate_tarball.sh ${WORKSPACE}/tar-files/verrazzano-bom.json ${WORKSPACE}/tar-files ${WORKSPACE}/tarball.tar.gz
<<<<<<< HEAD
                    cd ${WORKSPACE}
                    sha256sum tarball.tar.gz > tarball.tar.gz.sha256
                    oci --region us-phoenix-1 os object put --force --namespace ${OCI_OS_NAMESPACE} -bn ${OCI_OS_BUCKET} --name master-last-clean-periodic-test/tarball.tar.gz --file tarball.tar.gz
                    oci --region us-phoenix-1 os object put --force --namespace ${OCI_OS_NAMESPACE} -bn ${OCI_OS_BUCKET} --name master-last-clean-periodic-test/tarball.tar.gz.sha256 --file tarball.tar.gz.sha256
                    echo "git-commit=${env.GIT_COMMIT}" > tarball-commit.txt
                    oci --region us-phoenix-1 os object put --force --namespace ${OCI_OS_NAMESPACE} -bn ${OCI_OS_BUCKET} --name master-last-clean-periodic-test/tarball-commit.txt --file tarball-commit.txt
                    oci --region us-phoenix-1 os object get --namespace ${OCI_OS_NAMESPACE} -bn ${OCI_OS_BUCKET} --name ${SHORT_COMMIT_HASH}/operator.yaml --file operator.yaml
                    oci --region us-phoenix-1 os object put --force --namespace ${OCI_OS_NAMESPACE} -bn ${OCI_OS_BUCKET} --name master-last-clean-periodic-test/operator.yaml --file operator.yaml
                    oci --region us-phoenix-1 os object get --namespace ${OCI_OS_NAMESPACE} -bn ${OCI_OS_BUCKET} --name ${SHORT_COMMIT_HASH}/verrazzano-analysis-linux-amd64.tar.gz --file verrazzano-analysis-linux-amd64.tar.gz
                    oci --region us-phoenix-1 os object get --namespace ${OCI_OS_NAMESPACE} -bn ${OCI_OS_BUCKET} --name ${SHORT_COMMIT_HASH}/verrazzano-analysis-linux-amd64.tar.gz.sha256 --file verrazzano-analysis-linux-amd64.tar.gz.sha256
                    oci --region us-phoenix-1 os object get --namespace ${OCI_OS_NAMESPACE} -bn ${OCI_OS_BUCKET} --name ${SHORT_COMMIT_HASH}/verrazzano-analysis-darwin-amd64.tar.gz --file verrazzano-analysis-darwin-amd64.tar.gz
                    oci --region us-phoenix-1 os object get --namespace ${OCI_OS_NAMESPACE} -bn ${OCI_OS_BUCKET} --name ${SHORT_COMMIT_HASH}/verrazzano-analysis-darwin-amd64.tar.gz.sha256 --file verrazzano-analysis-darwin-amd64.tar.gz.sha256
                    oci --region us-phoenix-1 os object put --force --namespace ${OCI_OS_NAMESPACE} -bn ${OCI_OS_BUCKET} --name master-last-clean-periodic-test/verrazzano-analysis-linux-amd64.tar.gz --file verrazzano-analysis-linux-amd64.tar.gz
                    oci --region us-phoenix-1 os object put --force --namespace ${OCI_OS_NAMESPACE} -bn ${OCI_OS_BUCKET} --name master-last-clean-periodic-test/verrazzano-analysis-linux-amd64.tar.gz.sha256 --file verrazzano-analysis-linux-amd64.tar.gz.sha256
                    oci --region us-phoenix-1 os object put --force --namespace ${OCI_OS_NAMESPACE} -bn ${OCI_OS_BUCKET} --name master-last-clean-periodic-test/verrazzano-analysis-darwin-amd64.tar.gz --file verrazzano-analysis-darwin-amd64.tar.gz
                    oci --region us-phoenix-1 os object put --force --namespace ${OCI_OS_NAMESPACE} -bn ${OCI_OS_BUCKET} --name master-last-clean-periodic-test/verrazzano-analysis-darwin-amd64.tar.gz.sha256 --file verrazzano-analysis-darwin-amd64.tar.gz.sha256
=======
                    oci --region us-phoenix-1 os object put --force --namespace ${OCI_OS_NAMESPACE} -bn ${OCI_OS_BUCKET} --name master-last-clean-periodic-test/tarball.tar.gz --file ${WORKSPACE}/tarball.tar.gz
                    echo "git-commit=${env.GIT_COMMIT}" > $WORKSPACE/tarball-commit.txt
                    oci --region us-phoenix-1 os object put --force --namespace ${OCI_OS_NAMESPACE} -bn ${OCI_OS_BUCKET} --name master-last-clean-periodic-test/tarball-commit.txt --file $WORKSPACE/tarball-commit.txt
                    oci --region us-phoenix-1 os object get --namespace ${OCI_OS_NAMESPACE} -bn ${OCI_OS_BUCKET} --name master/${SHORT_COMMIT_HASH}/analysis-tool.zip --file ${WORKSPACE}/analysis-tool.zip
                    oci --region us-phoenix-1 os object get --namespace ${OCI_OS_NAMESPACE} -bn ${OCI_OS_BUCKET} --name master/${SHORT_COMMIT_HASH}/operator.yaml --file ${WORKSPACE}/operator.yaml
                    oci --region us-phoenix-1 os object put --force --namespace ${OCI_OS_NAMESPACE} -bn ${OCI_OS_BUCKET} --name master-last-clean-periodic-test/operator.yaml --file $WORKSPACE/operator.yaml
                    oci --region us-phoenix-1 os object put --force --namespace ${OCI_OS_NAMESPACE} -bn ${OCI_OS_BUCKET} --name master-last-clean-periodic-test/analysis-tool.zip --file $WORKSPACE/analysis-tool.zip
>>>>>>> eec6ba31
                fi
            """
        }
        cleanup {
            deleteDir()
        }
    }
}<|MERGE_RESOLUTION|>--- conflicted
+++ resolved
@@ -114,32 +114,22 @@
                     mkdir -p ${WORKSPACE}/tar-files/charts
                     cp  -r platform-operator/helm_config/charts/verrazzano-platform-operator ${WORKSPACE}/tar-files/charts
                     tools/scripts/generate_tarball.sh ${WORKSPACE}/tar-files/verrazzano-bom.json ${WORKSPACE}/tar-files ${WORKSPACE}/tarball.tar.gz
-<<<<<<< HEAD
                     cd ${WORKSPACE}
                     sha256sum tarball.tar.gz > tarball.tar.gz.sha256
                     oci --region us-phoenix-1 os object put --force --namespace ${OCI_OS_NAMESPACE} -bn ${OCI_OS_BUCKET} --name master-last-clean-periodic-test/tarball.tar.gz --file tarball.tar.gz
                     oci --region us-phoenix-1 os object put --force --namespace ${OCI_OS_NAMESPACE} -bn ${OCI_OS_BUCKET} --name master-last-clean-periodic-test/tarball.tar.gz.sha256 --file tarball.tar.gz.sha256
                     echo "git-commit=${env.GIT_COMMIT}" > tarball-commit.txt
                     oci --region us-phoenix-1 os object put --force --namespace ${OCI_OS_NAMESPACE} -bn ${OCI_OS_BUCKET} --name master-last-clean-periodic-test/tarball-commit.txt --file tarball-commit.txt
-                    oci --region us-phoenix-1 os object get --namespace ${OCI_OS_NAMESPACE} -bn ${OCI_OS_BUCKET} --name ${SHORT_COMMIT_HASH}/operator.yaml --file operator.yaml
+                    oci --region us-phoenix-1 os object get --namespace ${OCI_OS_NAMESPACE} -bn ${OCI_OS_BUCKET} --name master/${SHORT_COMMIT_HASH}/operator.yaml --file operator.yaml
                     oci --region us-phoenix-1 os object put --force --namespace ${OCI_OS_NAMESPACE} -bn ${OCI_OS_BUCKET} --name master-last-clean-periodic-test/operator.yaml --file operator.yaml
-                    oci --region us-phoenix-1 os object get --namespace ${OCI_OS_NAMESPACE} -bn ${OCI_OS_BUCKET} --name ${SHORT_COMMIT_HASH}/verrazzano-analysis-linux-amd64.tar.gz --file verrazzano-analysis-linux-amd64.tar.gz
-                    oci --region us-phoenix-1 os object get --namespace ${OCI_OS_NAMESPACE} -bn ${OCI_OS_BUCKET} --name ${SHORT_COMMIT_HASH}/verrazzano-analysis-linux-amd64.tar.gz.sha256 --file verrazzano-analysis-linux-amd64.tar.gz.sha256
-                    oci --region us-phoenix-1 os object get --namespace ${OCI_OS_NAMESPACE} -bn ${OCI_OS_BUCKET} --name ${SHORT_COMMIT_HASH}/verrazzano-analysis-darwin-amd64.tar.gz --file verrazzano-analysis-darwin-amd64.tar.gz
-                    oci --region us-phoenix-1 os object get --namespace ${OCI_OS_NAMESPACE} -bn ${OCI_OS_BUCKET} --name ${SHORT_COMMIT_HASH}/verrazzano-analysis-darwin-amd64.tar.gz.sha256 --file verrazzano-analysis-darwin-amd64.tar.gz.sha256
+                    oci --region us-phoenix-1 os object get --namespace ${OCI_OS_NAMESPACE} -bn ${OCI_OS_BUCKET} --name master/${SHORT_COMMIT_HASH}/verrazzano-analysis-linux-amd64.tar.gz --file verrazzano-analysis-linux-amd64.tar.gz
+                    oci --region us-phoenix-1 os object get --namespace ${OCI_OS_NAMESPACE} -bn ${OCI_OS_BUCKET} --name master/${SHORT_COMMIT_HASH}/verrazzano-analysis-linux-amd64.tar.gz.sha256 --file verrazzano-analysis-linux-amd64.tar.gz.sha256
+                    oci --region us-phoenix-1 os object get --namespace ${OCI_OS_NAMESPACE} -bn ${OCI_OS_BUCKET} --name master/${SHORT_COMMIT_HASH}/verrazzano-analysis-darwin-amd64.tar.gz --file verrazzano-analysis-darwin-amd64.tar.gz
+                    oci --region us-phoenix-1 os object get --namespace ${OCI_OS_NAMESPACE} -bn ${OCI_OS_BUCKET} --name master/${SHORT_COMMIT_HASH}/verrazzano-analysis-darwin-amd64.tar.gz.sha256 --file verrazzano-analysis-darwin-amd64.tar.gz.sha256
                     oci --region us-phoenix-1 os object put --force --namespace ${OCI_OS_NAMESPACE} -bn ${OCI_OS_BUCKET} --name master-last-clean-periodic-test/verrazzano-analysis-linux-amd64.tar.gz --file verrazzano-analysis-linux-amd64.tar.gz
                     oci --region us-phoenix-1 os object put --force --namespace ${OCI_OS_NAMESPACE} -bn ${OCI_OS_BUCKET} --name master-last-clean-periodic-test/verrazzano-analysis-linux-amd64.tar.gz.sha256 --file verrazzano-analysis-linux-amd64.tar.gz.sha256
                     oci --region us-phoenix-1 os object put --force --namespace ${OCI_OS_NAMESPACE} -bn ${OCI_OS_BUCKET} --name master-last-clean-periodic-test/verrazzano-analysis-darwin-amd64.tar.gz --file verrazzano-analysis-darwin-amd64.tar.gz
                     oci --region us-phoenix-1 os object put --force --namespace ${OCI_OS_NAMESPACE} -bn ${OCI_OS_BUCKET} --name master-last-clean-periodic-test/verrazzano-analysis-darwin-amd64.tar.gz.sha256 --file verrazzano-analysis-darwin-amd64.tar.gz.sha256
-=======
-                    oci --region us-phoenix-1 os object put --force --namespace ${OCI_OS_NAMESPACE} -bn ${OCI_OS_BUCKET} --name master-last-clean-periodic-test/tarball.tar.gz --file ${WORKSPACE}/tarball.tar.gz
-                    echo "git-commit=${env.GIT_COMMIT}" > $WORKSPACE/tarball-commit.txt
-                    oci --region us-phoenix-1 os object put --force --namespace ${OCI_OS_NAMESPACE} -bn ${OCI_OS_BUCKET} --name master-last-clean-periodic-test/tarball-commit.txt --file $WORKSPACE/tarball-commit.txt
-                    oci --region us-phoenix-1 os object get --namespace ${OCI_OS_NAMESPACE} -bn ${OCI_OS_BUCKET} --name master/${SHORT_COMMIT_HASH}/analysis-tool.zip --file ${WORKSPACE}/analysis-tool.zip
-                    oci --region us-phoenix-1 os object get --namespace ${OCI_OS_NAMESPACE} -bn ${OCI_OS_BUCKET} --name master/${SHORT_COMMIT_HASH}/operator.yaml --file ${WORKSPACE}/operator.yaml
-                    oci --region us-phoenix-1 os object put --force --namespace ${OCI_OS_NAMESPACE} -bn ${OCI_OS_BUCKET} --name master-last-clean-periodic-test/operator.yaml --file $WORKSPACE/operator.yaml
-                    oci --region us-phoenix-1 os object put --force --namespace ${OCI_OS_NAMESPACE} -bn ${OCI_OS_BUCKET} --name master-last-clean-periodic-test/analysis-tool.zip --file $WORKSPACE/analysis-tool.zip
->>>>>>> eec6ba31
                 fi
             """
         }
