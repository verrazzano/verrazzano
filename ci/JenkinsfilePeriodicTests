// Copyright (c) 2021, 2022, Oracle and/or its affiliates.
// Licensed under the Universal Permissive License v 1.0 as shown at https://oss.oracle.com/licenses/upl.

def GIT_COMMIT_TO_USE
def VERRAZZANO_DEV_VERSION

def agentLabel = env.JOB_NAME.contains('master') ? "phxsmall" : "VM.Standard2.2"
def TESTS_FAILED = false
def tarfilePrefix="verrazzano_periodic"
def storeLocation=""
def branchSpecificSchedule = getCronSchedule()

// The job name from which the verrazzano_images file is available to be copied to this job
// We will copy over and make it part of the artifacts of the periodic job, available when we want to release a candidate
def verrazzanoImagesJobProjectName = "verrazzano-examples"
def verrazzanoImagesFile = "verrazzano_images.txt"
def verrazzanoImagesBuildNumber = 0 // will be set to actual build number when the job is run

pipeline {
    options {
        timeout(time: 6, unit: 'HOURS')
        skipDefaultCheckout true
        disableConcurrentBuilds()
        timestamps ()
    }

    agent {
       docker {
            image "${RUNNER_DOCKER_IMAGE}"
            args "${RUNNER_DOCKER_ARGS}"
            registryUrl "${RUNNER_DOCKER_REGISTRY_URL}"
            registryCredentialsId 'ocir-pull-and-push-account'
            label "${agentLabel}"
        }
    }

    triggers {
        cron(branchSpecificSchedule)
    }

    parameters {
        booleanParam (description: 'Skip tests to private registry stage, useful for testing out private registry testing, support and push to OCIR', name: 'SKIP_TO_PRIVATE_REGISTRY', defaultValue: false)
        string (name: 'TAGGED_TESTS',
                defaultValue: '',
                description: 'A comma separated list of build tags for tests that should be executed (e.g. unstable_test). Default:',
                trim: true)
        string (name: 'INCLUDED_TESTS',
                defaultValue: '.*',
                description: 'A regex matching any fully qualified test file that should be executed (e.g. examples/helidon/). Default: .*',
                trim: true)
        string (name: 'EXCLUDED_TESTS',
                defaultValue: '_excluded_test',
                description: 'A regex matching any fully qualified test file that should not be executed (e.g. multicluster/|_excluded_test). Default: _excluded_test',
                trim: true)
    }

    environment {
        IS_PERIODIC_PIPELINE = "true"
        OCIR_SCAN_COMPARTMENT = credentials('ocir-scan-compartment')
        OCIR_SCAN_TARGET = credentials('ocir-scan-target')
        OCIR_SCAN_REGISTRY = credentials('ocir-scan-registry')
        OCIR_SCAN_REPOSITORY_PATH = credentials('ocir-scan-repository-path')
        DOCKER_SCAN_CREDS = credentials('v8odev-ocir')

        OCI_CLI_AUTH="instance_principal"
        OCI_OS_NAMESPACE = credentials('oci-os-namespace')
        OCI_OS_BUCKET="verrazzano-builds"
        CLEAN_BRANCH_NAME = "${env.BRANCH_NAME.replace("/", "%2F")}"
        SERVICE_KEY = credentials('PAGERDUTY_SERVICE_KEY')
        RELEASABLE_IMAGES_OBJECT_STORE = "releasable-verrazzano-images.txt"
    }

    // This job runs against the latest stable master commit. That is defined as the last clean master build and test run whose
    // commit has been stored in object storage. This job will fetch that commit from master and run extended tests using that.
    // This job is NOT currently setup to run extended tests from other branches, if you need to run those extended jobs you will
    // need to run those against your branch individually.

    stages {
        stage('Clean workspace and checkout') {
            steps {
                sh """
                    echo "${NODE_LABELS}"
                    oci --region us-phoenix-1 os object get --namespace ${OCI_OS_NAMESPACE} -bn ${OCI_OS_BUCKET} --name ${CLEAN_BRANCH_NAME}/last-stable-commit.txt --file ${WORKSPACE}/last-stable-commit.txt
                """

                script {
                    def props = readProperties file: "${WORKSPACE}/last-stable-commit.txt"
                    GIT_COMMIT_TO_USE = props['git-commit']
                    echo "SCM checkout of ${GIT_COMMIT_TO_USE}"
                    def scmInfo = checkout([
                        $class: 'GitSCM',
                        branches: [[name: GIT_COMMIT_TO_USE]],
                        doGenerateSubmoduleConfigurations: false,
                        extensions: [],
                        submoduleCfg: [],
                        userRemoteConfigs: [[url: env.SCM_VERRAZZANO_GIT_URL]]])
                    env.GIT_COMMIT = scmInfo.GIT_COMMIT
                    env.GIT_BRANCH = scmInfo.GIT_BRANCH
                    echo "SCM checkout of ${env.GIT_BRANCH} at ${env.GIT_COMMIT}"
                    // If the commit we were handed is not what the SCM says we are using, fail
                    if (!env.GIT_COMMIT.equals(GIT_COMMIT_TO_USE)) {
                        error( "SCM didn't checkout the commit we expected. Expected: ${GIT_COMMIT_TO_USE}, Found: ${scmInfo.GIT_COMMIT}")
                    }
                }

                script {
                    try {
                        sh """
                            echo "${DOCKER_SCAN_CREDS_PSW}" | docker login ${env.OCIR_SCAN_REGISTRY} -u ${DOCKER_SCAN_CREDS_USR} --password-stdin
                        """
                    } catch(error) {
                        echo "docker login failed, retrying after sleep"
                        retry(4) {
                            sleep(30)
                            sh """
                            echo "${DOCKER_SCAN_CREDS_PSW}" | docker login ${env.OCIR_SCAN_REGISTRY} -u ${DOCKER_SCAN_CREDS_USR} --password-stdin
                            """
                        }
                    }
                }

                script {
                    def props = readProperties file: '.verrazzano-development-version'
                    VERRAZZANO_DEV_VERSION = props['verrazzano-development-version']
                    TIMESTAMP = sh(returnStdout: true, script: "date +%Y%m%d%H%M%S").trim()
                    SHORT_COMMIT_HASH = sh(returnStdout: true, script: "git rev-parse --short=8 HEAD").trim()
                    // update the description with some meaningful info
                    currentBuild.description = SHORT_COMMIT_HASH + " : " + env.GIT_COMMIT + " : " + GIT_COMMIT_TO_USE
                    storeLocation="${CLEAN_BRANCH_NAME}-last-clean-periodic-test/${tarfilePrefix}.zip"
                }
            }
        }

        stage ('Periodic Test Suites') {
            when {
                allOf {
                    expression {params.SKIP_TO_PRIVATE_REGISTRY == false}
                }
            }
            parallel {
                stage('Multi Cluster Tests') {
                    steps {
                        retry(count: JOB_PROMOTION_RETRIES) {
                            script {
                                build job: "/verrazzano-multi-cluster-acceptance-tests/${CLEAN_BRANCH_NAME}",
                                    parameters: [
                                        string(name: 'GIT_COMMIT_TO_USE', value: env.GIT_COMMIT),
                                        string(name: 'TAGGED_TESTS', value: params.TAGGED_TESTS),
                                        string(name: 'INCLUDED_TESTS', value: params.INCLUDED_TESTS),
                                        string(name: 'EXCLUDED_TESTS', value: params.EXCLUDED_TESTS)
                                    ], wait: true
                            }
                        }
                    }
                }
                stage('Uninstall Tests') {
                    steps {
                        retry(count: JOB_PROMOTION_RETRIES) {
                            script {
                                build job: "/verrazzano-uninstall-test/${CLEAN_BRANCH_NAME}",
                                    parameters: [
                                        string(name: 'GIT_COMMIT_TO_USE', value: env.GIT_COMMIT),
                                        string(name: 'TAGGED_TESTS', value: params.TAGGED_TESTS),
                                        string(name: 'INCLUDED_TESTS', value: params.INCLUDED_TESTS),
                                        string(name: 'EXCLUDED_TESTS', value: params.EXCLUDED_TESTS)
                                    ], wait: true
                            }
                        }
                    }
                }
                stage('OCI DNS tests') {
                    steps {
                        retry(count: JOB_PROMOTION_RETRIES) {
                            script {
                                build job: "/verrazzano-new-oci-dns-acceptance-tests/${CLEAN_BRANCH_NAME}",
                                    parameters: [
                                        string(name: 'GIT_COMMIT_TO_USE', value: env.GIT_COMMIT),
                                        booleanParam(name: 'CREATE_CLUSTER_USE_CALICO', value: true),
                                        string(name: 'TAGGED_TESTS', value: params.TAGGED_TESTS),
                                        string(name: 'INCLUDED_TESTS', value: params.INCLUDED_TESTS),
                                        string(name: 'EXCLUDED_TESTS', value: params.EXCLUDED_TESTS)
                                    ], wait: true
                            }
                        }
                    }
                }
                stage('OCI DNS tests with instance principal') {
                    steps {
                        retry(count: JOB_PROMOTION_RETRIES) {
                            script {
                                build job: "/verrazzano-new-oci-dns-acceptance-tests/${CLEAN_BRANCH_NAME}",
                                    parameters: [
                                        string(name: 'OCI_DNS_AUTH', value: 'instance_principal'),
                                        string(name: 'GIT_COMMIT_TO_USE', value: env.GIT_COMMIT),
                                        string(name: 'VERRAZZANO_OPERATOR_IMAGE', value: params.VERRAZZANO_OPERATOR_IMAGE),
                                        booleanParam(name: 'CREATE_CLUSTER_USE_CALICO', value: true),
                                        string(name: 'TAGGED_TESTS', value: params.TAGGED_TESTS),
                                        string(name: 'INCLUDED_TESTS', value: params.INCLUDED_TESTS),
                                        string(name: 'EXCLUDED_TESTS', value: params.EXCLUDED_TESTS),
                                        booleanParam(name: 'EMIT_METRICS', value: params.EMIT_METRICS)
                                    ], wait: true
                            }
                        }
                    }
               }
                stage('Kind Acceptance Tests on 1.20') {
                    steps {
<<<<<<< HEAD
                        script {
                            build job: "/verrazzano-new-kind-acceptance-tests/${CLEAN_BRANCH_NAME}",
                                parameters: [
                                    string(name: 'KUBERNETES_CLUSTER_VERSION', value: '1.20'),
                                    string(name: 'GIT_COMMIT_TO_USE', value: env.GIT_COMMIT),
                                    string(name: 'TAGGED_TESTS', value: params.TAGGED_TESTS),
                                    string(name: 'INCLUDED_TESTS', value: params.INCLUDED_TESTS),
                                    string(name: 'EXCLUDED_TESTS', value: params.EXCLUDED_TESTS),
                                    booleanParam(name: 'ENABLE_JWT_TESTING', value: true)
                                ], wait: true
=======
                        retry(count: JOB_PROMOTION_RETRIES) {
                            script {
                                build job: "/verrazzano-new-kind-acceptance-tests/${CLEAN_BRANCH_NAME}",
                                    parameters: [
                                        string(name: 'KUBERNETES_CLUSTER_VERSION', value: '1.20'),
                                        string(name: 'GIT_COMMIT_TO_USE', value: env.GIT_COMMIT),
                                        string(name: 'TAGGED_TESTS', value: params.TAGGED_TESTS),
                                        string(name: 'INCLUDED_TESTS', value: params.INCLUDED_TESTS),
                                        string(name: 'EXCLUDED_TESTS', value: params.EXCLUDED_TESTS)
                                    ], wait: true
                            }
>>>>>>> dbb43b64
                        }
                    }
                }
                stage('Kind Acceptance Tests on 1.21') {
                    steps {
<<<<<<< HEAD
                        script {
                            build job: "/verrazzano-new-kind-acceptance-tests/${CLEAN_BRANCH_NAME}",
                                parameters: [
                                    string(name: 'KUBERNETES_CLUSTER_VERSION', value: '1.21'),
                                    string(name: 'GIT_COMMIT_TO_USE', value: env.GIT_COMMIT),
                                    string(name: 'TAGGED_TESTS', value: params.TAGGED_TESTS),
                                    string(name: 'INCLUDED_TESTS', value: params.INCLUDED_TESTS),
                                    string(name: 'EXCLUDED_TESTS', value: params.EXCLUDED_TESTS),
                                    booleanParam(name: 'ENABLE_JWT_TESTING', value: true)
                                ], wait: true
=======
                        retry(count: JOB_PROMOTION_RETRIES) {
                            script {
                                build job: "/verrazzano-new-kind-acceptance-tests/${CLEAN_BRANCH_NAME}",
                                    parameters: [
                                        string(name: 'KUBERNETES_CLUSTER_VERSION', value: '1.21'),
                                        string(name: 'GIT_COMMIT_TO_USE', value: env.GIT_COMMIT),
                                        string(name: 'TAGGED_TESTS', value: params.TAGGED_TESTS),
                                        string(name: 'INCLUDED_TESTS', value: params.INCLUDED_TESTS),
                                        string(name: 'EXCLUDED_TESTS', value: params.EXCLUDED_TESTS)
                                    ], wait: true
                            }
>>>>>>> dbb43b64
                        }
                    }
                }
                stage('Kind Acceptance Tests on 1.22') {
                    steps {
<<<<<<< HEAD
                        script {
                            build job: "/verrazzano-new-kind-acceptance-tests/${CLEAN_BRANCH_NAME}",
                                    parameters: [
                                            string(name: 'KUBERNETES_CLUSTER_VERSION', value: '1.22'),
                                            string(name: 'GIT_COMMIT_TO_USE', value: env.GIT_COMMIT),
                                            string(name: 'TAGGED_TESTS', value: params.TAGGED_TESTS),
                                            string(name: 'INCLUDED_TESTS', value: params.INCLUDED_TESTS),
                                            string(name: 'EXCLUDED_TESTS', value: params.EXCLUDED_TESTS),
                                            booleanParam(name: 'ENABLE_JWT_TESTING', value: true)
                                    ], wait: true
=======
                        retry(count: JOB_PROMOTION_RETRIES) {
                            script {
                                build job: "/verrazzano-new-kind-acceptance-tests/${CLEAN_BRANCH_NAME}",
                                        parameters: [
                                                string(name: 'KUBERNETES_CLUSTER_VERSION', value: '1.22'),
                                                string(name: 'GIT_COMMIT_TO_USE', value: env.GIT_COMMIT),
                                                string(name: 'TAGGED_TESTS', value: params.TAGGED_TESTS),
                                                string(name: 'INCLUDED_TESTS', value: params.INCLUDED_TESTS),
                                                string(name: 'EXCLUDED_TESTS', value: params.EXCLUDED_TESTS)
                                        ], wait: true
                            }
>>>>>>> dbb43b64
                        }
                    }
                }
                stage('Kind Acceptance Tests on 1.23') {
                    steps {
<<<<<<< HEAD
                        script {
                            build job: "/verrazzano-new-kind-acceptance-tests/${CLEAN_BRANCH_NAME}",
                                    parameters: [
                                            string(name: 'KUBERNETES_CLUSTER_VERSION', value: '1.23'),
                                            string(name: 'GIT_COMMIT_TO_USE', value: env.GIT_COMMIT),
                                            string(name: 'TAGGED_TESTS', value: params.TAGGED_TESTS),
                                            string(name: 'INCLUDED_TESTS', value: params.INCLUDED_TESTS),
                                            string(name: 'EXCLUDED_TESTS', value: params.EXCLUDED_TESTS),
                                            booleanParam(name: 'ENABLE_JWT_TESTING', value: true)
                                    ], wait: true
=======
                        retry(count: JOB_PROMOTION_RETRIES) {
                            script {
                                build job: "/verrazzano-new-kind-acceptance-tests/${CLEAN_BRANCH_NAME}",
                                        parameters: [
                                                string(name: 'KUBERNETES_CLUSTER_VERSION', value: '1.23'),
                                                string(name: 'GIT_COMMIT_TO_USE', value: env.GIT_COMMIT),
                                                string(name: 'TAGGED_TESTS', value: params.TAGGED_TESTS),
                                                string(name: 'INCLUDED_TESTS', value: params.INCLUDED_TESTS),
                                                string(name: 'EXCLUDED_TESTS', value: params.EXCLUDED_TESTS)
                                        ], wait: true
                            }
>>>>>>> dbb43b64
                        }
                    }
                }
                stage('Upgrade tests') {
                    steps {
                        retry(count: JOB_PROMOTION_RETRIES) {
                            script {
                                build job: "/verrazzano-upgrade-tests/${CLEAN_BRANCH_NAME}",
                                    parameters: [
                                        string(name: 'GIT_COMMIT_FOR_UPGRADE', value: env.GIT_COMMIT),
                                        string(name: 'TAGGED_TESTS', value: params.TAGGED_TESTS),
                                        string(name: 'INCLUDED_TESTS', value: params.INCLUDED_TESTS),
                                        string(name: 'EXCLUDED_TESTS', value: params.EXCLUDED_TESTS)
                                    ], wait: true
                            }
                        }
                    }
                }
                /*
                stage('Upgrade Resiliency tests') {
                    steps {
                        retry(count: JOB_PROMOTION_RETRIES) {
                            script {
                                build job: "/verrazzano-upgrade-resiliency-tests/${CLEAN_BRANCH_NAME}",
                                    parameters: [
                                        string(name: 'GIT_COMMIT_FOR_UPGRADE', value: env.GIT_COMMIT),
                                        string(name: 'TAGGED_TESTS', value: params.TAGGED_TESTS),
                                        string(name: 'INCLUDED_TESTS', value: params.INCLUDED_TESTS),
                                        string(name: 'EXCLUDED_TESTS', value: params.EXCLUDED_TESTS)
                                    ], wait: true
                            }
                        }
                    }
                }
                */
                stage('Kind Acceptance Tests on 1.22 Non-Calico') {
                    steps {
                        retry(count: JOB_PROMOTION_RETRIES) {
                            script {
                                // Do not use Calico
                                build job: "verrazzano-new-kind-acceptance-tests/${CLEAN_BRANCH_NAME}",
                                    parameters: [
                                        string(name: 'KUBERNETES_CLUSTER_VERSION', value: '1.22'),
                                        string(name: 'GIT_COMMIT_TO_USE', value: env.GIT_COMMIT),
                                        booleanParam(name: 'CREATE_CLUSTER_USE_CALICO', value: false),
                                        string(name: 'TAGGED_TESTS', value: params.TAGGED_TESTS),
                                        string(name: 'INCLUDED_TESTS', value: params.INCLUDED_TESTS),
                                        string(name: 'EXCLUDED_TESTS', value: params.EXCLUDED_TESTS)
                                    ], wait: true
                            }
                        }
                    }
                    post {
                        failure {
                            script {
                                TESTS_FAILED = true
                            }
                        }
                    }
                }
                stage('Kind Acceptance Tests on 1.22 sslip.io') {
                    steps {
                        retry(count: JOB_PROMOTION_RETRIES) {
                            script {
                                // test with sslip.io
                                build job: "verrazzano-new-kind-acceptance-tests/${CLEAN_BRANCH_NAME}",
                                    parameters: [
                                        string(name: 'KUBERNETES_CLUSTER_VERSION', value: '1.22'),
                                        string(name: 'GIT_COMMIT_TO_USE', value: env.GIT_COMMIT),
                                        string(name: 'WILDCARD_DNS_DOMAIN', value: 'sslip.io'),
                                        string(name: 'TAGGED_TESTS', value: params.TAGGED_TESTS),
                                        string(name: 'INCLUDED_TESTS', value: params.INCLUDED_TESTS),
                                        string(name: 'EXCLUDED_TESTS', value: params.EXCLUDED_TESTS)
                                    ], wait: true
                            }
                        }
                    }
                    post {
                        failure {
                            script {
                                TESTS_FAILED = true
                            }
                        }
                    }
                }
                stage('Dynamic Configuration Tests') {
                    steps {
                        retry(count: JOB_PROMOTION_RETRIES) {
                            script {
                                build job: "verrazzano-dynamic-config-tests/${CLEAN_BRANCH_NAME}",
                                    parameters: [
                                        string(name: 'KUBERNETES_CLUSTER_VERSION', value: '1.22'),
                                        string(name: 'GIT_COMMIT_TO_USE', value: env.GIT_COMMIT),
                                        string(name: 'TAGGED_TESTS', value: params.TAGGED_TESTS),
                                        string(name: 'INCLUDED_TESTS', value: params.INCLUDED_TESTS),
                                        string(name: 'EXCLUDED_TESTS', value: params.EXCLUDED_TESTS)
                                    ], wait: true
                            }
                        }
                    }
                    post {
                        failure {
                            script {
                                TESTS_FAILED = true
                            }
                        }
                    }
                }
                stage('OCI DNS/ACME-Staging Tests') {
                    steps {
                        retry(count: JOB_PROMOTION_RETRIES) {
                            script {
                                build job: "verrazzano-new-oci-dns-acceptance-tests/${CLEAN_BRANCH_NAME}",
                                    parameters: [
                                        string(name: 'GIT_COMMIT_TO_USE', value: env.GIT_COMMIT),
                                        string(name: 'CERT_ISSUER', value: "acme"),
                                        string(name: 'ACME_ENVIRONMENT', value: "staging"),
                                        booleanParam(name: 'CREATE_CLUSTER_USE_CALICO', value: false),
                                        string(name: 'TAGGED_TESTS', value: params.TAGGED_TESTS),
                                        string(name: 'INCLUDED_TESTS', value: params.INCLUDED_TESTS),
                                        string(name: 'EXCLUDED_TESTS', value: params.EXCLUDED_TESTS)
                                    ], wait: true
                            }
                        }
                    }
                    post {
                        failure {
                            script {
                                TESTS_FAILED = true
                            }
                        }
                    }
                }
                stage('OCI Service Integration Tests') {
                    steps {
                        retry(count: JOB_PROMOTION_RETRIES) {
                            script {
                                build job: "/verrazzano-oci-integration-tests/${CLEAN_BRANCH_NAME}",
                                    parameters: [
                                        string(name: 'GIT_COMMIT_TO_USE', value: env.GIT_COMMIT),
                                        string(name: 'TAGGED_TESTS', value: params.TAGGED_TESTS),
                                        string(name: 'INCLUDED_TESTS', value: params.INCLUDED_TESTS),
                                        string(name: 'EXCLUDED_TESTS', value: params.EXCLUDED_TESTS)
                                    ], wait: true
                            }
                        }
                    }
                    post {
                        failure {
                            script {
                                TESTS_FAILED = true
                            }
                        }
                    }
                }
                stage('Verrazzano Examples') {
                    steps {
                        retry(count: JOB_PROMOTION_RETRIES) {
                            script {
                                def builtExamples = build job: "/verrazzano-examples/${CLEAN_BRANCH_NAME}",
                                    parameters: [
                                        string(name: 'KUBERNETES_CLUSTER_VERSION', value: '1.22'),
                                        string(name: 'GIT_COMMIT_TO_USE', value: env.GIT_COMMIT),
                                        string(name: 'TAGGED_TESTS', value: params.TAGGED_TESTS),
                                        string(name: 'INCLUDED_TESTS', value: params.INCLUDED_TESTS),
                                        string(name: 'EXCLUDED_TESTS', value: params.EXCLUDED_TESTS)
                                    ], wait: true
                                // The verrazzano-examples job is the one from which we get the verrazzano images file
                                verrazzanoImagesBuildNumber = builtExamples.number
                            }
                        }
                    }
                    post {
                        failure {
                            script {
                                TESTS_FAILED = true
                            }
                        }
                    }
                }
            }
        }

        stage("Private Registry") {
            when {
                allOf {
                    expression {TESTS_FAILED == false}
                }
            }
            stages {
                stage("Upload Periodic Run Artifacts") {
                    steps {
                        sh """
                            ci/scripts/update_periodic_on_success.sh ${env.GIT_COMMIT} ${SHORT_COMMIT_HASH} ${tarfilePrefix}
                        """
                    }
                }
                stage('Private Registry Tests') {
                    when {
                        allOf {
                            not { buildingTag() }
                            anyOf {
                                branch 'master';
                                branch 'release-*';
                            }
                        }
                    }
                    steps {
                        retry(count: JOB_PROMOTION_RETRIES) {
                            script {
                                build job: "verrazzano-private-registry/${CLEAN_BRANCH_NAME}",
                                    parameters: [
                                        string(name: 'GIT_COMMIT_TO_USE', value: env.GIT_COMMIT),
                                        string(name: 'ZIPFILE_LOCATION', value: storeLocation)
                                    ], wait: true
                            }
                        }
                    }
                }
                stage('Push to OCIR') {
                    environment {
                        OCI_CLI_AUTH="api_key"
                        OCI_CLI_TENANCY = credentials('oci-dev-tenancy')
                        OCI_CLI_USER = credentials('oci-dev-user-ocid')
                        OCI_CLI_FINGERPRINT = credentials('oci-dev-api-key-fingerprint')
                        OCI_CLI_KEY_FILE = credentials('oci-dev-api-key-file')
                        OCI_CLI_REGION = "us-ashburn-1"
                        OCI_REGION = "${env.OCI_CLI_REGION}"
                    }
                    steps {
                        script {
                            sh """
                                echo "Pushing images to OCIR, these are treated as the latest scan results for ${CLEAN_BRANCH_NAME}"
                                ci/scripts/push_to_ocir.sh
                            """
                        }
                    }
                }

                stage('Release Candidate Validation Checks') {
                    steps {
                        script {
                            def built = build job: "verrazzano-prerelease-check/${CLEAN_BRANCH_NAME}",
                                parameters: [
                                    string(name: 'GIT_COMMIT_TO_USE', value: env.GIT_COMMIT)
                                ], wait: true, propagate: false
                            println("Result of verrazzano-prerelease-check is ${built.result}")
                            dir ("${WORKSPACE}") {
                                copyArtifacts(projectName: "verrazzano-prerelease-check/${CLEAN_BRANCH_NAME}",
                                        selector: specific("${built.number}"));
                                def releaseStatus = readFile file: "release_status.out"
                                currentBuild.displayName = "${currentBuild.displayName} : ${releaseStatus}"
                            }
                        }
                    }
                }
            }
        }
    }
    post {
        always {
            script {
                if (verrazzanoImagesBuildNumber > 0) {
                    copyArtifacts(projectName: "${verrazzanoImagesJobProjectName}/${CLEAN_BRANCH_NAME}",
                            selector: specific("${verrazzanoImagesBuildNumber}"),
                            filter: verrazzanoImagesFile)
                    sh """
                        OCI_CLI_AUTH="instance_principal" oci --region us-phoenix-1 os object put --force --namespace ${OCI_OS_NAMESPACE} -bn ${OCI_OS_BUCKET} --name ${CLEAN_BRANCH_NAME}/${RELEASABLE_IMAGES_OBJECT_STORE} --file ${verrazzanoImagesFile}
                    """
                } else {
                    println("Cannot copy ${verrazzanoImagesFile} from the project ${verrazzanoImagesJobProjectName} - no build number is available to copy from.")
                }
            }
            archiveArtifacts artifacts: "**/prerelease_validation.out,**/release_status.out,**/${verrazzanoImagesFile}", allowEmptyArchive: true
        }
        failure {
            script {
                if (isAlertingEnabled()) {
                    if (isPagerDutyEnabled()) {
                        pagerduty(resolve: false, serviceKey: "$SERVICE_KEY",
                        incDescription: "Verrazzano Periodic Tests: ${env.JOB_NAME} - Failed",
                        incDetails: "Job Failed - \"${env.JOB_NAME}\" build: ${env.BUILD_NUMBER}\n\nView the log at:\n ${env.BUILD_URL}\n\nBlue Ocean:\n${env.RUN_DISPLAY_URL}")
                    }
                    slackSend ( channel: "$SLACK_ALERT_CHANNEL", message: "Job Failed - \"${env.JOB_NAME}\" build: ${env.BUILD_NUMBER}\n\nView the log at:\n ${env.BUILD_URL}\n\nBlue Ocean:\n${env.RUN_DISPLAY_URL}\n" )
                    echo "done alerts"
                }
            }
        }
        cleanup {
            deleteDir()
        }
    }
}

def isAlertingEnabled() {
    // this controls whether any alerting happens for these tests
    if (NOTIFY_PERIODIC_FAILURES.equals("true") && (env.BRANCH_NAME.equals("master") || env.BRANCH_NAME.startsWith("release-1."))) {
        echo "Alert notifications enabled for ${env.BRANCH_NAME}"
        return true
    }
    return false
}

def isPagerDutyEnabled() {
    // this additionally controls whether PD alerts are enabled (note that you must also enable alerting in general as well if you want these)
    if (NOTIFY_PAGERDUTY_PERIODIC_FAILURES.equals("true")) {
        echo "Pager-Duty notifications enabled via global override setting"
        return true
    }
    return false
}

def getCronSchedule() {
    if (env.BRANCH_NAME.equals("master")) {
        return "H */6 * * *"
    } else if (env.BRANCH_NAME.startsWith("release-1")) {
        return "@daily"
    }
    return ""
}<|MERGE_RESOLUTION|>--- conflicted
+++ resolved
@@ -205,18 +205,6 @@
                }
                 stage('Kind Acceptance Tests on 1.20') {
                     steps {
-<<<<<<< HEAD
-                        script {
-                            build job: "/verrazzano-new-kind-acceptance-tests/${CLEAN_BRANCH_NAME}",
-                                parameters: [
-                                    string(name: 'KUBERNETES_CLUSTER_VERSION', value: '1.20'),
-                                    string(name: 'GIT_COMMIT_TO_USE', value: env.GIT_COMMIT),
-                                    string(name: 'TAGGED_TESTS', value: params.TAGGED_TESTS),
-                                    string(name: 'INCLUDED_TESTS', value: params.INCLUDED_TESTS),
-                                    string(name: 'EXCLUDED_TESTS', value: params.EXCLUDED_TESTS),
-                                    booleanParam(name: 'ENABLE_JWT_TESTING', value: true)
-                                ], wait: true
-=======
                         retry(count: JOB_PROMOTION_RETRIES) {
                             script {
                                 build job: "/verrazzano-new-kind-acceptance-tests/${CLEAN_BRANCH_NAME}",
@@ -225,16 +213,15 @@
                                         string(name: 'GIT_COMMIT_TO_USE', value: env.GIT_COMMIT),
                                         string(name: 'TAGGED_TESTS', value: params.TAGGED_TESTS),
                                         string(name: 'INCLUDED_TESTS', value: params.INCLUDED_TESTS),
-                                        string(name: 'EXCLUDED_TESTS', value: params.EXCLUDED_TESTS)
-                                    ], wait: true
-                            }
->>>>>>> dbb43b64
+                                        string(name: 'EXCLUDED_TESTS', value: params.EXCLUDED_TESTS),
+                                        booleanParam(name: 'ENABLE_JWT_TESTING', value: true)
+                        ], wait: true
+                            }
                         }
                     }
                 }
                 stage('Kind Acceptance Tests on 1.21') {
                     steps {
-<<<<<<< HEAD
                         script {
                             build job: "/verrazzano-new-kind-acceptance-tests/${CLEAN_BRANCH_NAME}",
                                 parameters: [
@@ -244,37 +231,12 @@
                                     string(name: 'INCLUDED_TESTS', value: params.INCLUDED_TESTS),
                                     string(name: 'EXCLUDED_TESTS', value: params.EXCLUDED_TESTS),
                                     booleanParam(name: 'ENABLE_JWT_TESTING', value: true)
-                                ], wait: true
-=======
-                        retry(count: JOB_PROMOTION_RETRIES) {
-                            script {
-                                build job: "/verrazzano-new-kind-acceptance-tests/${CLEAN_BRANCH_NAME}",
-                                    parameters: [
-                                        string(name: 'KUBERNETES_CLUSTER_VERSION', value: '1.21'),
-                                        string(name: 'GIT_COMMIT_TO_USE', value: env.GIT_COMMIT),
-                                        string(name: 'TAGGED_TESTS', value: params.TAGGED_TESTS),
-                                        string(name: 'INCLUDED_TESTS', value: params.INCLUDED_TESTS),
-                                        string(name: 'EXCLUDED_TESTS', value: params.EXCLUDED_TESTS)
-                                    ], wait: true
-                            }
->>>>>>> dbb43b64
+            ], wait: true
                         }
                     }
                 }
                 stage('Kind Acceptance Tests on 1.22') {
                     steps {
-<<<<<<< HEAD
-                        script {
-                            build job: "/verrazzano-new-kind-acceptance-tests/${CLEAN_BRANCH_NAME}",
-                                    parameters: [
-                                            string(name: 'KUBERNETES_CLUSTER_VERSION', value: '1.22'),
-                                            string(name: 'GIT_COMMIT_TO_USE', value: env.GIT_COMMIT),
-                                            string(name: 'TAGGED_TESTS', value: params.TAGGED_TESTS),
-                                            string(name: 'INCLUDED_TESTS', value: params.INCLUDED_TESTS),
-                                            string(name: 'EXCLUDED_TESTS', value: params.EXCLUDED_TESTS),
-                                            booleanParam(name: 'ENABLE_JWT_TESTING', value: true)
-                                    ], wait: true
-=======
                         retry(count: JOB_PROMOTION_RETRIES) {
                             script {
                                 build job: "/verrazzano-new-kind-acceptance-tests/${CLEAN_BRANCH_NAME}",
@@ -283,27 +245,15 @@
                                                 string(name: 'GIT_COMMIT_TO_USE', value: env.GIT_COMMIT),
                                                 string(name: 'TAGGED_TESTS', value: params.TAGGED_TESTS),
                                                 string(name: 'INCLUDED_TESTS', value: params.INCLUDED_TESTS),
-                                                string(name: 'EXCLUDED_TESTS', value: params.EXCLUDED_TESTS)
-                                        ], wait: true
-                            }
->>>>>>> dbb43b64
+                                                string(name: 'EXCLUDED_TESTS', value: params.EXCLUDED_TESTS),
+                                                booleanParam(name: 'ENABLE_JWT_TESTING', value: true)
+                                       ], wait: true
+                            }
                         }
                     }
                 }
                 stage('Kind Acceptance Tests on 1.23') {
                     steps {
-<<<<<<< HEAD
-                        script {
-                            build job: "/verrazzano-new-kind-acceptance-tests/${CLEAN_BRANCH_NAME}",
-                                    parameters: [
-                                            string(name: 'KUBERNETES_CLUSTER_VERSION', value: '1.23'),
-                                            string(name: 'GIT_COMMIT_TO_USE', value: env.GIT_COMMIT),
-                                            string(name: 'TAGGED_TESTS', value: params.TAGGED_TESTS),
-                                            string(name: 'INCLUDED_TESTS', value: params.INCLUDED_TESTS),
-                                            string(name: 'EXCLUDED_TESTS', value: params.EXCLUDED_TESTS),
-                                            booleanParam(name: 'ENABLE_JWT_TESTING', value: true)
-                                    ], wait: true
-=======
                         retry(count: JOB_PROMOTION_RETRIES) {
                             script {
                                 build job: "/verrazzano-new-kind-acceptance-tests/${CLEAN_BRANCH_NAME}",
@@ -312,10 +262,10 @@
                                                 string(name: 'GIT_COMMIT_TO_USE', value: env.GIT_COMMIT),
                                                 string(name: 'TAGGED_TESTS', value: params.TAGGED_TESTS),
                                                 string(name: 'INCLUDED_TESTS', value: params.INCLUDED_TESTS),
-                                                string(name: 'EXCLUDED_TESTS', value: params.EXCLUDED_TESTS)
+                                                string(name: 'EXCLUDED_TESTS', value: params.EXCLUDED_TESTS),
+                                                booleanParam(name: 'ENABLE_JWT_TESTING', value: true)
                                         ], wait: true
                             }
->>>>>>> dbb43b64
                         }
                     }
                 }
