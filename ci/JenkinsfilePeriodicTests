--- conflicted
+++ resolved
@@ -84,13 +84,11 @@
         STABLE_COMMIT_LOCATION = "${WORKSPACE}/last-stable-commit.txt"
         CLEAN_PERIODIC_LOCATION = "${WORKSPACE}/last-clean-periodic-commit.txt"
 
-<<<<<<< HEAD
-        PIPELINE_TAG = "periodic"
-=======
         // Directory containing the Verrazzano image tar files
         VERRAZZANO_IMAGES_DIRECTORY = "${WORKSPACE}/vz-commercial/images"
         OCI_OS_REGION="us-phoenix-1"
->>>>>>> 385f9c9e
+
+        PIPELINE_TAG = "periodic"
     }
 
     // This job runs against the latest stable master commit. That is defined as the last clean master build and test run whose
@@ -336,13 +334,9 @@
                             script {
                                 build job: "/verrazzano-new-kind-acceptance-tests/${CLEAN_BRANCH_NAME}",
                                     parameters: [
-<<<<<<< HEAD
-                                        string(name: 'PIPELINE_TAG', value: PIPELINE_TAG),
-                                        string(name: 'SCENARIO_TAG', value: "periodic-1"),
-                                        string(name: 'KUBERNETES_CLUSTER_VERSION', value: '1.20'),
-=======
+                                        string(name: 'PIPELINE_TAG', value: PIPELINE_TAG),
+                                        string(name: 'SCENARIO_TAG', value: "periodic-1"),
                                         string(name: 'KUBERNETES_CLUSTER_VERSION', value: '1.23'),
->>>>>>> 385f9c9e
                                         string(name: 'GIT_COMMIT_TO_USE', value: env.GIT_COMMIT),
                                         string(name: 'TAGGED_TESTS', value: params.TAGGED_TESTS),
                                         string(name: 'INCLUDED_TESTS', value: params.INCLUDED_TESTS),
@@ -356,24 +350,12 @@
                 }
                 stage('Kind Acceptance Tests on 1.21') {
                     steps {
-<<<<<<< HEAD
-                        script {
-                            build job: "/verrazzano-new-kind-acceptance-tests/${CLEAN_BRANCH_NAME}",
-                                parameters: [
-                                    string(name: 'PIPELINE_TAG', value: PIPELINE_TAG),
-                                    string(name: 'SCENARIO_TAG', value: "periodic-2"),
-                                    string(name: 'KUBERNETES_CLUSTER_VERSION', value: '1.21'),
-                                    string(name: 'GIT_COMMIT_TO_USE', value: env.GIT_COMMIT),
-                                    string(name: 'TAGGED_TESTS', value: params.TAGGED_TESTS),
-                                    string(name: 'INCLUDED_TESTS', value: params.INCLUDED_TESTS),
-                                    string(name: 'EXCLUDED_TESTS', value: params.EXCLUDED_TESTS),
-                                    booleanParam(name: 'ENABLE_JWT_TESTING', value: true)
-            ], wait: true
-=======
                         retry(count: JOB_PROMOTION_RETRIES) {
                             script {
                                 build job: "/verrazzano-new-kind-acceptance-tests/${CLEAN_BRANCH_NAME}",
                                     parameters: [
+                                        string(name: 'PIPELINE_TAG', value: PIPELINE_TAG),
+                                        string(name: 'SCENARIO_TAG', value: "periodic-2"),
                                         string(name: 'KUBERNETES_CLUSTER_VERSION', value: '1.21'),
                                         string(name: 'GIT_COMMIT_TO_USE', value: env.GIT_COMMIT),
                                         string(name: 'TAGGED_TESTS', value: params.TAGGED_TESTS),
@@ -382,7 +364,6 @@
                                         booleanParam(name: 'ENABLE_JWT_TESTING', value: true)
                                    ], wait: true
                             }
->>>>>>> 385f9c9e
                         }
                     }
                 }
