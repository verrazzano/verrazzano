--- conflicted
+++ resolved
@@ -45,11 +45,7 @@
                 defaultValue: 'master',
                 description: 'The branch to check out after cloning the console repository.',
                 trim: true)
-<<<<<<< HEAD
-        booleanParam (description: 'Whether to emit pipeline metrics', name: 'EMIT_METRICS', defaultValue: true)
-=======
         booleanParam (description: 'Whether to emit metrics from the pipeline', name: 'EMIT_METRICS', defaultValue: true)
->>>>>>> b3cb6c1c
     }
 
     environment {
@@ -97,17 +93,12 @@
         OCI_OS_NAMESPACE = credentials('oci-os-namespace')
         OCI_OS_ARTIFACT_BUCKET="build-failure-artifacts"
         OCI_OS_BUCKET="verrazzano-builds"
-<<<<<<< HEAD
-        SAURON_CRED = credentials('verrazzano-sauron')
-        PROMETHEUS_GW_URL = credentials('v8o-dev-sauron-prometheus-url')
-=======
 
         // used to emit metrics
         SAURON_CRED = credentials('verrazzano-sauron')
         PROMETHEUS_GW_URL = credentials('v8o-dev-sauron-prometheus-url')
         TEST_ENV_LABEL = "kind"
         K8S_VERSION_LABEL = "${params.KUBERNETES_CLUSTER_VERSION}"
->>>>>>> b3cb6c1c
     }
 
     stages {
