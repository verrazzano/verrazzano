// Copyright (c) 2020, 2022, Oracle and/or its affiliates.
// Licensed under the Universal Permissive License v 1.0 as shown at https://oss.oracle.com/licenses/upl.

def DOCKER_IMAGE_TAG
def agentLabel = env.JOB_NAME.contains('master') ? "phxlarge" : "VM.Standard2.8"
def EFFECTIVE_DUMP_K8S_CLUSTER_ON_SUCCESS = false

def BRANCH_TAG = env.BRANCH_NAME.contains('master') || env.BRANCH_NAME.startsWith('release') ? env.BRANCH_NAME : "feature-branch"
def TRIMMED_JOB = env.JOB_NAME.split('/')[0]

pipeline {
    options {
        timeout(time: 1, unit: 'HOURS')
        skipDefaultCheckout true
        timestamps ()
    }

    agent {
       docker {
            image "${RUNNER_DOCKER_IMAGE}"
            args "${RUNNER_DOCKER_ARGS}"
            registryUrl "${RUNNER_DOCKER_REGISTRY_URL}"
            registryCredentialsId 'ocir-pull-and-push-account'
            label "${agentLabel}"
        }
    }

    parameters {
        choice (name: 'KUBERNETES_CLUSTER_VERSION',
                description: 'Kubernetes Version for KinD Cluster',
                // 1st choice is the default value
                choices: [ "1.22", "1.23", "1.21", "1.20" ])
        string (name: 'GIT_COMMIT_TO_USE',
                        defaultValue: 'NONE',
                        description: 'This is the full git commit hash from the source build to be used for all jobs',
                        trim: true)
        string (name: 'VERRAZZANO_OPERATOR_IMAGE',
                        defaultValue: 'NONE',
                        description: 'Verrazzano platform operator image name (in ghcr.io repo).  If not specified, the operator.yaml from Verrazzano repo will be used to create Verrazzano platform operator',
                        trim: true)
        choice (name: 'WILDCARD_DNS_DOMAIN',
                description: 'This is the wildcard DNS domain',
                // 1st choice is the default value
                choices: [ "nip.io", "sslip.io"])
        booleanParam (description: 'Whether to create the cluster with Calico for AT testing (defaults to true)', name: 'CREATE_CLUSTER_USE_CALICO', defaultValue: true)
        booleanParam (description: 'Whether to dump k8s cluster on success (off by default can be useful to capture for comparing to failed cluster)', name: 'DUMP_K8S_CLUSTER_ON_SUCCESS', defaultValue: false)
        string (name: 'CONSOLE_REPO_BRANCH',
                defaultValue: '',
                description: 'The branch to check out after cloning the console repository.',
                trim: true)
        booleanParam (description: 'Whether to emit metrics from the pipeline', name: 'EMIT_METRICS', defaultValue: true)
        booleanParam (description: 'Whether to enable debug logging of the istio envoy in the VZ API pod', name: 'ENABLE_API_ENVOY_LOGGING', defaultValue: true)
        string (name: 'TAGGED_TESTS',
                defaultValue: '',
                description: 'A comma separated list of build tags for tests that should be executed (e.g. unstable_test). Default:',
                trim: true)
        string (name: 'INCLUDED_TESTS',
                defaultValue: '.*',
                description: 'A regex matching any fully qualified test file that should be executed (e.g. examples/helidon/). Default: .*',
                trim: true)
        string (name: 'EXCLUDED_TESTS',
                defaultValue: '_excluded_test',
                description: 'A regex matching any fully qualified test file that should not be executed (e.g. multicluster/|_excluded_test). Default: _excluded_test',
                trim: true)
        booleanParam (description: 'Whether to run JWT tests', name: 'ENABLE_JWT_TESTING', defaultValue: false)
        string (name: 'PIPELINE_TAG', defaultValue: 'none', description: 'Tag representing the pipeline for tracking. Developers triggering test runs SHOULD NOT SET THIS, other pipelines will explicitly set this')
        string (name: 'SCENARIO_TAG', defaultValue: 'ad-hoc', description: 'Tag representing the scenario for tracking. Pipelines will explicitly set this, developers can set this if the know the correct value (not described here) otherwise they should just leave it as the default')
    }

    environment {
        DOCKER_PLATFORM_CI_IMAGE_NAME = 'verrazzano-platform-operator-jenkins'
        DOCKER_PLATFORM_PUBLISH_IMAGE_NAME = 'verrazzano-platform-operator'
        GOPATH = '/home/opc/go'
        GO_REPO_PATH = "${GOPATH}/src/github.com/verrazzano"
        DOCKER_CREDS = credentials('github-packages-credentials-rw')
        DOCKER_EMAIL = credentials('github-packages-email')
        DOCKER_REPO = 'ghcr.io'
        DOCKER_NAMESPACE = 'verrazzano'
        NETRC_FILE = credentials('netrc')
        CLUSTER_NAME = 'verrazzano'
        POST_DUMP_FAILED_FILE = "${WORKSPACE}/post_dump_failed_file.tmp"
        TESTS_EXECUTED_FILE = "${WORKSPACE}/tests_executed_file.tmp"
        KUBECONFIG = "${WORKSPACE}/test_kubeconfig"
        VERRAZZANO_KUBECONFIG = "${KUBECONFIG}"
        OCR_CREDS = credentials('ocr-pull-and-push-account')
        OCR_REPO = 'container-registry.oracle.com'
        IMAGE_PULL_SECRET = 'verrazzano-container-registry'
        INSTALL_CONFIG_FILE_KIND = "./tests/e2e/config/scripts/install-verrazzano-kind.yaml"
        INSTALL_PROFILE = "dev"
        VZ_ENVIRONMENT_NAME = "default"
        TEST_SCRIPTS_DIR = "${GO_REPO_PATH}/verrazzano/tests/e2e/config/scripts"
        VERRAZZANO_OPERATOR_IMAGE="${params.VERRAZZANO_OPERATOR_IMAGE}"

        WEBLOGIC_PSW = credentials('weblogic-example-domain-password') // required by WebLogic application and console ingress test
        DATABASE_PSW = credentials('todo-mysql-password') // required by console ingress test

        // Used for dumping cluster from inside tests
        DUMP_KUBECONFIG="${KUBECONFIG}"
        DUMP_COMMAND="${GO_REPO_PATH}/verrazzano/tools/scripts/k8s-dump-cluster.sh"
        VZ_COMMAND="${GO_REPO_PATH}/verrazzano/tools/scripts/test-call-vz.sh"
        TEST_DUMP_ROOT="${WORKSPACE}/test-cluster-snapshots"

        VERRAZZANO_INSTALL_LOGS_DIR="${WORKSPACE}/verrazzano/platform-operator/scripts/install/build/logs"
        VERRAZZANO_INSTALL_LOG="verrazzano-install.log"

        // used for console artifact capture on failure
        JENKINS_READ = credentials('jenkins-auditor')
        OCI_CLI_AUTH="instance_principal"
        OCI_OS_NAMESPACE = credentials('oci-os-namespace')
        OCI_OS_ARTIFACT_BUCKET="build-failure-artifacts"
        OCI_OS_COMMIT_BUCKET="verrazzano-builds-by-commit"
        VZ_CLI_TARGZ="vz-linux-amd64.tar.gz"

        // used to emit metrics
        PROMETHEUS_GW_URL = credentials('prometheus-dev-url')
        PROMETHEUS_CREDENTIALS = credentials('prometheus-credentials')
        TEST_ENV_LABEL = "kind"
        TEST_ENV = "KIND"
        K8S_VERSION_LABEL = "${params.KUBERNETES_CLUSTER_VERSION}"
        SEARCH_HTTP_ENDPOINT = credentials('search-gw-url')
        SEARCH_PASSWORD = "${PROMETHEUS_CREDENTIALS_PSW}"
        SEARCH_USERNAME = "${PROMETHEUS_CREDENTIALS_USR}"

        // used to generate Ginkgo test reports
        TEST_REPORT = "test-report.xml"
        GINKGO_REPORT_ARGS = "--junit-report=${TEST_REPORT} --keep-separate-reports=true"
        TEST_REPORT_DIR = "${WORKSPACE}/tests/e2e"

        // Used for tagging
        JOB_SCENARIO_TAG = "${TRIMMED_JOB}-${params.SCENARIO_TAG}"
    }

    stages {
        stage('Clean workspace and checkout') {
            steps {
                sh """
                    echo "${NODE_LABELS}"
                """

                script {
                    EFFECTIVE_DUMP_K8S_CLUSTER_ON_SUCCESS = getEffectiveDumpOnSuccess()
                    if (params.GIT_COMMIT_TO_USE == "NONE") {
                        echo "Specific GIT commit was not specified, use current head"
                        def scmInfo = checkout scm
                        env.GIT_COMMIT = scmInfo.GIT_COMMIT
                        env.GIT_BRANCH = scmInfo.GIT_BRANCH
                    } else {
                        echo "SCM checkout of ${params.GIT_COMMIT_TO_USE}"
                        def scmInfo = checkout([
                            $class: 'GitSCM',
                            branches: [[name: params.GIT_COMMIT_TO_USE]],
                            doGenerateSubmoduleConfigurations: false,
                            extensions: [],
                            submoduleCfg: [],
                            userRemoteConfigs: [[url: env.SCM_VERRAZZANO_GIT_URL]]])
                        env.GIT_COMMIT = scmInfo.GIT_COMMIT
                        env.GIT_BRANCH = scmInfo.GIT_BRANCH
                        // If the commit we were handed is not what the SCM says we are using, fail
                        if (!env.GIT_COMMIT.equals(params.GIT_COMMIT_TO_USE)) {
                            echo "SCM didn't checkout the commit we expected. Expected: ${params.GIT_COMMIT_TO_USE}, Found: ${scmInfo.GIT_COMMIT}"
                            exit 1
                        }
                    }
                    echo "SCM checkout of ${env.GIT_BRANCH} at ${env.GIT_COMMIT}"
                }

                sh """
                    cp -f "${NETRC_FILE}" $HOME/.netrc
                    chmod 600 $HOME/.netrc
                """

                script {
                    try {
                    sh """
                        echo "${DOCKER_CREDS_PSW}" | docker login ${env.DOCKER_REPO} -u ${DOCKER_CREDS_USR} --password-stdin
                    """
                    } catch(error) {
                        echo "docker login failed, retrying after sleep"
                        retry(4) {
                            sleep(30)
                            sh """
                                echo "${DOCKER_CREDS_PSW}" | docker login ${env.DOCKER_REPO} -u ${DOCKER_CREDS_USR} --password-stdin
                            """
                        }
                    }
                }
                sh """
                    rm -rf ${GO_REPO_PATH}/verrazzano
                    mkdir -p ${GO_REPO_PATH}/verrazzano
                    tar cf - . | (cd ${GO_REPO_PATH}/verrazzano/ ; tar xf -)
                """

                script {
                    def props = readProperties file: '.verrazzano-development-version'
                    VERRAZZANO_DEV_VERSION = props['verrazzano-development-version']
                    TIMESTAMP = sh(returnStdout: true, script: "date +%Y%m%d%H%M%S").trim()
                    SHORT_COMMIT_HASH = sh(returnStdout: true, script: "git rev-parse --short=8 HEAD").trim()
                    DOCKER_IMAGE_TAG = "${VERRAZZANO_DEV_VERSION}-${TIMESTAMP}-${SHORT_COMMIT_HASH}"
                    // update the description with some meaningful info
                    setDisplayName()
                    currentBuild.description = params.KUBERNETES_CLUSTER_VERSION + " : " + SHORT_COMMIT_HASH + " : " + env.GIT_COMMIT + " : " + params.GIT_COMMIT_TO_USE
                }
<<<<<<< HEAD

                sh """
                    ./ci/scripts/tag_instance.sh ${BRANCH_TAG} ${params.PIPELINE_TAG} ${JOB_SCENARIO_TAG}
                """
=======
                script {
                    sh """
                        echo "Downloading VZ CLI from object storage"
                        oci --region us-phoenix-1 os object get --namespace ${OCI_OS_NAMESPACE} -bn ${OCI_OS_COMMIT_BUCKET} --name ephemeral/${env.BRANCH_NAME}/${SHORT_COMMIT_HASH}/${VZ_CLI_TARGZ} --file ${VZ_CLI_TARGZ}
                        tar xzf ${VZ_CLI_TARGZ} -C ${GO_REPO_PATH}
                        ${GO_REPO_PATH}/vz version
                    """
                }
>>>>>>> 66cb36b5
            }
        }

        stage('Acceptance Tests') {
            stages {
                stage('Prepare AT environment') {
                    environment {
                        KIND_KUBERNETES_CLUSTER_VERSION="${params.KUBERNETES_CLUSTER_VERSION}"
                        OCI_OS_LOCATION="ephemeral/${env.BRANCH_NAME}/${SHORT_COMMIT_HASH}"
                        REALM_USER_PASSWORD = credentials('todo-mysql-password')
                        REALM_NAME = "test-realm"
                    }
                    steps {
                        sh """
                            cd ${GO_REPO_PATH}/verrazzano
                            ci/scripts/prepare_jenkins_at_environment.sh ${params.CREATE_CLUSTER_USE_CALICO} ${params.WILDCARD_DNS_DOMAIN}
                        """
                        script {
                            if (params.ENABLE_JWT_TESTING) {
                                sh """
                                    # setup test realm for JWT testing scenarios
                                    keycloakPassword=\$(kubectl get secret --namespace keycloak keycloak-http -o jsonpath={.data.password} | base64 --decode; echo)
                                    sed -i "s|##KEYCLOAK_PASSWORD##|\$keycloakPassword|g" ci/scripts/create_test_realm.sh
                                    sed -i "s|##REALM_USER_PASSWORD##|${env.REALM_USER_PASSWORD}|g" ci/scripts/create_test_realm.sh
                                    sed -i "s|##REALM_NAME##|${env.REALM_NAME}|g" ci/scripts/create_test_realm.sh
                                    kubectl exec keycloak-0 -n keycloak -- /bin/sh -c "`cat ci/scripts/create_test_realm.sh`"
                                    # setup request authentication policy
                                    keycloakURI=\$(kubectl get ingress -n keycloak keycloak -o jsonpath="{.spec.rules[0].host}")
                                    sed -i "s|##KEYCLOAK_URI##|\$keycloakURI|g" tests/testdata/jwt/helidon/test-realm-reqauth.yaml
                                    jwks=\$(curl -sk https://\$keycloakURI/auth/realms/test-realm/protocol/openid-connect/certs | jq -c 'del(.keys[] | select( .use == "enc"))')
                                    sed -i "s|##JWKS_KEY##|\$jwks|g" tests/testdata/jwt/helidon/test-realm-reqauth.yaml
                                    kubectl apply -f tests/testdata/jwt/helidon/test-realm-reqauth.yaml
                                """
                            }
                        }
                    }
                    post {
                        failure {
                            archiveArtifacts artifacts: "**/kind-logs/**", allowEmptyArchive: true
                        }
                        always {
                            archiveArtifacts artifacts: "acceptance-test-operator.yaml,downloaded-operator.yaml", allowEmptyArchive: true
                            script {
                                VZ_TEST_METRIC = metricJobName('')
                                metricTimerStart("${VZ_TEST_METRIC}")
                            }
                            // enable debug logging of Verrazzano api istio proxy
                            script {
                                if (params.ENABLE_API_ENVOY_LOGGING) {
                                    sh '''
                                        vz_api_pod=\$(kubectl get pod -n verrazzano-system -l app=verrazzano-authproxy --no-headers -o custom-columns=\":metadata.name\")
                                        if [ -z "\$vz_api_pod" ]; then
                                          echo "Could not find verrazzano-authproxy pod, not enabling debug logging"
                                        else
                                          kubectl exec \$vz_api_pod -c istio-proxy -n verrazzano-system -- curl -X POST http://localhost:15000/logging?level=debug
                                        fi
                                        nginx_ing_pod=\$(kubectl get pod -n ingress-nginx -l app.kubernetes.io/component=controller --no-headers -o custom-columns=\":metadata.name\")
                                        if [ -z "\$nginx_ing_pod" ]; then
                                          echo "Could not find nginx ingress controller pod, not enabling debug logging"
                                        else
                                          kubectl exec \$nginx_ing_pod -c istio-proxy -n ingress-nginx -- curl -X POST http://localhost:15000/logging?level=debug
                                        fi
                                    '''
                                }
                            }
                        }
                    }
                }

                stage('Verify Install') {
                    environment {
                        DUMP_DIRECTORY="${TEST_DUMP_ROOT}/verify-install"
                    }
                    steps {
                        runGinkgoRandomize('verify-install')
                    }
                    post {
                        always {
                            archiveArtifacts artifacts: '**/coverage.html,**/logs/*,**/test-cluster-snapshots/**', allowEmptyArchive: true
                            junit testResults: '**/*test-result.xml', allowEmptyResults: true
                        }
                    }
                }

                stage('Run Acceptance Tests Infra') {
                    parallel {
                        stage('verify-scripts') {
                            steps {
                                runGinkgoRandomize('scripts', "${KUBECONFIG}")
                            }
                        }
                        stage('verify-infra restapi') {
                            environment {
                                DUMP_DIRECTORY="${TEST_DUMP_ROOT}/verify-infra-restapi"
                            }
                            steps {
                                runGinkgoRandomize('verify-infra/restapi')
                            }
                        }
                        stage('verify-infra oam') {
                            environment {
                                DUMP_DIRECTORY="${TEST_DUMP_ROOT}/verify-infra-oam"
                            }
                            steps {
                                runGinkgoRandomize('verify-infra/oam')
                            }
                        }
                        stage('verify-infra vmi') {
                            environment {
                                DUMP_DIRECTORY="${TEST_DUMP_ROOT}/verify-infra-vmi"
                            }
                            steps {
                                runGinkgoRandomize('verify-infra/vmi')
                            }
                        }
                        stage('security role based access') {
                            environment {
                                DUMP_DIRECTORY="${TEST_DUMP_ROOT}/sec-role-based-access"
                            }
                            steps {
                                runGinkgo('security/rbac')
                            }
                        }
                        stage('system component metrics') {
                            environment {
                                DUMP_DIRECTORY="${TEST_DUMP_ROOT}/system-component-metrics"
                            }
                            steps {
                                runGinkgo('metrics/syscomponents')
                            }
                        }
                        stage ('console') {
                            environment {
                                DUMP_DIRECTORY="${TEST_DUMP_ROOT}/console"
                            }
                            steps {
                                sh "CONSOLE_REPO_BRANCH=${params.CONSOLE_REPO_BRANCH} ${GO_REPO_PATH}/verrazzano/ci/scripts/run_console_tests.sh"
                            }
                            post {
                                failure {
                                    sh "${GO_REPO_PATH}/verrazzano/ci/scripts/save_console_test_artifacts.sh"
                                }
                            }
                        }
                    }
                    post {
                        always {
                            archiveArtifacts artifacts: '**/coverage.html,**/logs/*,**/test-cluster-snapshots/**', allowEmptyArchive: true
                            junit testResults: '**/*test-result.xml', allowEmptyResults: true
                        }
                    }
                }

                stage('Run Acceptance Tests Deployments') {
                    parallel {
                        stage('opensearch-topology') {
                            steps {
                                runGinkgoRandomize('opensearch/topology')
                            }
                        }
                        stage('istio authorization policy') {
                            environment {
                                DUMP_DIRECTORY="${TEST_DUMP_ROOT}/istio-authz-policy"
                            }
                            steps {
                                runGinkgo('istio/authz')
                            }
                        }
                        stage('security network policies') {
                            environment {
                                DUMP_DIRECTORY="${TEST_DUMP_ROOT}/netpol"
                            }
                            steps {
                                script {
                                    if (params.CREATE_CLUSTER_USE_CALICO == true) {
                                        runGinkgo('security/netpol')
                                    }
                                }
                            }
                        }
                        stage('k8s deployment workload metrics') {
                            environment {
                                DUMP_DIRECTORY="${TEST_DUMP_ROOT}/k8sdeploy-workload-metrics"
                            }
                            steps {
                                runGinkgo('metrics/deploymetrics')
                            }
                        }
                        stage('system logging') {
                            environment {
                                DUMP_DIRECTORY="${TEST_DUMP_ROOT}/system-logging"
                            }
                            steps {
                                runGinkgo('logging/system')
                            }
                        }
                        stage('opensearch logging') {
                            environment {
                                DUMP_DIRECTORY="${TEST_DUMP_ROOT}/opensearch-logging"
                            }
                            steps {
                                runGinkgo('logging/opensearch')
                            }
                        }
                        stage('examples logging helidon') {
                            environment {
                                DUMP_DIRECTORY="${TEST_DUMP_ROOT}/examples-logging-helidon"
                            }
                            steps {
                                runGinkgo('logging/helidon')
                            }
                        }
                        stage('examples helidon') {
                            environment {
                                DUMP_DIRECTORY="${TEST_DUMP_ROOT}/examples-helidon"
                            }
                            steps {
                                runGinkgo('examples/helidon')
                            }
                        }
                        stage('JWT Workload Component') {
                            when {
                                expression {params.ENABLE_JWT_TESTING == true}
                            }
                            environment {
                                DUMP_DIRECTORY="${TEST_DUMP_ROOT}/jwt-helidon"
                                REALM_USER_PASSWORD = credentials('todo-mysql-password')
                                REALM_NAME="test-realm"
                            }
                            steps {
                                runGinkgo('jwt/helidon')
                            }
                        }
                        stage('JWT Service Component') {
                            when {
                                expression {params.ENABLE_JWT_TESTING == true}
                            }
                            environment {
                                DUMP_DIRECTORY="${TEST_DUMP_ROOT}/jwt-helidon-svc"
                                REALM_USER_PASSWORD = credentials('todo-mysql-password')
                                REALM_NAME="test-realm"
                            }
                            steps {
                                runGinkgo('jwt/helidon-svc')
                            }
                        }
                        stage('weblogic workload') {
                            environment {
                                DUMP_DIRECTORY="${TEST_DUMP_ROOT}/weblogic-workload"
                            }
                            steps {
                                runGinkgo('workloads/weblogic')
                            }
                        }
                        stage('coherence workload') {
                            environment {
                                DUMP_DIRECTORY="${TEST_DUMP_ROOT}/coherence-workload"
                            }
                            steps {
                                runGinkgo('workloads/coherence')
                            }
                        }
                        stage('OAM workloads') {
                            environment {
                                DUMP_DIRECTORY="${TEST_DUMP_ROOT}/oam-workloads"
                            }
                            steps {
                                runGinkgo('workloads/oam')
                            }
                        }
                        stage('examples helidon-metrics') {
                            environment {
                                DUMP_DIRECTORY="${TEST_DUMP_ROOT}/helidonmetrics"
                            }
                            when {
                                expression {params.RUN_SLOW_TESTS == true}
                            }
                            steps {
                                runGinkgo('examples/helidonmetrics')
                            }
                        }
                        stage('console ingress') {
                            environment {
                                DUMP_DIRECTORY="${TEST_DUMP_ROOT}/console-ingress"
                            }
                            steps {
                                runGinkgo('ingress/console')
                            }
                        }
                        stage('logging trait WebLogic workload') {
                            environment {
                                DUMP_DIRECTORY="${TEST_DUMP_ROOT}/loggingtrait-weblogicworkload"
                            }
                            steps {
                                runGinkgo('loggingtrait/weblogicworkload')
                            }
                        }
                        stage('logging trait Helidon workload') {
                            environment {
                                DUMP_DIRECTORY="${TEST_DUMP_ROOT}/loggingtrait-helidonworkload"
                            }
                            steps {
                                runGinkgo('loggingtrait/helidonworkload')
                            }
                        }
                        stage('logging trait Coherence workload') {
                            environment {
                                DUMP_DIRECTORY="${TEST_DUMP_ROOT}/loggingtrait-coherenceworkload"
                            }
                            steps {
                                runGinkgo('loggingtrait/coherenceworkload')
                            }
                        }
                    }
                    post {
                        always {
                            archiveArtifacts artifacts: '**/coverage.html,**/logs/*,**/test-cluster-snapshots/**,**/Screenshot*.png,**/ConsoleLog*.log', allowEmptyArchive: true
                            junit testResults: '**/*test-result.xml', allowEmptyResults: true
                        }
                    }
                }

            }

            post {
                failure {
                    script {
                        METRICS_PUSHED=metricTimerEnd("${VZ_TEST_METRIC}", '0')
                        if ( fileExists(env.TESTS_EXECUTED_FILE) ) {
                            dumpK8sCluster('new-kind-acceptance-tests-cluster-snapshot')
                            dumpK8sClusterFromBugReport('new-kind-acceptance-tests-cluster-snapshot')
                        }
                    }
                }
                success {
                    script {
                        METRICS_PUSHED=metricTimerEnd("${VZ_TEST_METRIC}", '1')
                        if (EFFECTIVE_DUMP_K8S_CLUSTER_ON_SUCCESS == true && fileExists(env.TESTS_EXECUTED_FILE) ) {
                            dumpK8sCluster('new-kind-acceptance-tests-cluster-snapshot')
                            dumpK8sClusterFromBugReport('new-kind-acceptance-tests-cluster-snapshot')
                        }
                    }
                }
            }
        }
    }

    post {
        always {
            script {
                if ( fileExists(env.TESTS_EXECUTED_FILE) ) {
                    dumpVerrazzanoSystemPods()
                    dumpCattleSystemPods()
                    dumpNginxIngressControllerLogs()
                    dumpVerrazzanoPlatformOperatorLogs()
                    dumpVerrazzanoApplicationOperatorLogs()
                    dumpOamKubernetesRuntimeLogs()
                    dumpVerrazzanoApiLogs()
                }
            }

            sh """
                # Copy the generated test reports to WORKSPACE to archive them
                mkdir -p ${TEST_REPORT_DIR}
                cd ${GO_REPO_PATH}/verrazzano/tests/e2e
                find . -name "${TEST_REPORT}" | cpio -pdm ${TEST_REPORT_DIR}
            """
            archiveArtifacts artifacts: "**/coverage.html,**/logs/**,**/verrazzano_images.txt,**/*cluster-snapshot*/**,**/bug-report/**,**/Screenshot*.png,**/ConsoleLog*.log,**/${TEST_REPORT}", allowEmptyArchive: true
            junit testResults: "**/${TEST_REPORT}", allowEmptyResults: true
            script {
                if (params.EMIT_METRICS) {
                    withCredentials([usernameColonPassword(credentialsId: 'prometheus-credentials', variable: 'PROMETHEUS_CREDENTIALS')]) {
                        sh """
                            ${GO_REPO_PATH}/verrazzano/ci/scripts/dashboard/emit_metrics.sh "${GO_REPO_PATH}/verrazzano/tests/e2e" "${PROMETHEUS_CREDENTIALS}" || echo "Emit metrics failed, continuing with other post actions"
                        """
                    }
                }
            }
            deleteCluster()
        }
        failure {
            sh """
                curl -k -u ${JENKINS_READ_USR}:${JENKINS_READ_PSW} -o ${WORKSPACE}/build-console-output.log ${BUILD_URL}consoleText
            """
            archiveArtifacts artifacts: '**/build-console-output.log', allowEmptyArchive: true
            sh """
                curl -k -u ${JENKINS_READ_USR}:${JENKINS_READ_PSW} -o archive.zip ${BUILD_URL}artifact/*zip*/archive.zip
                oci --region us-phoenix-1 os object put --force --namespace ${OCI_OS_NAMESPACE} -bn ${OCI_OS_ARTIFACT_BUCKET} --name ${env.JOB_NAME}/${env.BRANCH_NAME}/${env.BUILD_NUMBER}/archive.zip --file archive.zip
                rm archive.zip
            """
            script {
                if (env.BRANCH_NAME == "master" || env.BRANCH_NAME ==~ "release-.*" || env.BRANCH_NAME ==~ "mark/*") {
                    slackSend ( message: "Job Failed - \"${env.JOB_NAME}\" build: ${env.BUILD_NUMBER}\n\nView the log at:\n ${env.BUILD_URL}\n\nBlue Ocean:\n${env.RUN_DISPLAY_URL}" )
                }
            }
        }
        cleanup {
            metricBuildDuration()
            emitJobMetrics()
            deleteDir()
        }
    }
}

def runGinkgoRandomize(testSuitePath, kubeConfig = '') {
    catchError(buildResult: 'FAILURE', stageResult: 'FAILURE') {
        sh """
            if [ ! -z "${kubeConfig}" ]; then
                export KUBECONFIG="${kubeConfig}"
            fi
            cd ${GO_REPO_PATH}/verrazzano/tests/e2e
            if [ -d "${testSuitePath}" ]; then
                ginkgo -p --randomize-all -v --keep-going --no-color ${GINKGO_REPORT_ARGS} -tags="${params.TAGGED_TESTS}" --focus-file="${params.INCLUDED_TESTS}" --skip-file="${params.EXCLUDED_TESTS}" ${testSuitePath}/...
            fi
        """
    }
}

def runSocksVariant(variant) {
    catchError(buildResult: 'FAILURE', stageResult: 'FAILURE') {
            sh """
                cd ${GO_REPO_PATH}/verrazzano/tests/e2e
                SOCKS_SHOP_VARIANT=${variant} ginkgo -v --keep-going --no-color ${GINKGO_REPORT_ARGS} -tags="${params.TAGGED_TESTS}" --focus-file="${params.INCLUDED_TESTS}" --skip-file="${params.EXCLUDED_TESTS}"  examples/socks/...
            """
        }
}

def runGinkgo(testSuitePath) {
    catchError(buildResult: 'FAILURE', stageResult: 'FAILURE') {
        sh """
            cd ${GO_REPO_PATH}/verrazzano/tests/e2e
            ginkgo -v -keep-going --no-color ${GINKGO_REPORT_ARGS} -tags="${params.TAGGED_TESTS}" --focus-file="${params.INCLUDED_TESTS}" --skip-file="${params.EXCLUDED_TESTS}" ${testSuitePath}/...
        """
    }
}

def dumpK8sCluster(dumpDirectory) {
    sh """
        ${GO_REPO_PATH}/verrazzano/tools/scripts/k8s-dump-cluster.sh -d ${dumpDirectory} -r ${dumpDirectory}/cluster-snapshot/analysis.report
    """
}

def dumpK8sClusterFromBugReport(dumpDirectory) {
    sh """
            go run ${GO_REPO_PATH}/verrazzano/tools/vz/main.go bug-report --report-file ${dumpDirectory}/bug-report.tar.gz
            mkdir bug-report
            tar -xvf ${dumpDirectory}/bug-report.tar.gz -C bug-report
    """
}

def dumpVerrazzanoSystemPods() {
    sh """
        cd ${GO_REPO_PATH}/verrazzano/platform-operator
        export DIAGNOSTIC_LOG="${VERRAZZANO_INSTALL_LOGS_DIR}/verrazzano-system-pods.log"
        ./scripts/install/k8s-dump-objects.sh -o pods -n verrazzano-system -m "verrazzano system pods" || echo "failed" > ${POST_DUMP_FAILED_FILE}
        export DIAGNOSTIC_LOG="${VERRAZZANO_INSTALL_LOGS_DIR}/verrazzano-system-certs.log"
        ./scripts/install/k8s-dump-objects.sh -o cert -n verrazzano-system -m "verrazzano system certs" || echo "failed" > ${POST_DUMP_FAILED_FILE}
        export DIAGNOSTIC_LOG="${VERRAZZANO_INSTALL_LOGS_DIR}/verrazzano-system-kibana.log"
        ./scripts/install/k8s-dump-objects.sh -o pods -n verrazzano-system -r "vmi-system-kibana-*" -m "verrazzano system kibana log" -l -c kibana || echo "failed" > ${POST_DUMP_FAILED_FILE}
        export DIAGNOSTIC_LOG="${VERRAZZANO_INSTALL_LOGS_DIR}/verrazzano-system-es-master.log"
        ./scripts/install/k8s-dump-objects.sh -o pods -n verrazzano-system -r "vmi-system-es-master-*" -m "verrazzano system kibana log" -l -c es-master || echo "failed" > ${POST_DUMP_FAILED_FILE}
    """
}

def dumpCattleSystemPods() {
    sh """
        cd ${GO_REPO_PATH}/verrazzano/platform-operator
        export DIAGNOSTIC_LOG="${VERRAZZANO_INSTALL_LOGS_DIR}/cattle-system-pods.log"
        ./scripts/install/k8s-dump-objects.sh -o pods -n cattle-system -m "cattle system pods" || echo "failed" > ${POST_DUMP_FAILED_FILE}
        export DIAGNOSTIC_LOG="${VERRAZZANO_INSTALL_LOGS_DIR}/rancher.log"
        ./scripts/install/k8s-dump-objects.sh -o pods -n cattle-system -r "rancher-*" -m "Rancher logs" -c rancher -l || echo "failed" > ${POST_DUMP_FAILED_FILE}
    """
}

def dumpNginxIngressControllerLogs() {
    sh """
        cd ${GO_REPO_PATH}/verrazzano/platform-operator
        export DIAGNOSTIC_LOG="${VERRAZZANO_INSTALL_LOGS_DIR}/nginx-ingress-controller.log"
        ./scripts/install/k8s-dump-objects.sh -o pods -n ingress-nginx -r "nginx-ingress-controller-*" -m "Nginx Ingress Controller" -c controller -l || echo "failed" > ${POST_DUMP_FAILED_FILE}
    """
}

def dumpVerrazzanoPlatformOperatorLogs() {
    sh """
        ## dump out verrazzano-platform-operator logs
        mkdir -p ${WORKSPACE}/verrazzano-platform-operator/logs
        kubectl -n verrazzano-install logs --selector=app=verrazzano-platform-operator > ${WORKSPACE}/verrazzano-platform-operator/logs/verrazzano-platform-operator-pod.log --tail -1 || echo "failed" > ${POST_DUMP_FAILED_FILE}
        kubectl -n verrazzano-install describe pod --selector=app=verrazzano-platform-operator > ${WORKSPACE}/verrazzano-platform-operator/logs/verrazzano-platform-operator-pod.out || echo "failed" > ${POST_DUMP_FAILED_FILE}
        echo "verrazzano-platform-operator logs dumped to verrazzano-platform-operator-pod.log"
        echo "verrazzano-platform-operator pod description dumped to verrazzano-platform-operator-pod.out"
        echo "------------------------------------------"
    """
}

def dumpVerrazzanoApplicationOperatorLogs() {
    sh """
        ## dump out verrazzano-application-operator logs
        mkdir -p ${WORKSPACE}/verrazzano-application-operator/logs
        kubectl -n verrazzano-system logs --selector=app=verrazzano-application-operator > ${WORKSPACE}/verrazzano-application-operator/logs/verrazzano-application-operator-pod.log --tail -1 || echo "failed" > ${POST_DUMP_FAILED_FILE}
        kubectl -n verrazzano-system describe pod --selector=app=verrazzano-application-operator > ${WORKSPACE}/verrazzano-application-operator/logs/verrazzano-application-operator-pod.out || echo "failed" > ${POST_DUMP_FAILED_FILE}
        echo "verrazzano-application-operator logs dumped to verrazzano-application-operator-pod.log"
        echo "verrazzano-application-operator pod description dumped to verrazzano-application-operator-pod.out"
        echo "------------------------------------------"
    """
}

def dumpOamKubernetesRuntimeLogs() {
    sh """
        ## dump out oam-kubernetes-runtime logs
        mkdir -p ${WORKSPACE}/oam-kubernetes-runtime/logs
        kubectl -n verrazzano-system logs --selector=app.kubernetes.io/instance=oam-kubernetes-runtime > ${WORKSPACE}/oam-kubernetes-runtime/logs/oam-kubernetes-runtime-pod.log --tail -1 || echo "failed" > ${POST_DUMP_FAILED_FILE}
        kubectl -n verrazzano-system describe pod --selector=app.kubernetes.io/instance=oam-kubernetes-runtime > ${WORKSPACE}/verrazzano-application-operator/logs/oam-kubernetes-runtime-pod.out || echo "failed" > ${POST_DUMP_FAILED_FILE}
        echo "verrazzano-application-operator logs dumped to oam-kubernetes-runtime-pod.log"
        echo "verrazzano-application-operator pod description dumped to oam-kubernetes-runtime-pod.out"
        echo "------------------------------------------"
    """
}

def dumpVerrazzanoApiLogs() {
    sh """
        cd ${GO_REPO_PATH}/verrazzano/platform-operator
        export DIAGNOSTIC_LOG="${VERRAZZANO_INSTALL_LOGS_DIR}/verrazzano-authproxy.log"
        ./scripts/install/k8s-dump-objects.sh -o pods -n verrazzano-system -r "verrazzano-authproxy-*" -m "verrazzano api" -c verrazzano-authproxy -l || echo "failed" > ${POST_DUMP_FAILED_FILE}
    """
}

def getEffectiveDumpOnSuccess() {
    def effectiveValue = params.DUMP_K8S_CLUSTER_ON_SUCCESS
    if (FORCE_DUMP_K8S_CLUSTER_ON_SUCCESS.equals("true") && (env.BRANCH_NAME.equals("master"))) {
        effectiveValue = true
        echo "Forcing dump on success based on global override setting"
    }
    return effectiveValue
}

def deleteCluster() {
    sh """
        cd ${GO_REPO_PATH}/verrazzano/platform-operator
        make delete-cluster
        if [ -f ${POST_DUMP_FAILED_FILE} ]; then
          echo "Failures seen during dumping of artifacts, treat post as failed"
          exit 1
        fi
    """
}

def metricJobName(stageName) {
    job = env.JOB_NAME.split("/")[0]
    job = '_' + job.replaceAll('-','_')
    if (stageName) {
        job = job + '_' + stageName
    }
    return job
}

// Construct the set of labels/dimensions for the metrics
def getMetricLabels() {
    def buildNumber = String.format("%010d", env.BUILD_NUMBER.toInteger())
    labels = 'build_number=\\"' + "${buildNumber}"+'\\",' +
             'jenkins_build_number=\\"' + "${env.BUILD_NUMBER}"+'\\",' +
             'jenkins_job=\\"' + "${env.JOB_NAME}".replace("%2F","/") + '\\",' +
             'commit_sha=\\"' + "${env.GIT_COMMIT}"+'\\",' +
             'kubernetes_version=\\"' + "${params.KUBERNETES_CLUSTER_VERSION}"+'\\",' +
             'test_env=\\"kind\\"'
    return labels
}

def metricTimerStart(metricName) {
    def timerStartName = "${metricName}_START"
    env."${timerStartName}" = sh(returnStdout: true, script: "date +%s").trim()
}

def metricTimerEnd(metricName, status) {
    def timerStartName = "${metricName}_START"
    def timerEndName   = "${metricName}_END"
    env."${timerEndName}" = sh(returnStdout: true, script: "date +%s").trim()
    if (params.EMIT_METRICS) {
        long x = env."${timerStartName}" as long;
        long y = env."${timerEndName}" as long;
        def dur = (y-x)
        labels = getMetricLabels()
        withCredentials([usernameColonPassword(credentialsId: 'prometheus-credentials', variable: 'PROMETHEUS_CREDENTIALS')]) {
            EMIT = sh(returnStdout: true, script: "ci/scripts/metric_emit.sh ${PROMETHEUS_GW_URL} ${PROMETHEUS_CREDENTIALS} ${metricName} ${env.BRANCH_NAME} $labels ${status} ${dur}")
            echo "emit prometheus metrics: $EMIT"
            return EMIT
        }
    } else {
        return ''
    }
}

// Emit the metrics indicating the duration and result of the build
def metricBuildDuration() {
    def status = "${currentBuild.currentResult}".trim()
    long duration = "${currentBuild.duration}" as long;
    long durationInSec = (duration/1000)
    testMetric = metricJobName('')
    def metricValue = "-1"
    statusLabel = status.substring(0,1)
    if (status.equals("SUCCESS")) {
        metricValue = "1"
    } else if (status.equals("FAILURE")) {
        metricValue = "0"
    } else {
        // Consider every other status as a single label
        statusLabel = "A"
    }
    if (params.EMIT_METRICS) {
        labels = getMetricLabels()
        labels = labels + ',result=\\"' + "${statusLabel}"+'\\"'
        withCredentials([usernameColonPassword(credentialsId: 'prometheus-credentials', variable: 'PROMETHEUS_CREDENTIALS')]) {
            METRIC_STATUS = sh(returnStdout: true, returnStatus: true, script: "ci/scripts/metric_emit.sh ${PROMETHEUS_GW_URL} ${PROMETHEUS_CREDENTIALS} ${testMetric}_job ${env.BRANCH_NAME} $labels ${metricValue} ${durationInSec}")
            echo "Publishing the metrics for build duration and status returned status code $METRIC_STATUS"
        }
    }
}

def setDisplayName() {
    echo "Start setDisplayName"
    def causes = currentBuild.getBuildCauses()
    echo "causes: " + causes.toString()
    for (cause in causes) {
        def causeString = cause.toString()
        echo "current cause: " + causeString
        if (causeString.contains("UpstreamCause") && causeString.contains("Started by upstream project")) {
             echo "This job was caused by " + causeString
             if (causeString.contains("verrazzano-periodic-triggered-tests")) {
                 currentBuild.displayName = env.BUILD_NUMBER + " : PERIODIC"
             } else if (causeString.contains("verrazzano-flaky-tests")) {
                 currentBuild.displayName = env.BUILD_NUMBER + " : FLAKY"
             }
         }
    }
    echo "End setDisplayName"
}

def emitJobMetrics() {
    env.JOB_STATUS = "${currentBuild.currentResult}".trim()
    long duration = "${currentBuild.duration}" as long;
    env.DURATION = duration
    long timeInMillis = "${currentBuild.timeInMillis}" as long;
    long startTimeInMillis = "${currentBuild.startTimeInMillis}" as long;
    env.TIME_WAITING = startTimeInMillis-timeInMillis
    runGinkgoRandomize('jobmetrics')
}<|MERGE_RESOLUTION|>--- conflicted
+++ resolved
@@ -200,12 +200,11 @@
                     setDisplayName()
                     currentBuild.description = params.KUBERNETES_CLUSTER_VERSION + " : " + SHORT_COMMIT_HASH + " : " + env.GIT_COMMIT + " : " + params.GIT_COMMIT_TO_USE
                 }
-<<<<<<< HEAD
 
                 sh """
                     ./ci/scripts/tag_instance.sh ${BRANCH_TAG} ${params.PIPELINE_TAG} ${JOB_SCENARIO_TAG}
                 """
-=======
+
                 script {
                     sh """
                         echo "Downloading VZ CLI from object storage"
@@ -214,7 +213,6 @@
                         ${GO_REPO_PATH}/vz version
                     """
                 }
->>>>>>> 66cb36b5
             }
         }
 
