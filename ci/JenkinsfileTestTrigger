--- conflicted
+++ resolved
@@ -1,12 +1,8 @@
 // Copyright (c) 2020, 2022, Oracle and/or its affiliates.
 // Licensed under the Universal Permissive License v 1.0 as shown at https://oss.oracle.com/licenses/upl.
 
-<<<<<<< HEAD
 def availableRegions = env.JOB_NAME.contains('master') ? [ "us-phoenix-1" ] : [  "us-phoenix-1", "us-ashburn-1", "eu-frankfurt-1", "uk-london-1" ]
 Collections.shuffle(availableRegions)
-=======
-def agentLabel = env.JOB_NAME.contains('master') ? "phxsmall" : "VM.Standard2.2"
->>>>>>> 16455370
 
 pipeline {
     options {
@@ -19,7 +15,7 @@
             args "${RUNNER_DOCKER_ARGS}"
             registryUrl "${RUNNER_DOCKER_REGISTRY_URL}"
             registryCredentialsId 'ocir-pull-and-push-account'
-            label params.LOCK_REGION
+            label "${params.LOCK_REGION}-small"
         }
     }
 
