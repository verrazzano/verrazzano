// Copyright (c) 2020, 2022, Oracle and/or its affiliates.
// Licensed under the Universal Permissive License v 1.0 as shown at https://oss.oracle.com/licenses/upl.

def agentLabel = env.JOB_NAME.contains('master') ? "phxlarge" : "VM.Standard2.8"

pipeline {
    options {
        skipDefaultCheckout true
    }

    agent {
       docker {
            image "${RUNNER_DOCKER_IMAGE}"
            args "${RUNNER_DOCKER_ARGS}"
            registryUrl "${RUNNER_DOCKER_REGISTRY_URL}"
            registryCredentialsId 'ocir-pull-and-push-account'
            label "${agentLabel}"
        }
    }

    // Use cases:
    //        1) (automatic) master, release* will trigger this job by default on successful runs and supply GIT_COMMIT_TO_USE with the exact GIT commit to use for all testing (same as the upstream build)
    //        2) (automatic) branch builds with TRIGGER_FULL_TESTS enabled will trigger this job by default on successful runs and supply GIT_COMMIT_TO_USE with the exact GIT commit to use for all testing (same as the upstream build)
    //        3) (manual) any branch should be able to call this “trigger” job with a commit that was previously built and has a valid GIT commit hash. In this case the manual job
    //           must be started from the desired branch using Build with Parameters, the GIT_COMMIT_TO_USE must supply the GIT commit hash from the previous build, and VERRAZZANO_OPERATOR_IMAGE must NOT BE SPECIFIED or be NONE
    //           This allows one to rerun the tests without rerunning the upstream build (ie: if intermittent test issue occurred)
    //        4) (manual) any branch should be able to call this “trigger” job with the current head of their branch, pointing to a previously built operator image. This is useful if you are adding/fixing test cases where the
    //           operator image was built already (from master, or your branch) and only want to run the tests using it without running the full build. This is not a super likely situation (more likely individual test jobs
    //           will be manually kicked off rather than all of them). To accomplish this, specify GIT_COMMIT_TO_USE=NONE, and VERRAZZANO_OPERATOR_IMAGE=image-to-use
    parameters {
        string (name: 'GIT_COMMIT_TO_USE',
                        defaultValue: 'NONE',
                        description: 'This is the full git commit hash from the source build to be used for all jobs. A full pipeline specifies a valid commit hash here. NONE can be used for manually triggered jobs, however even for those a commit hash value is preferred to be supplied',
                        trim: true)
        string (name: 'VERRAZZANO_OPERATOR_IMAGE',
                        defaultValue: 'NONE',
                        description: 'This is for manually testing only where someone needs to use a specific operator image, otherwise the default value of NONE is used',
                        trim: true)
        string (name: 'WILDCARD_DNS_DOMAIN',
                        defaultValue: 'nip.io',
                        description: 'This is the wildcard DNS domain',
                        trim: true)
        booleanParam (description: 'Whether to emit metrics from the pipeline', name: 'EMIT_METRICS', defaultValue: true)
        string (name: 'TAGGED_TESTS',
                defaultValue: '',
                description: 'A comma separated list of build tags for tests that should be executed (e.g. unstable_test). Default:',
                trim: true)
        string (name: 'INCLUDED_TESTS',
                defaultValue: '.*',
                description: 'A regex matching any fully qualified test file that should be executed (e.g. examples/helidon/). Default: .*',
                trim: true)
        string (name: 'EXCLUDED_TESTS',
                defaultValue: '_excluded_test',
                description: 'A regex matching any fully qualified test file that should not be executed (e.g. multicluster/|_excluded_test). Default: _excluded_test',
                trim: true)
        string (name: 'CONSOLE_REPO_BRANCH',
<<<<<<< HEAD
                defaultValue: 'master',
=======
                defaultValue: 'release-1.1',
>>>>>>> ae100d1f
                description: 'The branch to check out after cloning the console repository.',
                trim: true)
    }

    environment {
        CLEAN_BRANCH_NAME = "${env.BRANCH_NAME.replace("/", "%2F")}"
        GOPATH = '/home/opc/go'
        GO_REPO_PATH = "${GOPATH}/src/github.com/verrazzano"
        KUBERNETES_VERSION = '1.19,1.20,1.21,1.22'
        OCI_CLI_AUTH="instance_principal"
        OCI_OS_NAMESPACE = credentials('oci-os-namespace')
        OCI_OS_BUCKET="verrazzano-builds"
        PROMETHEUS_GW_URL = credentials('prometheus-dev-url')
        SERVICE_KEY = credentials('PAGERDUTY_SERVICE_KEY')
    }

    stages {
        stage('Clean workspace and checkout') {
            steps {
                sh """
                    echo "${NODE_LABELS}"
                """

                // REVIEW: I'm not sure that we actually need to fetch the sources here, but I'm doing here as it was easier
                // to test working with the SCM checkout settings starting from this job. We should be able to trigger this job
                // with parameters directly (ie: based on a previous build), in that situation doing this gives us a single point
                // to ensure the commit matches what was intended before triggering a bunch of downstream jobs that will
                // all fail if it wasn't correct. So we may want to keep it here unless there is a compelling reason not to do so.
                // I haven't looked at the executor resource usage yet in all of this, so it may be that could have constraints for
                // using flyweight executors (still need to look at that)
                script {
                    if (params.GIT_COMMIT_TO_USE == "NONE") {
                        echo "Specific GIT commit was not specified, use current head"
                        def scmInfo = checkout scm
                        env.GIT_COMMIT = scmInfo.GIT_COMMIT
                        env.GIT_BRANCH = scmInfo.GIT_BRANCH
                    } else {
                        echo "SCM checkout of ${params.GIT_COMMIT_TO_USE}"
                        def scmInfo = checkout([
                            $class: 'GitSCM',
                            branches: [[name: params.GIT_COMMIT_TO_USE]],
                            doGenerateSubmoduleConfigurations: false,
                            extensions: [],
                            submoduleCfg: [],
                            userRemoteConfigs: [[url: env.SCM_VERRAZZANO_GIT_URL]]])
                        env.GIT_COMMIT = scmInfo.GIT_COMMIT
                        env.GIT_BRANCH = scmInfo.GIT_BRANCH
                        // If the commit we were handed is not what the SCM says we are using, fail
                        if (!env.GIT_COMMIT.equals(params.GIT_COMMIT_TO_USE)) {
                            echo "SCM didn't checkout the commit we expected. Expected: ${params.GIT_COMMIT_TO_USE}, Found: ${scmInfo.GIT_COMMIT}"
                            exit 1
                        }
                    }
                    echo "SCM checkout of ${env.GIT_BRANCH} at ${env.GIT_COMMIT}"
                }

                script {
                    def props = readProperties file: '.verrazzano-development-version'
                    VERRAZZANO_DEV_VERSION = props['verrazzano-development-version']
                    TIMESTAMP = sh(returnStdout: true, script: "date +%Y%m%d%H%M%S").trim()
                    SHORT_COMMIT_HASH = sh(returnStdout: true, script: "git rev-parse --short=8 HEAD").trim()
                    // update the description with some meaningful info
                    currentBuild.description = SHORT_COMMIT_HASH + " : " + env.GIT_COMMIT + " : " + params.GIT_COMMIT_TO_USE
                    def currentCommitHash = env.GIT_COMMIT
                    def commitList = getCommitList()
                    withCredentials([file(credentialsId: 'jenkins-to-slack-users', variable: 'JENKINS_TO_SLACK_JSON')]) {
                        def userMappings = readJSON file: JENKINS_TO_SLACK_JSON
                        SUSPECT_LIST = getSuspectList(commitList, userMappings)
                        echo "Suspect list: ${SUSPECT_LIST}"
                    }
                }
            }
        }

        stage ('Kick off parallel tests') {
            parallel {
                stage('Multi Cluster Tests') {
                    steps {
                        script {
                            build job: "/verrazzano-multi-cluster-acceptance-tests/${CLEAN_BRANCH_NAME}",
                                parameters: [
                                    string(name: 'GIT_COMMIT_TO_USE', value: env.GIT_COMMIT),
                                    string(name: 'VERRAZZANO_OPERATOR_IMAGE', value: params.VERRAZZANO_OPERATOR_IMAGE),
                                    string(name: 'WILDCARD_DNS_DOMAIN', value: params.WILDCARD_DNS_DOMAIN),
                                    string(name: 'TAGGED_TESTS', value: params.TAGGED_TESTS),
                                    string(name: 'INCLUDED_TESTS', value: params.INCLUDED_TESTS),
                                    string(name: 'EXCLUDED_TESTS', value: params.EXCLUDED_TESTS),
                                    booleanParam(name: 'EMIT_METRICS', value: params.EMIT_METRICS),
<<<<<<< HEAD
                                    string(name: 'CONSOLE_REPO_BRANCH', value: params.CONSOLE_REPO_BRANCH),
=======
                                    string(name: 'CONSOLE_REPO_BRANCH', value: params.CONSOLE_REPO_BRANCH)
>>>>>>> ae100d1f
                                ], wait: true
                        }
                    }
                }
                stage('Multi Cluster Tests with External ES') {
                    steps {
                        script {
                            build job: "/verrazzano-multi-cluster-acceptance-tests/${CLEAN_BRANCH_NAME}",
                                parameters: [
                                    booleanParam(name: 'EXTERNAL_ELASTICSEARCH', value: true),
                                    string(name: 'GIT_COMMIT_TO_USE', value: env.GIT_COMMIT),
                                    string(name: 'VERRAZZANO_OPERATOR_IMAGE', value: params.VERRAZZANO_OPERATOR_IMAGE),
                                    string(name: 'WILDCARD_DNS_DOMAIN', value: params.WILDCARD_DNS_DOMAIN),
                                    string(name: 'TAGGED_TESTS', value: params.TAGGED_TESTS),
                                    string(name: 'INCLUDED_TESTS', value: params.INCLUDED_TESTS),
                                    string(name: 'EXCLUDED_TESTS', value: params.EXCLUDED_TESTS),
                                    booleanParam(name: 'EMIT_METRICS', value: params.EMIT_METRICS),
                                    string(name: 'CONSOLE_REPO_BRANCH', value: params.CONSOLE_REPO_BRANCH)
                                ], wait: true
                        }
                    }
                }
                stage('Uninstall Tests') {
                    steps {
                        script {
                            build job: "/verrazzano-uninstall-test/${CLEAN_BRANCH_NAME}",
                                parameters: [
                                    string(name: 'GIT_COMMIT_TO_USE', value: env.GIT_COMMIT),
                                    string(name: 'VERRAZZANO_OPERATOR_IMAGE', value: params.VERRAZZANO_OPERATOR_IMAGE),
                                    string(name: 'WILDCARD_DNS_DOMAIN', value: params.WILDCARD_DNS_DOMAIN),
                                    string(name: 'TAGGED_TESTS', value: params.TAGGED_TESTS),
                                    string(name: 'INCLUDED_TESTS', value: params.INCLUDED_TESTS),
                                    string(name: 'EXCLUDED_TESTS', value: params.EXCLUDED_TESTS),
                                    booleanParam(name: 'EMIT_METRICS', value: params.EMIT_METRICS),
                                    string(name: 'CONSOLE_REPO_BRANCH', value: params.CONSOLE_REPO_BRANCH)
                                ], wait: true
                        }
                    }
                }
                stage('OCI DNS tests') {
                    steps {
                        script {
                            build job: "/verrazzano-new-oci-dns-acceptance-tests/${CLEAN_BRANCH_NAME}",
                                parameters: [
                                    string(name: 'GIT_COMMIT_TO_USE', value: env.GIT_COMMIT),
                                    string(name: 'VERRAZZANO_OPERATOR_IMAGE', value: params.VERRAZZANO_OPERATOR_IMAGE),
                                    booleanParam(name: 'CREATE_CLUSTER_USE_CALICO', value: true),
                                    string(name: 'TAGGED_TESTS', value: params.TAGGED_TESTS),
                                    string(name: 'INCLUDED_TESTS', value: params.INCLUDED_TESTS),
                                    string(name: 'EXCLUDED_TESTS', value: params.EXCLUDED_TESTS),
                                    booleanParam(name: 'EMIT_METRICS', value: params.EMIT_METRICS)
                                ], wait: true
                        }
                    }
                }
                stage('Kind Acceptance Tests on 1.21') {
                    steps {
                        script {
                            build job: "verrazzano-new-kind-acceptance-tests/${CLEAN_BRANCH_NAME}",
                                parameters: [
                                    string(name: 'KUBERNETES_CLUSTER_VERSION', value: '1.21'),
                                    string(name: 'GIT_COMMIT_TO_USE', value: env.GIT_COMMIT),
                                    string(name: 'VERRAZZANO_OPERATOR_IMAGE', value: params.VERRAZZANO_OPERATOR_IMAGE),
                                    string(name: 'WILDCARD_DNS_DOMAIN', value: params.WILDCARD_DNS_DOMAIN),
                                    string(name: 'TAGGED_TESTS', value: params.TAGGED_TESTS),
                                    string(name: 'INCLUDED_TESTS', value: params.INCLUDED_TESTS),
                                    string(name: 'EXCLUDED_TESTS', value: params.EXCLUDED_TESTS),
                                    booleanParam(name: 'EMIT_METRICS', value: params.EMIT_METRICS)
                                ], wait: true
                        }
                    }
                }
/*
                stage('Kind Acceptance Tests on 1.22') {
                    steps {
                        script {
                            try {
                                build job: "/verrazzano-new-kind-acceptance-tests/${CLEAN_BRANCH_NAME}",
                                    parameters: [
                                        string(name: 'KUBERNETES_CLUSTER_VERSION', value: '1.22'),
                                        string(name: 'GIT_COMMIT_TO_USE', value: env.GIT_COMMIT),
                                        string(name: 'VERRAZZANO_OPERATOR_IMAGE', value: params.VERRAZZANO_OPERATOR_IMAGE),
                                        string(name: 'WILDCARD_DNS_DOMAIN', value: params.WILDCARD_DNS_DOMAIN),
                                        string(name: 'TAGGED_TESTS', value: params.TAGGED_TESTS),
                                        string(name: 'INCLUDED_TESTS', value: params.INCLUDED_TESTS),
                                        string(name: 'EXCLUDED_TESTS', value: params.EXCLUDED_TESTS),
                                        booleanParam(name: 'EMIT_METRICS', value: params.EMIT_METRICS)
                                    ], wait: true
                            } catch (err) {
                                echo "1.22 TEST FAILURES ARE BEING IGNORED UNTIL 1.22 IS STABLE - MARK/TONY"
                                echo err.getMessage()
                            }
                        }
                    }
                }
*/
                stage('Kind Acceptance Tests on 1.19') {
                    steps {
                        script {
                            build job: "/verrazzano-new-kind-acceptance-tests/${CLEAN_BRANCH_NAME}",
                                parameters: [
                                    string(name: 'KUBERNETES_CLUSTER_VERSION', value: '1.19'),
                                    string(name: 'GIT_COMMIT_TO_USE', value: env.GIT_COMMIT),
                                    string(name: 'VERRAZZANO_OPERATOR_IMAGE', value: params.VERRAZZANO_OPERATOR_IMAGE),
                                    string(name: 'WILDCARD_DNS_DOMAIN', value: params.WILDCARD_DNS_DOMAIN),
                                    string(name: 'TAGGED_TESTS', value: params.TAGGED_TESTS),
                                    string(name: 'INCLUDED_TESTS', value: params.INCLUDED_TESTS),
                                    string(name: 'EXCLUDED_TESTS', value: params.EXCLUDED_TESTS),
                                    booleanParam(name: 'EMIT_METRICS', value: params.EMIT_METRICS)
                                ], wait: true
                        }
                    }
                }
                stage('Upgrade tests') {
                    steps {
                        script {
                            build job: "/verrazzano-upgrade-tests/${CLEAN_BRANCH_NAME}",
                                parameters: [
                                    string(name: 'GIT_COMMIT_FOR_UPGRADE', value: env.GIT_COMMIT),
                                    string(name: 'VERRAZZANO_OPERATOR_IMAGE', value: params.VERRAZZANO_OPERATOR_IMAGE),
                                    string(name: 'WILDCARD_DNS_DOMAIN', value: params.WILDCARD_DNS_DOMAIN),
                                    string(name: 'TAGGED_TESTS', value: params.TAGGED_TESTS),
                                    string(name: 'INCLUDED_TESTS', value: params.INCLUDED_TESTS),
                                    string(name: 'EXCLUDED_TESTS', value: params.EXCLUDED_TESTS),
                                    booleanParam(name: 'EMIT_METRICS', value: params.EMIT_METRICS)
                                ], wait: true
                        }
                    }
                }
            }
        }
    }
    post {
        success {
            storePipelineArtifacts()
        }
        failure {
            script {
                if (env.JOB_NAME == "verrazzano-push-triggered-acceptance-tests/master" || env.JOB_NAME ==~ "verrazzano-push-triggered-acceptance-tests/release-1.*") {
                    if (isPagerDutyEnabled()) {
                        pagerduty(resolve: false, serviceKey: "$SERVICE_KEY", incDescription: "Verrazzano: ${env.JOB_NAME} - Failed", incDetails: "Job Failed - \"${env.JOB_NAME}\" build: ${env.BUILD_NUMBER}\n\nView the log at:\n ${env.BUILD_URL}\n\nBlue Ocean:\n${env.RUN_DISPLAY_URL}")
                    }
                    slackSend ( channel: "$SLACK_ALERT_CHANNEL", message: "Job Failed - \"${env.JOB_NAME}\" build: ${env.BUILD_NUMBER}\n\nView the log at:\n ${env.BUILD_URL}\n\nBlue Ocean:\n${env.RUN_DISPLAY_URL}\n\nSuspects:\n${SUSPECT_LIST}" )
                }
            }
        }
        cleanup {
            metricBuildDuration()
        }
    }
}

def isPagerDutyEnabled() {
    // this controls whether PD alerts are enabled
    if (NOTIFY_PAGERDUTY_TRIGGERED_FAILURES.equals("true")) {
        echo "Pager-Duty notifications enabled via global override setting"
        return true
    }
    return false
}

// Called in final post success block of pipeline
def storePipelineArtifacts() {
    script {
        // If this was clean, record the commit in object store so the periodic test jobs can run against that rather than the head of the branch
        // NOTE: Normally master and release-* branches are the only ones doing this, but when we need to test out pipeline changes we can make use
        // as well
        sh """
            echo "git-commit=${env.GIT_COMMIT}" > $WORKSPACE/last-stable-commit.txt
            oci --region us-phoenix-1 os object put --force --namespace ${OCI_OS_NAMESPACE} -bn ${OCI_OS_BUCKET} --name ${CLEAN_BRANCH_NAME}/last-stable-commit.txt --file $WORKSPACE/last-stable-commit.txt
        """
    }
}

// Called in Stage Clean workspace and checkout steps
@NonCPS
def getCommitList() {
    echo "Checking for change sets"
    def commitList = []
    def changeSets = currentBuild.changeSets
    for (int i = 0; i < changeSets.size(); i++) {
        echo "get commits from change set"
        def commits = changeSets[i].items
        for (int j = 0; j < commits.length; j++) {
            def commit = commits[j]
            def id = commit.commitId
            echo "Add commit id: ${id}"
            commitList.add(id)
        }
    }
    return commitList
}

def trimIfGithubNoreplyUser(userIn) {
    if (userIn == null) {
        echo "Not a github noreply user, not trimming: ${userIn}"
        return userIn
    }
    if (userIn.matches(".*\\+.*@users.noreply.github.com.*")) {
        def userOut = userIn.substring(userIn.indexOf("+") + 1, userIn.indexOf("@"))
        return userOut;
    }
    if (userIn.matches(".*<.*@users.noreply.github.com.*")) {
        def userOut = userIn.substring(userIn.indexOf("<") + 1, userIn.indexOf("@"))
        return userOut;
    }
    if (userIn.matches(".*@users.noreply.github.com")) {
        def userOut = userIn.substring(0, userIn.indexOf("@"))
        return userOut;
    }
    echo "Not a github noreply user, not trimming: ${userIn}"
    return userIn
}

def getSuspectList(commitList, userMappings) {
    def retValue = ""
    if (commitList == null || commitList.size() == 0) {
        echo "No commits to form suspect list"
        return retValue
    }
    def suspectList = []
    for (int i = 0; i < commitList.size(); i++) {
        def id = commitList[i]
        try {
            def gitAuthor = sh(
                script: "git log --format='%ae' '$id^!'",
                returnStdout: true
            ).trim()
            if (gitAuthor != null) {
                def author = trimIfGithubNoreplyUser(gitAuthor)
                echo "DEBUG: author: ${gitAuthor}, ${author}, id: ${id}"
                if (userMappings.containsKey(author)) {
                    def slackUser = userMappings.get(author)
                    if (!suspectList.contains(slackUser)) {
                        echo "Added ${slackUser} as suspect"
                        retValue += " ${slackUser}"
                        suspectList.add(slackUser)
                    }
                } else {
                    // If we don't have a name mapping use the commit.author, at least we can easily tell if the mapping gets dated
                    if (!suspectList.contains(author)) {
                        echo "Added ${author} as suspect"
                        retValue += " ${author}"
                       suspectList.add(author)
                    }
                }
            } else {
                echo "No author returned from git"
            }
        } catch (Exception e) {
            echo "INFO: Problem processing commit ${id}, skipping commit: " + e.toString()
        }
    }
    echo "returning suspect list: ${retValue}"
    return retValue
}

def metricJobName(stageName) {
    job = env.JOB_NAME.split("/")[0]
    job = '_' + job.replaceAll('-','_')
    if (stageName) {
        job = job + '_' + stageName
    }
    return job
}

// Construct the set of labels/dimensions for the metrics
def getMetricLabels() {
    def buildNumber = String.format("%010d", env.BUILD_NUMBER.toInteger())
    labels = 'build_number=\\"' + "${buildNumber}"+'\\",' +
             'jenkins_build_number=\\"' + "${env.BUILD_NUMBER}"+'\\",' +
             'jenkins_job=\\"' + "${env.JOB_NAME}".replace("%2F","/") + '\\",' +
             'commit_sha=\\"' + "${env.GIT_COMMIT}"+'\\"'
    return labels
}

// Emit the metrics indicating the duration and result of the build
def metricBuildDuration() {
    def status = "${currentBuild.currentResult}".trim()
    long duration = "${currentBuild.duration}" as long;
    long durationInSec = (duration/1000)
    testMetric = metricJobName('')
    def metricValue = "-1"
    statusLabel = status.substring(0,1)
    if (status.equals("SUCCESS")) {
        metricValue = "1"
    } else if (status.equals("FAILURE")) {
        metricValue = "0"
    } else {
        // Consider every other status as a single label
        statusLabel = "A"
    }
    if (params.EMIT_METRICS) {
        labels = getMetricLabels()
        labels = labels + ',result=\\"' + "${statusLabel}"+'\\"'
        withCredentials([usernameColonPassword(credentialsId: 'prometheus-credentials', variable: 'PROMETHEUS_CREDENTIALS')]) {
            METRIC_STATUS = sh(returnStdout: true, returnStatus: true, script: "ci/scripts/metric_emit.sh ${PROMETHEUS_GW_URL} ${PROMETHEUS_CREDENTIALS} ${testMetric}_job ${env.BRANCH_NAME} $labels ${metricValue} ${durationInSec}")
            echo "Publishing the metrics for build duration and status returned status code $METRIC_STATUS"
        }
    }
}<|MERGE_RESOLUTION|>--- conflicted
+++ resolved
@@ -54,11 +54,7 @@
                 description: 'A regex matching any fully qualified test file that should not be executed (e.g. multicluster/|_excluded_test). Default: _excluded_test',
                 trim: true)
         string (name: 'CONSOLE_REPO_BRANCH',
-<<<<<<< HEAD
-                defaultValue: 'master',
-=======
                 defaultValue: 'release-1.1',
->>>>>>> ae100d1f
                 description: 'The branch to check out after cloning the console repository.',
                 trim: true)
     }
@@ -147,11 +143,7 @@
                                     string(name: 'INCLUDED_TESTS', value: params.INCLUDED_TESTS),
                                     string(name: 'EXCLUDED_TESTS', value: params.EXCLUDED_TESTS),
                                     booleanParam(name: 'EMIT_METRICS', value: params.EMIT_METRICS),
-<<<<<<< HEAD
-                                    string(name: 'CONSOLE_REPO_BRANCH', value: params.CONSOLE_REPO_BRANCH),
-=======
                                     string(name: 'CONSOLE_REPO_BRANCH', value: params.CONSOLE_REPO_BRANCH)
->>>>>>> ae100d1f
                                 ], wait: true
                         }
                     }
