// Copyright (c) 2020, 2023, Oracle and/or its affiliates.
// Licensed under the Universal Permissive License v 1.0 as shown at https://oss.oracle.com/licenses/upl.

def agentLabel = env.JOB_NAME.contains('master') ? "phx-small" : "small"
def BRANCH_TAG = env.BRANCH_NAME.contains('master') || env.BRANCH_NAME.startsWith('release') ? env.BRANCH_NAME : "feature-branch"
def JOB_SCENARIO_TAG = env.JOB_NAME.split('/')[0]

pipeline {
    options {
        timeout(time: 5, unit: 'HOURS')
        skipDefaultCheckout true
    }

    agent {
       docker {
            image "${RUNNER_DOCKER_IMAGE}"
            args "${RUNNER_DOCKER_ARGS}"
            registryUrl "${RUNNER_DOCKER_REGISTRY_URL}"
            registryCredentialsId 'ocir-pull-and-push-account'
            label "${agentLabel}"
        }
    }

    // Use cases:
    //        1) (automatic) master, release* will trigger this job by default on successful runs and supply GIT_COMMIT_TO_USE with the exact GIT commit to use for all testing (same as the upstream build)
    //        2) (automatic) branch builds with TRIGGER_FULL_TESTS enabled will trigger this job by default on successful runs and supply GIT_COMMIT_TO_USE with the exact GIT commit to use for all testing (same as the upstream build)
    //        3) (manual) any branch should be able to call this “trigger” job with a commit that was previously built and has a valid GIT commit hash. In this case the manual job
    //           must be started from the desired branch using Build with Parameters, the GIT_COMMIT_TO_USE must supply the GIT commit hash from the previous build, and VERRAZZANO_OPERATOR_IMAGE must NOT BE SPECIFIED or be NONE
    //           This allows one to rerun the tests without rerunning the upstream build (ie: if intermittent test issue occurred)
    //        4) (manual) any branch should be able to call this “trigger” job with the current head of their branch, pointing to a previously built operator image. This is useful if you are adding/fixing test cases where the
    //           operator image was built already (from master, or your branch) and only want to run the tests using it without running the full build. This is not a super likely situation (more likely individual test jobs
    //           will be manually kicked off rather than all of them). To accomplish this, specify GIT_COMMIT_TO_USE=NONE, and VERRAZZANO_OPERATOR_IMAGE=image-to-use
    parameters {
        string (name: 'GIT_COMMIT_TO_USE',
                        defaultValue: 'NONE',
                        description: 'This is the full git commit hash from the source build to be used for all jobs. A full pipeline specifies a valid commit hash here. NONE can be used for manually triggered jobs, however even for those a commit hash value is preferred to be supplied',
                        trim: true)
        choice (description: 'Predefined config permutations for Verrazzano installation used by upgrade path pipeline. Prod profile is the default profile for NONE', name: 'VZ_INSTALL_CONFIG',
                choices: ["NONE", "dev-kind-persistence"])
        string (name: 'VERRAZZANO_OPERATOR_IMAGE',
                        defaultValue: 'NONE',
                        description: 'This is for manually testing only where someone needs to use a specific operator image, otherwise the default value of NONE is used',
                        trim: true)
        string (name: 'WILDCARD_DNS_DOMAIN',
                        defaultValue: 'nip.io',
                        description: 'This is the wildcard DNS domain',
                        trim: true)
        string (name: 'TAGGED_TESTS',
                defaultValue: '',
                description: 'A comma separated list of build tags for tests that should be executed (e.g. unstable_test). Default:',
                trim: true)
        string (name: 'INCLUDED_TESTS',
                defaultValue: '.*',
                description: 'A regex matching any fully qualified test file that should be executed (e.g. examples/helidon/). Default: .*',
                trim: true)
        string (name: 'EXCLUDED_TESTS',
                defaultValue: '_excluded_test',
                description: 'A regex matching any fully qualified test file that should not be executed (e.g. multicluster/|_excluded_test). Default: _excluded_test',
                trim: true)
        string (name: 'CONSOLE_REPO_BRANCH',
                defaultValue: '',
                description: 'The branch to check out after cloning the console repository.',
                trim: true)
        booleanParam (description: 'This will FORCE a stable commit update without running any tests. This is normally ONLY used for debugging, it can be used to force a manual value into object storage', name: 'FORCE_STABLE_COMMIT_UPDATE', defaultValue: false)
    }

    environment {
        CLEAN_BRANCH_NAME = "${env.BRANCH_NAME.replace("/", "%2F")}"
        GOPATH = '/home/opc/go'
        GO_REPO_PATH = "${GOPATH}/src/github.com/verrazzano"
        OCI_CLI_AUTH="instance_principal"
        OCI_OS_NAMESPACE = credentials('oci-os-namespace')
        OCI_OS_BUCKET="verrazzano-builds"
        PROMETHEUS_GW_URL = credentials('prometheus-dev-url')
        SERVICE_KEY = credentials('PAGERDUTY_SERVICE_KEY')
        PIPELINE_TAG = "main"
    }

    stages {
        stage('Clean workspace and checkout') {
            steps {
                sh """
                    echo "${NODE_LABELS}"
                """

                // REVIEW: I'm not sure that we actually need to fetch the sources here, but I'm doing here as it was easier
                // to test working with the SCM checkout settings starting from this job. We should be able to trigger this job
                // with parameters directly (ie: based on a previous build), in that situation doing this gives us a single point
                // to ensure the commit matches what was intended before triggering a bunch of downstream jobs that will
                // all fail if it wasn't correct. So we may want to keep it here unless there is a compelling reason not to do so.
                // I haven't looked at the executor resource usage yet in all of this, so it may be that could have constraints for
                // using flyweight executors (still need to look at that)
                script {
                    if (params.GIT_COMMIT_TO_USE == "NONE") {
                        echo "Specific GIT commit was not specified, use current head"
                        def scmInfo = checkout([
                            $class: 'GitSCM',
                            branches: [[name: env.BRANCH_NAME]],
                            doGenerateSubmoduleConfigurations: false,
                            extensions: [],
                            submoduleCfg: [],
                            userRemoteConfigs: [[url: env.SCM_VERRAZZANO_GIT_URL]]])
                        env.GIT_COMMIT = scmInfo.GIT_COMMIT
                        env.GIT_BRANCH = scmInfo.GIT_BRANCH
                    } else {
                        echo "SCM checkout of ${params.GIT_COMMIT_TO_USE}"
                        def scmInfo = checkout([
                            $class: 'GitSCM',
                            branches: [[name: params.GIT_COMMIT_TO_USE]],
                            doGenerateSubmoduleConfigurations: false,
                            extensions: [],
                            submoduleCfg: [],
                            userRemoteConfigs: [[url: env.SCM_VERRAZZANO_GIT_URL]]])
                        env.GIT_COMMIT = scmInfo.GIT_COMMIT
                        env.GIT_BRANCH = scmInfo.GIT_BRANCH
                        // If the commit we were handed is not what the SCM says we are using, fail
                        if (!env.GIT_COMMIT.equals(params.GIT_COMMIT_TO_USE)) {
                            echo "SCM didn't checkout the commit we expected. Expected: ${params.GIT_COMMIT_TO_USE}, Found: ${scmInfo.GIT_COMMIT}"
                            exit 1
                        }
                    }
                    echo "SCM checkout of ${env.GIT_BRANCH} at ${env.GIT_COMMIT}"
                }

                script {
                    echo "Generate git tags and save it to tags.txt file in the workspace"
                    sh """
                        cd ${workspace}
                        git tag | awk '/v1[.]/' >  tags.txt
                    """
                    def props = readProperties file: '.verrazzano-development-version'
                    VERRAZZANO_DEV_VERSION = props['verrazzano-development-version']
                    LATEST_RELEASE_VERSION = sh(returnStdout: true, script: "go run  ${WORKSPACE}/ci/tools/derive_upgrade_version.go ${workspace} latest-version-for-branch ${VERRAZZANO_DEV_VERSION}").trim()
                    TIMESTAMP = sh(returnStdout: true, script: "date +%Y%m%d%H%M%S").trim()
                    SHORT_COMMIT_HASH = sh(returnStdout: true, script: "git rev-parse --short=8 HEAD").trim()
                    // update the description with some meaningful info
                    currentBuild.description = SHORT_COMMIT_HASH + " : " + env.GIT_COMMIT + " : " + params.GIT_COMMIT_TO_USE
                    def currentCommitHash = env.GIT_COMMIT
                    def commitList = getCommitList()
                    withCredentials([file(credentialsId: 'jenkins-to-slack-users', variable: 'JENKINS_TO_SLACK_JSON')]) {
                        def userMappings = readJSON file: JENKINS_TO_SLACK_JSON
                        SUSPECT_LIST = getSuspectList(commitList, userMappings)
                        echo "Suspect list: ${SUSPECT_LIST}"
                    }
                }

                sh """
                    ./ci/scripts/tag_instance.sh ${BRANCH_TAG} ${PIPELINE_TAG} ${JOB_SCENARIO_TAG}
                """
            }
        }

        stage ('Kick off parallel tests') {
            when {
                allOf {
                    not { buildingTag() }
                    expression {params.FORCE_STABLE_COMMIT_UPDATE == false}
                }
            }
            parallel {
                stage('Multi Cluster Tests') {
                    steps {
                        retry(count: JOB_PROMOTION_RETRIES) {
                            script {
                                build job: "/verrazzano-multi-cluster-acceptance-tests/${CLEAN_BRANCH_NAME}",
                                    parameters: [
                                        string(name: 'PIPELINE_TAG', value: PIPELINE_TAG),
                                        string(name: 'SCENARIO_TAG', value: "triggered-1"),
                                        string(name: 'GIT_COMMIT_TO_USE', value: env.GIT_COMMIT),
                                        string(name: 'VERRAZZANO_OPERATOR_IMAGE', value: params.VERRAZZANO_OPERATOR_IMAGE),
                                        string(name: 'WILDCARD_DNS_DOMAIN', value: params.WILDCARD_DNS_DOMAIN),
                                        string(name: 'TAGGED_TESTS', value: params.TAGGED_TESTS),
                                        string(name: 'INCLUDED_TESTS', value: params.INCLUDED_TESTS),
                                        string(name: 'EXCLUDED_TESTS', value: params.EXCLUDED_TESTS),
                                        string(name: 'CONSOLE_REPO_BRANCH', value: params.CONSOLE_REPO_BRANCH)
                                    ], wait: true
                            }
                        }
                    }
                }
                stage('Upgrade Path Tests with External ES') {
                    steps {
                        retry(count: JOB_PROMOTION_RETRIES) {
                            script {
                                def latestRelease = LATEST_RELEASE_VERSION
                                build job: "/verrazzano-upgrade-path-tests/${CLEAN_BRANCH_NAME}",
                                    parameters: [
                                        string(name: 'PIPELINE_TAG', value: PIPELINE_TAG),
                                        string(name: 'SCENARIO_TAG', value: "triggered-2"),
                                        string(name: 'GIT_COMMIT_TO_USE', value: env.GIT_COMMIT),
                                        booleanParam(name: 'EXTERNAL_ELASTICSEARCH', value: true),
                                        string(name: 'VERSION_FOR_INSTALL', value: latestRelease),
                                        string(name: 'VZ_INSTALL_CONFIG', value: params.VZ_INSTALL_CONFIG),
                                        string(name: 'VERRAZZANO_OPERATOR_IMAGE', value: params.VERRAZZANO_OPERATOR_IMAGE),
                                        string(name: 'WILDCARD_DNS_DOMAIN', value: params.WILDCARD_DNS_DOMAIN),
                                        string(name: 'TAGGED_TESTS', value: params.TAGGED_TESTS),
                                        string(name: 'INCLUDED_TESTS', value: params.INCLUDED_TESTS),
                                        string(name: 'EXCLUDED_TESTS', value: params.EXCLUDED_TESTS),
                                        string(name: 'CONSOLE_REPO_BRANCH', value: params.CONSOLE_REPO_BRANCH),
                                    ], wait: true
                            }
                        }
                    }
                }
                stage('Uninstall Tests') {
                    steps {
                        retry(count: JOB_PROMOTION_RETRIES) {
                            script {
                                build job: "/verrazzano-uninstall-test/${CLEAN_BRANCH_NAME}",
                                    parameters: [
                                        string(name: 'PIPELINE_TAG', value: PIPELINE_TAG),
                                        string(name: 'SCENARIO_TAG', value: "triggered-1"),
                                        string(name: 'GIT_COMMIT_TO_USE', value: env.GIT_COMMIT),
                                        string(name: 'VERRAZZANO_OPERATOR_IMAGE', value: params.VERRAZZANO_OPERATOR_IMAGE),
                                        string(name: 'WILDCARD_DNS_DOMAIN', value: params.WILDCARD_DNS_DOMAIN),
                                        string(name: 'TAGGED_TESTS', value: params.TAGGED_TESTS),
                                        string(name: 'INCLUDED_TESTS', value: params.INCLUDED_TESTS),
                                        string(name: 'EXCLUDED_TESTS', value: params.EXCLUDED_TESTS),
                                        string(name: 'CONSOLE_REPO_BRANCH', value: params.CONSOLE_REPO_BRANCH)
                                    ], wait: true
                            }
                        }
                    }
                }
                stage('OCI DNS tests') {
                    steps {
                        retry(count: JOB_PROMOTION_RETRIES) {
                            script {
                                build job: "/verrazzano-new-oci-dns-acceptance-tests/${CLEAN_BRANCH_NAME}",
                                    parameters: [
                                        string(name: 'PIPELINE_TAG', value: PIPELINE_TAG),
                                        string(name: 'SCENARIO_TAG', value: "base"),
                                        string(name: 'GIT_COMMIT_TO_USE', value: env.GIT_COMMIT),
                                        string(name: 'VERRAZZANO_OPERATOR_IMAGE', value: params.VERRAZZANO_OPERATOR_IMAGE),
                                        booleanParam(name: 'CREATE_CLUSTER_USE_CALICO', value: true),
                                        string(name: 'TAGGED_TESTS', value: params.TAGGED_TESTS),
                                        string(name: 'INCLUDED_TESTS', value: params.INCLUDED_TESTS),
                                        string(name: 'EXCLUDED_TESTS', value: params.EXCLUDED_TESTS),
                                    ], wait: true
                            }
                        }
                    }
                }
                stage('Kind No Istio Injection Tests') {
                    steps {
                        retry(count: JOB_PROMOTION_RETRIES) {
                            script {
                                build job: "/verrazzano-no-injection-tests/${CLEAN_BRANCH_NAME}",
                                    parameters: [
<<<<<<< HEAD
                                        string(name: 'PIPELINE_TAG', value: PIPELINE_TAG),
                                        string(name: 'SCENARIO_TAG', value: "triggered-4"),
                                        string(name: 'KUBERNETES_CLUSTER_VERSION', value: '1.24'),
=======
                                        string(name: 'KUBERNETES_CLUSTER_VERSION', value: '1.26'),
>>>>>>> 130d93ad
                                        string(name: 'GIT_COMMIT_TO_USE', value: env.GIT_COMMIT),
                                        string(name: 'VERRAZZANO_OPERATOR_IMAGE', value: params.VERRAZZANO_OPERATOR_IMAGE),
                                        string(name: 'WILDCARD_DNS_DOMAIN', value: params.WILDCARD_DNS_DOMAIN),
                                        string(name: 'TAGGED_TESTS', value: params.TAGGED_TESTS),
                                        string(name: 'INCLUDED_TESTS', value: params.INCLUDED_TESTS),
                                        string(name: 'EXCLUDED_TESTS', value: params.EXCLUDED_TESTS),
                                        string(name: 'CONSOLE_REPO_BRANCH', value: params.CONSOLE_REPO_BRANCH)
                                    ], wait: true
                            }
                        }
                    }
                }
                stage('Upgrade Path Tests') {
                    steps {
                        retry(count: JOB_PROMOTION_RETRIES) {
                            script {
                                def latestRelease = LATEST_RELEASE_VERSION
                                echo "Printing latest release version: ${latestRelease}"
                                build job: "/verrazzano-upgrade-path-tests/${CLEAN_BRANCH_NAME}",
                                    parameters: [
                                        string(name: 'PIPELINE_TAG', value: PIPELINE_TAG),
                                        string(name: 'SCENARIO_TAG', value: "triggered-1"),
                                        string(name: 'GIT_COMMIT_TO_USE', value: env.GIT_COMMIT),
                                        string(name: 'VERSION_FOR_INSTALL', value: latestRelease),
                                        string(name: 'VZ_INSTALL_CONFIG', value: params.VZ_INSTALL_CONFIG),
                                        string(name: 'VERRAZZANO_OPERATOR_IMAGE', value: params.VERRAZZANO_OPERATOR_IMAGE),
                                        string(name: 'WILDCARD_DNS_DOMAIN', value: params.WILDCARD_DNS_DOMAIN),
                                        string(name: 'TAGGED_TESTS', value: params.TAGGED_TESTS),
                                        string(name: 'INCLUDED_TESTS', value: params.INCLUDED_TESTS),
                                        string(name: 'EXCLUDED_TESTS', value: params.EXCLUDED_TESTS),
                                        string(name: 'CONSOLE_REPO_BRANCH', value: params.CONSOLE_REPO_BRANCH),
                                    ], wait: true
                            }
                        }
                    }
                }
            }
        }
    }
    post {
        success {
            // WARNING: Only do this object storage update here, do not copy to other jobs
            storePipelineArtifacts()
        }
        failure {
            script {
                if (env.JOB_NAME == "verrazzano-push-triggered-acceptance-tests/master" || env.JOB_NAME ==~ "verrazzano-push-triggered-acceptance-tests/release-1.*") {
                    if (isPagerDutyEnabled()) {
                        pagerduty(resolve: false, serviceKey: "$SERVICE_KEY", incDescription: "Verrazzano: ${env.JOB_NAME} - Failed", incDetails: "Job Failed - \"${env.JOB_NAME}\" build: ${env.BUILD_NUMBER}\n\nView the log at:\n ${env.BUILD_URL}\n\nBlue Ocean:\n${env.RUN_DISPLAY_URL}")
                    }
                    slackSend ( channel: "$SLACK_ALERT_CHANNEL", message: "Job Failed - \"${env.JOB_NAME}\" build: ${env.BUILD_NUMBER}\n\nView the log at:\n ${env.BUILD_URL}\n\nBlue Ocean:\n${env.RUN_DISPLAY_URL}\n\nSuspects:\n${SUSPECT_LIST}" )
                }
            }
        }
    }
}

def isPagerDutyEnabled() {
    // this controls whether PD alerts are enabled
    if (NOTIFY_PAGERDUTY_TRIGGERED_FAILURES.equals("true")) {
        echo "Pager-Duty notifications enabled via global override setting"
        return true
    }
    return false
}

// Called in final post success block of pipeline
// WARNING: Only do this object storage update here, do not copy to other jobs
def storePipelineArtifacts() {
    script {
        // If this was clean, record the commit in object store so the periodic test jobs can run against that rather than the head of the branch
        // NOTE: Normally master and release-* branches are the only ones doing this, but when we need to test out pipeline changes we can make use
        // as well
        LAST_STABLE_COMMIT=getLastStableCommit()
        IS_ANCESTOR=isAncestor()
        if (LAST_STABLE_COMMIT == null || IS_ANCESTOR) {
            sh """
                        echo "git-commit=${env.GIT_COMMIT}" > $WORKSPACE/last-stable-commit.txt
                        if [ "true" == "${params.FORCE_STABLE_COMMIT_UPDATE}" ]; then
                            echo "forced-by-job=${env.BUILD_URL}" >> $WORKSPACE/last-stable-commit.txt
                        fi
                        cat $WORKSPACE/last-stable-commit.txt
                    """
            putLastStableCommit()
        }
    }
}

// Sets Job Display Name based on last-stable-commit.txt put status
def putLastStableCommit() {
    putLastStableCommitCommandOutput = sh (
                                               label: "Put last stable commit text file",
                                               script: "oci --region us-phoenix-1 os object put --force --namespace ${OCI_OS_NAMESPACE} -bn ${OCI_OS_BUCKET} --name ${CLEAN_BRANCH_NAME}/last-stable-commit.txt --file $WORKSPACE/last-stable-commit.txt 2>&1 || true",
                                               returnStdout: true
                                               ).trim()
    echo "command out: ${putLastStableCommitCommandOutput}"
    if (putLastStableCommitCommandOutput.length() > 0) {
        if (putLastStableCommitCommandOutput =~ /(.*)status(.*)\d{1,4}(.*)/) {
            currentBuild.displayName = "${currentBuild.displayName} : Put Last Stable Commit Failed"
            slackSend ( channel: "$SLACK_ALERT_CHANNEL", message: "Job Failed - \"${env.JOB_NAME}\" build: ${env.BUILD_NUMBER}\n\nView the log at:\n ${env.BUILD_URL}\n\nBlue Ocean:\n${env.RUN_DISPLAY_URL}\n\nFailed to put last-stable-commit.txt in Object Store\n" )
        }
    }
}

// Returns true if current commit is ancestor of last stable commit
def isAncestor() {
   LAST_STABLE_COMMIT=getLastStableCommit()
   ANCESTOR=''
   if (LAST_STABLE_COMMIT != null) {
       ANCESTOR = sh (
                          label: "Check for Ancestry",
                          script: "git rev-list ${env.GIT_COMMIT} | grep \$(git rev-parse $LAST_STABLE_COMMIT) 2>&1 || true",
                          returnStdout: true
                          ).trim()
   }
   if (ANCESTOR.length() > 0) {
       return true
   } else {
       return false
   }
}

// Returns the last stable commit for the branch, or null if the commit file does not exist yet.
// - fails the pipeline if any error other than 404 is returned by the OCI CLI
def getLastStableCommit() {
    lastStableCommitCommandOutput = sh (
        label: "Get last stable commit text file",
        script: "oci --region us-phoenix-1 os object get --namespace ${OCI_OS_NAMESPACE} -bn ${OCI_OS_BUCKET} --name ${CLEAN_BRANCH_NAME}/last-stable-commit.txt --file ${WORKSPACE}/stored-stable-commit.txt 2>&1 || true",
        returnStdout: true
        ).trim()
    echo "command out: ${lastStableCommitCommandOutput}"
    if (lastStableCommitCommandOutput.length() > 0) {
        // We can get warning messages here as well even when the command succeeded, so be more precise on the checking
        if (lastStableCommitCommandOutput =~ /(.*)status(.*)\d{1,4}(.*)/) {
            // If we think we had a status: NNN, we ignore 404 and fail for others
            assert lastStableCommitCommandOutput =~ /(.*)status(.*)404(.*)/ : "An unexpected error occurred getting last stable commit from ObjectStore: ${lastStableCommitCommandOutput}"
        } else {
            // If we got here, we have some message that may or may not be an error. If we don't see the file, we assume it was an error
            sh """
                if [ ! -f $WORKSPACE/stored-stable-commit.txt ]; then
                    echo "An unexpected error occurred getting last stable commit from ObjectStore: ${lastStableCommitCommandOutput}"
                    exit 1
                fi
            """
        }
    }
    // Get the commit ID for the last stable commit
    def lastStableCommitProps = readProperties file: "$WORKSPACE/stored-stable-commit.txt"
    return lastStableCommitProps['git-commit']
}

// Called in Stage Clean workspace and checkout steps
@NonCPS
def getCommitList() {
    echo "Checking for change sets"
    def commitList = []
    def changeSets = currentBuild.changeSets
    for (int i = 0; i < changeSets.size(); i++) {
        echo "get commits from change set"
        def commits = changeSets[i].items
        for (int j = 0; j < commits.length; j++) {
            def commit = commits[j]
            def id = commit.commitId
            echo "Add commit id: ${id}"
            commitList.add(id)
        }
    }
    return commitList
}

def trimIfGithubNoreplyUser(userIn) {
    if (userIn == null) {
        echo "Not a github noreply user, not trimming: ${userIn}"
        return userIn
    }
    if (userIn.matches(".*\\+.*@users.noreply.github.com.*")) {
        def userOut = userIn.substring(userIn.indexOf("+") + 1, userIn.indexOf("@"))
        return userOut;
    }
    if (userIn.matches(".*<.*@users.noreply.github.com.*")) {
        def userOut = userIn.substring(userIn.indexOf("<") + 1, userIn.indexOf("@"))
        return userOut;
    }
    if (userIn.matches(".*@users.noreply.github.com")) {
        def userOut = userIn.substring(0, userIn.indexOf("@"))
        return userOut;
    }
    echo "Not a github noreply user, not trimming: ${userIn}"
    return userIn
}

def getSuspectList(commitList, userMappings) {
    def retValue = ""
    def suspectList = []
    if (commitList == null || commitList.size() == 0) {
        echo "No commits to form suspect list"
    } else {
        for (int i = 0; i < commitList.size(); i++) {
            def id = commitList[i]
            try {
                def gitAuthor = sh(
                    script: "git log --format='%ae' '$id^!'",
                    returnStdout: true
                ).trim()
                if (gitAuthor != null) {
                    def author = trimIfGithubNoreplyUser(gitAuthor)
                    echo "DEBUG: author: ${gitAuthor}, ${author}, id: ${id}"
                    if (userMappings.containsKey(author)) {
                        def slackUser = userMappings.get(author)
                        if (!suspectList.contains(slackUser)) {
                            echo "Added ${slackUser} as suspect"
                            retValue += " ${slackUser}"
                            suspectList.add(slackUser)
                        }
                    } else {
                        // If we don't have a name mapping use the commit.author, at least we can easily tell if the mapping gets dated
                        if (!suspectList.contains(author)) {
                            echo "Added ${author} as suspect"
                            retValue += " ${author}"
                            suspectList.add(author)
                        }
                    }
                } else {
                    echo "No author returned from git"
                }
            } catch (Exception e) {
                echo "INFO: Problem processing commit ${id}, skipping commit: " + e.toString()
            }
        }
    }
    def startedByUser = "";
    def causes = currentBuild.getBuildCauses()
    echo "causes: " + causes.toString()
    for (cause in causes) {
        def causeString = cause.toString()
        echo "current cause: " + causeString
        def causeInfo = readJSON text: causeString
        if (causeInfo.userId != null) {
            startedByUser = causeInfo.userId
        }
    }

    if (startedByUser.length() > 0) {
        echo "Build was started by a user, adding them to the suspect notification list: ${startedByUser}"
        def author = trimIfGithubNoreplyUser(startedByUser)
        echo "DEBUG: author: ${startedByUser}, ${author}"
        if (userMappings.containsKey(author)) {
            def slackUser = userMappings.get(author)
            if (!suspectList.contains(slackUser)) {
                echo "Added ${slackUser} as suspect"
                retValue += " ${slackUser}"
                suspectList.add(slackUser)
            }
        } else {
            // If we don't have a name mapping use the commit.author, at least we can easily tell if the mapping gets dated
            if (!suspectList.contains(author)) {
               echo "Added ${author} as suspect"
               retValue += " ${author}"
               suspectList.add(author)
            }
        }
    } else {
        echo "Build not started by a user, not adding to notification list"
    }
    echo "returning suspect list: ${retValue}"
    return retValue
}

<|MERGE_RESOLUTION|>--- conflicted
+++ resolved
@@ -247,13 +247,9 @@
                             script {
                                 build job: "/verrazzano-no-injection-tests/${CLEAN_BRANCH_NAME}",
                                     parameters: [
-<<<<<<< HEAD
                                         string(name: 'PIPELINE_TAG', value: PIPELINE_TAG),
                                         string(name: 'SCENARIO_TAG', value: "triggered-4"),
-                                        string(name: 'KUBERNETES_CLUSTER_VERSION', value: '1.24'),
-=======
                                         string(name: 'KUBERNETES_CLUSTER_VERSION', value: '1.26'),
->>>>>>> 130d93ad
                                         string(name: 'GIT_COMMIT_TO_USE', value: env.GIT_COMMIT),
                                         string(name: 'VERRAZZANO_OPERATOR_IMAGE', value: params.VERRAZZANO_OPERATOR_IMAGE),
                                         string(name: 'WILDCARD_DNS_DOMAIN', value: params.WILDCARD_DNS_DOMAIN),
@@ -520,5 +516,4 @@
     }
     echo "returning suspect list: ${retValue}"
     return retValue
-}
-
+}