--- conflicted
+++ resolved
@@ -17,35 +17,6 @@
 Verrazzano includes a curated set of open source components – many that you may already use and trust,
 and some that were written specifically to pull together all the pieces to make this a cohesive and easy to use platform.
 
-<<<<<<< HEAD
-| Component                    | Version | Description                                                                              |
-|------------------------------|---------|------------------------------------------------------------------------------------------|
-| alert-manager                | 0.24.0  | Handles alerts sent by client applications, such as the Prometheus server.               |
-| cert-manager                 | 1.7.1   | Automates the management and issuance of TLS certificates.                               |
-| Coherence Operator           | 3.2.6   | Assists with deploying and managing Coherence clusters.                                  |
-| ExternalDNS                  | 0.10.2  | Synchronizes exposed Kubernetes Services and ingresses with DNS providers.               |
-| Fluentd                      | 1.14.5  | Collects logs and sends them to OpenSearch.                                              |
-| Grafana                      | 7.5.15  | Tool to help you examine, analyze, and monitor metrics.                                  |
-| Istio                        | 1.13.5  | Service mesh that layers transparently onto existing distributed applications.           |
-| Jaeger                       | 1.34.1  | Distributed tracing system for monitoring and troubleshooting distributed systems.       |
-| Keycloak                     | 15.0.2  | Provides single sign-on with Identity and Access Management.                             |
-| Kiali                        | 1.42.0  | Management console for the Istio service mesh.                                           |
-| kube-state-metrics           | 2.4.2   | Provides metrics about the state of Kubernetes API objects.                              |
-| MySQL                        | 8.0.29  | Open source relational database management system used by Keycloak.                      |
-| NGINX Ingress Controller     | 1.1.1   | Traffic management solution for cloud‑native applications in Kubernetes.                 |
-| Node Exporter                | 1.3.1   | Prometheus exporter for hardware and OS metrics.                                         |
-| OAM Kubernetes Runtime       | 0.3.0   | Plug-in for implementing the Open Application Model (OAM) control plane with Kubernetes. |
-| OpenSearch                   | 1.2.3   | Provides a distributed, multitenant-capable full-text search engine.                     |
-| OpenSearch Dashboards        | 1.2.0   | Provides search and data visualization capabilities for data indexed in OpenSearch.      |
-| Prometheus                   | 2.34.0  | Provides event monitoring and alerting.                                                  |
-| Prometheus Adapter           | 0.9.1   | Provides metrics in support of pod autoscaling.                                          |
-| Prometheus Operator          | 0.55.1  | Provides management for Prometheus monitoring tools.                                     |
-| Prometheus Pushgateway       | 1.4.2   | Allows ephemeral and batch jobs to expose their metrics to Prometheus.                   |
-| Rancher                      | 2.6.8   | Manages multiple Kubernetes clusters.                                                    |
-| Rancher Backup Operator      | 2.1.3   | Manages backup and restore of Rancher configurations and data.                           |
-| Velero                       | 1.8.1   | Manages backup and restore of Kubernetes configurations and data.                        |
-| WebLogic Kubernetes Operator | 3.4.3   | Assists with deploying and managing WebLogic domains.                                    |
-=======
 | Component                    | Version      | Description                                                                              |
 |------------------------------|--------------|------------------------------------------------------------------------------------------|
 | alert-manager                | 0.24.0       | Handles alerts sent by client applications, such as the Prometheus server.               |
@@ -70,9 +41,10 @@
 | Prometheus Adapter           | 0.9.1        | Provides metrics in support of pod autoscaling.                                          |
 | Prometheus Operator          | 0.55.1       | Provides management for Prometheus monitoring tools.                                     |
 | Prometheus Pushgateway       | 1.4.2        | Allows ephemeral and batch jobs to expose their metrics to Prometheus.                   |
-| Rancher                      | 2.6.7        | Manages multiple Kubernetes clusters.                                                    |
+| Rancher                      | 2.6.8        | Manages multiple Kubernetes clusters.                                                    |
+| Rancher Backup Operator      | 2.1.3        | Manages backup and restore of Rancher configurations and data.                           |
+| Velero                       | 1.8.1        | Manages backup and restore of Kubernetes configurations and data.                        |
 | WebLogic Kubernetes Operator | 3.4.3        | Assists with deploying and managing WebLogic domains.                                    |
->>>>>>> bd6d2ced
 
 ## Distribution layout
 
