github.com/verrazzano/verrazzano
-------- Copyrights
Copyright (c) 2020, 2021, Oracle America, Inc. and its affiliates.
Copyright (c) 2020, 2021, Oracle and/or its affiliates.
Copyright (C) 2020, 2021, Oracle and/or its affiliates.
Copyright (c) 2021, Oracle and/or its affiliates.
Copyright (C) 2021, Oracle and/or its affiliates.
Copyright 2020, Oracle Corporation and/or its affiliates.
Copyright (c) 2015-2021 Bitnami
Copyright The Helm Authors.
Copyright (C) 1989, 1991 Free Software Foundation, Inc.,
Copyright (c) 2000, 2020, Oracle and/or its affiliates. All rights reserved.
Copyright Scanner
Copyright scanning target .
Copyright scanning target platform-operator/scripts
copyright/licsense information:
Copyright scanning target ignore_copyright_check.txt
Copyright scanning target tools/copyright/README.md
Copyright scanning target .DS_Store
Copyright scanning target platform-operator/run-vpo.sh
Copyright scanning target Jenkinsfile
Copyright scanning target Makefile
Copyright scanning target tools/copyright/copyright.go
Copyright (c) 2020, Oracle and/or its affiliates.
fmt.Println("// Copyright (c) 2021, Oracle and/or its affiliates.")
fmt.Println("-- Copyright (c) 2021, Oracle and/or its affiliates.")
fmt.Println("<!-- Copyright (c) 2021, Oracle and/or its affiliates. -->")
fmt.Println("# Copyright (c) 2021, Oracle and/or its affiliates.")
Copyright Fixer

-------- License
Copyright (c) 2020, 2021, Oracle America, Inc. and its affiliates.

The Universal Permissive License (UPL), Version 1.0

Subject to the condition set forth below, permission is hereby granted to any 
person obtaining a copy of this software, associated documentation and/or data 
(collectively the "Software"), free of charge and under any and all copyright 
rights in the Software, and any and all patent rights owned or freely licensable 
by each licensor hereunder covering either (i) the unmodified Software as 
contributed to or provided by such licensor, or (ii) the Larger Works (as 
defined below), to deal in both

(a) the Software, and

(b) any piece of software and/or hardware listed in the lrgrwrks.txt file if 
one is included with the Software (each a ¿Larger Work¿ to which the Software 
is contributed by such licensors),

without restriction, including without limitation the rights to copy, create 
derivative works of, display, perform, and distribute the Software and make, 
use, sell, offer for sale, import, export, have made, and have sold the 
Software and the Larger Work(s), and to sublicense the foregoing rights on 
either these or other terms.

This license is subject to the following condition:

The above copyright notice and either this complete permission notice or at a 
minimum a reference to the UPL must be included in all copies or substantial 
portions of the Software.

THE SOFTWARE IS PROVIDED "AS IS", WITHOUT WARRANTY OF ANY KIND, EXPRESS OR 
IMPLIED, INCLUDING BUT NOT LIMITED TO THE WARRANTIES OF MERCHANTABILITY, 
FITNESS FOR A PARTICULAR PURPOSE AND NONINFRINGEMENT. IN NO EVENT SHALL THE 
AUTHORS OR COPYRIGHT HOLDERS BE LIABLE FOR ANY CLAIM, DAMAGES OR OTHER 
LIABILITY, WHETHER IN AN ACTION OF CONTRACT, TORT OR OTHERWISE, ARISING FROM, 
OUT OF OR IN CONNECTION WITH THE SOFTWARE OR THE USE OR OTHER DEALINGS IN 
THE SOFTWARE.



----------------------- Dependencies Grouped by License ------------
-------- Dependency
github.com/PuerkitoBio/purell
-------- Copyrights
Copyright (c) 2012, Martin Angers

-------- Dependencies Summary
github.com/PuerkitoBio/purell

-------- License used by Dependencies
Copyright (c) 2012, Martin Angers
All rights reserved.

Redistribution and use in source and binary forms, with or without modification, are permitted provided that the following conditions are met:

* Redistributions of source code must retain the above copyright notice, this list of conditions and the following disclaimer.

* Redistributions in binary form must reproduce the above copyright notice, this list of conditions and the following disclaimer in the documentation and/or other materials provided with the distribution.

* Neither the name of the author nor the names of its contributors may be used to endorse or promote products derived from this software without specific prior written permission.

THIS SOFTWARE IS PROVIDED BY THE COPYRIGHT HOLDERS AND CONTRIBUTORS "AS IS" AND ANY EXPRESS OR IMPLIED WARRANTIES, INCLUDING, BUT NOT LIMITED TO, THE IMPLIED WARRANTIES OF MERCHANTABILITY AND FITNESS FOR A PARTICULAR PURPOSE ARE DISCLAIMED. IN NO EVENT SHALL THE COPYRIGHT HOLDER OR CONTRIBUTORS BE LIABLE FOR ANY DIRECT, INDIRECT, INCIDENTAL, SPECIAL, EXEMPLARY, OR CONSEQUENTIAL DAMAGES (INCLUDING, BUT NOT LIMITED TO, PROCUREMENT OF SUBSTITUTE GOODS OR SERVICES; LOSS OF USE, DATA, OR PROFITS; OR BUSINESS INTERRUPTION) HOWEVER CAUSED AND ON ANY THEORY OF LIABILITY, WHETHER IN CONTRACT, STRICT LIABILITY, OR TORT (INCLUDING NEGLIGENCE OR OTHERWISE) ARISING IN ANY WAY OUT OF THE USE OF THIS SOFTWARE, EVEN IF ADVISED OF THE POSSIBILITY OF SUCH DAMAGE.


----------------------- Dependencies Grouped by License ------------
-------- Dependency
github.com/pmezard/go-difflib
-------- Copyrights
Copyright (c) 2013, Patrick Mezard

-------- Dependencies Summary
github.com/pmezard/go-difflib

-------- License used by Dependencies
Copyright (c) 2013, Patrick Mezard
All rights reserved.

Redistribution and use in source and binary forms, with or without
modification, are permitted provided that the following conditions are
met:

    Redistributions of source code must retain the above copyright
notice, this list of conditions and the following disclaimer.
    Redistributions in binary form must reproduce the above copyright
notice, this list of conditions and the following disclaimer in the
documentation and/or other materials provided with the distribution.
    The names of its contributors may not be used to endorse or promote
products derived from this software without specific prior written
permission.

THIS SOFTWARE IS PROVIDED BY THE COPYRIGHT HOLDERS AND CONTRIBUTORS "AS
IS" AND ANY EXPRESS OR IMPLIED WARRANTIES, INCLUDING, BUT NOT LIMITED
TO, THE IMPLIED WARRANTIES OF MERCHANTABILITY AND FITNESS FOR A
PARTICULAR PURPOSE ARE DISCLAIMED. IN NO EVENT SHALL THE COPYRIGHT
HOLDER OR CONTRIBUTORS BE LIABLE FOR ANY DIRECT, INDIRECT, INCIDENTAL,
SPECIAL, EXEMPLARY, OR CONSEQUENTIAL DAMAGES (INCLUDING, BUT NOT LIMITED
TO, PROCUREMENT OF SUBSTITUTE GOODS OR SERVICES; LOSS OF USE, DATA, OR
PROFITS; OR BUSINESS INTERRUPTION) HOWEVER CAUSED AND ON ANY THEORY OF
LIABILITY, WHETHER IN CONTRACT, STRICT LIABILITY, OR TORT (INCLUDING
NEGLIGENCE OR OTHERWISE) ARISING IN ANY WAY OUT OF THE USE OF THIS
SOFTWARE, EVEN IF ADVISED OF THE POSSIBILITY OF SUCH DAMAGE.


----------------------- Dependencies Grouped by License ------------
-------- Dependency
github.com/evanphx/json-patch
-------- Copyrights
Copyright (c) 2014, Evan Phoenix

-------- Dependencies Summary
github.com/evanphx/json-patch

-------- License used by Dependencies
Copyright (c) 2014, Evan Phoenix
All rights reserved.

Redistribution and use in source and binary forms, with or without 
modification, are permitted provided that the following conditions are met:

* Redistributions of source code must retain the above copyright notice, this
  list of conditions and the following disclaimer.
* Redistributions in binary form must reproduce the above copyright notice,
  this list of conditions and the following disclaimer in the documentation
  and/or other materials provided with the distribution.
* Neither the name of the Evan Phoenix nor the names of its contributors 
  may be used to endorse or promote products derived from this software 
  without specific prior written permission.

THIS SOFTWARE IS PROVIDED BY THE COPYRIGHT HOLDERS AND CONTRIBUTORS "AS IS" 
AND ANY EXPRESS OR IMPLIED WARRANTIES, INCLUDING, BUT NOT LIMITED TO, THE 
IMPLIED WARRANTIES OF MERCHANTABILITY AND FITNESS FOR A PARTICULAR PURPOSE ARE 
DISCLAIMED. IN NO EVENT SHALL THE COPYRIGHT OWNER OR CONTRIBUTORS BE LIABLE 
FOR ANY DIRECT, INDIRECT, INCIDENTAL, SPECIAL, EXEMPLARY, OR CONSEQUENTIAL 
DAMAGES (INCLUDING, BUT NOT LIMITED TO, PROCUREMENT OF SUBSTITUTE GOODS OR 
SERVICES; LOSS OF USE, DATA, OR PROFITS; OR BUSINESS INTERRUPTION) HOWEVER 
CAUSED AND ON ANY THEORY OF LIABILITY, WHETHER IN CONTRACT, STRICT LIABILITY, 
OR TORT (INCLUDING NEGLIGENCE OR OTHERWISE) ARISING IN ANY WAY OUT OF THE USE 
OF THIS SOFTWARE, EVEN IF ADVISED OF THE POSSIBILITY OF SUCH DAMAGE.


----------------------- Dependencies Grouped by License ------------
-------- Dependency
github.com/pkg/errors
-------- Copyrights
Copyright (c) 2015, Dave Cheney <dave@cheney.net>

-------- Dependencies Summary
github.com/pkg/errors

-------- License used by Dependencies
Copyright (c) 2015, Dave Cheney <dave@cheney.net>
All rights reserved.

Redistribution and use in source and binary forms, with or without
modification, are permitted provided that the following conditions are met:

* Redistributions of source code must retain the above copyright notice, this
  list of conditions and the following disclaimer.

* Redistributions in binary form must reproduce the above copyright notice,
  this list of conditions and the following disclaimer in the documentation
  and/or other materials provided with the distribution.

THIS SOFTWARE IS PROVIDED BY THE COPYRIGHT HOLDERS AND CONTRIBUTORS "AS IS"
AND ANY EXPRESS OR IMPLIED WARRANTIES, INCLUDING, BUT NOT LIMITED TO, THE
IMPLIED WARRANTIES OF MERCHANTABILITY AND FITNESS FOR A PARTICULAR PURPOSE ARE
DISCLAIMED. IN NO EVENT SHALL THE COPYRIGHT HOLDER OR CONTRIBUTORS BE LIABLE
FOR ANY DIRECT, INDIRECT, INCIDENTAL, SPECIAL, EXEMPLARY, OR CONSEQUENTIAL
DAMAGES (INCLUDING, BUT NOT LIMITED TO, PROCUREMENT OF SUBSTITUTE GOODS OR
SERVICES; LOSS OF USE, DATA, OR PROFITS; OR BUSINESS INTERRUPTION) HOWEVER
CAUSED AND ON ANY THEORY OF LIABILITY, WHETHER IN CONTRACT, STRICT LIABILITY,
OR TORT (INCLUDING NEGLIGENCE OR OTHERWISE) ARISING IN ANY WAY OUT OF THE USE
OF THIS SOFTWARE, EVEN IF ADVISED OF THE POSSIBILITY OF SUCH DAMAGE.


----------------------- Dependencies Grouped by License ------------
-------- Dependency
github.com/gregjones/httpcache
-------- Copyrights
Copyright © 2012 Greg Jones (greg.jones@gmail.com)

-------- Dependencies Summary
github.com/gregjones/httpcache

-------- License used by Dependencies
Copyright © 2012 Greg Jones (greg.jones@gmail.com)

Permission is hereby granted, free of charge, to any person obtaining a copy of this software and associated documentation files (the “Software”), to deal in the Software without restriction, including without limitation the rights to use, copy, modify, merge, publish, distribute, sublicense, and/or sell copies of the Software, and to permit persons to whom the Software is furnished to do so, subject to the following conditions:

The above copyright notice and this permission notice shall be included in all copies or substantial portions of the Software.

THE SOFTWARE IS PROVIDED “AS IS”, WITHOUT WARRANTY OF ANY KIND, EXPRESS OR IMPLIED, INCLUDING BUT NOT LIMITED TO THE WARRANTIES OF MERCHANTABILITY, FITNESS FOR A PARTICULAR PURPOSE AND NONINFRINGEMENT. IN NO EVENT SHALL THE AUTHORS OR COPYRIGHT HOLDERS BE LIABLE FOR ANY CLAIM, DAMAGES OR OTHER LIABILITY, WHETHER IN AN ACTION OF CONTRACT, TORT OR OTHERWISE, ARISING FROM, OUT OF OR IN CONNECTION WITH THE SOFTWARE OR THE USE OR OTHER DEALINGS IN THE SOFTWARE.

----------------------- Dependencies Grouped by License ------------
-------- Dependency
github.com/hashicorp/golang-lru
-------- Copyrights

-------- Dependencies Summary
github.com/hashicorp/golang-lru

-------- License used by Dependencies
Mozilla Public License, version 2.0

1. Definitions

1.1. "Contributor"

     means each individual or legal entity that creates, contributes to the
     creation of, or owns Covered Software.

1.2. "Contributor Version"

     means the combination of the Contributions of others (if any) used by a
     Contributor and that particular Contributor's Contribution.

1.3. "Contribution"

     means Covered Software of a particular Contributor.

1.4. "Covered Software"

     means Source Code Form to which the initial Contributor has attached the
     notice in Exhibit A, the Executable Form of such Source Code Form, and
     Modifications of such Source Code Form, in each case including portions
     thereof.

1.5. "Incompatible With Secondary Licenses"
     means

     a. that the initial Contributor has attached the notice described in
        Exhibit B to the Covered Software; or

     b. that the Covered Software was made available under the terms of
        version 1.1 or earlier of the License, but not also under the terms of
        a Secondary License.

1.6. "Executable Form"

     means any form of the work other than Source Code Form.

1.7. "Larger Work"

     means a work that combines Covered Software with other material, in a
     separate file or files, that is not Covered Software.

1.8. "License"

     means this document.

1.9. "Licensable"

     means having the right to grant, to the maximum extent possible, whether
     at the time of the initial grant or subsequently, any and all of the
     rights conveyed by this License.

1.10. "Modifications"

     means any of the following:

     a. any file in Source Code Form that results from an addition to,
        deletion from, or modification of the contents of Covered Software; or

     b. any new file in Source Code Form that contains any Covered Software.

1.11. "Patent Claims" of a Contributor

      means any patent claim(s), including without limitation, method,
      process, and apparatus claims, in any patent Licensable by such
      Contributor that would be infringed, but for the grant of the License,
      by the making, using, selling, offering for sale, having made, import,
      or transfer of either its Contributions or its Contributor Version.

1.12. "Secondary License"

      means either the GNU General Public License, Version 2.0, the GNU Lesser
      General Public License, Version 2.1, the GNU Affero General Public
      License, Version 3.0, or any later versions of those licenses.

1.13. "Source Code Form"

      means the form of the work preferred for making modifications.

1.14. "You" (or "Your")

      means an individual or a legal entity exercising rights under this
      License. For legal entities, "You" includes any entity that controls, is
      controlled by, or is under common control with You. For purposes of this
      definition, "control" means (a) the power, direct or indirect, to cause
      the direction or management of such entity, whether by contract or
      otherwise, or (b) ownership of more than fifty percent (50%) of the
      outstanding shares or beneficial ownership of such entity.


2. License Grants and Conditions

2.1. Grants

     Each Contributor hereby grants You a world-wide, royalty-free,
     non-exclusive license:

     a. under intellectual property rights (other than patent or trademark)
        Licensable by such Contributor to use, reproduce, make available,
        modify, display, perform, distribute, and otherwise exploit its
        Contributions, either on an unmodified basis, with Modifications, or
        as part of a Larger Work; and

     b. under Patent Claims of such Contributor to make, use, sell, offer for
        sale, have made, import, and otherwise transfer either its
        Contributions or its Contributor Version.

2.2. Effective Date

     The licenses granted in Section 2.1 with respect to any Contribution
     become effective for each Contribution on the date the Contributor first
     distributes such Contribution.

2.3. Limitations on Grant Scope

     The licenses granted in this Section 2 are the only rights granted under
     this License. No additional rights or licenses will be implied from the
     distribution or licensing of Covered Software under this License.
     Notwithstanding Section 2.1(b) above, no patent license is granted by a
     Contributor:

     a. for any code that a Contributor has removed from Covered Software; or

     b. for infringements caused by: (i) Your and any other third party's
        modifications of Covered Software, or (ii) the combination of its
        Contributions with other software (except as part of its Contributor
        Version); or

     c. under Patent Claims infringed by Covered Software in the absence of
        its Contributions.

     This License does not grant any rights in the trademarks, service marks,
     or logos of any Contributor (except as may be necessary to comply with
     the notice requirements in Section 3.4).

2.4. Subsequent Licenses

     No Contributor makes additional grants as a result of Your choice to
     distribute the Covered Software under a subsequent version of this
     License (see Section 10.2) or under the terms of a Secondary License (if
     permitted under the terms of Section 3.3).

2.5. Representation

     Each Contributor represents that the Contributor believes its
     Contributions are its original creation(s) or it has sufficient rights to
     grant the rights to its Contributions conveyed by this License.

2.6. Fair Use

     This License is not intended to limit any rights You have under
     applicable copyright doctrines of fair use, fair dealing, or other
     equivalents.

2.7. Conditions

     Sections 3.1, 3.2, 3.3, and 3.4 are conditions of the licenses granted in
     Section 2.1.


3. Responsibilities

3.1. Distribution of Source Form

     All distribution of Covered Software in Source Code Form, including any
     Modifications that You create or to which You contribute, must be under
     the terms of this License. You must inform recipients that the Source
     Code Form of the Covered Software is governed by the terms of this
     License, and how they can obtain a copy of this License. You may not
     attempt to alter or restrict the recipients' rights in the Source Code
     Form.

3.2. Distribution of Executable Form

     If You distribute Covered Software in Executable Form then:

     a. such Covered Software must also be made available in Source Code Form,
        as described in Section 3.1, and You must inform recipients of the
        Executable Form how they can obtain a copy of such Source Code Form by
        reasonable means in a timely manner, at a charge no more than the cost
        of distribution to the recipient; and

     b. You may distribute such Executable Form under the terms of this
        License, or sublicense it under different terms, provided that the
        license for the Executable Form does not attempt to limit or alter the
        recipients' rights in the Source Code Form under this License.

3.3. Distribution of a Larger Work

     You may create and distribute a Larger Work under terms of Your choice,
     provided that You also comply with the requirements of this License for
     the Covered Software. If the Larger Work is a combination of Covered
     Software with a work governed by one or more Secondary Licenses, and the
     Covered Software is not Incompatible With Secondary Licenses, this
     License permits You to additionally distribute such Covered Software
     under the terms of such Secondary License(s), so that the recipient of
     the Larger Work may, at their option, further distribute the Covered
     Software under the terms of either this License or such Secondary
     License(s).

3.4. Notices

     You may not remove or alter the substance of any license notices
     (including copyright notices, patent notices, disclaimers of warranty, or
     limitations of liability) contained within the Source Code Form of the
     Covered Software, except that You may alter any license notices to the
     extent required to remedy known factual inaccuracies.

3.5. Application of Additional Terms

     You may choose to offer, and to charge a fee for, warranty, support,
     indemnity or liability obligations to one or more recipients of Covered
     Software. However, You may do so only on Your own behalf, and not on
     behalf of any Contributor. You must make it absolutely clear that any
     such warranty, support, indemnity, or liability obligation is offered by
     You alone, and You hereby agree to indemnify every Contributor for any
     liability incurred by such Contributor as a result of warranty, support,
     indemnity or liability terms You offer. You may include additional
     disclaimers of warranty and limitations of liability specific to any
     jurisdiction.

4. Inability to Comply Due to Statute or Regulation

   If it is impossible for You to comply with any of the terms of this License
   with respect to some or all of the Covered Software due to statute,
   judicial order, or regulation then You must: (a) comply with the terms of
   this License to the maximum extent possible; and (b) describe the
   limitations and the code they affect. Such description must be placed in a
   text file included with all distributions of the Covered Software under
   this License. Except to the extent prohibited by statute or regulation,
   such description must be sufficiently detailed for a recipient of ordinary
   skill to be able to understand it.

5. Termination

5.1. The rights granted under this License will terminate automatically if You
     fail to comply with any of its terms. However, if You become compliant,
     then the rights granted under this License from a particular Contributor
     are reinstated (a) provisionally, unless and until such Contributor
     explicitly and finally terminates Your grants, and (b) on an ongoing
     basis, if such Contributor fails to notify You of the non-compliance by
     some reasonable means prior to 60 days after You have come back into
     compliance. Moreover, Your grants from a particular Contributor are
     reinstated on an ongoing basis if such Contributor notifies You of the
     non-compliance by some reasonable means, this is the first time You have
     received notice of non-compliance with this License from such
     Contributor, and You become compliant prior to 30 days after Your receipt
     of the notice.

5.2. If You initiate litigation against any entity by asserting a patent
     infringement claim (excluding declaratory judgment actions,
     counter-claims, and cross-claims) alleging that a Contributor Version
     directly or indirectly infringes any patent, then the rights granted to
     You by any and all Contributors for the Covered Software under Section
     2.1 of this License shall terminate.

5.3. In the event of termination under Sections 5.1 or 5.2 above, all end user
     license agreements (excluding distributors and resellers) which have been
     validly granted by You or Your distributors under this License prior to
     termination shall survive termination.

6. Disclaimer of Warranty

   Covered Software is provided under this License on an "as is" basis,
   without warranty of any kind, either expressed, implied, or statutory,
   including, without limitation, warranties that the Covered Software is free
   of defects, merchantable, fit for a particular purpose or non-infringing.
   The entire risk as to the quality and performance of the Covered Software
   is with You. Should any Covered Software prove defective in any respect,
   You (not any Contributor) assume the cost of any necessary servicing,
   repair, or correction. This disclaimer of warranty constitutes an essential
   part of this License. No use of  any Covered Software is authorized under
   this License except under this disclaimer.

7. Limitation of Liability

   Under no circumstances and under no legal theory, whether tort (including
   negligence), contract, or otherwise, shall any Contributor, or anyone who
   distributes Covered Software as permitted above, be liable to You for any
   direct, indirect, special, incidental, or consequential damages of any
   character including, without limitation, damages for lost profits, loss of
   goodwill, work stoppage, computer failure or malfunction, or any and all
   other commercial damages or losses, even if such party shall have been
   informed of the possibility of such damages. This limitation of liability
   shall not apply to liability for death or personal injury resulting from
   such party's negligence to the extent applicable law prohibits such
   limitation. Some jurisdictions do not allow the exclusion or limitation of
   incidental or consequential damages, so this exclusion and limitation may
   not apply to You.

8. Litigation

   Any litigation relating to this License may be brought only in the courts
   of a jurisdiction where the defendant maintains its principal place of
   business and such litigation shall be governed by laws of that
   jurisdiction, without reference to its conflict-of-law provisions. Nothing
   in this Section shall prevent a party's ability to bring cross-claims or
   counter-claims.

9. Miscellaneous

   This License represents the complete agreement concerning the subject
   matter hereof. If any provision of this License is held to be
   unenforceable, such provision shall be reformed only to the extent
   necessary to make it enforceable. Any law or regulation which provides that
   the language of a contract shall be construed against the drafter shall not
   be used to construe this License against a Contributor.


10. Versions of the License

10.1. New Versions

      Mozilla Foundation is the license steward. Except as provided in Section
      10.3, no one other than the license steward has the right to modify or
      publish new versions of this License. Each version will be given a
      distinguishing version number.

10.2. Effect of New Versions

      You may distribute the Covered Software under the terms of the version
      of the License under which You originally received the Covered Software,
      or under the terms of any subsequent version published by the license
      steward.

10.3. Modified Versions

      If you create software not governed by this License, and you want to
      create a new license for such software, you may create and use a
      modified version of this License if you rename the license and remove
      any references to the name of the license steward (except to note that
      such modified license differs from this License).

10.4. Distributing Source Code Form that is Incompatible With Secondary
      Licenses If You choose to distribute Source Code Form that is
      Incompatible With Secondary Licenses under the terms of this version of
      the License, the notice described in Exhibit B of this License must be
      attached.

Exhibit A - Source Code Form License Notice

      This Source Code Form is subject to the
      terms of the Mozilla Public License, v.
      2.0. If a copy of the MPL was not
      distributed with this file, You can
      obtain one at
      http://mozilla.org/MPL/2.0/.

If it is not possible or desirable to put the notice in a particular file,
then You may include the notice in a location (such as a LICENSE file in a
relevant directory) where a recipient would be likely to look for such a
notice.

You may add additional accurate notices of copyright ownership.

Exhibit B - "Incompatible With Secondary Licenses" Notice

      This Source Code Form is "Incompatible
      With Secondary Licenses", as defined by
      the Mozilla Public License, v. 2.0.


----------------------- Dependencies Grouped by License ------------
-------- Dependency
github.com/hashicorp/go-cleanhttp
-------- Copyrights

-------- Dependency
github.com/hashicorp/go-retryablehttp
-------- Copyrights

-------- Dependencies Summary
github.com/hashicorp/go-cleanhttp
github.com/hashicorp/go-retryablehttp

-------- License used by Dependencies
Mozilla Public License, version 2.0

1. Definitions

1.1. "Contributor"

     means each individual or legal entity that creates, contributes to the
     creation of, or owns Covered Software.

1.2. "Contributor Version"

     means the combination of the Contributions of others (if any) used by a
     Contributor and that particular Contributor's Contribution.

1.3. "Contribution"

     means Covered Software of a particular Contributor.

1.4. "Covered Software"

     means Source Code Form to which the initial Contributor has attached the
     notice in Exhibit A, the Executable Form of such Source Code Form, and
     Modifications of such Source Code Form, in each case including portions
     thereof.

1.5. "Incompatible With Secondary Licenses"
     means

     a. that the initial Contributor has attached the notice described in
        Exhibit B to the Covered Software; or

     b. that the Covered Software was made available under the terms of
        version 1.1 or earlier of the License, but not also under the terms of
        a Secondary License.

1.6. "Executable Form"

     means any form of the work other than Source Code Form.

1.7. "Larger Work"

     means a work that combines Covered Software with other material, in a
     separate file or files, that is not Covered Software.

1.8. "License"

     means this document.

1.9. "Licensable"

     means having the right to grant, to the maximum extent possible, whether
     at the time of the initial grant or subsequently, any and all of the
     rights conveyed by this License.

1.10. "Modifications"

     means any of the following:

     a. any file in Source Code Form that results from an addition to,
        deletion from, or modification of the contents of Covered Software; or

     b. any new file in Source Code Form that contains any Covered Software.

1.11. "Patent Claims" of a Contributor

      means any patent claim(s), including without limitation, method,
      process, and apparatus claims, in any patent Licensable by such
      Contributor that would be infringed, but for the grant of the License,
      by the making, using, selling, offering for sale, having made, import,
      or transfer of either its Contributions or its Contributor Version.

1.12. "Secondary License"

      means either the GNU General Public License, Version 2.0, the GNU Lesser
      General Public License, Version 2.1, the GNU Affero General Public
      License, Version 3.0, or any later versions of those licenses.

1.13. "Source Code Form"

      means the form of the work preferred for making modifications.

1.14. "You" (or "Your")

      means an individual or a legal entity exercising rights under this
      License. For legal entities, "You" includes any entity that controls, is
      controlled by, or is under common control with You. For purposes of this
      definition, "control" means (a) the power, direct or indirect, to cause
      the direction or management of such entity, whether by contract or
      otherwise, or (b) ownership of more than fifty percent (50%) of the
      outstanding shares or beneficial ownership of such entity.


2. License Grants and Conditions

2.1. Grants

     Each Contributor hereby grants You a world-wide, royalty-free,
     non-exclusive license:

     a. under intellectual property rights (other than patent or trademark)
        Licensable by such Contributor to use, reproduce, make available,
        modify, display, perform, distribute, and otherwise exploit its
        Contributions, either on an unmodified basis, with Modifications, or
        as part of a Larger Work; and

     b. under Patent Claims of such Contributor to make, use, sell, offer for
        sale, have made, import, and otherwise transfer either its
        Contributions or its Contributor Version.

2.2. Effective Date

     The licenses granted in Section 2.1 with respect to any Contribution
     become effective for each Contribution on the date the Contributor first
     distributes such Contribution.

2.3. Limitations on Grant Scope

     The licenses granted in this Section 2 are the only rights granted under
     this License. No additional rights or licenses will be implied from the
     distribution or licensing of Covered Software under this License.
     Notwithstanding Section 2.1(b) above, no patent license is granted by a
     Contributor:

     a. for any code that a Contributor has removed from Covered Software; or

     b. for infringements caused by: (i) Your and any other third party's
        modifications of Covered Software, or (ii) the combination of its
        Contributions with other software (except as part of its Contributor
        Version); or

     c. under Patent Claims infringed by Covered Software in the absence of
        its Contributions.

     This License does not grant any rights in the trademarks, service marks,
     or logos of any Contributor (except as may be necessary to comply with
     the notice requirements in Section 3.4).

2.4. Subsequent Licenses

     No Contributor makes additional grants as a result of Your choice to
     distribute the Covered Software under a subsequent version of this
     License (see Section 10.2) or under the terms of a Secondary License (if
     permitted under the terms of Section 3.3).

2.5. Representation

     Each Contributor represents that the Contributor believes its
     Contributions are its original creation(s) or it has sufficient rights to
     grant the rights to its Contributions conveyed by this License.

2.6. Fair Use

     This License is not intended to limit any rights You have under
     applicable copyright doctrines of fair use, fair dealing, or other
     equivalents.

2.7. Conditions

     Sections 3.1, 3.2, 3.3, and 3.4 are conditions of the licenses granted in
     Section 2.1.


3. Responsibilities

3.1. Distribution of Source Form

     All distribution of Covered Software in Source Code Form, including any
     Modifications that You create or to which You contribute, must be under
     the terms of this License. You must inform recipients that the Source
     Code Form of the Covered Software is governed by the terms of this
     License, and how they can obtain a copy of this License. You may not
     attempt to alter or restrict the recipients' rights in the Source Code
     Form.

3.2. Distribution of Executable Form

     If You distribute Covered Software in Executable Form then:

     a. such Covered Software must also be made available in Source Code Form,
        as described in Section 3.1, and You must inform recipients of the
        Executable Form how they can obtain a copy of such Source Code Form by
        reasonable means in a timely manner, at a charge no more than the cost
        of distribution to the recipient; and

     b. You may distribute such Executable Form under the terms of this
        License, or sublicense it under different terms, provided that the
        license for the Executable Form does not attempt to limit or alter the
        recipients' rights in the Source Code Form under this License.

3.3. Distribution of a Larger Work

     You may create and distribute a Larger Work under terms of Your choice,
     provided that You also comply with the requirements of this License for
     the Covered Software. If the Larger Work is a combination of Covered
     Software with a work governed by one or more Secondary Licenses, and the
     Covered Software is not Incompatible With Secondary Licenses, this
     License permits You to additionally distribute such Covered Software
     under the terms of such Secondary License(s), so that the recipient of
     the Larger Work may, at their option, further distribute the Covered
     Software under the terms of either this License or such Secondary
     License(s).

3.4. Notices

     You may not remove or alter the substance of any license notices
     (including copyright notices, patent notices, disclaimers of warranty, or
     limitations of liability) contained within the Source Code Form of the
     Covered Software, except that You may alter any license notices to the
     extent required to remedy known factual inaccuracies.

3.5. Application of Additional Terms

     You may choose to offer, and to charge a fee for, warranty, support,
     indemnity or liability obligations to one or more recipients of Covered
     Software. However, You may do so only on Your own behalf, and not on
     behalf of any Contributor. You must make it absolutely clear that any
     such warranty, support, indemnity, or liability obligation is offered by
     You alone, and You hereby agree to indemnify every Contributor for any
     liability incurred by such Contributor as a result of warranty, support,
     indemnity or liability terms You offer. You may include additional
     disclaimers of warranty and limitations of liability specific to any
     jurisdiction.

4. Inability to Comply Due to Statute or Regulation

   If it is impossible for You to comply with any of the terms of this License
   with respect to some or all of the Covered Software due to statute,
   judicial order, or regulation then You must: (a) comply with the terms of
   this License to the maximum extent possible; and (b) describe the
   limitations and the code they affect. Such description must be placed in a
   text file included with all distributions of the Covered Software under
   this License. Except to the extent prohibited by statute or regulation,
   such description must be sufficiently detailed for a recipient of ordinary
   skill to be able to understand it.

5. Termination

5.1. The rights granted under this License will terminate automatically if You
     fail to comply with any of its terms. However, if You become compliant,
     then the rights granted under this License from a particular Contributor
     are reinstated (a) provisionally, unless and until such Contributor
     explicitly and finally terminates Your grants, and (b) on an ongoing
     basis, if such Contributor fails to notify You of the non-compliance by
     some reasonable means prior to 60 days after You have come back into
     compliance. Moreover, Your grants from a particular Contributor are
     reinstated on an ongoing basis if such Contributor notifies You of the
     non-compliance by some reasonable means, this is the first time You have
     received notice of non-compliance with this License from such
     Contributor, and You become compliant prior to 30 days after Your receipt
     of the notice.

5.2. If You initiate litigation against any entity by asserting a patent
     infringement claim (excluding declaratory judgment actions,
     counter-claims, and cross-claims) alleging that a Contributor Version
     directly or indirectly infringes any patent, then the rights granted to
     You by any and all Contributors for the Covered Software under Section
     2.1 of this License shall terminate.

5.3. In the event of termination under Sections 5.1 or 5.2 above, all end user
     license agreements (excluding distributors and resellers) which have been
     validly granted by You or Your distributors under this License prior to
     termination shall survive termination.

6. Disclaimer of Warranty

   Covered Software is provided under this License on an "as is" basis,
   without warranty of any kind, either expressed, implied, or statutory,
   including, without limitation, warranties that the Covered Software is free
   of defects, merchantable, fit for a particular purpose or non-infringing.
   The entire risk as to the quality and performance of the Covered Software
   is with You. Should any Covered Software prove defective in any respect,
   You (not any Contributor) assume the cost of any necessary servicing,
   repair, or correction. This disclaimer of warranty constitutes an essential
   part of this License. No use of  any Covered Software is authorized under
   this License except under this disclaimer.

7. Limitation of Liability

   Under no circumstances and under no legal theory, whether tort (including
   negligence), contract, or otherwise, shall any Contributor, or anyone who
   distributes Covered Software as permitted above, be liable to You for any
   direct, indirect, special, incidental, or consequential damages of any
   character including, without limitation, damages for lost profits, loss of
   goodwill, work stoppage, computer failure or malfunction, or any and all
   other commercial damages or losses, even if such party shall have been
   informed of the possibility of such damages. This limitation of liability
   shall not apply to liability for death or personal injury resulting from
   such party's negligence to the extent applicable law prohibits such
   limitation. Some jurisdictions do not allow the exclusion or limitation of
   incidental or consequential damages, so this exclusion and limitation may
   not apply to You.

8. Litigation

   Any litigation relating to this License may be brought only in the courts
   of a jurisdiction where the defendant maintains its principal place of
   business and such litigation shall be governed by laws of that
   jurisdiction, without reference to its conflict-of-law provisions. Nothing
   in this Section shall prevent a party's ability to bring cross-claims or
   counter-claims.

9. Miscellaneous

   This License represents the complete agreement concerning the subject
   matter hereof. If any provision of this License is held to be
   unenforceable, such provision shall be reformed only to the extent
   necessary to make it enforceable. Any law or regulation which provides that
   the language of a contract shall be construed against the drafter shall not
   be used to construe this License against a Contributor.


10. Versions of the License

10.1. New Versions

      Mozilla Foundation is the license steward. Except as provided in Section
      10.3, no one other than the license steward has the right to modify or
      publish new versions of this License. Each version will be given a
      distinguishing version number.

10.2. Effect of New Versions

      You may distribute the Covered Software under the terms of the version
      of the License under which You originally received the Covered Software,
      or under the terms of any subsequent version published by the license
      steward.

10.3. Modified Versions

      If you create software not governed by this License, and you want to
      create a new license for such software, you may create and use a
      modified version of this License if you rename the license and remove
      any references to the name of the license steward (except to note that
      such modified license differs from this License).

10.4. Distributing Source Code Form that is Incompatible With Secondary
      Licenses If You choose to distribute Source Code Form that is
      Incompatible With Secondary Licenses under the terms of this version of
      the License, the notice described in Exhibit B of this License must be
      attached.

Exhibit A - Source Code Form License Notice

      This Source Code Form is subject to the
      terms of the Mozilla Public License, v.
      2.0. If a copy of the MPL was not
      distributed with this file, You can
      obtain one at
      http://mozilla.org/MPL/2.0/.

If it is not possible or desirable to put the notice in a particular file,
then You may include the notice in a location (such as a LICENSE file in a
relevant directory) where a recipient would be likely to look for such a
notice.

You may add additional accurate notices of copyright ownership.

Exhibit B - "Incompatible With Secondary Licenses" Notice

      This Source Code Form is "Incompatible
      With Secondary Licenses", as defined by
      the Mozilla Public License, v. 2.0.



----------------------- Dependencies Grouped by License ------------
-------- Dependency
cloud.google.com/go
-------- Copyrights
Copyright 2019 Google LLC
Copyright 2018 Google LLC
Copyright 2016 Google LLC
Copyright (c) 1996-1998 John D. Polstra.  All rights reserved.
Copyright (c) 2001 David E. O'Brien
Portions Copyright 2018 Google LLC.
Copyright 2014 Google LLC
Copyright 2017 Google LLC
Copyright 2018 Google Inc. All Rights Reserved.
Copyright 2017, Google LLC
Copyright 2017, Google Inc. All rights reserved.

-------- Dependency
github.com/crossplane/crossplane-runtime
-------- Copyrights
Copyright 2016 The Crossplane Authors. All rights reserved.
Copyright 2019 The Crossplane Authors.
Copyright 2020 The Crossplane Authors.

-------- Dependency
github.com/crossplane/oam-kubernetes-runtime
-------- Copyrights
Copyright 2019 The Crossplane Authors.
Copyright 2020 The Crossplane Authors.
Copyright 2019 The Kruise Authors.

-------- Dependency
github.com/docker/spdystream
-------- Copyrights
Copyright 2014-2015 Docker, Inc.
Copyright © 2014-2015 Docker, Inc. All rights reserved, except as follows. Code is released under the Apache 2.0 license. The README.md file, and files in the "docs" folder are licensed under the Creative Commons Attribution 4.0 International License under the terms and conditions set forth in the file "LICENSE.docs". You may obtain a duplicate copy of the same license, titled CC-BY-SA-4.0, at http://creativecommons.org/licenses/by/4.0/.
Copyright 2013 The Go Authors. All rights reserved.
Copyright 2011 The Go Authors. All rights reserved.

-------- Dependency
github.com/go-logr/logr
-------- Copyrights
Copyright 2020 The logr Authors.
Copyright 2019 The logr Authors.
Copyright 2021 The logr Authors.

-------- Dependency
github.com/go-logr/zapr
-------- Copyrights
Copyright 2019 The logr Authors.
Copyright 2018 Solly Ross

-------- Dependency
github.com/go-openapi/jsonpointer
-------- Copyrights
Copyright 2013 sigu-399 ( https://github.com/sigu-399 )

-------- Dependency
github.com/go-openapi/jsonreference
-------- Copyrights
Copyright 2013 sigu-399 ( https://github.com/sigu-399 )

-------- Dependency
github.com/go-openapi/spec
-------- Copyrights
Copyright 2015 go-swagger maintainers
Copyright 2017 go-swagger maintainers

-------- Dependency
github.com/go-openapi/swag
-------- Copyrights
Copyright 2015 go-swagger maintainers

-------- Dependency
github.com/golang/groupcache
-------- Copyrights
Copyright 2012 Google Inc.
Copyright 2013 Google Inc.

-------- Dependency
github.com/golang/mock
-------- Copyrights
Copyright 2010 Google Inc.
Copyright 2011 Google Inc.
Copyright 2012 Google Inc.
Copyright 2019 Google LLC

-------- Dependency
github.com/google/btree
-------- Copyrights
Copyright 2014 Google Inc.

-------- Dependency
github.com/google/gofuzz
-------- Copyrights
Copyright 2014 Google Inc. All rights reserved.

-------- Dependency
github.com/googleapis/gnostic
-------- Copyrights
Copyright 2017, Google Inc.
Copyright 2019 Google Inc. All Rights Reserved.
Copyright 2017 Google Inc. All Rights Reserved.
Copyright 2018 Google Inc. All Rights Reserved.
Copyright 2017 Google Inc. All Rights Reserved.\n" +
Copyright 2020 Google Inc. All Rights Reserved.

-------- Dependency
github.com/jetstack/cert-manager
-------- Copyrights
Copyright 2020 Microsoft Corporation
Copyright (c) 2015 Microsoft Corporation
Copyright 2015 Microsoft Corporation
Copyright (C) 2013 Blake Mizerany
Copyright (c) 2014 Benedikt Lang <github at benediktlang.de>
Copyright (c) 2016 Caleb Spare
Copyright 2013 ChaiShushan <chaishushan{AT}gmail.com>. All rights reserved.
Copyright (c) 2015-2020, Cloudflare. All rights reserved.
Copyright (c) 2018 Daniel McCarney
Copyright (c) 2014 Brian Goff
Copyright (c) 2012-2016 Dave Collins <dave@davec.name>
Copyright (c) 2012 Dave Grijalva
Copyright (c) 2014-2016 The godo AUTHORS. All rights reserved.
Copyright (c) 2013 The go-github AUTHORS. All rights reserved.
Copyright 2014-2015 Docker, Inc.
Copyright (c) 2012,2013 Ernest Micklei
Copyright (c) 2014, Evan Phoenix
Copyright (c) 2015 Exponent Labs LLC
Copyright (c) 2015 Fatih Arslan
Copyright (c) 2013 Fatih Arslan
Copyright (c) 2012 The Go Authors. All rights reserved.
Copyright (c) 2012-2019 fsnotify Authors. All rights reserved.
Copyright (c) 2014 Sam Ghods
Copyright (c) 2019 Mark Bates
Copyright (c) 2013, The GoGo Authors. All rights reserved.
Copyright 2010 The Go Authors.  All rights reserved.
Copyright (c) 2011 The Snappy-Go Authors. All rights reserved.
Copyright (c) 2017 The Go Authors. All rights reserved.
Copyright (c) 2013 Google. All rights reserved.
Copyright (c) 2009,2014 Google Inc. All rights reserved.
Copyright 2016, Google Inc.
Copyright © 2012 Greg Jones (greg.jones@gmail.com)
Copyright (c) 2013 Dario Castañé. All rights reserved.
Copyright 2014 Alan Shreve
Copyright 2015 James Saryerwinnie
Copyright (c) 2016 json-iterator
Copyright (c) 2017 marvin + konsorten GmbH (open-source@konsorten.de)
Copyright 2012 Keith Rarick
Copyright (c) 2009 The Go Authors. All rights reserved.
Copyright (c) 2016 Mail.Ru Group
Copyright (c) 2014-2017 TSUYUSATO Kitsune
Copyright (c) 2016 Yasuhiro Matsumoto
Extensions of the original work are copyright (c) 2011 Miek Gieben
Copyright (c) 2013 Mitchell Hashimoto
Copyright (c) 2014 Mitchell Hashimoto
Copyright 2013-2018 Docker, Inc.
Copyright (c) 2011, Open Knowledge Foundation Ltd.
© Copyright 2015 Hewlett Packard Enterprise Development LP
Copyright (c) 2014 ActiveState
Copyright (c) 2015 The New York Times Company
Copyright (c) 2013-2014 Onsi Fakhouri
Copyright (c) 2016 Pavel Chernykh
Copyright (c) 2011-2012 Peter Bourgon
Copyright (c) 2015, Pierre Curto
Copyright (c) 2015, Dave Cheney <dave@cheney.net>
Copyright (c) 2013, Patrick Mezard
Copyright (c) 2012, Martin Angers
> Copyright © 2011 Russ Ross
Copyright (c) 2014 Ryan Uber
Copyright (c) 2012-2016 The go-diff Authors. All rights reserved.
Copyright (c) 2015 Dmitri Shuralyov
Copyright (c) 2014 Simon Eskildsen
Copyright (c) 2012 Alex Ogier. All rights reserved.
Copyright (c) 2012-2020 Mat Ryer, Tyler Bunnell and contributors.
Copyright (c) 2016 Uber Technologies, Inc.
Copyright (c) 2017 Uber Technologies, Inc.
Copyright (c) 2016-2017 Uber Technologies, Inc.
Copyright (c) 2019 The Go Authors. All rights reserved.
Copyright (c) 2011 Google Inc. All rights reserved.
Copyright (c) 2018 The Go Authors. All rights reserved.
Copyright (c) 2012 Péter Surányi. Portions Copyright (c) 2009 The Go
Copyright 2014 Unknwon
Copyright (c) 2014 Nate Finch 
Copyright (c) 2010-2011 - Gustavo Niemeyer <gustavo@niemeyer.net>
copyright staring in 2011 when the project was ported over:
Copyright (c) 2006-2010 Kirill Simonov
Copyright (c) 2006-2011 Kirill Simonov
Copyright (c) 2011-2019 Canonical Ltd
Copyright 2014 The Kubernetes Authors.
Copyright 2018 The Kubernetes Authors
Copyright (c) 2015, 2018, 2019 Opsmate, Inc. All rights reserved.
Copyright 2020 The cert-manager Authors.
Copyright YEAR The cert-manager Authors.
Copyright The cert-manager Authors.
Copyright 2015 The Kubernetes Authors.
Copyright (c) 2015-2017 Sebastian Erhart
Copyright 2016 The Kubernetes Authors.
Copyright 2021 The cert-manager Authors.

-------- Dependency
github.com/matttproud/golang_protobuf_extensions
-------- Copyrights
Copyright 2012 Matt T. Proud (matt.proud@gmail.com)
Copyright 2013 Matt T. Proud
Copyright 2016 Matt T. Proud
-------- Notices
Copyright 2012 Matt T. Proud (matt.proud@gmail.com)


-------- Dependency
github.com/modern-go/concurrent
-------- Copyrights

-------- Dependency
github.com/modern-go/reflect2
-------- Copyrights

-------- Dependency
github.com/prometheus/client_golang
-------- Copyrights
Copyright 2018 The Prometheus Authors
Copyright 2012-2015 The Prometheus Authors
Copyright 2013-2015 Blake Mizerany, Björn Rabenstein
Copyright 2010 The Go Authors
Copyright 2013 Matt T. Proud
Copyright 2015 The Prometheus Authors
Copyright 2017 The Prometheus Authors
Copyright 2019 The Prometheus Authors
Copyright 2014 The Prometheus Authors
Copyright 2016 The Prometheus Authors
Copyright 2020 The Prometheus Authors
Copyright (c) 2013, The Prometheus Authors
-------- Notices
Prometheus instrumentation library for Go applications
Copyright 2012-2015 The Prometheus Authors

This product includes software developed at
SoundCloud Ltd. (http://soundcloud.com/).


The following components are included in this product:

perks - a fork of https://github.com/bmizerany/perks
https://github.com/beorn7/perks
Copyright 2013-2015 Blake Mizerany, Björn Rabenstein
See https://github.com/beorn7/perks/blob/master/README.md for license details.

Go support for Protocol Buffers - Google's data interchange format
http://github.com/golang/protobuf/
Copyright 2010 The Go Authors
See source code for license details.

Support for streaming Protocol Buffer messages for the Go language (golang).
https://github.com/matttproud/golang_protobuf_extensions
Copyright 2013 Matt T. Proud
Licensed under the Apache License, Version 2.0


-------- Dependency
github.com/prometheus/client_model
-------- Copyrights
Copyright 2013 Prometheus Team
Copyright 2012-2015 The Prometheus Authors
-------- Notices
Data model artifacts for Prometheus.
Copyright 2012-2015 The Prometheus Authors

This product includes software developed at
SoundCloud Ltd. (http://soundcloud.com/).


-------- Dependency
github.com/prometheus/common
-------- Copyrights
Copyright 2018 The Prometheus Authors
Copyright 2015 The Prometheus Authors
Copyright 2016 The Prometheus Authors
Copyright 2014 The Prometheus Authors
Copyright 2020 The Prometheus Authors
Copyright (c) 2011, Open Knowledge Foundation Ltd.
Copyright 2013 The Prometheus Authors
Copyright 2019 The Prometheus Authors
Copyright 2017 The Prometheus Authors
-------- Notices
Common libraries shared by Prometheus Go components.
Copyright 2015 The Prometheus Authors

This product includes software developed at
SoundCloud Ltd. (http://soundcloud.com/).


-------- Dependency
github.com/prometheus/procfs
-------- Copyrights
Copyright 2018 The Prometheus Authors
Copyright 2014-2015 The Prometheus Authors
Copyright 2019 The Prometheus Authors
Copyright 2017 The Prometheus Authors
Copyright 2020 The Prometheus Authors
Copyright 2014 Prometheus Team
Copyright 2017 Prometheus Team
-------- Notices
procfs provides functions to retrieve system, kernel and process
metrics from the pseudo-filesystem proc.

Copyright 2014-2015 The Prometheus Authors

This product includes software developed at
SoundCloud Ltd. (http://soundcloud.com/).


-------- Dependency
github.com/spf13/cobra
-------- Copyrights
Copyright © 2020 Steve Francia <spf@spf13.com>
Copyright © 2015 Steve Francia <spf@spf13.com>.
Copyright:    copyrightLine(),
Copyright (C) 2007 Free Software Foundation, Inc. <http://fsf.org/>
11 of the WIPO copyright treaty adopted on 20 December 1996, or
Copyright (C) 1989, 1991 Free Software Foundation, Inc.,
Copyright    string
copyright": copyrightLine(),
Copyright © 2013 Steve Francia <spf@spf13.com>.
Copyright 2015 Red Hat Inc. All rights reserved.
Copyright 2016 French Ben. All rights reserved.

-------- Dependency
gomodules.xyz/jsonpatch/v2
-------- Copyrights

-------- Dependency
google.golang.org/genproto
-------- Copyrights
Copyright 2019 Google LLC.
Copyright 2020 Google LLC
Copyright (c) 2015, Google Inc.
Copyright 2016 Google Inc.
Copyright 2017 Google Inc.
Copyright 2018 Google Inc.
Copyright 2018 Google LLC
Copyright 2018 The Grafeas Authors. All rights reserved.
Copyright 2019 Google LLC

-------- Dependency
google.golang.org/grpc
-------- Copyrights
Copyright 2019 gRPC authors.
Copyright 2017 gRPC authors.
Copyright 2016 gRPC authors.
Copyright 2018 gRPC authors.
Copyright 2020 gRPC authors.
Copyright 2014 gRPC authors.
Copyright 2015 gRPC authors.

-------- Dependency
gopkg.in/yaml.v2
-------- Copyrights
Copyright (c) 2006 Kirill Simonov
Copyright 2011-2016 Canonical Ltd.
-------- Notices
Copyright 2011-2016 Canonical Ltd.

Licensed under the Apache License, Version 2.0 (the "License");
you may not use this file except in compliance with the License.
You may obtain a copy of the License at

    http://www.apache.org/licenses/LICENSE-2.0

Unless required by applicable law or agreed to in writing, software
distributed under the License is distributed on an "AS IS" BASIS,
WITHOUT WARRANTIES OR CONDITIONS OF ANY KIND, either express or implied.
See the License for the specific language governing permissions and
limitations under the License.


-------- Dependency
istio.io/api
-------- Copyrights
Copyright 2016-2020 Istio Authors
Copyright Istio Authors
Copyright 2019 Istio Authors
Copyright 2020 Istio Authors
Copyright (c) 2013 TOML authors
Copyright (c) 2015 The New York Times Company
Copyright (c) 2012, Martin Angers
Copyright (c) 2012 The Go Authors. All rights reserved.
Copyright (c) 2015-2017 Nick Galbreath
Copyright (c) 2012-2016 Dave Collins <dave@davec.name>
Copyright 2014-2015 Docker, Inc.
Copyright (c) 2012 Elazar Leibovich. All rights reserved.
Copyright (c) 2012,2013 Ernest Micklei
Copyright (c) 2014, Evan Phoenix
Copyright (c) 2012 fsnotify Authors. All rights reserved.
Copyright (c) 2014 Sam Ghods
Copyright (c) 2013, The GoGo Authors. All rights reserved.
Copyright 2010 The Go Authors.  All rights reserved.
Copyright (c) 2017 The Go Authors. All rights reserved.
Copyright (c) 2009,2014 Google Inc. All rights reserved.
© Copyright 2015 Hewlett Packard Enterprise Development LP
Copyright (c) 2014 ActiveState
Copyright (C) 2013 99designs
Copyright (c) 2016 json-iterator
Copyright (c) 2013 Kamil Kisiel
Copyright (c) 2013 Kamil Kisiel <kamil@kamilkisiel.net>
Copyright 2012 Keith Rarick
Copyright (c) 2011 Keith Rarick
Copyright (c) 2016 Mail.Ru Group
Copyright (c) 2014 The Go-FlowRate Authors. All rights reserved.
Copyright (c) 2013-2014 Onsi Fakhouri
Copyright (c) 2016 Yasuhiro Matsumoto
Copyright (c) Yasuhiro MATSUMOTO <mattn.jp@gmail.com>
Copyright (c) 2013, Patrick Mezard
Copyright (c) 2012 Alex Ogier. All rights reserved.
Copyright (c) 2014 Stretchr, Inc.
Copyright (c) 2017-2018 objx contributors
Copyright (c) 2012-2018 Mat Ryer and Tyler Bunnell
Copyright (c) 2009 The Go Authors. All rights reserved.
Copyright (c) 2013 The Go Authors. All rights reserved.
Copyright (c) 2010-2013 Gustavo Niemeyer <gustavo@niemeyer.net>
Copyright (c) 2012 Péter Surányi. Portions Copyright (c) 2009 The Go
Copyright (c) 2010-2011 - Gustavo Niemeyer <gustavo@niemeyer.net>
Copyright (c) 2016 Dominik Honnef
Copyright (c) 2016 Dominik Honnef. All rights reserved.
Copyright 2016-2019 Istio Authors
Copyright 2014 The Kubernetes Authors.

-------- Dependency
istio.io/client-go
-------- Copyrights
Copyright 2016-2020 Istio Authors
Copyright Istio Authors
Copyright 2019 Istio Authors
Copyright 2015 Microsoft Corporation
Copyright (c) 2013 TOML authors
Copyright (c) 2015 The New York Times Company
Copyright (c) 2012, Martin Angers
Copyright (c) 2012 The Go Authors. All rights reserved.
Copyright (c) 2015-2017 Nick Galbreath
Copyright (c) 2012-2016 Dave Collins <dave@davec.name>
Copyright (c) 2012 Dave Grijalva
Copyright 2014-2015 Docker, Inc.
Copyright (c) 2012 Elazar Leibovich. All rights reserved.
Copyright (c) 2012,2013 Ernest Micklei
Copyright (c) 2014, Evan Phoenix
Copyright (c) 2012 fsnotify Authors. All rights reserved.
Copyright (c) 2014 Sam Ghods
Copyright (c) 2013, The GoGo Authors. All rights reserved.
Copyright 2010 The Go Authors.  All rights reserved.
Copyright (c) 2017 The Go Authors. All rights reserved.
Copyright 2010-2017 Mike Bostock
Copyright 2009-2017 Andrea Leofreddi <a.leofreddi@vleo.net>. All rights reserved.
Copyright (c) 2009,2014 Google Inc. All rights reserved.
Copyright 2016, Google Inc.
Copyright 2012-2013 Rackspace, Inc.
Copyright © 2012 Greg Jones (greg.jones@gmail.com)
© Copyright 2015 Hewlett Packard Enterprise Development LP
Copyright (c) 2014 ActiveState
Copyright (C) 2013 99designs
Copyright (c) 2013 Dario Castañé. All rights reserved.
Copyright (c) 2016 json-iterator
Copyright (c) 2012 Joel Stemmer
Copyright (c) 2013 Kamil Kisiel
Copyright (c) 2013 Kamil Kisiel <kamil@kamilkisiel.net>
Copyright 2012 Keith Rarick
Copyright (c) 2011 Keith Rarick
Copyright (c) 2016 Mail.Ru Group
Copyright (c) 2014 The Go-FlowRate Authors. All rights reserved.
Copyright (c) 2013-2014 Onsi Fakhouri
Copyright (c) 2016 Yasuhiro Matsumoto
Copyright (c) Yasuhiro MATSUMOTO <mattn.jp@gmail.com>
Copyright (c) 2011-2012 Peter Bourgon
Copyright (c) 2013, Patrick Mezard
Copyright (c) 2012 Alex Ogier. All rights reserved.
Copyright (c) 2014 Stretchr, Inc.
Copyright (c) 2017-2018 objx contributors
Copyright (c) 2012-2018 Mat Ryer and Tyler Bunnell
Copyright (c) 2009 The Go Authors. All rights reserved.
Copyright (c) 2013 The Go Authors. All rights reserved.
Copyright (c) 2011 Google Inc. All rights reserved.
Copyright (c) 2013 Joshua Tacoma
Copyright (c) 2010-2013 Gustavo Niemeyer <gustavo@niemeyer.net>
Copyright (c) 2012 Péter Surányi. Portions Copyright (c) 2009 The Go
Copyright (c) 2010-2011 - Gustavo Niemeyer <gustavo@niemeyer.net>
Copyright (c) 2016 Dominik Honnef
Copyright (c) 2016 Dominik Honnef. All rights reserved.
Copyright 2016-2019 Istio Authors
Copyright 2014 The Kubernetes Authors.

-------- Dependency
istio.io/gogo-genproto
-------- Copyrights
Copyright 2016-2019 Istio Authors
Copyright Istio Authors
Copyright 2019 Istio Authors

-------- Dependency
k8s.io/api
-------- Copyrights
Copyright 2019 The Kubernetes Authors.
Copyright The Kubernetes Authors.
Copyright 2017 The Kubernetes Authors.
Copyright 2016 The Kubernetes Authors.
Copyright 2015 The Kubernetes Authors.
Copyright 2018 The Kubernetes Authors.
Copyright 2020 The Kubernetes Authors.

-------- Dependency
k8s.io/apiextensions-apiserver
-------- Copyrights
Copyright 2019 The Kubernetes Authors.
Copyright 2017 The Kubernetes Authors.
Copyright The Kubernetes Authors.
Copyright 2018 The Kubernetes Authors.
Copyright 2016 The Kubernetes Authors.
Copyright 2020 The Kubernetes Authors.

-------- Dependency
k8s.io/apimachinery
-------- Copyrights
Copyright 2017 The Kubernetes Authors.
Copyright 2019 The Kubernetes Authors.
Copyright 2014 The Kubernetes Authors.
Copyright 2020 The Kubernetes Authors.
Copyright 2015 The Kubernetes Authors.
Copyright 2016 The Kubernetes Authors.
Copyright 2018 The Kubernetes Authors.
Copyright The Kubernetes Authors.
Copyright 2013 The Go Authors. All rights reserved.
Copyright 2009 The Go Authors. All rights reserved.

-------- Dependency
k8s.io/cli-runtime
-------- Copyrights
Copyright 2018 The Kubernetes Authors.
Copyright 2020 The Kubernetes Authors.
Copyright 2019 The Kubernetes Authors.
Copyright 2017 The Kubernetes Authors.
Copyright 2014 The Kubernetes Authors.
Copyright 2016 The Kubernetes Authors.

-------- Dependency
k8s.io/client-go
-------- Copyrights
Copyright The Kubernetes Authors.
Copyright 2017 The Kubernetes Authors.
Copyright 2016 The Kubernetes Authors.
Copyright 2014 The Kubernetes Authors.
Copyright 2018 The Kubernetes Authors.
Copyright 2019 The Kubernetes Authors.
Copyright 2015 The Kubernetes Authors.
Copyright 2020 The Kubernetes Authors.

-------- Dependency
k8s.io/klog/v2
-------- Copyrights
Copyright 2013 Google Inc. All Rights Reserved.

-------- Dependency
k8s.io/kube-openapi
-------- Copyrights
Copyright The Kubernetes Authors.
Copyright 2018 The Kubernetes Authors.
Copyright 2017 The Kubernetes Authors.
Copyright 2019 The Kubernetes Authors.
Copyright 2016 The Kubernetes Authors.

-------- Dependency
k8s.io/utils
-------- Copyrights
Copyright 2018 The Kubernetes Authors.
Copyright 2017 The Kubernetes Authors.
Copyright 2014 The Kubernetes Authors.
Copyright 2015 The Kubernetes Authors.
Copyright 2016 The Kubernetes Authors.
Copyright 2019 The Kubernetes Authors.
Copyright (c) 2009 The Go Authors. All rights reserved.
Copyright 2020 The Kubernetes Authors.
Copyright 2010 The Go Authors. All rights reserved.
Copyright (c) 2012 The Go Authors. All rights reserved.
Copyright 2009 The Go Authors. All rights reserved.

-------- Dependency
sigs.k8s.io/controller-runtime
-------- Copyrights
Copyright 2020 The Kubernetes Authors.
Copyright 2018 The Kubernetes Authors.
Copyright 2019 The Kubernetes Authors.
Copyright 2018 The Kubernetes authors.
Copyright 2017 The Kubernetes Authors.
Copyright 2016 The Kubernetes Authors.
Copyright 2014 The Kubernetes Authors.

-------- Dependency
sigs.k8s.io/kustomize
-------- Copyrights
Copyright 2018 The Kubernetes Authors.
Copyright 2019 The Kubernetes Authors.
Copyright 2017 The Kubernetes Authors.

-------- Dependency
sigs.k8s.io/structured-merge-diff/v4
-------- Copyrights
Copyright 2018 The Kubernetes Authors.
Copyright 2019 The Kubernetes Authors.
Copyright 2020 The Kubernetes Authors.

-------- Dependencies Summary
cloud.google.com/go
github.com/crossplane/crossplane-runtime
github.com/crossplane/oam-kubernetes-runtime
github.com/docker/spdystream
github.com/go-logr/logr
github.com/go-logr/zapr
github.com/go-openapi/jsonpointer
github.com/go-openapi/jsonreference
github.com/go-openapi/spec
github.com/go-openapi/swag
github.com/golang/groupcache
github.com/golang/mock
github.com/google/btree
github.com/google/gofuzz
github.com/googleapis/gnostic
github.com/jetstack/cert-manager
github.com/matttproud/golang_protobuf_extensions
github.com/modern-go/concurrent
github.com/modern-go/reflect2
github.com/prometheus/client_golang
github.com/prometheus/client_model
github.com/prometheus/common
github.com/prometheus/procfs
github.com/spf13/cobra
gomodules.xyz/jsonpatch/v2
google.golang.org/genproto
google.golang.org/grpc
gopkg.in/yaml.v2
istio.io/api
istio.io/client-go
istio.io/gogo-genproto
k8s.io/api
k8s.io/apiextensions-apiserver
k8s.io/apimachinery
k8s.io/cli-runtime
k8s.io/client-go
k8s.io/klog/v2
k8s.io/kube-openapi
k8s.io/utils
sigs.k8s.io/controller-runtime
sigs.k8s.io/kustomize
sigs.k8s.io/structured-merge-diff/v4

-------- License used by Dependencies
SPDX:Apache-2.0
                                 Apache License
                           Version 2.0, January 2004
                        http://www.apache.org/licenses/

   TERMS AND CONDITIONS FOR USE, REPRODUCTION, AND DISTRIBUTION

   1. Definitions.

      "License" shall mean the terms and conditions for use, reproduction,
      and distribution as defined by Sections 1 through 9 of this document.

      "Licensor" shall mean the copyright owner or entity authorized by
      the copyright owner that is granting the License.

      "Legal Entity" shall mean the union of the acting entity and all
      other entities that control, are controlled by, or are under common
      control with that entity. For the purposes of this definition,
      "control" means (i) the power, direct or indirect, to cause the
      direction or management of such entity, whether by contract or
      otherwise, or (ii) ownership of fifty percent (50%) or more of the
      outstanding shares, or (iii) beneficial ownership of such entity.

      "You" (or "Your") shall mean an individual or Legal Entity
      exercising permissions granted by this License.

      "Source" form shall mean the preferred form for making modifications,
      including but not limited to software source code, documentation
      source, and configuration files.

      "Object" form shall mean any form resulting from mechanical
      transformation or translation of a Source form, including but
      not limited to compiled object code, generated documentation,
      and conversions to other media types.

      "Work" shall mean the work of authorship, whether in Source or
      Object form, made available under the License, as indicated by a
      copyright notice that is included in or attached to the work
      (an example is provided in the Appendix below).

      "Derivative Works" shall mean any work, whether in Source or Object
      form, that is based on (or derived from) the Work and for which the
      editorial revisions, annotations, elaborations, or other modifications
      represent, as a whole, an original work of authorship. For the purposes
      of this License, Derivative Works shall not include works that remain
      separable from, or merely link (or bind by name) to the interfaces of,
      the Work and Derivative Works thereof.

      "Contribution" shall mean any work of authorship, including
      the original version of the Work and any modifications or additions
      to that Work or Derivative Works thereof, that is intentionally
      submitted to Licensor for inclusion in the Work by the copyright owner
      or by an individual or Legal Entity authorized to submit on behalf of
      the copyright owner. For the purposes of this definition, "submitted"
      means any form of electronic, verbal, or written communication sent
      to the Licensor or its representatives, including but not limited to
      communication on electronic mailing lists, source code control systems,
      and issue tracking systems that are managed by, or on behalf of, the
      Licensor for the purpose of discussing and improving the Work, but
      excluding communication that is conspicuously marked or otherwise
      designated in writing by the copyright owner as "Not a Contribution."

      "Contributor" shall mean Licensor and any individual or Legal Entity
      on behalf of whom a Contribution has been received by Licensor and
      subsequently incorporated within the Work.

   2. Grant of Copyright License. Subject to the terms and conditions of
      this License, each Contributor hereby grants to You a perpetual,
      worldwide, non-exclusive, no-charge, royalty-free, irrevocable
      copyright license to reproduce, prepare Derivative Works of,
      publicly display, publicly perform, sublicense, and distribute the
      Work and such Derivative Works in Source or Object form.

   3. Grant of Patent License. Subject to the terms and conditions of
      this License, each Contributor hereby grants to You a perpetual,
      worldwide, non-exclusive, no-charge, royalty-free, irrevocable
      (except as stated in this section) patent license to make, have made,
      use, offer to sell, sell, import, and otherwise transfer the Work,
      where such license applies only to those patent claims licensable
      by such Contributor that are necessarily infringed by their
      Contribution(s) alone or by combination of their Contribution(s)
      with the Work to which such Contribution(s) was submitted. If You
      institute patent litigation against any entity (including a
      cross-claim or counterclaim in a lawsuit) alleging that the Work
      or a Contribution incorporated within the Work constitutes direct
      or contributory patent infringement, then any patent licenses
      granted to You under this License for that Work shall terminate
      as of the date such litigation is filed.

   4. Redistribution. You may reproduce and distribute copies of the
      Work or Derivative Works thereof in any medium, with or without
      modifications, and in Source or Object form, provided that You
      meet the following conditions:

      (a) You must give any other recipients of the Work or
          Derivative Works a copy of this License; and

      (b) You must cause any modified files to carry prominent notices
          stating that You changed the files; and

      (c) You must retain, in the Source form of any Derivative Works
          that You distribute, all copyright, patent, trademark, and
          attribution notices from the Source form of the Work,
          excluding those notices that do not pertain to any part of
          the Derivative Works; and

      (d) If the Work includes a "NOTICE" text file as part of its
          distribution, then any Derivative Works that You distribute must
          include a readable copy of the attribution notices contained
          within such NOTICE file, excluding those notices that do not
          pertain to any part of the Derivative Works, in at least one
          of the following places: within a NOTICE text file distributed
          as part of the Derivative Works; within the Source form or
          documentation, if provided along with the Derivative Works; or,
          within a display generated by the Derivative Works, if and
          wherever such third-party notices normally appear. The contents
          of the NOTICE file are for informational purposes only and
          do not modify the License. You may add Your own attribution
          notices within Derivative Works that You distribute, alongside
          or as an addendum to the NOTICE text from the Work, provided
          that such additional attribution notices cannot be construed
          as modifying the License.

      You may add Your own copyright statement to Your modifications and
      may provide additional or different license terms and conditions
      for use, reproduction, or distribution of Your modifications, or
      for any such Derivative Works as a whole, provided Your use,
      reproduction, and distribution of the Work otherwise complies with
      the conditions stated in this License.

   5. Submission of Contributions. Unless You explicitly state otherwise,
      any Contribution intentionally submitted for inclusion in the Work
      by You to the Licensor shall be under the terms and conditions of
      this License, without any additional terms or conditions.
      Notwithstanding the above, nothing herein shall supersede or modify
      the terms of any separate license agreement you may have executed
      with Licensor regarding such Contributions.

   6. Trademarks. This License does not grant permission to use the trade
      names, trademarks, service marks, or product names of the Licensor,
      except as required for reasonable and customary use in describing the
      origin of the Work and reproducing the content of the NOTICE file.

   7. Disclaimer of Warranty. Unless required by applicable law or
      agreed to in writing, Licensor provides the Work (and each
      Contributor provides its Contributions) on an "AS IS" BASIS,
      WITHOUT WARRANTIES OR CONDITIONS OF ANY KIND, either express or
      implied, including, without limitation, any warranties or conditions
      of TITLE, NON-INFRINGEMENT, MERCHANTABILITY, or FITNESS FOR A
      PARTICULAR PURPOSE. You are solely responsible for determining the
      appropriateness of using or redistributing the Work and assume any
      risks associated with Your exercise of permissions under this License.

   8. Limitation of Liability. In no event and under no legal theory,
      whether in tort (including negligence), contract, or otherwise,
      unless required by applicable law (such as deliberate and grossly
      negligent acts) or agreed to in writing, shall any Contributor be
      liable to You for damages, including any direct, indirect, special,
      incidental, or consequential damages of any character arising as a
      result of this License or out of the use or inability to use the
      Work (including but not limited to damages for loss of goodwill,
      work stoppage, computer failure or malfunction, or any and all
      other commercial damages or losses), even if such Contributor
      has been advised of the possibility of such damages.

   9. Accepting Warranty or Additional Liability. While redistributing
      the Work or Derivative Works thereof, You may choose to offer,
      and charge a fee for, acceptance of support, warranty, indemnity,
      or other liability obligations and/or rights consistent with this
      License. However, in accepting such obligations, You may act only
      on Your own behalf and on Your sole responsibility, not on behalf
      of any other Contributor, and only if You agree to indemnify,
      defend, and hold each Contributor harmless for any liability
      incurred by, or claims asserted against, such Contributor by reason
      of your accepting any such warranty or additional liability.

----------------------- Dependencies Grouped by License ------------
-------- Dependency
github.com/PuerkitoBio/urlesc
-------- Copyrights
Copyright (c) 2012 The Go Authors. All rights reserved.
Copyright 2009 The Go Authors. All rights reserved.

-------- Dependency
github.com/fsnotify/fsnotify
-------- Copyrights
Copyright (c) 2012 The Go Authors. All rights reserved.
Copyright (c) 2012-2019 fsnotify Authors. All rights reserved.
Copyright 2010 The Go Authors. All rights reserved.
Copyright 2012 The Go Authors. All rights reserved.
Copyright 2016 The Go Authors. All rights reserved.
Copyright 2015 The Go Authors. All rights reserved.
Copyright 2013 The Go Authors. All rights reserved.
Copyright 2011 The Go Authors. All rights reserved.

-------- Dependency
github.com/gogo/protobuf
-------- Copyrights
Copyright (c) 2013, The GoGo Authors. All rights reserved.
Copyright 2010 The Go Authors.  All rights reserved.
Copyright 2010 The Go Authors.
Copyright (c) 2015, The GoGo Authors. All rights reserved.
Copyright 2016 The Go Authors.  All rights reserved.
Copyright 2015 The Go Authors.  All rights reserved.
Copyright 2011 The Go Authors.  All rights reserved.
Copyright (c) 2018, The GoGo Authors. All rights reserved.
Copyright 2018 The Go Authors.  All rights reserved.
Copyright 2017 The Go Authors.  All rights reserved.
Copyright (c) 2016, The GoGo Authors. All rights reserved.
Copyright 2014 The Go Authors.  All rights reserved.
Copyright 2012 The Go Authors.  All rights reserved.
Copyright 2013 The Go Authors.  All rights reserved.
Copyright (c) 2019, The GoGo Authors. All rights reserved.
Copyright (c) 2017, The GoGo Authors. All rights reserved.
Copyright (c) 2015, The GoGo Authors.  rights reserved.

-------- Dependency
github.com/golang/protobuf
-------- Copyrights
Copyright 2010 The Go Authors.  All rights reserved.
Copyright 2016 The Go Authors. All rights reserved.
Copyright 2020 The Go Authors. All rights reserved.
Copyright 2019 The Go Authors. All rights reserved.
Copyright 2018 The Go Authors. All rights reserved.
Copyright 2015 The Go Authors. All rights reserved.
Copyright 2017 The Go Authors. All rights reserved.
Copyright 2010 The Go Authors. All rights reserved.
Copyright 2014 The Go Authors. All rights reserved.
Copyright 2011 The Go Authors. All rights reserved.
Copyright 2015 The Go Authors.  All rights reserved.

-------- Dependency
github.com/google/go-cmp
-------- Copyrights
Copyright (c) 2017 The Go Authors. All rights reserved.
Copyright 2017, The Go Authors. All rights reserved.
Copyright 2021, The Go Authors. All rights reserved.
Copyright 2020, The Go Authors. All rights reserved.
Copyright 2018, The Go Authors. All rights reserved.
Copyright 2019, The Go Authors. All rights reserved.

-------- Dependency
github.com/google/uuid
-------- Copyrights
Copyright (c) 2009,2014 Google Inc. All rights reserved.
Copyright 2016 Google Inc.  All rights reserved.
Copyright 2017 Google Inc.  All rights reserved.
Copyright 2018 Google Inc.  All rights reserved.

-------- Dependency
github.com/imdario/mergo
-------- Copyrights
Copyright (c) 2013 Dario Castañé. All rights reserved.
Copyright (c) 2012 The Go Authors. All rights reserved.
Copyright 2013 Dario Castañé. All rights reserved.
Copyright 2009 The Go Authors. All rights reserved.
Copyright 2014 Dario Castañé. All rights reserved.

-------- Dependency
github.com/liggitt/tabwriter
-------- Copyrights
Copyright (c) 2009 The Go Authors. All rights reserved.
Copyright 2012 The Go Authors. All rights reserved.
Copyright 2009 The Go Authors. All rights reserved.

-------- Dependency
github.com/spf13/pflag
-------- Copyrights
Copyright (c) 2012 Alex Ogier. All rights reserved.
Copyright (c) 2012 The Go Authors. All rights reserved.
Copyright 2009 The Go Authors. All rights reserved.
Copyright 2012 The Go Authors. All rights reserved.
Copyright 2010 The Go Authors.  All rights reserved.

-------- Dependency
golang.org/x/crypto
-------- Copyrights
Copyright (c) 2009 The Go Authors. All rights reserved.
Copyright 2015 The Go Authors. All rights reserved.
Copyright 2016 The Go Authors. All rights reserved.
Copyright 2017 The Go Authors. All rights reserved.
Copyright 2018 The Go Authors. All rights reserved.
Copyright 2019 The Go Authors. All rights reserved.
Copyright 2011 The Go Authors. All rights reserved.
Copyright 2010 The Go Authors. All rights reserved.
Copyright 2012 The Go Authors. All rights reserved.
Copyright 2013 The Go Authors. All rights reserved.
Copyright 2014 The Go Authors. All rights reserved.
Copyright 2020 The Go Authors. All rights reserved.
Copyright 2009 The Go Authors. All rights reserved.
-------- Patents
Additional IP Rights Grant (Patents)

"This implementation" means the copyrightable works distributed by
Google as part of the Go project.

Google hereby grants to You a perpetual, worldwide, non-exclusive,
no-charge, royalty-free, irrevocable (except as stated in this section)
patent license to make, have made, use, offer to sell, sell, import,
transfer and otherwise run, modify and propagate the contents of this
implementation of Go, where such license applies only to those patent
claims, both currently owned or controlled by Google and acquired in
the future, licensable by Google that are necessarily infringed by this
implementation of Go.  This grant does not include claims that would be
infringed only as a consequence of further modification of this
implementation.  If you or your agent or exclusive licensee institute or
order or agree to the institution of patent litigation against any
entity (including a cross-claim or counterclaim in a lawsuit) alleging
that this implementation of Go or any code incorporated within this
implementation of Go constitutes direct or contributory patent
infringement, or inducement of patent infringement, then any patent
rights granted to you under this License for this implementation of Go
shall terminate as of the date such litigation is filed.


-------- Dependency
golang.org/x/mod
-------- Copyrights
Copyright (c) 2009 The Go Authors. All rights reserved.
Copyright 2019 The Go Authors. All rights reserved.
Copyright 2018 The Go Authors. All rights reserved.
Copyright 2020 The Go Authors. All rights reserved.
-------- Patents
Additional IP Rights Grant (Patents)

"This implementation" means the copyrightable works distributed by
Google as part of the Go project.

Google hereby grants to You a perpetual, worldwide, non-exclusive,
no-charge, royalty-free, irrevocable (except as stated in this section)
patent license to make, have made, use, offer to sell, sell, import,
transfer and otherwise run, modify and propagate the contents of this
implementation of Go, where such license applies only to those patent
claims, both currently owned or controlled by Google and acquired in
the future, licensable by Google that are necessarily infringed by this
implementation of Go.  This grant does not include claims that would be
infringed only as a consequence of further modification of this
implementation.  If you or your agent or exclusive licensee institute or
order or agree to the institution of patent litigation against any
entity (including a cross-claim or counterclaim in a lawsuit) alleging
that this implementation of Go or any code incorporated within this
implementation of Go constitutes direct or contributory patent
infringement, or inducement of patent infringement, then any patent
rights granted to you under this License for this implementation of Go
shall terminate as of the date such litigation is filed.


-------- Dependency
golang.org/x/net
-------- Copyrights
Copyright (c) 2009 The Go Authors. All rights reserved.
Copyright 2016 The Go Authors. All rights reserved.
Copyright 2017 The Go Authors. All rights reserved.
Copyright 2014 The Go Authors. All rights reserved.
Copyright 2015 The Go Authors. All rights reserved.
Copyright 2010 The Go Authors. All rights reserved.
Copyright 2009 The Go Authors. All rights reserved.
Copyright 2012 The Go Authors. All rights reserved.
Copyright 2013 The Go Authors. All rights reserved.
Copyright 2011 The Go Authors. All rights reserved.
Copyright (C) 2009 Apple Inc. All rights reserved.
Copyright 2018 The Go Authors. All rights reserved.
Copyright 2020 The Go Authors. All rights reserved.
Copyright 2019 The Go Authors. All rights reserved.
Copyright 2021 The Go Authors. All rights reserved.
-------- Patents
Additional IP Rights Grant (Patents)

"This implementation" means the copyrightable works distributed by
Google as part of the Go project.

Google hereby grants to You a perpetual, worldwide, non-exclusive,
no-charge, royalty-free, irrevocable (except as stated in this section)
patent license to make, have made, use, offer to sell, sell, import,
transfer and otherwise run, modify and propagate the contents of this
implementation of Go, where such license applies only to those patent
claims, both currently owned or controlled by Google and acquired in
the future, licensable by Google that are necessarily infringed by this
implementation of Go.  This grant does not include claims that would be
infringed only as a consequence of further modification of this
implementation.  If you or your agent or exclusive licensee institute or
order or agree to the institution of patent litigation against any
entity (including a cross-claim or counterclaim in a lawsuit) alleging
that this implementation of Go or any code incorporated within this
implementation of Go constitutes direct or contributory patent
infringement, or inducement of patent infringement, then any patent
rights granted to you under this License for this implementation of Go
shall terminate as of the date such litigation is filed.


-------- Dependency
golang.org/x/oauth2
-------- Copyrights
Copyright (c) 2009 The Go Authors. All rights reserved.
Copyright 2017 The oauth2 Authors. All rights reserved.
Copyright 2015 The oauth2 Authors. All rights reserved.
Copyright 2018 The Go Authors. All rights reserved.
Copyright 2014 The Go Authors. All rights reserved.
Copyright 2019 The Go Authors. All rights reserved.
Copyright 2015 The Go Authors. All rights reserved.
Copyright 2016 The Go Authors. All rights reserved.
Copyright 2017 The Go Authors. All rights reserved.
Copyright 2018 The oauth2 Authors. All rights reserved.

-------- Dependency
golang.org/x/sys
-------- Copyrights
Copyright (c) 2009 The Go Authors. All rights reserved.
Copyright 2019 The Go Authors. All rights reserved.
Copyright 2018 The Go Authors. All rights reserved.
Copyright 2020 The Go Authors. All rights reserved.
Copyright 2012 The Go Authors. All rights reserved.
Copyright 2011 The Go Authors. All rights reserved.
Copyright 2015 The Go Authors. All rights reserved.
Copyright 2009 The Go Authors. All rights reserved.
Copyright 2013 The Go Authors. All rights reserved.
Copyright 2016 The Go Authors. All rights reserved.
Copyright 2017 The Go Authors. All rights reserved.
Copyright 2010 The Go Authors. All rights reserved.
Copyright 2014 The Go Authors. All rights reserved.
Copyright 2021 The Go Authors. All rights reserved.
Copyright 2009,2010 The Go Authors. All rights reserved.
Copyright 2017 The Go Authors. All right reserved.
-------- Patents
Additional IP Rights Grant (Patents)

"This implementation" means the copyrightable works distributed by
Google as part of the Go project.

Google hereby grants to You a perpetual, worldwide, non-exclusive,
no-charge, royalty-free, irrevocable (except as stated in this section)
patent license to make, have made, use, offer to sell, sell, import,
transfer and otherwise run, modify and propagate the contents of this
implementation of Go, where such license applies only to those patent
claims, both currently owned or controlled by Google and acquired in
the future, licensable by Google that are necessarily infringed by this
implementation of Go.  This grant does not include claims that would be
infringed only as a consequence of further modification of this
implementation.  If you or your agent or exclusive licensee institute or
order or agree to the institution of patent litigation against any
entity (including a cross-claim or counterclaim in a lawsuit) alleging
that this implementation of Go or any code incorporated within this
implementation of Go constitutes direct or contributory patent
infringement, or inducement of patent infringement, then any patent
rights granted to you under this License for this implementation of Go
shall terminate as of the date such litigation is filed.


-------- Dependency
golang.org/x/text
-------- Copyrights
Copyright (c) 2009 The Go Authors. All rights reserved.
Copyright 2014 The Go Authors. All rights reserved.
Copyright 2016 The Go Authors. All rights reserved.
Copyright 2015 The Go Authors. All rights reserved.
Copyright 2017 The Go Authors. All rights reserved.
Copyright 2012 The Go Authors. All rights reserved.
Copyright 2013 The Go Authors. All rights reserved.
Copyright 2019 The Go Authors. All rights reserved.
Copyright 2018 The Go Authors. All rights reserved.
Copyright 2009 The Go Authors. All rights reserved.
Copyright 2011 The Go Authors. All rights reserved.
-------- Patents
Additional IP Rights Grant (Patents)

"This implementation" means the copyrightable works distributed by
Google as part of the Go project.

Google hereby grants to You a perpetual, worldwide, non-exclusive,
no-charge, royalty-free, irrevocable (except as stated in this section)
patent license to make, have made, use, offer to sell, sell, import,
transfer and otherwise run, modify and propagate the contents of this
implementation of Go, where such license applies only to those patent
claims, both currently owned or controlled by Google and acquired in
the future, licensable by Google that are necessarily infringed by this
implementation of Go.  This grant does not include claims that would be
infringed only as a consequence of further modification of this
implementation.  If you or your agent or exclusive licensee institute or
order or agree to the institution of patent litigation against any
entity (including a cross-claim or counterclaim in a lawsuit) alleging
that this implementation of Go or any code incorporated within this
implementation of Go constitutes direct or contributory patent
infringement, or inducement of patent infringement, then any patent
rights granted to you under this License for this implementation of Go
shall terminate as of the date such litigation is filed.


-------- Dependency
golang.org/x/time
-------- Copyrights
Copyright (c) 2009 The Go Authors. All rights reserved.
Copyright 2015 The Go Authors. All rights reserved.
-------- Patents
Additional IP Rights Grant (Patents)

"This implementation" means the copyrightable works distributed by
Google as part of the Go project.

Google hereby grants to You a perpetual, worldwide, non-exclusive,
no-charge, royalty-free, irrevocable (except as stated in this section)
patent license to make, have made, use, offer to sell, sell, import,
transfer and otherwise run, modify and propagate the contents of this
implementation of Go, where such license applies only to those patent
claims, both currently owned or controlled by Google and acquired in
the future, licensable by Google that are necessarily infringed by this
implementation of Go.  This grant does not include claims that would be
infringed only as a consequence of further modification of this
implementation.  If you or your agent or exclusive licensee institute or
order or agree to the institution of patent litigation against any
entity (including a cross-claim or counterclaim in a lawsuit) alleging
that this implementation of Go or any code incorporated within this
implementation of Go constitutes direct or contributory patent
infringement, or inducement of patent infringement, then any patent
rights granted to you under this License for this implementation of Go
shall terminate as of the date such litigation is filed.


-------- Dependency
golang.org/x/tools
-------- Copyrights
Copyright (c) 2009 The Go Authors. All rights reserved.
Copyright 2014 The Go Authors. All rights reserved.
Copyright 2009 The Go Authors.  All rights reserved.
Copyright 2013 The Go Authors.  All rights reserved.
Copyright 2018 The Go Authors. All rights reserved.
Copyright 2019 The Go Authors. All rights reserved.
Copyright 2015 The Go Authors. All rights reserved.
Copyright 2015 The Go Authors.  All rights reserved.
Copyright 2013 The Go Authors. All rights reserved.
Copyright (c) 2017 The Go Authors. All rights reserved.
Copyright 2017 The Go Authors. All rights reserved.
Copyright 2009 The Go Authors. All rights reserved.
Copyright 2010 The Go Authors. All rights reserved.
Copyright 2016 The Go Authors. All rights reserved.
Copyright 2011 The Go Authors. All rights reserved.
Copyright © 1994-1999 Lucent Technologies Inc.  All rights reserved.
Portions Copyright © 1995-1997 C H Forsyth (forsyth@terzarima.net)
Portions Copyright © 1997-1999 Vita Nuova Limited
Portions Copyright © 2000-2007 Vita Nuova Holdings Limited (www.vitanuova.com)
Portions Copyright © 2004,2006 Bruce Ellis
Portions Copyright © 2005-2007 C H Forsyth (forsyth@terzarima.net)
Revisions Copyright © 2000-2007 Lucent Technologies Inc. and others
Portions Copyright © 2009 The Go Authors. All rights reserved.
Copyright 2012 The Go Authors. All rights reserved.
Copyright 2012 The Go Authors.  All rights reserved.
Copyright 2020 The Go Authors. All rights reserved.
Copyright 2021 The Go Authors. All rights reserved.
const license = `// Copyright 2013 The Go Authors. All rights reserved.
-------- Patents
Additional IP Rights Grant (Patents)

"This implementation" means the copyrightable works distributed by
Google as part of the Go project.

Google hereby grants to You a perpetual, worldwide, non-exclusive,
no-charge, royalty-free, irrevocable (except as stated in this section)
patent license to make, have made, use, offer to sell, sell, import,
transfer and otherwise run, modify and propagate the contents of this
implementation of Go, where such license applies only to those patent
claims, both currently owned or controlled by Google and acquired in
the future, licensable by Google that are necessarily infringed by this
implementation of Go.  This grant does not include claims that would be
infringed only as a consequence of further modification of this
implementation.  If you or your agent or exclusive licensee institute or
order or agree to the institution of patent litigation against any
entity (including a cross-claim or counterclaim in a lawsuit) alleging
that this implementation of Go or any code incorporated within this
implementation of Go constitutes direct or contributory patent
infringement, or inducement of patent infringement, then any patent
rights granted to you under this License for this implementation of Go
shall terminate as of the date such litigation is filed.


-------- Dependency
golang.org/x/xerrors
-------- Copyrights
Copyright (c) 2019 The Go Authors. All rights reserved.
Copyright 2018 The Go Authors. All rights reserved.
Copyright 2019 The Go Authors. All rights reserved.
Copyright 2011 The Go Authors. All rights reserved.
Copyright 2012 The Go Authors. All rights reserved.
-------- Patents
Additional IP Rights Grant (Patents)

"This implementation" means the copyrightable works distributed by
Google as part of the Go project.

Google hereby grants to You a perpetual, worldwide, non-exclusive,
no-charge, royalty-free, irrevocable (except as stated in this section)
patent license to make, have made, use, offer to sell, sell, import,
transfer and otherwise run, modify and propagate the contents of this
implementation of Go, where such license applies only to those patent
claims, both currently owned or controlled by Google and acquired in
the future, licensable by Google that are necessarily infringed by this
implementation of Go.  This grant does not include claims that would be
infringed only as a consequence of further modification of this
implementation.  If you or your agent or exclusive licensee institute or
order or agree to the institution of patent litigation against any
entity (including a cross-claim or counterclaim in a lawsuit) alleging
that this implementation of Go or any code incorporated within this
implementation of Go constitutes direct or contributory patent
infringement, or inducement of patent infringement, then any patent
rights granted to you under this License for this implementation of Go
shall terminate as of the date such litigation is filed.


-------- Dependency
google.golang.org/protobuf
-------- Copyrights
Copyright (c) 2018 The Go Authors. All rights reserved.
Copyright 2018 The Go Authors. All rights reserved.
Copyright 2019 The Go Authors. All rights reserved.
Copyright 2020 The Go Authors. All rights reserved.
Copyright 2019 The Go Authors. All rights reserved.",
Copyright 2018 The Go Authors. All rights reserved.",
Copyright 2008 Google Inc.  All rights reserved.
Copyright 2021 The Go Authors. All rights reserved.
-------- Patents
Additional IP Rights Grant (Patents)

"This implementation" means the copyrightable works distributed by
Google as part of the Go project.

Google hereby grants to You a perpetual, worldwide, non-exclusive,
no-charge, royalty-free, irrevocable (except as stated in this section)
patent license to make, have made, use, offer to sell, sell, import,
transfer and otherwise run, modify and propagate the contents of this
implementation of Go, where such license applies only to those patent
claims, both currently owned or controlled by Google and acquired in
the future, licensable by Google that are necessarily infringed by this
implementation of Go.  This grant does not include claims that would be
infringed only as a consequence of further modification of this
implementation.  If you or your agent or exclusive licensee institute or
order or agree to the institution of patent litigation against any
entity (including a cross-claim or counterclaim in a lawsuit) alleging
that this implementation of Go or any code incorporated within this
implementation of Go constitutes direct or contributory patent
infringement, or inducement of patent infringement, then any patent
rights granted to you under this License for this implementation of Go
shall terminate as of the date such litigation is filed.


-------- Dependency
gopkg.in/inf.v0
-------- Copyrights
Copyright (c) 2012 Péter Surányi. Portions Copyright (c) 2009 The Go

-------- Dependencies Summary
github.com/PuerkitoBio/urlesc
github.com/fsnotify/fsnotify
github.com/gogo/protobuf
github.com/golang/protobuf
github.com/google/go-cmp
github.com/google/uuid
github.com/imdario/mergo
github.com/liggitt/tabwriter
github.com/spf13/pflag
golang.org/x/crypto
golang.org/x/mod
golang.org/x/net
golang.org/x/oauth2
golang.org/x/sys
golang.org/x/text
golang.org/x/time
golang.org/x/tools
golang.org/x/xerrors
google.golang.org/protobuf
gopkg.in/inf.v0

-------- License used by Dependencies
SPDX:BSD-3-Clause--modified-by-Google
Redistribution and use in source and binary forms, with 
or without modification, are permitted provided that the following conditions
are met:

   * Redistributions of source code must retain the above copyright
notice, this list of conditions and the following disclaimer.
   * Redistributions in binary form must reproduce the above
copyright notice, this list of conditions and the following disclaimer
in the documentation and/or other materials provided with the
distribution.
   * Neither the name of Google Inc. nor the names of its
contributors may be used to endorse or promote products derived from
this software without specific prior written permission.

THIS SOFTWARE IS PROVIDED BY THE COPYRIGHT HOLDERS AND CONTRIBUTORS
"AS IS" AND ANY EXPRESS OR IMPLIED WARRANTIES, INCLUDING, BUT NOT
LIMITED TO, THE IMPLIED WARRANTIES OF MERCHANTABILITY AND FITNESS FOR
A PARTICULAR PURPOSE ARE DISCLAIMED. IN NO EVENT SHALL THE COPYRIGHT
OWNER OR CONTRIBUTORS BE LIABLE FOR ANY DIRECT, INDIRECT, INCIDENTAL,
SPECIAL, EXEMPLARY, OR CONSEQUENTIAL DAMAGES (INCLUDING, BUT NOT
LIMITED TO, PROCUREMENT OF SUBSTITUTE GOODS OR SERVICES; LOSS OF USE,
DATA, OR PROFITS; OR BUSINESS INTERRUPTION) HOWEVER CAUSED AND ON ANY
THEORY OF LIABILITY, WHETHER IN CONTRACT, STRICT LIABILITY, OR TORT
(INCLUDING NEGLIGENCE OR OTHERWISE) ARISING IN ANY WAY OUT OF THE USE
OF THIS SOFTWARE, EVEN IF ADVISED OF THE POSSIBILITY OF SUCH DAMAGE.

----------------------- Dependencies Grouped by License ------------
-------- Dependency
github.com/davecgh/go-spew
-------- Copyrights
Copyright (c) 2012-2016 Dave Collins <dave@davec.name>
Copyright (c) 2015-2016 Dave Collins <dave@davec.name>
Copyright (c) 2013-2016 Dave Collins <dave@davec.name>
Copyright (c) 2013 Dave Collins <dave@davec.name>

-------- Dependencies Summary
github.com/davecgh/go-spew

-------- License used by Dependencies
SPDX:ISC
Permission to use, copy, modify, and/or distribute this 
software for any purpose with or without fee is hereby granted, provided that 
the above copyright notice and this permission notice appear in all copies.

THE SOFTWARE IS PROVIDED "AS IS" AND THE AUTHOR DISCLAIMS ALL WARRANTIES WITH 
REGARD TO THIS SOFTWARE INCLUDING ALL IMPLIED WARRANTIES OF MERCHANTABILITY 
AND FITNESS. IN NO EVENT SHALL THE AUTHOR BE LIABLE FOR ANY SPECIAL, DIRECT, 
INDIRECT, OR CONSEQUENTIAL DAMAGES OR ANY DAMAGES WHATSOEVER RESULTING FROM 
LOSS OF USE, DATA OR PROFITS, WHETHER IN AN ACTION OF CONTRACT, NEGLIGENCE OR 
OTHER TORTIOUS ACTION, ARISING OUT OF OR IN CONNECTION WITH THE USE OR 
PERFORMANCE OF THIS SOFTWARE.

----------------------- Dependencies Grouped by License ------------
-------- Dependency
github.com/Jeffail/gabs/v2
-------- Copyrights
Copyright (c) 2019 Ashley Jeffs

-------- Dependency
github.com/beorn7/perks
-------- Copyrights
Copyright (C) 2013 Blake Mizerany

-------- Dependency
github.com/cespare/xxhash/v2
-------- Copyrights
Copyright (c) 2016 Caleb Spare

-------- Dependency
github.com/emicklei/go-restful
-------- Copyrights
Copyright (c) 2012,2013 Ernest Micklei
Copyright 2013 Ernest Micklei. All rights reserved.
Copyright 2015 Ernest Micklei. All rights reserved.
Copyright 2014 Ernest Micklei. All rights reserved.
Copyright 2018 Ernest Micklei. All rights reserved.

-------- Dependency
github.com/gertd/go-pluralize
-------- Copyrights
Copyright (c) 2019 Gert Drapers
Copyright (c) 2013 Blake Embrey (hello@blakeembrey.com)

-------- Dependency
github.com/json-iterator/go
-------- Copyrights
Copyright (c) 2016 json-iterator

-------- Dependency
github.com/mailru/easyjson
-------- Copyrights
Copyright (c) 2016 Mail.Ru Group

-------- Dependency
github.com/onsi/ginkgo
-------- Copyrights
Copyright (c) 2013-2014 Onsi Fakhouri
Copyright (c) 2016 Yasuhiro Matsumoto
Copyright 2013 The Go Authors. All rights reserved.

-------- Dependency
github.com/onsi/gomega
-------- Copyrights
Copyright (c) 2013-2014 Onsi Fakhouri
Copyright (c) 2014 Amit Kumar Gupta

-------- Dependency
github.com/peterbourgon/diskv
-------- Copyrights
Copyright (c) 2011-2012 Peter Bourgon

-------- Dependency
github.com/stretchr/testify
-------- Copyrights
Copyright (c) 2012-2020 Mat Ryer, Tyler Bunnell and contributors.

-------- Dependency
go.uber.org/atomic
-------- Copyrights
Copyright (c) 2016 Uber Technologies, Inc.
Copyright (c) 2019 Uber Technologies, Inc.

-------- Dependency
go.uber.org/multierr
-------- Copyrights
Copyright (c) 2017 Uber Technologies, Inc.
Copyright (c) 2019 Uber Technologies, Inc.

-------- Dependency
go.uber.org/zap
-------- Copyrights
Copyright (c) 2016-2017 Uber Technologies, Inc.
Copyright (c) 2016 Uber Technologies, Inc.
Copyright (c) "*" Uber Technologies, Inc.")
Copyright (c) 2017 Uber Technologies, Inc.
Copyright (c) 2019 Uber Technologies, Inc.
Copyright (c) 2020 Uber Technologies, Inc.
Copyright (c) 2016, 2017 Uber Technologies, Inc.
Copyright (c) 2018 Uber Technologies, Inc.

-------- Dependency
gopkg.in/yaml.v3
-------- Copyrights
copyright staring in 2011 when the project was ported over:
Copyright (c) 2006-2010 Kirill Simonov
Copyright (c) 2006-2011 Kirill Simonov
Copyright (c) 2011-2019 Canonical Ltd
Copyright 2011-2016 Canonical Ltd.
-------- Notices
Copyright 2011-2016 Canonical Ltd.

Licensed under the Apache License, Version 2.0 (the "License");
you may not use this file except in compliance with the License.
You may obtain a copy of the License at

    http://www.apache.org/licenses/LICENSE-2.0

Unless required by applicable law or agreed to in writing, software
distributed under the License is distributed on an "AS IS" BASIS,
WITHOUT WARRANTIES OR CONDITIONS OF ANY KIND, either express or implied.
See the License for the specific language governing permissions and
limitations under the License.


-------- Dependencies Summary
github.com/Jeffail/gabs/v2
github.com/beorn7/perks
github.com/cespare/xxhash/v2
github.com/emicklei/go-restful
github.com/gertd/go-pluralize
github.com/json-iterator/go
github.com/mailru/easyjson
github.com/onsi/ginkgo
github.com/onsi/gomega
github.com/peterbourgon/diskv
github.com/stretchr/testify
go.uber.org/atomic
go.uber.org/multierr
go.uber.org/zap
gopkg.in/yaml.v3

-------- License used by Dependencies
SPDX:MIT
Permission is hereby granted, free of charge, to any person
obtaining a copy of this software and associated documentation files
(the "Software"), to deal in the Software without restriction, including without
limitation the rights to use, copy, modify, merge, publish, distribute,
sublicense, and/or sell copies of the Software, and to permit persons to whom
the Software is furnished to do so, subject to the following conditions:

The above copyright notice and this permission notice shall be included in all
copies or substantial portions of the Software.

THE SOFTWARE IS PROVIDED "AS IS", WITHOUT WARRANTY OF ANY KIND, EXPRESS OR 
IMPLIED, INCLUDING BUT NOT LIMITED TO THE WARRANTIES OF MERCHANTABILITY, FITNESS
FOR A PARTICULAR PURPOSE AND NONINFRINGEMENT. IN NO EVENT SHALL THE AUTHORS OR
COPYRIGHT HOLDERS BE LIABLE FOR ANY CLAIM, DAMAGES OR OTHER LIABILITY, WHETHER
IN AN ACTION OF CONTRACT, TORT OR OTHERWISE, ARISING FROM, OUT OF OR IN
CONNECTION WITH THE SOFTWARE OR THE USE OR OTHER DEALINGS IN THE SOFTWARE.

----------------------- Dependencies Grouped by License ------------
-------- Dependency
github.com/ghodss/yaml
-------- Copyrights
Copyright (c) 2014 Sam Ghods
Copyright (c) 2012 The Go Authors. All rights reserved.
Copyright 2013 The Go Authors. All rights reserved.

-------- Dependency
sigs.k8s.io/yaml
-------- Copyrights
Copyright (c) 2014 Sam Ghods
Copyright (c) 2012 The Go Authors. All rights reserved.
Copyright 2013 The Go Authors. All rights reserved.

-------- Dependencies Summary
github.com/ghodss/yaml
sigs.k8s.io/yaml

-------- License used by Dependencies
The MIT License (MIT)

Copyright (c) 2014 Sam Ghods

Permission is hereby granted, free of charge, to any person obtaining a copy
of this software and associated documentation files (the "Software"), to deal
in the Software without restriction, including without limitation the rights
to use, copy, modify, merge, publish, distribute, sublicense, and/or sell
copies of the Software, and to permit persons to whom the Software is
furnished to do so, subject to the following conditions:

The above copyright notice and this permission notice shall be included in all
copies or substantial portions of the Software.

THE SOFTWARE IS PROVIDED "AS IS", WITHOUT WARRANTY OF ANY KIND, EXPRESS OR
IMPLIED, INCLUDING BUT NOT LIMITED TO THE WARRANTIES OF MERCHANTABILITY,
FITNESS FOR A PARTICULAR PURPOSE AND NONINFRINGEMENT. IN NO EVENT SHALL THE
AUTHORS OR COPYRIGHT HOLDERS BE LIABLE FOR ANY CLAIM, DAMAGES OR OTHER
LIABILITY, WHETHER IN AN ACTION OF CONTRACT, TORT OR OTHERWISE, ARISING FROM,
OUT OF OR IN CONNECTION WITH THE SOFTWARE OR THE USE OR OTHER DEALINGS IN THE
SOFTWARE.


Copyright (c) 2012 The Go Authors. All rights reserved.

Redistribution and use in source and binary forms, with or without
modification, are permitted provided that the following conditions are
met:

   * Redistributions of source code must retain the above copyright
notice, this list of conditions and the following disclaimer.
   * Redistributions in binary form must reproduce the above
copyright notice, this list of conditions and the following disclaimer
in the documentation and/or other materials provided with the
distribution.
   * Neither the name of Google Inc. nor the names of its
contributors may be used to endorse or promote products derived from
this software without specific prior written permission.

THIS SOFTWARE IS PROVIDED BY THE COPYRIGHT HOLDERS AND CONTRIBUTORS
"AS IS" AND ANY EXPRESS OR IMPLIED WARRANTIES, INCLUDING, BUT NOT
LIMITED TO, THE IMPLIED WARRANTIES OF MERCHANTABILITY AND FITNESS FOR
A PARTICULAR PURPOSE ARE DISCLAIMED. IN NO EVENT SHALL THE COPYRIGHT
OWNER OR CONTRIBUTORS BE LIABLE FOR ANY DIRECT, INDIRECT, INCIDENTAL,
SPECIAL, EXEMPLARY, OR CONSEQUENTIAL DAMAGES (INCLUDING, BUT NOT
LIMITED TO, PROCUREMENT OF SUBSTITUTE GOODS OR SERVICES; LOSS OF USE,
DATA, OR PROFITS; OR BUSINESS INTERRUPTION) HOWEVER CAUSED AND ON ANY
THEORY OF LIABILITY, WHETHER IN CONTRACT, STRICT LIABILITY, OR TORT
(INCLUDING NEGLIGENCE OR OTHERWISE) ARISING IN ANY WAY OUT OF THE USE
OF THIS SOFTWARE, EVEN IF ADVISED OF THE POSSIBILITY OF SUCH DAMAGE.


ATTRIBUTION-HELPER-GENERATED:
<<<<<<< HEAD
License file based on go.mod with md5 sum: 84aacdba199f019b0c0a31eb2385c416
=======
License file based on go.mod with md5 sum: 87c5d7298b011c2756c52e4599e3896d
>>>>>>> df543653
<|MERGE_RESOLUTION|>--- conflicted
+++ resolved
@@ -2568,8 +2568,4 @@
 
 
 ATTRIBUTION-HELPER-GENERATED:
-<<<<<<< HEAD
-License file based on go.mod with md5 sum: 84aacdba199f019b0c0a31eb2385c416
-=======
-License file based on go.mod with md5 sum: 87c5d7298b011c2756c52e4599e3896d
->>>>>>> df543653
+License file based on go.mod with md5 sum: 87c5d7298b011c2756c52e4599e3896d