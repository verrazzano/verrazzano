github.com/verrazzano/verrazzano
-------- Copyrights
Copyright (c) 2020, 2021, Oracle America, Inc. and its affiliates.
Copyright (c) 2020, 2021, Oracle and/or its affiliates.
Copyright (C) 2020, 2021, Oracle and/or its affiliates.
Copyright (c) 2021, Oracle and/or its affiliates.
Copyright (C) 2021, Oracle and/or its affiliates.
Copyright (c) 2019 Oracle and/or its affiliates.  All rights reserved.
Copyright 2020, Oracle Corporation and/or its affiliates.
Copyright (c) 2015-2021 Bitnami
Copyright (C) 1989, 1991 Free Software Foundation, Inc.,
Copyright (c) 2017, 2021, Oracle Corporation and/or its affiliates.
Copyright (c) 2000, 2020, Oracle and/or its affiliates. All rights reserved.
Copyright (c) 2020, Oracle and/or its affiliates.
fmt.Println("// Copyright (c) 2021, Oracle and/or its affiliates.")
fmt.Println("-- Copyright (c) 2021, Oracle and/or its affiliates.")
fmt.Println("<!-- Copyright (c) 2021, Oracle and/or its affiliates. -->")
fmt.Println("# Copyright (c) 2021, Oracle and/or its affiliates.")

-------- License
Copyright (c) 2020, 2021, Oracle America, Inc. and its affiliates.

The Universal Permissive License (UPL), Version 1.0

Subject to the condition set forth below, permission is hereby granted to any 
person obtaining a copy of this software, associated documentation and/or data 
(collectively the "Software"), free of charge and under any and all copyright 
rights in the Software, and any and all patent rights owned or freely licensable 
by each licensor hereunder covering either (i) the unmodified Software as 
contributed to or provided by such licensor, or (ii) the Larger Works (as 
defined below), to deal in both

(a) the Software, and

(b) any piece of software and/or hardware listed in the lrgrwrks.txt file if 
one is included with the Software (each a ¿Larger Work¿ to which the Software 
is contributed by such licensors),

without restriction, including without limitation the rights to copy, create 
derivative works of, display, perform, and distribute the Software and make, 
use, sell, offer for sale, import, export, have made, and have sold the 
Software and the Larger Work(s), and to sublicense the foregoing rights on 
either these or other terms.

This license is subject to the following condition:

The above copyright notice and either this complete permission notice or at a 
minimum a reference to the UPL must be included in all copies or substantial 
portions of the Software.

THE SOFTWARE IS PROVIDED "AS IS", WITHOUT WARRANTY OF ANY KIND, EXPRESS OR 
IMPLIED, INCLUDING BUT NOT LIMITED TO THE WARRANTIES OF MERCHANTABILITY, 
FITNESS FOR A PARTICULAR PURPOSE AND NONINFRINGEMENT. IN NO EVENT SHALL THE 
AUTHORS OR COPYRIGHT HOLDERS BE LIABLE FOR ANY CLAIM, DAMAGES OR OTHER 
LIABILITY, WHETHER IN AN ACTION OF CONTRACT, TORT OR OTHERWISE, ARISING FROM, 
OUT OF OR IN CONNECTION WITH THE SOFTWARE OR THE USE OR OTHER DEALINGS IN 
THE SOFTWARE.



----------------------- Dependencies Grouped by License ------------
-------- Dependency
github.com/PuerkitoBio/purell
-------- Copyrights
Copyright (c) 2012, Martin Angers

-------- Dependencies Summary
github.com/PuerkitoBio/purell

-------- License used by Dependencies
Copyright (c) 2012, Martin Angers
All rights reserved.

Redistribution and use in source and binary forms, with or without modification, are permitted provided that the following conditions are met:

* Redistributions of source code must retain the above copyright notice, this list of conditions and the following disclaimer.

* Redistributions in binary form must reproduce the above copyright notice, this list of conditions and the following disclaimer in the documentation and/or other materials provided with the distribution.

* Neither the name of the author nor the names of its contributors may be used to endorse or promote products derived from this software without specific prior written permission.

THIS SOFTWARE IS PROVIDED BY THE COPYRIGHT HOLDERS AND CONTRIBUTORS "AS IS" AND ANY EXPRESS OR IMPLIED WARRANTIES, INCLUDING, BUT NOT LIMITED TO, THE IMPLIED WARRANTIES OF MERCHANTABILITY AND FITNESS FOR A PARTICULAR PURPOSE ARE DISCLAIMED. IN NO EVENT SHALL THE COPYRIGHT HOLDER OR CONTRIBUTORS BE LIABLE FOR ANY DIRECT, INDIRECT, INCIDENTAL, SPECIAL, EXEMPLARY, OR CONSEQUENTIAL DAMAGES (INCLUDING, BUT NOT LIMITED TO, PROCUREMENT OF SUBSTITUTE GOODS OR SERVICES; LOSS OF USE, DATA, OR PROFITS; OR BUSINESS INTERRUPTION) HOWEVER CAUSED AND ON ANY THEORY OF LIABILITY, WHETHER IN CONTRACT, STRICT LIABILITY, OR TORT (INCLUDING NEGLIGENCE OR OTHERWISE) ARISING IN ANY WAY OUT OF THE USE OF THIS SOFTWARE, EVEN IF ADVISED OF THE POSSIBILITY OF SUCH DAMAGE.


----------------------- Dependencies Grouped by License ------------
-------- Dependency
github.com/pmezard/go-difflib
-------- Copyrights
Copyright (c) 2013, Patrick Mezard

-------- Dependencies Summary
github.com/pmezard/go-difflib

-------- License used by Dependencies
Copyright (c) 2013, Patrick Mezard
All rights reserved.

Redistribution and use in source and binary forms, with or without
modification, are permitted provided that the following conditions are
met:

    Redistributions of source code must retain the above copyright
notice, this list of conditions and the following disclaimer.
    Redistributions in binary form must reproduce the above copyright
notice, this list of conditions and the following disclaimer in the
documentation and/or other materials provided with the distribution.
    The names of its contributors may not be used to endorse or promote
products derived from this software without specific prior written
permission.

THIS SOFTWARE IS PROVIDED BY THE COPYRIGHT HOLDERS AND CONTRIBUTORS "AS
IS" AND ANY EXPRESS OR IMPLIED WARRANTIES, INCLUDING, BUT NOT LIMITED
TO, THE IMPLIED WARRANTIES OF MERCHANTABILITY AND FITNESS FOR A
PARTICULAR PURPOSE ARE DISCLAIMED. IN NO EVENT SHALL THE COPYRIGHT
HOLDER OR CONTRIBUTORS BE LIABLE FOR ANY DIRECT, INDIRECT, INCIDENTAL,
SPECIAL, EXEMPLARY, OR CONSEQUENTIAL DAMAGES (INCLUDING, BUT NOT LIMITED
TO, PROCUREMENT OF SUBSTITUTE GOODS OR SERVICES; LOSS OF USE, DATA, OR
PROFITS; OR BUSINESS INTERRUPTION) HOWEVER CAUSED AND ON ANY THEORY OF
LIABILITY, WHETHER IN CONTRACT, STRICT LIABILITY, OR TORT (INCLUDING
NEGLIGENCE OR OTHERWISE) ARISING IN ANY WAY OUT OF THE USE OF THIS
SOFTWARE, EVEN IF ADVISED OF THE POSSIBILITY OF SUCH DAMAGE.


----------------------- Dependencies Grouped by License ------------
-------- Dependency
github.com/evanphx/json-patch
-------- Copyrights
Copyright (c) 2014, Evan Phoenix

-------- Dependencies Summary
github.com/evanphx/json-patch

-------- License used by Dependencies
Copyright (c) 2014, Evan Phoenix
All rights reserved.

Redistribution and use in source and binary forms, with or without 
modification, are permitted provided that the following conditions are met:

* Redistributions of source code must retain the above copyright notice, this
  list of conditions and the following disclaimer.
* Redistributions in binary form must reproduce the above copyright notice,
  this list of conditions and the following disclaimer in the documentation
  and/or other materials provided with the distribution.
* Neither the name of the Evan Phoenix nor the names of its contributors 
  may be used to endorse or promote products derived from this software 
  without specific prior written permission.

THIS SOFTWARE IS PROVIDED BY THE COPYRIGHT HOLDERS AND CONTRIBUTORS "AS IS" 
AND ANY EXPRESS OR IMPLIED WARRANTIES, INCLUDING, BUT NOT LIMITED TO, THE 
IMPLIED WARRANTIES OF MERCHANTABILITY AND FITNESS FOR A PARTICULAR PURPOSE ARE 
DISCLAIMED. IN NO EVENT SHALL THE COPYRIGHT OWNER OR CONTRIBUTORS BE LIABLE 
FOR ANY DIRECT, INDIRECT, INCIDENTAL, SPECIAL, EXEMPLARY, OR CONSEQUENTIAL 
DAMAGES (INCLUDING, BUT NOT LIMITED TO, PROCUREMENT OF SUBSTITUTE GOODS OR 
SERVICES; LOSS OF USE, DATA, OR PROFITS; OR BUSINESS INTERRUPTION) HOWEVER 
CAUSED AND ON ANY THEORY OF LIABILITY, WHETHER IN CONTRACT, STRICT LIABILITY, 
OR TORT (INCLUDING NEGLIGENCE OR OTHERWISE) ARISING IN ANY WAY OUT OF THE USE 
OF THIS SOFTWARE, EVEN IF ADVISED OF THE POSSIBILITY OF SUCH DAMAGE.


----------------------- Dependencies Grouped by License ------------
-------- Dependency
github.com/pkg/errors
-------- Copyrights
Copyright (c) 2015, Dave Cheney <dave@cheney.net>

-------- Dependencies Summary
github.com/pkg/errors

-------- License used by Dependencies
Copyright (c) 2015, Dave Cheney <dave@cheney.net>
All rights reserved.

Redistribution and use in source and binary forms, with or without
modification, are permitted provided that the following conditions are met:

* Redistributions of source code must retain the above copyright notice, this
  list of conditions and the following disclaimer.

* Redistributions in binary form must reproduce the above copyright notice,
  this list of conditions and the following disclaimer in the documentation
  and/or other materials provided with the distribution.

THIS SOFTWARE IS PROVIDED BY THE COPYRIGHT HOLDERS AND CONTRIBUTORS "AS IS"
AND ANY EXPRESS OR IMPLIED WARRANTIES, INCLUDING, BUT NOT LIMITED TO, THE
IMPLIED WARRANTIES OF MERCHANTABILITY AND FITNESS FOR A PARTICULAR PURPOSE ARE
DISCLAIMED. IN NO EVENT SHALL THE COPYRIGHT HOLDER OR CONTRIBUTORS BE LIABLE
FOR ANY DIRECT, INDIRECT, INCIDENTAL, SPECIAL, EXEMPLARY, OR CONSEQUENTIAL
DAMAGES (INCLUDING, BUT NOT LIMITED TO, PROCUREMENT OF SUBSTITUTE GOODS OR
SERVICES; LOSS OF USE, DATA, OR PROFITS; OR BUSINESS INTERRUPTION) HOWEVER
CAUSED AND ON ANY THEORY OF LIABILITY, WHETHER IN CONTRACT, STRICT LIABILITY,
OR TORT (INCLUDING NEGLIGENCE OR OTHERWISE) ARISING IN ANY WAY OUT OF THE USE
OF THIS SOFTWARE, EVEN IF ADVISED OF THE POSSIBILITY OF SUCH DAMAGE.


----------------------- Dependencies Grouped by License ------------
-------- Dependency
github.com/gregjones/httpcache
-------- Copyrights
Copyright © 2012 Greg Jones (greg.jones@gmail.com)

-------- Dependencies Summary
github.com/gregjones/httpcache

-------- License used by Dependencies
Copyright © 2012 Greg Jones (greg.jones@gmail.com)

Permission is hereby granted, free of charge, to any person obtaining a copy of this software and associated documentation files (the “Software”), to deal in the Software without restriction, including without limitation the rights to use, copy, modify, merge, publish, distribute, sublicense, and/or sell copies of the Software, and to permit persons to whom the Software is furnished to do so, subject to the following conditions:

The above copyright notice and this permission notice shall be included in all copies or substantial portions of the Software.

THE SOFTWARE IS PROVIDED “AS IS”, WITHOUT WARRANTY OF ANY KIND, EXPRESS OR IMPLIED, INCLUDING BUT NOT LIMITED TO THE WARRANTIES OF MERCHANTABILITY, FITNESS FOR A PARTICULAR PURPOSE AND NONINFRINGEMENT. IN NO EVENT SHALL THE AUTHORS OR COPYRIGHT HOLDERS BE LIABLE FOR ANY CLAIM, DAMAGES OR OTHER LIABILITY, WHETHER IN AN ACTION OF CONTRACT, TORT OR OTHERWISE, ARISING FROM, OUT OF OR IN CONNECTION WITH THE SOFTWARE OR THE USE OR OTHER DEALINGS IN THE SOFTWARE.

----------------------- Dependencies Grouped by License ------------
-------- Dependency
github.com/hashicorp/golang-lru
-------- Copyrights

-------- Dependencies Summary
github.com/hashicorp/golang-lru

-------- License used by Dependencies
Mozilla Public License, version 2.0

1. Definitions

1.1. "Contributor"

     means each individual or legal entity that creates, contributes to the
     creation of, or owns Covered Software.

1.2. "Contributor Version"

     means the combination of the Contributions of others (if any) used by a
     Contributor and that particular Contributor's Contribution.

1.3. "Contribution"

     means Covered Software of a particular Contributor.

1.4. "Covered Software"

     means Source Code Form to which the initial Contributor has attached the
     notice in Exhibit A, the Executable Form of such Source Code Form, and
     Modifications of such Source Code Form, in each case including portions
     thereof.

1.5. "Incompatible With Secondary Licenses"
     means

     a. that the initial Contributor has attached the notice described in
        Exhibit B to the Covered Software; or

     b. that the Covered Software was made available under the terms of
        version 1.1 or earlier of the License, but not also under the terms of
        a Secondary License.

1.6. "Executable Form"

     means any form of the work other than Source Code Form.

1.7. "Larger Work"

     means a work that combines Covered Software with other material, in a
     separate file or files, that is not Covered Software.

1.8. "License"

     means this document.

1.9. "Licensable"

     means having the right to grant, to the maximum extent possible, whether
     at the time of the initial grant or subsequently, any and all of the
     rights conveyed by this License.

1.10. "Modifications"

     means any of the following:

     a. any file in Source Code Form that results from an addition to,
        deletion from, or modification of the contents of Covered Software; or

     b. any new file in Source Code Form that contains any Covered Software.

1.11. "Patent Claims" of a Contributor

      means any patent claim(s), including without limitation, method,
      process, and apparatus claims, in any patent Licensable by such
      Contributor that would be infringed, but for the grant of the License,
      by the making, using, selling, offering for sale, having made, import,
      or transfer of either its Contributions or its Contributor Version.

1.12. "Secondary License"

      means either the GNU General Public License, Version 2.0, the GNU Lesser
      General Public License, Version 2.1, the GNU Affero General Public
      License, Version 3.0, or any later versions of those licenses.

1.13. "Source Code Form"

      means the form of the work preferred for making modifications.

1.14. "You" (or "Your")

      means an individual or a legal entity exercising rights under this
      License. For legal entities, "You" includes any entity that controls, is
      controlled by, or is under common control with You. For purposes of this
      definition, "control" means (a) the power, direct or indirect, to cause
      the direction or management of such entity, whether by contract or
      otherwise, or (b) ownership of more than fifty percent (50%) of the
      outstanding shares or beneficial ownership of such entity.


2. License Grants and Conditions

2.1. Grants

     Each Contributor hereby grants You a world-wide, royalty-free,
     non-exclusive license:

     a. under intellectual property rights (other than patent or trademark)
        Licensable by such Contributor to use, reproduce, make available,
        modify, display, perform, distribute, and otherwise exploit its
        Contributions, either on an unmodified basis, with Modifications, or
        as part of a Larger Work; and

     b. under Patent Claims of such Contributor to make, use, sell, offer for
        sale, have made, import, and otherwise transfer either its
        Contributions or its Contributor Version.

2.2. Effective Date

     The licenses granted in Section 2.1 with respect to any Contribution
     become effective for each Contribution on the date the Contributor first
     distributes such Contribution.

2.3. Limitations on Grant Scope

     The licenses granted in this Section 2 are the only rights granted under
     this License. No additional rights or licenses will be implied from the
     distribution or licensing of Covered Software under this License.
     Notwithstanding Section 2.1(b) above, no patent license is granted by a
     Contributor:

     a. for any code that a Contributor has removed from Covered Software; or

     b. for infringements caused by: (i) Your and any other third party's
        modifications of Covered Software, or (ii) the combination of its
        Contributions with other software (except as part of its Contributor
        Version); or

     c. under Patent Claims infringed by Covered Software in the absence of
        its Contributions.

     This License does not grant any rights in the trademarks, service marks,
     or logos of any Contributor (except as may be necessary to comply with
     the notice requirements in Section 3.4).

2.4. Subsequent Licenses

     No Contributor makes additional grants as a result of Your choice to
     distribute the Covered Software under a subsequent version of this
     License (see Section 10.2) or under the terms of a Secondary License (if
     permitted under the terms of Section 3.3).

2.5. Representation

     Each Contributor represents that the Contributor believes its
     Contributions are its original creation(s) or it has sufficient rights to
     grant the rights to its Contributions conveyed by this License.

2.6. Fair Use

     This License is not intended to limit any rights You have under
     applicable copyright doctrines of fair use, fair dealing, or other
     equivalents.

2.7. Conditions

     Sections 3.1, 3.2, 3.3, and 3.4 are conditions of the licenses granted in
     Section 2.1.


3. Responsibilities

3.1. Distribution of Source Form

     All distribution of Covered Software in Source Code Form, including any
     Modifications that You create or to which You contribute, must be under
     the terms of this License. You must inform recipients that the Source
     Code Form of the Covered Software is governed by the terms of this
     License, and how they can obtain a copy of this License. You may not
     attempt to alter or restrict the recipients' rights in the Source Code
     Form.

3.2. Distribution of Executable Form

     If You distribute Covered Software in Executable Form then:

     a. such Covered Software must also be made available in Source Code Form,
        as described in Section 3.1, and You must inform recipients of the
        Executable Form how they can obtain a copy of such Source Code Form by
        reasonable means in a timely manner, at a charge no more than the cost
        of distribution to the recipient; and

     b. You may distribute such Executable Form under the terms of this
        License, or sublicense it under different terms, provided that the
        license for the Executable Form does not attempt to limit or alter the
        recipients' rights in the Source Code Form under this License.

3.3. Distribution of a Larger Work

     You may create and distribute a Larger Work under terms of Your choice,
     provided that You also comply with the requirements of this License for
     the Covered Software. If the Larger Work is a combination of Covered
     Software with a work governed by one or more Secondary Licenses, and the
     Covered Software is not Incompatible With Secondary Licenses, this
     License permits You to additionally distribute such Covered Software
     under the terms of such Secondary License(s), so that the recipient of
     the Larger Work may, at their option, further distribute the Covered
     Software under the terms of either this License or such Secondary
     License(s).

3.4. Notices

     You may not remove or alter the substance of any license notices
     (including copyright notices, patent notices, disclaimers of warranty, or
     limitations of liability) contained within the Source Code Form of the
     Covered Software, except that You may alter any license notices to the
     extent required to remedy known factual inaccuracies.

3.5. Application of Additional Terms

     You may choose to offer, and to charge a fee for, warranty, support,
     indemnity or liability obligations to one or more recipients of Covered
     Software. However, You may do so only on Your own behalf, and not on
     behalf of any Contributor. You must make it absolutely clear that any
     such warranty, support, indemnity, or liability obligation is offered by
     You alone, and You hereby agree to indemnify every Contributor for any
     liability incurred by such Contributor as a result of warranty, support,
     indemnity or liability terms You offer. You may include additional
     disclaimers of warranty and limitations of liability specific to any
     jurisdiction.

4. Inability to Comply Due to Statute or Regulation

   If it is impossible for You to comply with any of the terms of this License
   with respect to some or all of the Covered Software due to statute,
   judicial order, or regulation then You must: (a) comply with the terms of
   this License to the maximum extent possible; and (b) describe the
   limitations and the code they affect. Such description must be placed in a
   text file included with all distributions of the Covered Software under
   this License. Except to the extent prohibited by statute or regulation,
   such description must be sufficiently detailed for a recipient of ordinary
   skill to be able to understand it.

5. Termination

5.1. The rights granted under this License will terminate automatically if You
     fail to comply with any of its terms. However, if You become compliant,
     then the rights granted under this License from a particular Contributor
     are reinstated (a) provisionally, unless and until such Contributor
     explicitly and finally terminates Your grants, and (b) on an ongoing
     basis, if such Contributor fails to notify You of the non-compliance by
     some reasonable means prior to 60 days after You have come back into
     compliance. Moreover, Your grants from a particular Contributor are
     reinstated on an ongoing basis if such Contributor notifies You of the
     non-compliance by some reasonable means, this is the first time You have
     received notice of non-compliance with this License from such
     Contributor, and You become compliant prior to 30 days after Your receipt
     of the notice.

5.2. If You initiate litigation against any entity by asserting a patent
     infringement claim (excluding declaratory judgment actions,
     counter-claims, and cross-claims) alleging that a Contributor Version
     directly or indirectly infringes any patent, then the rights granted to
     You by any and all Contributors for the Covered Software under Section
     2.1 of this License shall terminate.

5.3. In the event of termination under Sections 5.1 or 5.2 above, all end user
     license agreements (excluding distributors and resellers) which have been
     validly granted by You or Your distributors under this License prior to
     termination shall survive termination.

6. Disclaimer of Warranty

   Covered Software is provided under this License on an "as is" basis,
   without warranty of any kind, either expressed, implied, or statutory,
   including, without limitation, warranties that the Covered Software is free
   of defects, merchantable, fit for a particular purpose or non-infringing.
   The entire risk as to the quality and performance of the Covered Software
   is with You. Should any Covered Software prove defective in any respect,
   You (not any Contributor) assume the cost of any necessary servicing,
   repair, or correction. This disclaimer of warranty constitutes an essential
   part of this License. No use of  any Covered Software is authorized under
   this License except under this disclaimer.

7. Limitation of Liability

   Under no circumstances and under no legal theory, whether tort (including
   negligence), contract, or otherwise, shall any Contributor, or anyone who
   distributes Covered Software as permitted above, be liable to You for any
   direct, indirect, special, incidental, or consequential damages of any
   character including, without limitation, damages for lost profits, loss of
   goodwill, work stoppage, computer failure or malfunction, or any and all
   other commercial damages or losses, even if such party shall have been
   informed of the possibility of such damages. This limitation of liability
   shall not apply to liability for death or personal injury resulting from
   such party's negligence to the extent applicable law prohibits such
   limitation. Some jurisdictions do not allow the exclusion or limitation of
   incidental or consequential damages, so this exclusion and limitation may
   not apply to You.

8. Litigation

   Any litigation relating to this License may be brought only in the courts
   of a jurisdiction where the defendant maintains its principal place of
   business and such litigation shall be governed by laws of that
   jurisdiction, without reference to its conflict-of-law provisions. Nothing
   in this Section shall prevent a party's ability to bring cross-claims or
   counter-claims.

9. Miscellaneous

   This License represents the complete agreement concerning the subject
   matter hereof. If any provision of this License is held to be
   unenforceable, such provision shall be reformed only to the extent
   necessary to make it enforceable. Any law or regulation which provides that
   the language of a contract shall be construed against the drafter shall not
   be used to construe this License against a Contributor.


10. Versions of the License

10.1. New Versions

      Mozilla Foundation is the license steward. Except as provided in Section
      10.3, no one other than the license steward has the right to modify or
      publish new versions of this License. Each version will be given a
      distinguishing version number.

10.2. Effect of New Versions

      You may distribute the Covered Software under the terms of the version
      of the License under which You originally received the Covered Software,
      or under the terms of any subsequent version published by the license
      steward.

10.3. Modified Versions

      If you create software not governed by this License, and you want to
      create a new license for such software, you may create and use a
      modified version of this License if you rename the license and remove
      any references to the name of the license steward (except to note that
      such modified license differs from this License).

10.4. Distributing Source Code Form that is Incompatible With Secondary
      Licenses If You choose to distribute Source Code Form that is
      Incompatible With Secondary Licenses under the terms of this version of
      the License, the notice described in Exhibit B of this License must be
      attached.

Exhibit A - Source Code Form License Notice

      This Source Code Form is subject to the
      terms of the Mozilla Public License, v.
      2.0. If a copy of the MPL was not
      distributed with this file, You can
      obtain one at
      http://mozilla.org/MPL/2.0/.

If it is not possible or desirable to put the notice in a particular file,
then You may include the notice in a location (such as a LICENSE file in a
relevant directory) where a recipient would be likely to look for such a
notice.

You may add additional accurate notices of copyright ownership.

Exhibit B - "Incompatible With Secondary Licenses" Notice

      This Source Code Form is "Incompatible
      With Secondary Licenses", as defined by
      the Mozilla Public License, v. 2.0.


----------------------- Dependencies Grouped by License ------------
-------- Dependency
github.com/hashicorp/go-cleanhttp
-------- Copyrights

-------- Dependency
github.com/hashicorp/go-retryablehttp
-------- Copyrights

-------- Dependencies Summary
github.com/hashicorp/go-cleanhttp
github.com/hashicorp/go-retryablehttp

-------- License used by Dependencies
Mozilla Public License, version 2.0

1. Definitions

1.1. "Contributor"

     means each individual or legal entity that creates, contributes to the
     creation of, or owns Covered Software.

1.2. "Contributor Version"

     means the combination of the Contributions of others (if any) used by a
     Contributor and that particular Contributor's Contribution.

1.3. "Contribution"

     means Covered Software of a particular Contributor.

1.4. "Covered Software"

     means Source Code Form to which the initial Contributor has attached the
     notice in Exhibit A, the Executable Form of such Source Code Form, and
     Modifications of such Source Code Form, in each case including portions
     thereof.

1.5. "Incompatible With Secondary Licenses"
     means

     a. that the initial Contributor has attached the notice described in
        Exhibit B to the Covered Software; or

     b. that the Covered Software was made available under the terms of
        version 1.1 or earlier of the License, but not also under the terms of
        a Secondary License.

1.6. "Executable Form"

     means any form of the work other than Source Code Form.

1.7. "Larger Work"

     means a work that combines Covered Software with other material, in a
     separate file or files, that is not Covered Software.

1.8. "License"

     means this document.

1.9. "Licensable"

     means having the right to grant, to the maximum extent possible, whether
     at the time of the initial grant or subsequently, any and all of the
     rights conveyed by this License.

1.10. "Modifications"

     means any of the following:

     a. any file in Source Code Form that results from an addition to,
        deletion from, or modification of the contents of Covered Software; or

     b. any new file in Source Code Form that contains any Covered Software.

1.11. "Patent Claims" of a Contributor

      means any patent claim(s), including without limitation, method,
      process, and apparatus claims, in any patent Licensable by such
      Contributor that would be infringed, but for the grant of the License,
      by the making, using, selling, offering for sale, having made, import,
      or transfer of either its Contributions or its Contributor Version.

1.12. "Secondary License"

      means either the GNU General Public License, Version 2.0, the GNU Lesser
      General Public License, Version 2.1, the GNU Affero General Public
      License, Version 3.0, or any later versions of those licenses.

1.13. "Source Code Form"

      means the form of the work preferred for making modifications.

1.14. "You" (or "Your")

      means an individual or a legal entity exercising rights under this
      License. For legal entities, "You" includes any entity that controls, is
      controlled by, or is under common control with You. For purposes of this
      definition, "control" means (a) the power, direct or indirect, to cause
      the direction or management of such entity, whether by contract or
      otherwise, or (b) ownership of more than fifty percent (50%) of the
      outstanding shares or beneficial ownership of such entity.


2. License Grants and Conditions

2.1. Grants

     Each Contributor hereby grants You a world-wide, royalty-free,
     non-exclusive license:

     a. under intellectual property rights (other than patent or trademark)
        Licensable by such Contributor to use, reproduce, make available,
        modify, display, perform, distribute, and otherwise exploit its
        Contributions, either on an unmodified basis, with Modifications, or
        as part of a Larger Work; and

     b. under Patent Claims of such Contributor to make, use, sell, offer for
        sale, have made, import, and otherwise transfer either its
        Contributions or its Contributor Version.

2.2. Effective Date

     The licenses granted in Section 2.1 with respect to any Contribution
     become effective for each Contribution on the date the Contributor first
     distributes such Contribution.

2.3. Limitations on Grant Scope

     The licenses granted in this Section 2 are the only rights granted under
     this License. No additional rights or licenses will be implied from the
     distribution or licensing of Covered Software under this License.
     Notwithstanding Section 2.1(b) above, no patent license is granted by a
     Contributor:

     a. for any code that a Contributor has removed from Covered Software; or

     b. for infringements caused by: (i) Your and any other third party's
        modifications of Covered Software, or (ii) the combination of its
        Contributions with other software (except as part of its Contributor
        Version); or

     c. under Patent Claims infringed by Covered Software in the absence of
        its Contributions.

     This License does not grant any rights in the trademarks, service marks,
     or logos of any Contributor (except as may be necessary to comply with
     the notice requirements in Section 3.4).

2.4. Subsequent Licenses

     No Contributor makes additional grants as a result of Your choice to
     distribute the Covered Software under a subsequent version of this
     License (see Section 10.2) or under the terms of a Secondary License (if
     permitted under the terms of Section 3.3).

2.5. Representation

     Each Contributor represents that the Contributor believes its
     Contributions are its original creation(s) or it has sufficient rights to
     grant the rights to its Contributions conveyed by this License.

2.6. Fair Use

     This License is not intended to limit any rights You have under
     applicable copyright doctrines of fair use, fair dealing, or other
     equivalents.

2.7. Conditions

     Sections 3.1, 3.2, 3.3, and 3.4 are conditions of the licenses granted in
     Section 2.1.


3. Responsibilities

3.1. Distribution of Source Form

     All distribution of Covered Software in Source Code Form, including any
     Modifications that You create or to which You contribute, must be under
     the terms of this License. You must inform recipients that the Source
     Code Form of the Covered Software is governed by the terms of this
     License, and how they can obtain a copy of this License. You may not
     attempt to alter or restrict the recipients' rights in the Source Code
     Form.

3.2. Distribution of Executable Form

     If You distribute Covered Software in Executable Form then:

     a. such Covered Software must also be made available in Source Code Form,
        as described in Section 3.1, and You must inform recipients of the
        Executable Form how they can obtain a copy of such Source Code Form by
        reasonable means in a timely manner, at a charge no more than the cost
        of distribution to the recipient; and

     b. You may distribute such Executable Form under the terms of this
        License, or sublicense it under different terms, provided that the
        license for the Executable Form does not attempt to limit or alter the
        recipients' rights in the Source Code Form under this License.

3.3. Distribution of a Larger Work

     You may create and distribute a Larger Work under terms of Your choice,
     provided that You also comply with the requirements of this License for
     the Covered Software. If the Larger Work is a combination of Covered
     Software with a work governed by one or more Secondary Licenses, and the
     Covered Software is not Incompatible With Secondary Licenses, this
     License permits You to additionally distribute such Covered Software
     under the terms of such Secondary License(s), so that the recipient of
     the Larger Work may, at their option, further distribute the Covered
     Software under the terms of either this License or such Secondary
     License(s).

3.4. Notices

     You may not remove or alter the substance of any license notices
     (including copyright notices, patent notices, disclaimers of warranty, or
     limitations of liability) contained within the Source Code Form of the
     Covered Software, except that You may alter any license notices to the
     extent required to remedy known factual inaccuracies.

3.5. Application of Additional Terms

     You may choose to offer, and to charge a fee for, warranty, support,
     indemnity or liability obligations to one or more recipients of Covered
     Software. However, You may do so only on Your own behalf, and not on
     behalf of any Contributor. You must make it absolutely clear that any
     such warranty, support, indemnity, or liability obligation is offered by
     You alone, and You hereby agree to indemnify every Contributor for any
     liability incurred by such Contributor as a result of warranty, support,
     indemnity or liability terms You offer. You may include additional
     disclaimers of warranty and limitations of liability specific to any
     jurisdiction.

4. Inability to Comply Due to Statute or Regulation

   If it is impossible for You to comply with any of the terms of this License
   with respect to some or all of the Covered Software due to statute,
   judicial order, or regulation then You must: (a) comply with the terms of
   this License to the maximum extent possible; and (b) describe the
   limitations and the code they affect. Such description must be placed in a
   text file included with all distributions of the Covered Software under
   this License. Except to the extent prohibited by statute or regulation,
   such description must be sufficiently detailed for a recipient of ordinary
   skill to be able to understand it.

5. Termination

5.1. The rights granted under this License will terminate automatically if You
     fail to comply with any of its terms. However, if You become compliant,
     then the rights granted under this License from a particular Contributor
     are reinstated (a) provisionally, unless and until such Contributor
     explicitly and finally terminates Your grants, and (b) on an ongoing
     basis, if such Contributor fails to notify You of the non-compliance by
     some reasonable means prior to 60 days after You have come back into
     compliance. Moreover, Your grants from a particular Contributor are
     reinstated on an ongoing basis if such Contributor notifies You of the
     non-compliance by some reasonable means, this is the first time You have
     received notice of non-compliance with this License from such
     Contributor, and You become compliant prior to 30 days after Your receipt
     of the notice.

5.2. If You initiate litigation against any entity by asserting a patent
     infringement claim (excluding declaratory judgment actions,
     counter-claims, and cross-claims) alleging that a Contributor Version
     directly or indirectly infringes any patent, then the rights granted to
     You by any and all Contributors for the Covered Software under Section
     2.1 of this License shall terminate.

5.3. In the event of termination under Sections 5.1 or 5.2 above, all end user
     license agreements (excluding distributors and resellers) which have been
     validly granted by You or Your distributors under this License prior to
     termination shall survive termination.

6. Disclaimer of Warranty

   Covered Software is provided under this License on an "as is" basis,
   without warranty of any kind, either expressed, implied, or statutory,
   including, without limitation, warranties that the Covered Software is free
   of defects, merchantable, fit for a particular purpose or non-infringing.
   The entire risk as to the quality and performance of the Covered Software
   is with You. Should any Covered Software prove defective in any respect,
   You (not any Contributor) assume the cost of any necessary servicing,
   repair, or correction. This disclaimer of warranty constitutes an essential
   part of this License. No use of  any Covered Software is authorized under
   this License except under this disclaimer.

7. Limitation of Liability

   Under no circumstances and under no legal theory, whether tort (including
   negligence), contract, or otherwise, shall any Contributor, or anyone who
   distributes Covered Software as permitted above, be liable to You for any
   direct, indirect, special, incidental, or consequential damages of any
   character including, without limitation, damages for lost profits, loss of
   goodwill, work stoppage, computer failure or malfunction, or any and all
   other commercial damages or losses, even if such party shall have been
   informed of the possibility of such damages. This limitation of liability
   shall not apply to liability for death or personal injury resulting from
   such party's negligence to the extent applicable law prohibits such
   limitation. Some jurisdictions do not allow the exclusion or limitation of
   incidental or consequential damages, so this exclusion and limitation may
   not apply to You.

8. Litigation

   Any litigation relating to this License may be brought only in the courts
   of a jurisdiction where the defendant maintains its principal place of
   business and such litigation shall be governed by laws of that
   jurisdiction, without reference to its conflict-of-law provisions. Nothing
   in this Section shall prevent a party's ability to bring cross-claims or
   counter-claims.

9. Miscellaneous

   This License represents the complete agreement concerning the subject
   matter hereof. If any provision of this License is held to be
   unenforceable, such provision shall be reformed only to the extent
   necessary to make it enforceable. Any law or regulation which provides that
   the language of a contract shall be construed against the drafter shall not
   be used to construe this License against a Contributor.


10. Versions of the License

10.1. New Versions

      Mozilla Foundation is the license steward. Except as provided in Section
      10.3, no one other than the license steward has the right to modify or
      publish new versions of this License. Each version will be given a
      distinguishing version number.

10.2. Effect of New Versions

      You may distribute the Covered Software under the terms of the version
      of the License under which You originally received the Covered Software,
      or under the terms of any subsequent version published by the license
      steward.

10.3. Modified Versions

      If you create software not governed by this License, and you want to
      create a new license for such software, you may create and use a
      modified version of this License if you rename the license and remove
      any references to the name of the license steward (except to note that
      such modified license differs from this License).

10.4. Distributing Source Code Form that is Incompatible With Secondary
      Licenses If You choose to distribute Source Code Form that is
      Incompatible With Secondary Licenses under the terms of this version of
      the License, the notice described in Exhibit B of this License must be
      attached.

Exhibit A - Source Code Form License Notice

      This Source Code Form is subject to the
      terms of the Mozilla Public License, v.
      2.0. If a copy of the MPL was not
      distributed with this file, You can
      obtain one at
      http://mozilla.org/MPL/2.0/.

If it is not possible or desirable to put the notice in a particular file,
then You may include the notice in a location (such as a LICENSE file in a
relevant directory) where a recipient would be likely to look for such a
notice.

You may add additional accurate notices of copyright ownership.

Exhibit B - "Incompatible With Secondary Licenses" Notice

      This Source Code Form is "Incompatible
      With Secondary Licenses", as defined by
      the Mozilla Public License, v. 2.0.



----------------------- Dependencies Grouped by License ------------
-------- Dependency
cloud.google.com/go
-------- Copyrights
Copyright 2019 Google LLC
Copyright 2018 Google LLC
Copyright 2016 Google LLC
Copyright (c) 1996-1998 John D. Polstra.  All rights reserved.
Copyright (c) 2001 David E. O'Brien
Portions Copyright 2018 Google LLC.
Copyright 2014 Google LLC
Copyright 2017 Google LLC
Copyright 2018 Google Inc. All Rights Reserved.
Copyright 2017, Google LLC
Copyright 2017, Google Inc. All rights reserved.

-------- Dependency
github.com/crossplane/crossplane-runtime
-------- Copyrights
Copyright 2016 The Crossplane Authors. All rights reserved.
Copyright 2019 The Crossplane Authors.
Copyright 2020 The Crossplane Authors.

-------- Dependency
github.com/crossplane/oam-kubernetes-runtime
-------- Copyrights
Copyright 2019 The Crossplane Authors.
Copyright 2020 The Crossplane Authors.
Copyright 2019 The Kruise Authors.

-------- Dependency
github.com/docker/spdystream
-------- Copyrights
Copyright 2014-2015 Docker, Inc.
Copyright © 2014-2015 Docker, Inc. All rights reserved, except as follows. Code is released under the Apache 2.0 license. The README.md file, and files in the "docs" folder are licensed under the Creative Commons Attribution 4.0 International License under the terms and conditions set forth in the file "LICENSE.docs". You may obtain a duplicate copy of the same license, titled CC-BY-SA-4.0, at http://creativecommons.org/licenses/by/4.0/.
Copyright 2013 The Go Authors. All rights reserved.
Copyright 2011 The Go Authors. All rights reserved.

-------- Dependency
github.com/go-logr/logr
-------- Copyrights
Copyright 2020 The logr Authors.
Copyright 2019 The logr Authors.
Copyright 2021 The logr Authors.

-------- Dependency
github.com/go-logr/zapr
-------- Copyrights
Copyright 2019 The logr Authors.
Copyright 2018 Solly Ross

-------- Dependency
github.com/go-openapi/jsonpointer
-------- Copyrights
Copyright 2013 sigu-399 ( https://github.com/sigu-399 )

-------- Dependency
github.com/go-openapi/jsonreference
-------- Copyrights
Copyright 2013 sigu-399 ( https://github.com/sigu-399 )

-------- Dependency
github.com/go-openapi/spec
-------- Copyrights
Copyright 2015 go-swagger maintainers
Copyright 2017 go-swagger maintainers

-------- Dependency
github.com/go-openapi/swag
-------- Copyrights
Copyright 2015 go-swagger maintainers

-------- Dependency
github.com/golang/groupcache
-------- Copyrights
Copyright 2012 Google Inc.
Copyright 2013 Google Inc.

-------- Dependency
github.com/golang/mock
-------- Copyrights
Copyright 2010 Google Inc.
Copyright 2011 Google Inc.
Copyright 2012 Google Inc.
Copyright 2019 Google LLC

-------- Dependency
github.com/google/btree
-------- Copyrights
Copyright 2014 Google Inc.

-------- Dependency
github.com/google/gofuzz
-------- Copyrights
Copyright 2014 Google Inc. All rights reserved.

-------- Dependency
github.com/googleapis/gnostic
-------- Copyrights
Copyright 2017, Google Inc.
Copyright 2019 Google Inc. All Rights Reserved.
Copyright 2017 Google Inc. All Rights Reserved.
Copyright 2018 Google Inc. All Rights Reserved.
Copyright 2017 Google Inc. All Rights Reserved.\n" +
Copyright 2020 Google Inc. All Rights Reserved.

-------- Dependency
github.com/jetstack/cert-manager
-------- Copyrights
Copyright 2020 Microsoft Corporation
Copyright (c) 2015 Microsoft Corporation
Copyright 2015 Microsoft Corporation
Copyright (C) 2013 Blake Mizerany
Copyright (c) 2014 Benedikt Lang <github at benediktlang.de>
Copyright (c) 2016 Caleb Spare
Copyright 2013 ChaiShushan <chaishushan{AT}gmail.com>. All rights reserved.
Copyright (c) 2015-2020, Cloudflare. All rights reserved.
Copyright (c) 2018 Daniel McCarney
Copyright (c) 2014 Brian Goff
Copyright (c) 2012-2016 Dave Collins <dave@davec.name>
Copyright (c) 2012 Dave Grijalva
Copyright (c) 2014-2016 The godo AUTHORS. All rights reserved.
Copyright (c) 2013 The go-github AUTHORS. All rights reserved.
Copyright 2014-2015 Docker, Inc.
Copyright (c) 2012,2013 Ernest Micklei
Copyright (c) 2014, Evan Phoenix
Copyright (c) 2015 Exponent Labs LLC
Copyright (c) 2015 Fatih Arslan
Copyright (c) 2013 Fatih Arslan
Copyright (c) 2012 The Go Authors. All rights reserved.
Copyright (c) 2012-2019 fsnotify Authors. All rights reserved.
Copyright (c) 2014 Sam Ghods
Copyright (c) 2019 Mark Bates
Copyright (c) 2013, The GoGo Authors. All rights reserved.
Copyright 2010 The Go Authors.  All rights reserved.
Copyright (c) 2011 The Snappy-Go Authors. All rights reserved.
Copyright (c) 2017 The Go Authors. All rights reserved.
Copyright (c) 2013 Google. All rights reserved.
Copyright (c) 2009,2014 Google Inc. All rights reserved.
Copyright 2016, Google Inc.
Copyright © 2012 Greg Jones (greg.jones@gmail.com)
Copyright (c) 2013 Dario Castañé. All rights reserved.
Copyright 2014 Alan Shreve
Copyright 2015 James Saryerwinnie
Copyright (c) 2016 json-iterator
Copyright (c) 2017 marvin + konsorten GmbH (open-source@konsorten.de)
Copyright 2012 Keith Rarick
Copyright (c) 2009 The Go Authors. All rights reserved.
Copyright (c) 2016 Mail.Ru Group
Copyright (c) 2014-2017 TSUYUSATO Kitsune
Copyright (c) 2016 Yasuhiro Matsumoto
Extensions of the original work are copyright (c) 2011 Miek Gieben
Copyright (c) 2013 Mitchell Hashimoto
Copyright (c) 2014 Mitchell Hashimoto
Copyright 2013-2018 Docker, Inc.
Copyright (c) 2011, Open Knowledge Foundation Ltd.
© Copyright 2015 Hewlett Packard Enterprise Development LP
Copyright (c) 2014 ActiveState
Copyright (c) 2015 The New York Times Company
Copyright (c) 2013-2014 Onsi Fakhouri
Copyright (c) 2016 Pavel Chernykh
Copyright (c) 2011-2012 Peter Bourgon
Copyright (c) 2015, Pierre Curto
Copyright (c) 2015, Dave Cheney <dave@cheney.net>
Copyright (c) 2013, Patrick Mezard
Copyright (c) 2012, Martin Angers
> Copyright © 2011 Russ Ross
Copyright (c) 2014 Ryan Uber
Copyright (c) 2012-2016 The go-diff Authors. All rights reserved.
Copyright (c) 2015 Dmitri Shuralyov
Copyright (c) 2014 Simon Eskildsen
Copyright (c) 2012 Alex Ogier. All rights reserved.
Copyright (c) 2012-2020 Mat Ryer, Tyler Bunnell and contributors.
Copyright (c) 2016 Uber Technologies, Inc.
Copyright (c) 2017 Uber Technologies, Inc.
Copyright (c) 2016-2017 Uber Technologies, Inc.
Copyright (c) 2019 The Go Authors. All rights reserved.
Copyright (c) 2011 Google Inc. All rights reserved.
Copyright (c) 2018 The Go Authors. All rights reserved.
Copyright (c) 2012 Péter Surányi. Portions Copyright (c) 2009 The Go
Copyright 2014 Unknwon
Copyright (c) 2014 Nate Finch 
Copyright (c) 2010-2011 - Gustavo Niemeyer <gustavo@niemeyer.net>
copyright staring in 2011 when the project was ported over:
Copyright (c) 2006-2010 Kirill Simonov
Copyright (c) 2006-2011 Kirill Simonov
Copyright (c) 2011-2019 Canonical Ltd
Copyright 2014 The Kubernetes Authors.
Copyright 2018 The Kubernetes Authors
Copyright (c) 2015, 2018, 2019 Opsmate, Inc. All rights reserved.
Copyright 2020 The cert-manager Authors.
Copyright 2015 The Kubernetes Authors.
Copyright (c) 2015-2017 Sebastian Erhart
Copyright 2016 The Kubernetes Authors.
Copyright 2021 The cert-manager Authors.

-------- Dependency
github.com/matttproud/golang_protobuf_extensions
-------- Copyrights
Copyright 2012 Matt T. Proud (matt.proud@gmail.com)
Copyright 2013 Matt T. Proud
Copyright 2016 Matt T. Proud
-------- Notices
Copyright 2012 Matt T. Proud (matt.proud@gmail.com)


-------- Dependency
github.com/modern-go/concurrent
-------- Copyrights

-------- Dependency
github.com/modern-go/reflect2
-------- Copyrights

-------- Dependency
github.com/prometheus/client_golang
-------- Copyrights
Copyright 2018 The Prometheus Authors
Copyright 2012-2015 The Prometheus Authors
Copyright 2013-2015 Blake Mizerany, Björn Rabenstein
Copyright 2010 The Go Authors
Copyright 2013 Matt T. Proud
Copyright 2015 The Prometheus Authors
Copyright 2017 The Prometheus Authors
Copyright 2019 The Prometheus Authors
Copyright 2014 The Prometheus Authors
Copyright 2016 The Prometheus Authors
Copyright 2020 The Prometheus Authors
Copyright (c) 2013, The Prometheus Authors
-------- Notices
Prometheus instrumentation library for Go applications
Copyright 2012-2015 The Prometheus Authors

This product includes software developed at
SoundCloud Ltd. (http://soundcloud.com/).


The following components are included in this product:

perks - a fork of https://github.com/bmizerany/perks
https://github.com/beorn7/perks
Copyright 2013-2015 Blake Mizerany, Björn Rabenstein
See https://github.com/beorn7/perks/blob/master/README.md for license details.

Go support for Protocol Buffers - Google's data interchange format
http://github.com/golang/protobuf/
Copyright 2010 The Go Authors
See source code for license details.

Support for streaming Protocol Buffer messages for the Go language (golang).
https://github.com/matttproud/golang_protobuf_extensions
Copyright 2013 Matt T. Proud
Licensed under the Apache License, Version 2.0


-------- Dependency
github.com/prometheus/client_model
-------- Copyrights
Copyright 2013 Prometheus Team
Copyright 2012-2015 The Prometheus Authors
-------- Notices
Data model artifacts for Prometheus.
Copyright 2012-2015 The Prometheus Authors

This product includes software developed at
SoundCloud Ltd. (http://soundcloud.com/).


-------- Dependency
github.com/prometheus/common
-------- Copyrights
Copyright 2018 The Prometheus Authors
Copyright 2015 The Prometheus Authors
Copyright 2016 The Prometheus Authors
Copyright 2014 The Prometheus Authors
Copyright 2020 The Prometheus Authors
Copyright (c) 2011, Open Knowledge Foundation Ltd.
Copyright 2013 The Prometheus Authors
Copyright 2019 The Prometheus Authors
Copyright 2017 The Prometheus Authors
-------- Notices
Common libraries shared by Prometheus Go components.
Copyright 2015 The Prometheus Authors

This product includes software developed at
SoundCloud Ltd. (http://soundcloud.com/).


-------- Dependency
github.com/prometheus/procfs
-------- Copyrights
Copyright 2018 The Prometheus Authors
Copyright 2014-2015 The Prometheus Authors
Copyright 2019 The Prometheus Authors
Copyright 2017 The Prometheus Authors
Copyright 2020 The Prometheus Authors
Copyright 2014 Prometheus Team
Copyright 2017 Prometheus Team
-------- Notices
procfs provides functions to retrieve system, kernel and process
metrics from the pseudo-filesystem proc.

Copyright 2014-2015 The Prometheus Authors

This product includes software developed at
SoundCloud Ltd. (http://soundcloud.com/).


-------- Dependency
github.com/spf13/cobra
-------- Copyrights
Copyright © 2020 Steve Francia <spf@spf13.com>
Copyright © 2015 Steve Francia <spf@spf13.com>.
Copyright (C) 2007 Free Software Foundation, Inc. <http://fsf.org/>
11 of the WIPO copyright treaty adopted on 20 December 1996, or
Copyright (C) 1989, 1991 Free Software Foundation, Inc.,
Copyright © 2013 Steve Francia <spf@spf13.com>.
Copyright 2015 Red Hat Inc. All rights reserved.
Copyright 2016 French Ben. All rights reserved.

-------- Dependency
gomodules.xyz/jsonpatch/v2
-------- Copyrights

-------- Dependency
google.golang.org/genproto
-------- Copyrights
Copyright 2019 Google LLC.
Copyright 2020 Google LLC
Copyright (c) 2015, Google Inc.
Copyright 2016 Google Inc.
Copyright 2017 Google Inc.
Copyright 2018 Google Inc.
Copyright 2018 Google LLC
Copyright 2018 The Grafeas Authors. All rights reserved.
Copyright 2019 Google LLC

-------- Dependency
google.golang.org/grpc
-------- Copyrights
Copyright 2019 gRPC authors.
Copyright 2017 gRPC authors.
Copyright 2016 gRPC authors.
Copyright 2018 gRPC authors.
Copyright 2020 gRPC authors.
Copyright 2014 gRPC authors.
Copyright 2015 gRPC authors.

-------- Dependency
gopkg.in/yaml.v2
-------- Copyrights
Copyright (c) 2006 Kirill Simonov
Copyright 2011-2016 Canonical Ltd.
-------- Notices
Copyright 2011-2016 Canonical Ltd.

Licensed under the Apache License, Version 2.0 (the "License");
you may not use this file except in compliance with the License.
You may obtain a copy of the License at

    http://www.apache.org/licenses/LICENSE-2.0

Unless required by applicable law or agreed to in writing, software
distributed under the License is distributed on an "AS IS" BASIS,
WITHOUT WARRANTIES OR CONDITIONS OF ANY KIND, either express or implied.
See the License for the specific language governing permissions and
limitations under the License.


-------- Dependency
istio.io/api
-------- Copyrights
Copyright 2016-2020 Istio Authors
Copyright 2019 Istio Authors
Copyright 2020 Istio Authors
Copyright (c) 2013 TOML authors
Copyright (c) 2015 The New York Times Company
Copyright (c) 2012, Martin Angers
Copyright (c) 2012 The Go Authors. All rights reserved.
Copyright (c) 2015-2017 Nick Galbreath
Copyright (c) 2012-2016 Dave Collins <dave@davec.name>
Copyright 2014-2015 Docker, Inc.
Copyright (c) 2012 Elazar Leibovich. All rights reserved.
Copyright (c) 2012,2013 Ernest Micklei
Copyright (c) 2014, Evan Phoenix
Copyright (c) 2012 fsnotify Authors. All rights reserved.
Copyright (c) 2014 Sam Ghods
Copyright (c) 2013, The GoGo Authors. All rights reserved.
Copyright 2010 The Go Authors.  All rights reserved.
Copyright (c) 2017 The Go Authors. All rights reserved.
Copyright (c) 2009,2014 Google Inc. All rights reserved.
© Copyright 2015 Hewlett Packard Enterprise Development LP
Copyright (c) 2014 ActiveState
Copyright (C) 2013 99designs
Copyright (c) 2016 json-iterator
Copyright (c) 2013 Kamil Kisiel
Copyright (c) 2013 Kamil Kisiel <kamil@kamilkisiel.net>
Copyright 2012 Keith Rarick
Copyright (c) 2011 Keith Rarick
Copyright (c) 2016 Mail.Ru Group
Copyright (c) 2014 The Go-FlowRate Authors. All rights reserved.
Copyright (c) 2013-2014 Onsi Fakhouri
Copyright (c) 2016 Yasuhiro Matsumoto
Copyright (c) 2013, Patrick Mezard
Copyright (c) 2012 Alex Ogier. All rights reserved.
Copyright (c) 2014 Stretchr, Inc.
Copyright (c) 2017-2018 objx contributors
Copyright (c) 2012-2018 Mat Ryer and Tyler Bunnell
Copyright (c) 2009 The Go Authors. All rights reserved.
Copyright (c) 2013 The Go Authors. All rights reserved.
Copyright (c) 2010-2013 Gustavo Niemeyer <gustavo@niemeyer.net>
Copyright (c) 2012 Péter Surányi. Portions Copyright (c) 2009 The Go
Copyright (c) 2010-2011 - Gustavo Niemeyer <gustavo@niemeyer.net>
Copyright (c) 2016 Dominik Honnef
Copyright (c) 2016 Dominik Honnef. All rights reserved.
Copyright 2016-2019 Istio Authors
Copyright 2014 The Kubernetes Authors.

-------- Dependency
istio.io/client-go
-------- Copyrights
Copyright 2016-2020 Istio Authors
Copyright 2019 Istio Authors
Copyright 2015 Microsoft Corporation
Copyright (c) 2013 TOML authors
Copyright (c) 2015 The New York Times Company
Copyright (c) 2012, Martin Angers
Copyright (c) 2012 The Go Authors. All rights reserved.
Copyright (c) 2015-2017 Nick Galbreath
Copyright (c) 2012-2016 Dave Collins <dave@davec.name>
Copyright (c) 2012 Dave Grijalva
Copyright 2014-2015 Docker, Inc.
Copyright (c) 2012 Elazar Leibovich. All rights reserved.
Copyright (c) 2012,2013 Ernest Micklei
Copyright (c) 2014, Evan Phoenix
Copyright (c) 2012 fsnotify Authors. All rights reserved.
Copyright (c) 2014 Sam Ghods
Copyright (c) 2013, The GoGo Authors. All rights reserved.
Copyright 2010 The Go Authors.  All rights reserved.
Copyright (c) 2017 The Go Authors. All rights reserved.
Copyright 2010-2017 Mike Bostock
Copyright 2009-2017 Andrea Leofreddi <a.leofreddi@vleo.net>. All rights reserved.
Copyright (c) 2009,2014 Google Inc. All rights reserved.
Copyright 2016, Google Inc.
Copyright 2012-2013 Rackspace, Inc.
Copyright © 2012 Greg Jones (greg.jones@gmail.com)
© Copyright 2015 Hewlett Packard Enterprise Development LP
Copyright (c) 2014 ActiveState
Copyright (C) 2013 99designs
Copyright (c) 2013 Dario Castañé. All rights reserved.
Copyright (c) 2016 json-iterator
Copyright (c) 2012 Joel Stemmer
Copyright (c) 2013 Kamil Kisiel
Copyright (c) 2013 Kamil Kisiel <kamil@kamilkisiel.net>
Copyright 2012 Keith Rarick
Copyright (c) 2011 Keith Rarick
Copyright (c) 2016 Mail.Ru Group
Copyright (c) 2014 The Go-FlowRate Authors. All rights reserved.
Copyright (c) 2013-2014 Onsi Fakhouri
Copyright (c) 2016 Yasuhiro Matsumoto
Copyright (c) 2011-2012 Peter Bourgon
Copyright (c) 2013, Patrick Mezard
Copyright (c) 2012 Alex Ogier. All rights reserved.
Copyright (c) 2014 Stretchr, Inc.
Copyright (c) 2017-2018 objx contributors
Copyright (c) 2012-2018 Mat Ryer and Tyler Bunnell
Copyright (c) 2009 The Go Authors. All rights reserved.
Copyright (c) 2013 The Go Authors. All rights reserved.
Copyright (c) 2011 Google Inc. All rights reserved.
Copyright (c) 2013 Joshua Tacoma
Copyright (c) 2010-2013 Gustavo Niemeyer <gustavo@niemeyer.net>
Copyright (c) 2012 Péter Surányi. Portions Copyright (c) 2009 The Go
Copyright (c) 2010-2011 - Gustavo Niemeyer <gustavo@niemeyer.net>
Copyright (c) 2016 Dominik Honnef
Copyright (c) 2016 Dominik Honnef. All rights reserved.
Copyright 2016-2019 Istio Authors
Copyright 2014 The Kubernetes Authors.

-------- Dependency
istio.io/gogo-genproto
-------- Copyrights
Copyright 2016-2019 Istio Authors
Copyright 2019 Istio Authors

-------- Dependency
k8s.io/api
-------- Copyrights
Copyright 2019 The Kubernetes Authors.
Copyright 2017 The Kubernetes Authors.
Copyright 2016 The Kubernetes Authors.
Copyright 2015 The Kubernetes Authors.
Copyright 2018 The Kubernetes Authors.
Copyright 2020 The Kubernetes Authors.

-------- Dependency
k8s.io/apiextensions-apiserver
-------- Copyrights
Copyright 2019 The Kubernetes Authors.
Copyright 2017 The Kubernetes Authors.
Copyright 2018 The Kubernetes Authors.
Copyright 2016 The Kubernetes Authors.
Copyright 2020 The Kubernetes Authors.

-------- Dependency
k8s.io/apimachinery
-------- Copyrights
Copyright 2017 The Kubernetes Authors.
Copyright 2019 The Kubernetes Authors.
Copyright 2014 The Kubernetes Authors.
Copyright 2020 The Kubernetes Authors.
Copyright 2015 The Kubernetes Authors.
Copyright 2016 The Kubernetes Authors.
Copyright 2018 The Kubernetes Authors.
Copyright 2013 The Go Authors. All rights reserved.
Copyright 2009 The Go Authors. All rights reserved.

-------- Dependency
k8s.io/cli-runtime
-------- Copyrights
Copyright 2018 The Kubernetes Authors.
Copyright 2020 The Kubernetes Authors.
Copyright 2019 The Kubernetes Authors.
Copyright 2017 The Kubernetes Authors.
Copyright 2014 The Kubernetes Authors.
Copyright 2016 The Kubernetes Authors.

-------- Dependency
k8s.io/client-go
-------- Copyrights
Copyright 2017 The Kubernetes Authors.
Copyright 2016 The Kubernetes Authors.
Copyright 2014 The Kubernetes Authors.
Copyright 2018 The Kubernetes Authors.
Copyright 2019 The Kubernetes Authors.
Copyright 2015 The Kubernetes Authors.
Copyright 2020 The Kubernetes Authors.

-------- Dependency
k8s.io/klog/v2
-------- Copyrights
Copyright 2013 Google Inc. All Rights Reserved.

-------- Dependency
k8s.io/kube-openapi
-------- Copyrights
Copyright 2018 The Kubernetes Authors.
Copyright 2017 The Kubernetes Authors.
Copyright 2019 The Kubernetes Authors.
Copyright 2016 The Kubernetes Authors.

-------- Dependency
k8s.io/utils
-------- Copyrights
Copyright 2018 The Kubernetes Authors.
Copyright 2017 The Kubernetes Authors.
Copyright 2014 The Kubernetes Authors.
Copyright 2015 The Kubernetes Authors.
Copyright 2016 The Kubernetes Authors.
Copyright 2019 The Kubernetes Authors.
Copyright (c) 2009 The Go Authors. All rights reserved.
Copyright 2020 The Kubernetes Authors.
Copyright 2010 The Go Authors. All rights reserved.
Copyright (c) 2012 The Go Authors. All rights reserved.
Copyright 2009 The Go Authors. All rights reserved.

-------- Dependency
sigs.k8s.io/controller-runtime
-------- Copyrights
Copyright 2020 The Kubernetes Authors.
Copyright 2018 The Kubernetes Authors.
Copyright 2019 The Kubernetes Authors.
Copyright 2018 The Kubernetes authors.
Copyright 2017 The Kubernetes Authors.
Copyright 2016 The Kubernetes Authors.
Copyright 2014 The Kubernetes Authors.

-------- Dependency
sigs.k8s.io/kustomize
-------- Copyrights
Copyright 2018 The Kubernetes Authors.
Copyright 2019 The Kubernetes Authors.
Copyright 2017 The Kubernetes Authors.

-------- Dependency
sigs.k8s.io/structured-merge-diff/v4
-------- Copyrights
Copyright 2018 The Kubernetes Authors.
Copyright 2019 The Kubernetes Authors.
Copyright 2020 The Kubernetes Authors.

-------- Dependencies Summary
cloud.google.com/go
github.com/crossplane/crossplane-runtime
github.com/crossplane/oam-kubernetes-runtime
github.com/docker/spdystream
github.com/go-logr/logr
github.com/go-logr/zapr
github.com/go-openapi/jsonpointer
github.com/go-openapi/jsonreference
github.com/go-openapi/spec
github.com/go-openapi/swag
github.com/golang/groupcache
github.com/golang/mock
github.com/google/btree
github.com/google/gofuzz
github.com/googleapis/gnostic
github.com/jetstack/cert-manager
github.com/matttproud/golang_protobuf_extensions
github.com/modern-go/concurrent
github.com/modern-go/reflect2
github.com/prometheus/client_golang
github.com/prometheus/client_model
github.com/prometheus/common
github.com/prometheus/procfs
github.com/spf13/cobra
gomodules.xyz/jsonpatch/v2
google.golang.org/genproto
google.golang.org/grpc
gopkg.in/yaml.v2
istio.io/api
istio.io/client-go
istio.io/gogo-genproto
k8s.io/api
k8s.io/apiextensions-apiserver
k8s.io/apimachinery
k8s.io/cli-runtime
k8s.io/client-go
k8s.io/klog/v2
k8s.io/kube-openapi
k8s.io/utils
sigs.k8s.io/controller-runtime
sigs.k8s.io/kustomize
sigs.k8s.io/structured-merge-diff/v4

-------- License used by Dependencies
SPDX:Apache-2.0
                                 Apache License
                           Version 2.0, January 2004
                        http://www.apache.org/licenses/

   TERMS AND CONDITIONS FOR USE, REPRODUCTION, AND DISTRIBUTION

   1. Definitions.

      "License" shall mean the terms and conditions for use, reproduction,
      and distribution as defined by Sections 1 through 9 of this document.

      "Licensor" shall mean the copyright owner or entity authorized by
      the copyright owner that is granting the License.

      "Legal Entity" shall mean the union of the acting entity and all
      other entities that control, are controlled by, or are under common
      control with that entity. For the purposes of this definition,
      "control" means (i) the power, direct or indirect, to cause the
      direction or management of such entity, whether by contract or
      otherwise, or (ii) ownership of fifty percent (50%) or more of the
      outstanding shares, or (iii) beneficial ownership of such entity.

      "You" (or "Your") shall mean an individual or Legal Entity
      exercising permissions granted by this License.

      "Source" form shall mean the preferred form for making modifications,
      including but not limited to software source code, documentation
      source, and configuration files.

      "Object" form shall mean any form resulting from mechanical
      transformation or translation of a Source form, including but
      not limited to compiled object code, generated documentation,
      and conversions to other media types.

      "Work" shall mean the work of authorship, whether in Source or
      Object form, made available under the License, as indicated by a
      copyright notice that is included in or attached to the work
      (an example is provided in the Appendix below).

      "Derivative Works" shall mean any work, whether in Source or Object
      form, that is based on (or derived from) the Work and for which the
      editorial revisions, annotations, elaborations, or other modifications
      represent, as a whole, an original work of authorship. For the purposes
      of this License, Derivative Works shall not include works that remain
      separable from, or merely link (or bind by name) to the interfaces of,
      the Work and Derivative Works thereof.

      "Contribution" shall mean any work of authorship, including
      the original version of the Work and any modifications or additions
      to that Work or Derivative Works thereof, that is intentionally
      submitted to Licensor for inclusion in the Work by the copyright owner
      or by an individual or Legal Entity authorized to submit on behalf of
      the copyright owner. For the purposes of this definition, "submitted"
      means any form of electronic, verbal, or written communication sent
      to the Licensor or its representatives, including but not limited to
      communication on electronic mailing lists, source code control systems,
      and issue tracking systems that are managed by, or on behalf of, the
      Licensor for the purpose of discussing and improving the Work, but
      excluding communication that is conspicuously marked or otherwise
      designated in writing by the copyright owner as "Not a Contribution."

      "Contributor" shall mean Licensor and any individual or Legal Entity
      on behalf of whom a Contribution has been received by Licensor and
      subsequently incorporated within the Work.

   2. Grant of Copyright License. Subject to the terms and conditions of
      this License, each Contributor hereby grants to You a perpetual,
      worldwide, non-exclusive, no-charge, royalty-free, irrevocable
      copyright license to reproduce, prepare Derivative Works of,
      publicly display, publicly perform, sublicense, and distribute the
      Work and such Derivative Works in Source or Object form.

   3. Grant of Patent License. Subject to the terms and conditions of
      this License, each Contributor hereby grants to You a perpetual,
      worldwide, non-exclusive, no-charge, royalty-free, irrevocable
      (except as stated in this section) patent license to make, have made,
      use, offer to sell, sell, import, and otherwise transfer the Work,
      where such license applies only to those patent claims licensable
      by such Contributor that are necessarily infringed by their
      Contribution(s) alone or by combination of their Contribution(s)
      with the Work to which such Contribution(s) was submitted. If You
      institute patent litigation against any entity (including a
      cross-claim or counterclaim in a lawsuit) alleging that the Work
      or a Contribution incorporated within the Work constitutes direct
      or contributory patent infringement, then any patent licenses
      granted to You under this License for that Work shall terminate
      as of the date such litigation is filed.

   4. Redistribution. You may reproduce and distribute copies of the
      Work or Derivative Works thereof in any medium, with or without
      modifications, and in Source or Object form, provided that You
      meet the following conditions:

      (a) You must give any other recipients of the Work or
          Derivative Works a copy of this License; and

      (b) You must cause any modified files to carry prominent notices
          stating that You changed the files; and

      (c) You must retain, in the Source form of any Derivative Works
          that You distribute, all copyright, patent, trademark, and
          attribution notices from the Source form of the Work,
          excluding those notices that do not pertain to any part of
          the Derivative Works; and

      (d) If the Work includes a "NOTICE" text file as part of its
          distribution, then any Derivative Works that You distribute must
          include a readable copy of the attribution notices contained
          within such NOTICE file, excluding those notices that do not
          pertain to any part of the Derivative Works, in at least one
          of the following places: within a NOTICE text file distributed
          as part of the Derivative Works; within the Source form or
          documentation, if provided along with the Derivative Works; or,
          within a display generated by the Derivative Works, if and
          wherever such third-party notices normally appear. The contents
          of the NOTICE file are for informational purposes only and
          do not modify the License. You may add Your own attribution
          notices within Derivative Works that You distribute, alongside
          or as an addendum to the NOTICE text from the Work, provided
          that such additional attribution notices cannot be construed
          as modifying the License.

      You may add Your own copyright statement to Your modifications and
      may provide additional or different license terms and conditions
      for use, reproduction, or distribution of Your modifications, or
      for any such Derivative Works as a whole, provided Your use,
      reproduction, and distribution of the Work otherwise complies with
      the conditions stated in this License.

   5. Submission of Contributions. Unless You explicitly state otherwise,
      any Contribution intentionally submitted for inclusion in the Work
      by You to the Licensor shall be under the terms and conditions of
      this License, without any additional terms or conditions.
      Notwithstanding the above, nothing herein shall supersede or modify
      the terms of any separate license agreement you may have executed
      with Licensor regarding such Contributions.

   6. Trademarks. This License does not grant permission to use the trade
      names, trademarks, service marks, or product names of the Licensor,
      except as required for reasonable and customary use in describing the
      origin of the Work and reproducing the content of the NOTICE file.

   7. Disclaimer of Warranty. Unless required by applicable law or
      agreed to in writing, Licensor provides the Work (and each
      Contributor provides its Contributions) on an "AS IS" BASIS,
      WITHOUT WARRANTIES OR CONDITIONS OF ANY KIND, either express or
      implied, including, without limitation, any warranties or conditions
      of TITLE, NON-INFRINGEMENT, MERCHANTABILITY, or FITNESS FOR A
      PARTICULAR PURPOSE. You are solely responsible for determining the
      appropriateness of using or redistributing the Work and assume any
      risks associated with Your exercise of permissions under this License.

   8. Limitation of Liability. In no event and under no legal theory,
      whether in tort (including negligence), contract, or otherwise,
      unless required by applicable law (such as deliberate and grossly
      negligent acts) or agreed to in writing, shall any Contributor be
      liable to You for damages, including any direct, indirect, special,
      incidental, or consequential damages of any character arising as a
      result of this License or out of the use or inability to use the
      Work (including but not limited to damages for loss of goodwill,
      work stoppage, computer failure or malfunction, or any and all
      other commercial damages or losses), even if such Contributor
      has been advised of the possibility of such damages.

   9. Accepting Warranty or Additional Liability. While redistributing
      the Work or Derivative Works thereof, You may choose to offer,
      and charge a fee for, acceptance of support, warranty, indemnity,
      or other liability obligations and/or rights consistent with this
      License. However, in accepting such obligations, You may act only
      on Your own behalf and on Your sole responsibility, not on behalf
      of any other Contributor, and only if You agree to indemnify,
      defend, and hold each Contributor harmless for any liability
      incurred by, or claims asserted against, such Contributor by reason
      of your accepting any such warranty or additional liability.

----------------------- Dependencies Grouped by License ------------
-------- Dependency
github.com/PuerkitoBio/urlesc
-------- Copyrights
Copyright (c) 2012 The Go Authors. All rights reserved.
Copyright 2009 The Go Authors. All rights reserved.

-------- Dependency
github.com/fsnotify/fsnotify
-------- Copyrights
Copyright (c) 2012 The Go Authors. All rights reserved.
Copyright (c) 2012-2019 fsnotify Authors. All rights reserved.
Copyright 2010 The Go Authors. All rights reserved.
Copyright 2012 The Go Authors. All rights reserved.
Copyright 2016 The Go Authors. All rights reserved.
Copyright 2015 The Go Authors. All rights reserved.
Copyright 2013 The Go Authors. All rights reserved.
Copyright 2011 The Go Authors. All rights reserved.

-------- Dependency
github.com/gogo/protobuf
-------- Copyrights
Copyright (c) 2013, The GoGo Authors. All rights reserved.
Copyright 2010 The Go Authors.  All rights reserved.
Copyright 2010 The Go Authors.
Copyright (c) 2015, The GoGo Authors. All rights reserved.
Copyright 2016 The Go Authors.  All rights reserved.
Copyright 2015 The Go Authors.  All rights reserved.
Copyright 2011 The Go Authors.  All rights reserved.
Copyright (c) 2018, The GoGo Authors. All rights reserved.
Copyright 2018 The Go Authors.  All rights reserved.
Copyright 2017 The Go Authors.  All rights reserved.
Copyright (c) 2016, The GoGo Authors. All rights reserved.
Copyright 2014 The Go Authors.  All rights reserved.
Copyright 2012 The Go Authors.  All rights reserved.
Copyright 2013 The Go Authors.  All rights reserved.
Copyright (c) 2019, The GoGo Authors. All rights reserved.
Copyright (c) 2017, The GoGo Authors. All rights reserved.
Copyright (c) 2015, The GoGo Authors.  rights reserved.

-------- Dependency
github.com/golang/protobuf
-------- Copyrights
Copyright 2010 The Go Authors.  All rights reserved.
Copyright 2016 The Go Authors. All rights reserved.
Copyright 2020 The Go Authors. All rights reserved.
Copyright 2019 The Go Authors. All rights reserved.
Copyright 2018 The Go Authors. All rights reserved.
Copyright 2015 The Go Authors. All rights reserved.
Copyright 2017 The Go Authors. All rights reserved.
Copyright 2010 The Go Authors. All rights reserved.
Copyright 2014 The Go Authors. All rights reserved.
Copyright 2011 The Go Authors. All rights reserved.
Copyright 2015 The Go Authors.  All rights reserved.

-------- Dependency
github.com/google/go-cmp
-------- Copyrights
Copyright (c) 2017 The Go Authors. All rights reserved.
Copyright 2017, The Go Authors. All rights reserved.
Copyright 2018, The Go Authors. All rights reserved.
Copyright 2019, The Go Authors. All rights reserved.

-------- Dependency
github.com/google/uuid
-------- Copyrights
Copyright (c) 2009,2014 Google Inc. All rights reserved.
Copyright 2016 Google Inc.  All rights reserved.
Copyright 2017 Google Inc.  All rights reserved.
Copyright 2018 Google Inc.  All rights reserved.

-------- Dependency
github.com/imdario/mergo
-------- Copyrights
Copyright (c) 2013 Dario Castañé. All rights reserved.
Copyright (c) 2012 The Go Authors. All rights reserved.
Copyright 2013 Dario Castañé. All rights reserved.
Copyright 2009 The Go Authors. All rights reserved.
Copyright 2014 Dario Castañé. All rights reserved.

-------- Dependency
github.com/liggitt/tabwriter
-------- Copyrights
Copyright (c) 2009 The Go Authors. All rights reserved.
Copyright 2012 The Go Authors. All rights reserved.
Copyright 2009 The Go Authors. All rights reserved.

-------- Dependency
github.com/spf13/pflag
-------- Copyrights
Copyright (c) 2012 Alex Ogier. All rights reserved.
Copyright (c) 2012 The Go Authors. All rights reserved.
Copyright 2009 The Go Authors. All rights reserved.
Copyright 2012 The Go Authors. All rights reserved.
Copyright 2010 The Go Authors.  All rights reserved.

-------- Dependency
golang.org/x/crypto
-------- Copyrights
Copyright (c) 2009 The Go Authors. All rights reserved.
Copyright 2015 The Go Authors. All rights reserved.
Copyright 2016 The Go Authors. All rights reserved.
Copyright 2017 The Go Authors. All rights reserved.
Copyright 2018 The Go Authors. All rights reserved.
Copyright 2019 The Go Authors. All rights reserved.
Copyright 2011 The Go Authors. All rights reserved.
Copyright 2010 The Go Authors. All rights reserved.
Copyright 2012 The Go Authors. All rights reserved.
Copyright 2013 The Go Authors. All rights reserved.
Copyright 2014 The Go Authors. All rights reserved.
Copyright 2020 The Go Authors. All rights reserved.
Copyright 2009 The Go Authors. All rights reserved.
-------- Patents
Additional IP Rights Grant (Patents)

"This implementation" means the copyrightable works distributed by
Google as part of the Go project.

Google hereby grants to You a perpetual, worldwide, non-exclusive,
no-charge, royalty-free, irrevocable (except as stated in this section)
patent license to make, have made, use, offer to sell, sell, import,
transfer and otherwise run, modify and propagate the contents of this
implementation of Go, where such license applies only to those patent
claims, both currently owned or controlled by Google and acquired in
the future, licensable by Google that are necessarily infringed by this
implementation of Go.  This grant does not include claims that would be
infringed only as a consequence of further modification of this
implementation.  If you or your agent or exclusive licensee institute or
order or agree to the institution of patent litigation against any
entity (including a cross-claim or counterclaim in a lawsuit) alleging
that this implementation of Go or any code incorporated within this
implementation of Go constitutes direct or contributory patent
infringement, or inducement of patent infringement, then any patent
rights granted to you under this License for this implementation of Go
shall terminate as of the date such litigation is filed.


-------- Dependency
golang.org/x/net
-------- Copyrights
Copyright (c) 2009 The Go Authors. All rights reserved.
Copyright 2016 The Go Authors. All rights reserved.
Copyright 2017 The Go Authors. All rights reserved.
Copyright 2014 The Go Authors. All rights reserved.
Copyright 2015 The Go Authors. All rights reserved.
Copyright 2010 The Go Authors. All rights reserved.
Copyright 2009 The Go Authors. All rights reserved.
Copyright 2012 The Go Authors. All rights reserved.
Copyright 2013 The Go Authors. All rights reserved.
Copyright 2011 The Go Authors. All rights reserved.
Copyright (C) 2009 Apple Inc. All rights reserved.
Copyright 2018 The Go Authors. All rights reserved.
Copyright 2019 The Go Authors. All rights reserved.
-------- Patents
Additional IP Rights Grant (Patents)

"This implementation" means the copyrightable works distributed by
Google as part of the Go project.

Google hereby grants to You a perpetual, worldwide, non-exclusive,
no-charge, royalty-free, irrevocable (except as stated in this section)
patent license to make, have made, use, offer to sell, sell, import,
transfer and otherwise run, modify and propagate the contents of this
implementation of Go, where such license applies only to those patent
claims, both currently owned or controlled by Google and acquired in
the future, licensable by Google that are necessarily infringed by this
implementation of Go.  This grant does not include claims that would be
infringed only as a consequence of further modification of this
implementation.  If you or your agent or exclusive licensee institute or
order or agree to the institution of patent litigation against any
entity (including a cross-claim or counterclaim in a lawsuit) alleging
that this implementation of Go or any code incorporated within this
implementation of Go constitutes direct or contributory patent
infringement, or inducement of patent infringement, then any patent
rights granted to you under this License for this implementation of Go
shall terminate as of the date such litigation is filed.


-------- Dependency
golang.org/x/oauth2
-------- Copyrights
Copyright (c) 2009 The Go Authors. All rights reserved.
Copyright 2017 The oauth2 Authors. All rights reserved.
Copyright 2015 The oauth2 Authors. All rights reserved.
Copyright 2018 The Go Authors. All rights reserved.
Copyright 2014 The Go Authors. All rights reserved.
Copyright 2019 The Go Authors. All rights reserved.
Copyright 2015 The Go Authors. All rights reserved.
Copyright 2016 The Go Authors. All rights reserved.
Copyright 2017 The Go Authors. All rights reserved.
Copyright 2018 The oauth2 Authors. All rights reserved.

-------- Dependency
golang.org/x/sys
-------- Copyrights
Copyright (c) 2009 The Go Authors. All rights reserved.
Copyright 2019 The Go Authors. All rights reserved.
Copyright 2018 The Go Authors. All rights reserved.
Copyright 2020 The Go Authors. All rights reserved.
Copyright 2012 The Go Authors. All rights reserved.
Copyright 2011 The Go Authors. All rights reserved.
Copyright 2015 The Go Authors. All rights reserved.
Copyright 2009 The Go Authors. All rights reserved.
Copyright 2013 The Go Authors. All rights reserved.
Copyright 2016 The Go Authors. All rights reserved.
Copyright 2017 The Go Authors. All rights reserved.
Copyright 2010 The Go Authors. All rights reserved.
Copyright 2014 The Go Authors. All rights reserved.
Copyright 2009,2010 The Go Authors. All rights reserved.
Copyright 2017 The Go Authors. All right reserved.
-------- Patents
Additional IP Rights Grant (Patents)

"This implementation" means the copyrightable works distributed by
Google as part of the Go project.

Google hereby grants to You a perpetual, worldwide, non-exclusive,
no-charge, royalty-free, irrevocable (except as stated in this section)
patent license to make, have made, use, offer to sell, sell, import,
transfer and otherwise run, modify and propagate the contents of this
implementation of Go, where such license applies only to those patent
claims, both currently owned or controlled by Google and acquired in
the future, licensable by Google that are necessarily infringed by this
implementation of Go.  This grant does not include claims that would be
infringed only as a consequence of further modification of this
implementation.  If you or your agent or exclusive licensee institute or
order or agree to the institution of patent litigation against any
entity (including a cross-claim or counterclaim in a lawsuit) alleging
that this implementation of Go or any code incorporated within this
implementation of Go constitutes direct or contributory patent
infringement, or inducement of patent infringement, then any patent
rights granted to you under this License for this implementation of Go
shall terminate as of the date such litigation is filed.


-------- Dependency
golang.org/x/text
-------- Copyrights
Copyright (c) 2009 The Go Authors. All rights reserved.
Copyright 2014 The Go Authors. All rights reserved.
Copyright 2016 The Go Authors. All rights reserved.
Copyright 2015 The Go Authors. All rights reserved.
Copyright 2017 The Go Authors. All rights reserved.
Copyright 2012 The Go Authors. All rights reserved.
Copyright 2013 The Go Authors. All rights reserved.
Copyright 2018 The Go Authors. All rights reserved.
Copyright 2009 The Go Authors. All rights reserved.
Copyright 2019 The Go Authors. All rights reserved.
Copyright 2011 The Go Authors. All rights reserved.
-------- Patents
Additional IP Rights Grant (Patents)

"This implementation" means the copyrightable works distributed by
Google as part of the Go project.

Google hereby grants to You a perpetual, worldwide, non-exclusive,
no-charge, royalty-free, irrevocable (except as stated in this section)
patent license to make, have made, use, offer to sell, sell, import,
transfer and otherwise run, modify and propagate the contents of this
implementation of Go, where such license applies only to those patent
claims, both currently owned or controlled by Google and acquired in
the future, licensable by Google that are necessarily infringed by this
implementation of Go.  This grant does not include claims that would be
infringed only as a consequence of further modification of this
implementation.  If you or your agent or exclusive licensee institute or
order or agree to the institution of patent litigation against any
entity (including a cross-claim or counterclaim in a lawsuit) alleging
that this implementation of Go or any code incorporated within this
implementation of Go constitutes direct or contributory patent
infringement, or inducement of patent infringement, then any patent
rights granted to you under this License for this implementation of Go
shall terminate as of the date such litigation is filed.


-------- Dependency
golang.org/x/time
-------- Copyrights
Copyright (c) 2009 The Go Authors. All rights reserved.
Copyright 2015 The Go Authors. All rights reserved.
-------- Patents
Additional IP Rights Grant (Patents)

"This implementation" means the copyrightable works distributed by
Google as part of the Go project.

Google hereby grants to You a perpetual, worldwide, non-exclusive,
no-charge, royalty-free, irrevocable (except as stated in this section)
patent license to make, have made, use, offer to sell, sell, import,
transfer and otherwise run, modify and propagate the contents of this
implementation of Go, where such license applies only to those patent
claims, both currently owned or controlled by Google and acquired in
the future, licensable by Google that are necessarily infringed by this
implementation of Go.  This grant does not include claims that would be
infringed only as a consequence of further modification of this
implementation.  If you or your agent or exclusive licensee institute or
order or agree to the institution of patent litigation against any
entity (including a cross-claim or counterclaim in a lawsuit) alleging
that this implementation of Go or any code incorporated within this
implementation of Go constitutes direct or contributory patent
infringement, or inducement of patent infringement, then any patent
rights granted to you under this License for this implementation of Go
shall terminate as of the date such litigation is filed.


-------- Dependency
golang.org/x/xerrors
-------- Copyrights
Copyright (c) 2019 The Go Authors. All rights reserved.
Copyright 2018 The Go Authors. All rights reserved.
Copyright 2019 The Go Authors. All rights reserved.
Copyright 2011 The Go Authors. All rights reserved.
Copyright 2012 The Go Authors. All rights reserved.
-------- Patents
Additional IP Rights Grant (Patents)

"This implementation" means the copyrightable works distributed by
Google as part of the Go project.

Google hereby grants to You a perpetual, worldwide, non-exclusive,
no-charge, royalty-free, irrevocable (except as stated in this section)
patent license to make, have made, use, offer to sell, sell, import,
transfer and otherwise run, modify and propagate the contents of this
implementation of Go, where such license applies only to those patent
claims, both currently owned or controlled by Google and acquired in
the future, licensable by Google that are necessarily infringed by this
implementation of Go.  This grant does not include claims that would be
infringed only as a consequence of further modification of this
implementation.  If you or your agent or exclusive licensee institute or
order or agree to the institution of patent litigation against any
entity (including a cross-claim or counterclaim in a lawsuit) alleging
that this implementation of Go or any code incorporated within this
implementation of Go constitutes direct or contributory patent
infringement, or inducement of patent infringement, then any patent
rights granted to you under this License for this implementation of Go
shall terminate as of the date such litigation is filed.


-------- Dependency
google.golang.org/protobuf
-------- Copyrights
Copyright (c) 2018 The Go Authors. All rights reserved.
Copyright 2018 The Go Authors. All rights reserved.
Copyright 2019 The Go Authors. All rights reserved.
Copyright 2020 The Go Authors. All rights reserved.
Copyright 2019 The Go Authors. All rights reserved.",
Copyright 2018 The Go Authors. All rights reserved.",
Copyright 2008 Google Inc.  All rights reserved.
-------- Patents
Additional IP Rights Grant (Patents)

"This implementation" means the copyrightable works distributed by
Google as part of the Go project.

Google hereby grants to You a perpetual, worldwide, non-exclusive,
no-charge, royalty-free, irrevocable (except as stated in this section)
patent license to make, have made, use, offer to sell, sell, import,
transfer and otherwise run, modify and propagate the contents of this
implementation of Go, where such license applies only to those patent
claims, both currently owned or controlled by Google and acquired in
the future, licensable by Google that are necessarily infringed by this
implementation of Go.  This grant does not include claims that would be
infringed only as a consequence of further modification of this
implementation.  If you or your agent or exclusive licensee institute or
order or agree to the institution of patent litigation against any
entity (including a cross-claim or counterclaim in a lawsuit) alleging
that this implementation of Go or any code incorporated within this
implementation of Go constitutes direct or contributory patent
infringement, or inducement of patent infringement, then any patent
rights granted to you under this License for this implementation of Go
shall terminate as of the date such litigation is filed.


-------- Dependency
gopkg.in/inf.v0
-------- Copyrights
Copyright (c) 2012 Péter Surányi. Portions Copyright (c) 2009 The Go

-------- Dependencies Summary
github.com/PuerkitoBio/urlesc
github.com/fsnotify/fsnotify
github.com/gogo/protobuf
github.com/golang/protobuf
github.com/google/go-cmp
github.com/google/uuid
github.com/imdario/mergo
github.com/liggitt/tabwriter
github.com/spf13/pflag
golang.org/x/crypto
golang.org/x/net
golang.org/x/oauth2
golang.org/x/sys
golang.org/x/text
golang.org/x/time
golang.org/x/xerrors
google.golang.org/protobuf
gopkg.in/inf.v0

-------- License used by Dependencies
SPDX:BSD-3-Clause--modified-by-Google
Redistribution and use in source and binary forms, with 
or without modification, are permitted provided that the following conditions
are met:

   * Redistributions of source code must retain the above copyright
notice, this list of conditions and the following disclaimer.
   * Redistributions in binary form must reproduce the above
copyright notice, this list of conditions and the following disclaimer
in the documentation and/or other materials provided with the
distribution.
   * Neither the name of Google Inc. nor the names of its
contributors may be used to endorse or promote products derived from
this software without specific prior written permission.

THIS SOFTWARE IS PROVIDED BY THE COPYRIGHT HOLDERS AND CONTRIBUTORS
"AS IS" AND ANY EXPRESS OR IMPLIED WARRANTIES, INCLUDING, BUT NOT
LIMITED TO, THE IMPLIED WARRANTIES OF MERCHANTABILITY AND FITNESS FOR
A PARTICULAR PURPOSE ARE DISCLAIMED. IN NO EVENT SHALL THE COPYRIGHT
OWNER OR CONTRIBUTORS BE LIABLE FOR ANY DIRECT, INDIRECT, INCIDENTAL,
SPECIAL, EXEMPLARY, OR CONSEQUENTIAL DAMAGES (INCLUDING, BUT NOT
LIMITED TO, PROCUREMENT OF SUBSTITUTE GOODS OR SERVICES; LOSS OF USE,
DATA, OR PROFITS; OR BUSINESS INTERRUPTION) HOWEVER CAUSED AND ON ANY
THEORY OF LIABILITY, WHETHER IN CONTRACT, STRICT LIABILITY, OR TORT
(INCLUDING NEGLIGENCE OR OTHERWISE) ARISING IN ANY WAY OUT OF THE USE
OF THIS SOFTWARE, EVEN IF ADVISED OF THE POSSIBILITY OF SUCH DAMAGE.

----------------------- Dependencies Grouped by License ------------
-------- Dependency
github.com/davecgh/go-spew
-------- Copyrights
Copyright (c) 2012-2016 Dave Collins <dave@davec.name>
Copyright (c) 2015-2016 Dave Collins <dave@davec.name>
Copyright (c) 2013-2016 Dave Collins <dave@davec.name>
Copyright (c) 2013 Dave Collins <dave@davec.name>

-------- Dependencies Summary
github.com/davecgh/go-spew

-------- License used by Dependencies
SPDX:ISC
Permission to use, copy, modify, and/or distribute this 
software for any purpose with or without fee is hereby granted, provided that 
the above copyright notice and this permission notice appear in all copies.

THE SOFTWARE IS PROVIDED "AS IS" AND THE AUTHOR DISCLAIMS ALL WARRANTIES WITH 
REGARD TO THIS SOFTWARE INCLUDING ALL IMPLIED WARRANTIES OF MERCHANTABILITY 
AND FITNESS. IN NO EVENT SHALL THE AUTHOR BE LIABLE FOR ANY SPECIAL, DIRECT, 
INDIRECT, OR CONSEQUENTIAL DAMAGES OR ANY DAMAGES WHATSOEVER RESULTING FROM 
LOSS OF USE, DATA OR PROFITS, WHETHER IN AN ACTION OF CONTRACT, NEGLIGENCE OR 
OTHER TORTIOUS ACTION, ARISING OUT OF OR IN CONNECTION WITH THE USE OR 
PERFORMANCE OF THIS SOFTWARE.

----------------------- Dependencies Grouped by License ------------
-------- Dependency
github.com/Jeffail/gabs/v2
-------- Copyrights
Copyright (c) 2019 Ashley Jeffs

-------- Dependency
github.com/beorn7/perks
-------- Copyrights
Copyright (C) 2013 Blake Mizerany

-------- Dependency
github.com/emicklei/go-restful
-------- Copyrights
Copyright (c) 2012,2013 Ernest Micklei
Copyright 2013 Ernest Micklei. All rights reserved.
Copyright 2015 Ernest Micklei. All rights reserved.
Copyright 2014 Ernest Micklei. All rights reserved.
Copyright 2018 Ernest Micklei. All rights reserved.

-------- Dependency
github.com/gertd/go-pluralize
-------- Copyrights
Copyright (c) 2019 Gert Drapers
Copyright (c) 2013 Blake Embrey (hello@blakeembrey.com)

-------- Dependency
github.com/json-iterator/go
-------- Copyrights
Copyright (c) 2016 json-iterator

-------- Dependency
github.com/mailru/easyjson
-------- Copyrights
Copyright (c) 2016 Mail.Ru Group

-------- Dependency
github.com/nxadm/tail
-------- Copyrights
© Copyright 2015 Hewlett Packard Enterprise Development LP
Copyright (c) 2014 ActiveState
Copyright (c) 2015 HPE Software Inc. All rights reserved.
Copyright (c) 2013 ActiveState Software Inc. All rights reserved.
Copyright (C) 2013 99designs

-------- Dependency
github.com/onsi/ginkgo
-------- Copyrights
Copyright (c) 2013-2014 Onsi Fakhouri
Copyright (c) 2016 Yasuhiro Matsumoto

-------- Dependency
github.com/onsi/gomega
-------- Copyrights
Copyright (c) 2013-2014 Onsi Fakhouri
Copyright (c) 2014 Amit Kumar Gupta

-------- Dependency
github.com/peterbourgon/diskv
-------- Copyrights
Copyright (c) 2011-2012 Peter Bourgon

-------- Dependency
github.com/stretchr/testify
-------- Copyrights
Copyright (c) 2012-2020 Mat Ryer, Tyler Bunnell and contributors.

-------- Dependency
go.uber.org/atomic
-------- Copyrights
Copyright (c) 2016 Uber Technologies, Inc.
Copyright (c) 2019 Uber Technologies, Inc.

-------- Dependency
go.uber.org/multierr
-------- Copyrights
Copyright (c) 2017 Uber Technologies, Inc.
Copyright (c) 2019 Uber Technologies, Inc.

-------- Dependency
go.uber.org/zap
-------- Copyrights
Copyright (c) 2016-2017 Uber Technologies, Inc.
Copyright (c) 2016 Uber Technologies, Inc.
Copyright (c) 2017 Uber Technologies, Inc.
Copyright (c) 2019 Uber Technologies, Inc.
Copyright (c) 2020 Uber Technologies, Inc.
Copyright (c) 2016, 2017 Uber Technologies, Inc.
Copyright (c) 2018 Uber Technologies, Inc.

-------- Dependency
gopkg.in/yaml.v3
-------- Copyrights
copyright staring in 2011 when the project was ported over:
Copyright (c) 2006-2010 Kirill Simonov
Copyright (c) 2006-2011 Kirill Simonov
Copyright (c) 2011-2019 Canonical Ltd
Copyright 2011-2016 Canonical Ltd.
-------- Notices
Copyright 2011-2016 Canonical Ltd.

Licensed under the Apache License, Version 2.0 (the "License");
you may not use this file except in compliance with the License.
You may obtain a copy of the License at

    http://www.apache.org/licenses/LICENSE-2.0

Unless required by applicable law or agreed to in writing, software
distributed under the License is distributed on an "AS IS" BASIS,
WITHOUT WARRANTIES OR CONDITIONS OF ANY KIND, either express or implied.
See the License for the specific language governing permissions and
limitations under the License.


-------- Dependencies Summary
github.com/Jeffail/gabs/v2
github.com/beorn7/perks
github.com/emicklei/go-restful
github.com/gertd/go-pluralize
github.com/json-iterator/go
github.com/mailru/easyjson
github.com/nxadm/tail
github.com/onsi/ginkgo
github.com/onsi/gomega
github.com/peterbourgon/diskv
github.com/stretchr/testify
go.uber.org/atomic
go.uber.org/multierr
go.uber.org/zap
gopkg.in/yaml.v3

-------- License used by Dependencies
SPDX:MIT
Permission is hereby granted, free of charge, to any person
obtaining a copy of this software and associated documentation files
(the "Software"), to deal in the Software without restriction, including without
limitation the rights to use, copy, modify, merge, publish, distribute,
sublicense, and/or sell copies of the Software, and to permit persons to whom
the Software is furnished to do so, subject to the following conditions:

The above copyright notice and this permission notice shall be included in all
copies or substantial portions of the Software.

THE SOFTWARE IS PROVIDED "AS IS", WITHOUT WARRANTY OF ANY KIND, EXPRESS OR 
IMPLIED, INCLUDING BUT NOT LIMITED TO THE WARRANTIES OF MERCHANTABILITY, FITNESS
FOR A PARTICULAR PURPOSE AND NONINFRINGEMENT. IN NO EVENT SHALL THE AUTHORS OR
COPYRIGHT HOLDERS BE LIABLE FOR ANY CLAIM, DAMAGES OR OTHER LIABILITY, WHETHER
IN AN ACTION OF CONTRACT, TORT OR OTHERWISE, ARISING FROM, OUT OF OR IN
CONNECTION WITH THE SOFTWARE OR THE USE OR OTHER DEALINGS IN THE SOFTWARE.

----------------------- Dependencies Grouped by License ------------
-------- Dependency
github.com/ghodss/yaml
-------- Copyrights
Copyright (c) 2014 Sam Ghods
Copyright (c) 2012 The Go Authors. All rights reserved.
Copyright 2013 The Go Authors. All rights reserved.

-------- Dependency
sigs.k8s.io/yaml
-------- Copyrights
Copyright (c) 2014 Sam Ghods
Copyright (c) 2012 The Go Authors. All rights reserved.
Copyright 2013 The Go Authors. All rights reserved.

-------- Dependencies Summary
github.com/ghodss/yaml
sigs.k8s.io/yaml

-------- License used by Dependencies
The MIT License (MIT)

Copyright (c) 2014 Sam Ghods

Permission is hereby granted, free of charge, to any person obtaining a copy
of this software and associated documentation files (the "Software"), to deal
in the Software without restriction, including without limitation the rights
to use, copy, modify, merge, publish, distribute, sublicense, and/or sell
copies of the Software, and to permit persons to whom the Software is
furnished to do so, subject to the following conditions:

The above copyright notice and this permission notice shall be included in all
copies or substantial portions of the Software.

THE SOFTWARE IS PROVIDED "AS IS", WITHOUT WARRANTY OF ANY KIND, EXPRESS OR
IMPLIED, INCLUDING BUT NOT LIMITED TO THE WARRANTIES OF MERCHANTABILITY,
FITNESS FOR A PARTICULAR PURPOSE AND NONINFRINGEMENT. IN NO EVENT SHALL THE
AUTHORS OR COPYRIGHT HOLDERS BE LIABLE FOR ANY CLAIM, DAMAGES OR OTHER
LIABILITY, WHETHER IN AN ACTION OF CONTRACT, TORT OR OTHERWISE, ARISING FROM,
OUT OF OR IN CONNECTION WITH THE SOFTWARE OR THE USE OR OTHER DEALINGS IN THE
SOFTWARE.


Copyright (c) 2012 The Go Authors. All rights reserved.

Redistribution and use in source and binary forms, with or without
modification, are permitted provided that the following conditions are
met:

   * Redistributions of source code must retain the above copyright
notice, this list of conditions and the following disclaimer.
   * Redistributions in binary form must reproduce the above
copyright notice, this list of conditions and the following disclaimer
in the documentation and/or other materials provided with the
distribution.
   * Neither the name of Google Inc. nor the names of its
contributors may be used to endorse or promote products derived from
this software without specific prior written permission.

THIS SOFTWARE IS PROVIDED BY THE COPYRIGHT HOLDERS AND CONTRIBUTORS
"AS IS" AND ANY EXPRESS OR IMPLIED WARRANTIES, INCLUDING, BUT NOT
LIMITED TO, THE IMPLIED WARRANTIES OF MERCHANTABILITY AND FITNESS FOR
A PARTICULAR PURPOSE ARE DISCLAIMED. IN NO EVENT SHALL THE COPYRIGHT
OWNER OR CONTRIBUTORS BE LIABLE FOR ANY DIRECT, INDIRECT, INCIDENTAL,
SPECIAL, EXEMPLARY, OR CONSEQUENTIAL DAMAGES (INCLUDING, BUT NOT
LIMITED TO, PROCUREMENT OF SUBSTITUTE GOODS OR SERVICES; LOSS OF USE,
DATA, OR PROFITS; OR BUSINESS INTERRUPTION) HOWEVER CAUSED AND ON ANY
THEORY OF LIABILITY, WHETHER IN CONTRACT, STRICT LIABILITY, OR TORT
(INCLUDING NEGLIGENCE OR OTHERWISE) ARISING IN ANY WAY OUT OF THE USE
OF THIS SOFTWARE, EVEN IF ADVISED OF THE POSSIBILITY OF SUCH DAMAGE.


----------------------- Dependencies Grouped by License ------------
-------- Dependency
gopkg.in/tomb.v1
-------- Copyrights
Copyright (c) 2010-2011 - Gustavo Niemeyer <gustavo@niemeyer.net>
Copyright (c) 2011 - Gustavo Niemeyer <gustavo@niemeyer.net>

-------- Dependencies Summary
gopkg.in/tomb.v1

-------- License used by Dependencies
tomb - support for clean goroutine termination in Go.

Copyright (c) 2010-2011 - Gustavo Niemeyer <gustavo@niemeyer.net>

All rights reserved.

Redistribution and use in source and binary forms, with or without
modification, are permitted provided that the following conditions are met:

    * Redistributions of source code must retain the above copyright notice,
      this list of conditions and the following disclaimer.
    * Redistributions in binary form must reproduce the above copyright notice,
      this list of conditions and the following disclaimer in the documentation
      and/or other materials provided with the distribution.
    * Neither the name of the copyright holder nor the names of its
      contributors may be used to endorse or promote products derived from
      this software without specific prior written permission.

THIS SOFTWARE IS PROVIDED BY THE COPYRIGHT HOLDERS AND CONTRIBUTORS
"AS IS" AND ANY EXPRESS OR IMPLIED WARRANTIES, INCLUDING, BUT NOT
LIMITED TO, THE IMPLIED WARRANTIES OF MERCHANTABILITY AND FITNESS FOR
A PARTICULAR PURPOSE ARE DISCLAIMED. IN NO EVENT SHALL THE COPYRIGHT OWNER OR
CONTRIBUTORS BE LIABLE FOR ANY DIRECT, INDIRECT, INCIDENTAL, SPECIAL,
EXEMPLARY, OR CONSEQUENTIAL DAMAGES (INCLUDING, BUT NOT LIMITED TO,
PROCUREMENT OF SUBSTITUTE GOODS OR SERVICES; LOSS OF USE, DATA, OR
PROFITS; OR BUSINESS INTERRUPTION) HOWEVER CAUSED AND ON ANY THEORY OF
LIABILITY, WHETHER IN CONTRACT, STRICT LIABILITY, OR TORT (INCLUDING
NEGLIGENCE OR OTHERWISE) ARISING IN ANY WAY OUT OF THE USE OF THIS
SOFTWARE, EVEN IF ADVISED OF THE POSSIBILITY OF SUCH DAMAGE.


ATTRIBUTION-HELPER-GENERATED:
<<<<<<< HEAD
License file based on go.mod with md5 sum: 75db8ea0558974459f3381f948442417
=======
License file based on go.mod with md5 sum: e53d05350d16104c7f83f3398e89d4b3
>>>>>>> f673e336
<|MERGE_RESOLUTION|>--- conflicted
+++ resolved
@@ -2490,8 +2490,4 @@
 
 
 ATTRIBUTION-HELPER-GENERATED:
-<<<<<<< HEAD
-License file based on go.mod with md5 sum: 75db8ea0558974459f3381f948442417
-=======
-License file based on go.mod with md5 sum: e53d05350d16104c7f83f3398e89d4b3
->>>>>>> f673e336
+License file based on go.mod with md5 sum: e53d05350d16104c7f83f3398e89d4b3