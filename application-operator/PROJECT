--- conflicted
+++ resolved
@@ -34,12 +34,10 @@
 - group: clusters
   kind: MultiClusterLoggingScope
   version: v1alpha1
-<<<<<<< HEAD
+- group: clusters
+  kind: VerrazzanoProject
+  version: v1alpha1
 - group: oam
   kind: VerrazzanoHelidonWorkload
-=======
-- group: clusters
-  kind: VerrazzanoProject
->>>>>>> 2a8c3d56
   version: v1alpha1
 version: "2"