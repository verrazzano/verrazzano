// Copyright (c) 2021, Oracle and/or its affiliates.
// Licensed under the Universal Permissive License v 1.0 as shown at https://oss.oracle.com/licenses/upl.

package mcagent

import (
	"fmt"
	"reflect"
	"strings"

	oamv1alpha2 "github.com/crossplane/oam-kubernetes-runtime/apis/core/v1alpha2"
	clustersv1alpha1 "github.com/verrazzano/verrazzano/application-operator/apis/clusters/v1alpha1"
	"github.com/verrazzano/verrazzano/application-operator/controllers/clusters"
<<<<<<< HEAD
	apierrors "k8s.io/apimachinery/pkg/api/errors"
=======
	vzstring "github.com/verrazzano/verrazzano/pkg/string"
	metav1 "k8s.io/apimachinery/pkg/apis/meta/v1"
>>>>>>> 2a127ac9
	"k8s.io/apimachinery/pkg/types"
	"sigs.k8s.io/controller-runtime/pkg/client"
	"sigs.k8s.io/controller-runtime/pkg/controller/controllerutil"
)

// Synchronize MultiClusterApplicationConfiguration objects to the local cluster
func (s *Syncer) syncMCApplicationConfigurationObjects(namespace string) error {
	// Get all the MultiClusterApplicationConfiguration objects from the admin cluster
	allAdminMCAppConfigs := clustersv1alpha1.MultiClusterApplicationConfigurationList{}
	listOptions := &client.ListOptions{Namespace: namespace}
	err := s.AdminClient.List(s.Context, &allAdminMCAppConfigs, listOptions)
	if err != nil {
		return client.IgnoreNotFound(err)
	}
	for _, mcAppConfig := range allAdminMCAppConfigs.Items {
		if s.isThisCluster(mcAppConfig.Spec.Placement) {
			// Synchronize the components referenced by the application
			err := s.syncComponentList(mcAppConfig)
			if err != nil {
				s.Log.Error(err, "Error syncing components referenced by object",
					"MultiClusterApplicationConfiguration",
					types.NamespacedName{Namespace: mcAppConfig.Namespace, Name: mcAppConfig.Name})
			}
			// Synchronize the MultiClusterApplicationConfiguration even if there were errors
			// handling the application components.  For compatibility with v1.0.0 it is valid
			// for none of the OAM Components to be found because they may all be wrapped in
			// an MultiClusterComponent resource.
			_, err = s.createOrUpdateMCAppConfig(mcAppConfig)
			if err != nil {
				s.Log.Error(err, "Error syncing object",
					"MultiClusterApplicationConfiguration",
					types.NamespacedName{Namespace: mcAppConfig.Namespace, Name: mcAppConfig.Name})
			}
		}
	}

	// Delete orphaned MultiClusterApplicationConfiguration resources.
	// Get the list of MultiClusterApplicationConfiguration resources on the
	// local cluster and compare to the list received from the admin cluster.
	// The admin cluster is the source of truth.
	allLocalMCAppConfigs := clustersv1alpha1.MultiClusterApplicationConfigurationList{}
	err = s.LocalClient.List(s.Context, &allLocalMCAppConfigs, listOptions)
	if err != nil {
		s.Log.Error(err, "failed to list MultiClusterApplicationConfiguration on local cluster")
		return nil
	}
	for i, mcAppConfig := range allLocalMCAppConfigs.Items {
		// Delete each MultiClusterApplicationConfiguration object that is not on the admin cluster or no longer placed on this cluster
		if !s.appConfigPlacedOnCluster(&allAdminMCAppConfigs, mcAppConfig.Name, mcAppConfig.Namespace) {
			err := s.LocalClient.Delete(s.Context, &allLocalMCAppConfigs.Items[i])
			if err != nil {
				s.Log.Error(err, fmt.Sprintf("failed to delete MultiClusterApplicationConfiguration with name %q in namespace %q", mcAppConfig.Name, mcAppConfig.Namespace))
			}
		}
	}

	// Delete OAM components no longer associated with any MultiClusterApplicationConfiguration
	err = s.deleteOrphanedComponents(namespace)
	if err != nil {
		s.Log.Error(err, fmt.Sprintf("error deleting orphaned OAM Components in namespace %q", namespace))
	}

	return nil
}

func (s *Syncer) createOrUpdateMCAppConfig(mcAppConfig clustersv1alpha1.MultiClusterApplicationConfiguration) (controllerutil.OperationResult, error) {
	var mcAppConfigNew clustersv1alpha1.MultiClusterApplicationConfiguration
	mcAppConfigNew.Namespace = mcAppConfig.Namespace
	mcAppConfigNew.Name = mcAppConfig.Name

	// Create or update on the local cluster
	return controllerutil.CreateOrUpdate(s.Context, s.LocalClient, &mcAppConfigNew, func() error {
		mutateMCAppConfig(mcAppConfig, &mcAppConfigNew)
		return nil
	})
}

func mutateMCAppConfig(mcAppConfig clustersv1alpha1.MultiClusterApplicationConfiguration, mcAppConfigNew *clustersv1alpha1.MultiClusterApplicationConfiguration) {
	mcAppConfigNew.Spec.Placement = mcAppConfig.Spec.Placement
	mcAppConfigNew.Spec.Template = mcAppConfig.Spec.Template
	mcAppConfigNew.Labels = mcAppConfig.Labels
}

// appConfigPlacedOnCluster returns boolean indicating if the list contains the object with the specified name and namespace and the placement
// includes the local cluster
func (s *Syncer) appConfigPlacedOnCluster(mcAdminList *clustersv1alpha1.MultiClusterApplicationConfigurationList, name string, namespace string) bool {
	for _, item := range mcAdminList.Items {
		if item.Name == name && item.Namespace == namespace {
			return s.isThisCluster(item.Spec.Placement)
		}
	}
	return false
}

func (s *Syncer) updateMultiClusterAppConfigStatus(name types.NamespacedName, newCond clustersv1alpha1.Condition, newClusterStatus clustersv1alpha1.ClusterLevelStatus) error {
	var fetched clustersv1alpha1.MultiClusterApplicationConfiguration
	err := s.AdminClient.Get(s.Context, name, &fetched)
	if err != nil {
		return err
	}
	fetched.Status.Conditions = append(fetched.Status.Conditions, newCond)
	clusters.SetClusterLevelStatus(&fetched.Status, newClusterStatus)
	return s.AdminClient.Status().Update(s.Context, &fetched)
}

// syncComponentList - Synchronize the list of OAM Components contained in the MultiClusterApplicationConfiguration
func (s *Syncer) syncComponentList(mcAppConfig clustersv1alpha1.MultiClusterApplicationConfiguration) error {
	var errorStrings []string

	// Loop through the component list and get them one at a time.
	for _, component := range mcAppConfig.Spec.Template.Spec.Components {
		objectKey := types.NamespacedName{Name: component.ComponentName, Namespace: mcAppConfig.Namespace}
		oamComp := &oamv1alpha2.Component{}
		err := s.AdminClient.Get(s.Context, objectKey, oamComp)
		if err != nil {
			// If the OAM component object is not found then we check if the MultiClusterComponent object exists.
			if apierrors.IsNotFound(err) {
				mcComp := &clustersv1alpha1.MultiClusterComponent{}
				errmc := s.LocalClient.Get(s.Context, objectKey, mcComp)
				// Return the OAM component not found error if we fail to get the MultiClusterComponent
				// with the same name.
				if errmc != nil {
					return err
				}
				break
			} else {
				return err
			}
		}
		_, err = s.createOrUpdateComponent(*oamComp, mcAppConfig.Name)
		if err != nil {
			errorStrings = append(errorStrings, err.Error())
		}
	}

	// Check if any errors were collected while processing the list
	if len(errorStrings) > 0 {
		return fmt.Errorf(strings.Join(errorStrings, "\n"))
	}
	return nil
}

// createOrUpdateComponent - create or update an OAM Component
func (s *Syncer) createOrUpdateComponent(srcComp oamv1alpha2.Component, mcAppConfigName string) (controllerutil.OperationResult, error) {
	var oamComp oamv1alpha2.Component
	oamComp.Namespace = srcComp.Namespace
	oamComp.Name = srcComp.Name

	return controllerutil.CreateOrUpdate(s.Context, s.LocalClient, &oamComp, func() error {
		s.mutateComponent(s.ManagedClusterName, mcAppConfigName, srcComp, &oamComp)
		return nil
	})
}

// mutateComponent mutates the OAM component to reflect the contents of the parent MultiClusterComponent
func (s *Syncer) mutateComponent(managedClusterName string, mcAppConfigName string, component oamv1alpha2.Component, componentNew *oamv1alpha2.Component) {
	// Initialize the labels field
	if componentNew.Labels == nil {
		componentNew.Labels = make(map[string]string)
		if component.Labels != nil {
			componentNew.Labels = component.Labels
		}
	}

	// Add the name of this MultiClusterApplicationConfiguration to the label list
	componentNew.Labels[mcAppConfigsLabel] = vzstring.AppendToCommaSeparatedString(componentNew.Labels[mcAppConfigsLabel], mcAppConfigName)

	componentNew.Labels[managedClusterLabel] = managedClusterName
	componentNew.Spec = component.Spec
	componentNew.Annotations = component.Annotations
}

// deleteOrphanedComponents - delete OAM components that are no longer associated with any MultiClusterApplicationConfigurations.
// Also update the contents of the mcAppConfigsLabel for a component if the list of applications it is shared by has changed.
func (s *Syncer) deleteOrphanedComponents(namespace string) error {
	// Only process OAM components that were synced to the local system
	labels := &metav1.LabelSelector{
		MatchLabels: map[string]string{
			managedClusterLabel: s.ManagedClusterName,
		},
	}
	selector, err := metav1.LabelSelectorAsSelector(labels)
	if err != nil {
		return err
	}
	listOptions := &client.ListOptions{Namespace: namespace, LabelSelector: selector}
	oamCompList := &oamv1alpha2.ComponentList{}
	err = s.LocalClient.List(s.Context, oamCompList, listOptions)
	if err != nil {
		return err
	}

	// Nothing to do if no OAM components found
	if len(oamCompList.Items) == 0 {
		return nil
	}

	// Get the list of MultiClusterApplicationConfiguration objects
	listOptions2 := &client.ListOptions{Namespace: namespace}
	mcAppConfigList := clustersv1alpha1.MultiClusterApplicationConfigurationList{}
	err = s.LocalClient.List(s.Context, &mcAppConfigList, listOptions2)
	if err != nil {
		return err
	}

	// Process the list of OAM Components checking to see if they are part of any MultiClusterApplicationConfiguration
	for i, oamComp := range oamCompList.Items {
		var actualAppConfigs []string
		// Loop through the MultiClusterApplicationConfiguration objects checking for a reference
		for _, mcAppConfig := range mcAppConfigList.Items {
			for _, component := range mcAppConfig.Spec.Template.Spec.Components {
				// If we get a match, maintain a list of applications this OAM component is shared by
				if component.ComponentName == oamComp.Name {
					actualAppConfigs = append(actualAppConfigs, mcAppConfig.Name)
				}
			}
		}
		if len(actualAppConfigs) == 0 {
			// Delete the orphaned OAM Component
			s.Log.Info(fmt.Sprintf("Deleting orphaned OAM Component %s in namespace %s", oamComp.Name, oamComp.Namespace))
			err = s.LocalClient.Delete(s.Context, &oamCompList.Items[i])
			if err != nil {
				return err
			}
		} else {
			// Has the list of applications this component is associated with changed?  If so update the label.
			if !reflect.DeepEqual(strings.Split(oamComp.Labels[mcAppConfigsLabel], ","), actualAppConfigs) {
				oamComp.Labels[mcAppConfigsLabel] = strings.Join(actualAppConfigs, ",")
				err = s.LocalClient.Update(s.Context, &oamCompList.Items[i])
				if err != nil {
					return err
				}
			}
		}
	}

	return nil
}<|MERGE_RESOLUTION|>--- conflicted
+++ resolved
@@ -11,12 +11,9 @@
 	oamv1alpha2 "github.com/crossplane/oam-kubernetes-runtime/apis/core/v1alpha2"
 	clustersv1alpha1 "github.com/verrazzano/verrazzano/application-operator/apis/clusters/v1alpha1"
 	"github.com/verrazzano/verrazzano/application-operator/controllers/clusters"
-<<<<<<< HEAD
+	vzstring "github.com/verrazzano/verrazzano/pkg/string"
 	apierrors "k8s.io/apimachinery/pkg/api/errors"
-=======
-	vzstring "github.com/verrazzano/verrazzano/pkg/string"
 	metav1 "k8s.io/apimachinery/pkg/apis/meta/v1"
->>>>>>> 2a127ac9
 	"k8s.io/apimachinery/pkg/types"
 	"sigs.k8s.io/controller-runtime/pkg/client"
 	"sigs.k8s.io/controller-runtime/pkg/controller/controllerutil"
@@ -224,6 +221,14 @@
 
 	// Process the list of OAM Components checking to see if they are part of any MultiClusterApplicationConfiguration
 	for i, oamComp := range oamCompList.Items {
+		// Don't delete OAM component objects that have a MultiClusterComponent object. These will be deleted
+		// when syncing MultiClusterComponent objects.
+		mcComp := &clustersv1alpha1.MultiClusterComponent{}
+		objectKey := types.NamespacedName{Name: oamComp.Name, Namespace: namespace}
+		err = s.LocalClient.Get(s.Context, objectKey, mcComp)
+		if err == nil {
+			break
+		}
 		var actualAppConfigs []string
 		// Loop through the MultiClusterApplicationConfiguration objects checking for a reference
 		for _, mcAppConfig := range mcAppConfigList.Items {
