--- conflicted
+++ resolved
@@ -107,7 +107,7 @@
 	assert.NoError(err)
 
 	// Verify the associated OAM component did not get created on local cluster since we are
-	// using a MultiClusterComponent instead of a OAM Component in the MultuClusterApplicationConfiguration
+	// using a MultiClusterComponent instead of an OAM Component in the MultuClusterApplicationConfiguration
 	component := &oamv1alpha2.Component{}
 	err = s.LocalClient.Get(s.Context, types.NamespacedName{Name: testMCComponent.Name, Namespace: testMCComponent.Namespace}, component)
 	assert.True(errors.IsNotFound(err))
@@ -246,13 +246,7 @@
 // TestDeleteMCAppConfigNoOAMComponent tests the synchronization method for the following use case.
 // GIVEN a request to sync MultiClusterApplicationConfiguration objects
 // WHEN a MultiClusterApplicationConfiguration object is deleted from the admin cluster that references a
-<<<<<<< HEAD
-//
-//	MultiClusterComponent objec.
-//
-=======
 // MultiClusterComponent object.
->>>>>>> 07b77fc5
 // THEN ensure that the MultiClusterApplicationConfiguration is deleted and OAM component object is not deleted
 func TestDeleteMCAppConfigNoOAMComponent(t *testing.T) {
 	assert := asserts.New(t)
