// Copyright (c) 2021, 2022, Oracle and/or its affiliates.
// Licensed under the Universal Permissive License v 1.0 as shown at https://oss.oracle.com/licenses/upl.

package mcagent

import (
	"context"
	"fmt"
	"os"
	"time"

	oamv1alpha2 "github.com/crossplane/oam-kubernetes-runtime/apis/core/v1alpha2"
	clustersv1alpha1 "github.com/verrazzano/verrazzano/application-operator/apis/clusters/v1alpha1"
	"github.com/verrazzano/verrazzano/application-operator/constants"
	"github.com/verrazzano/verrazzano/application-operator/controllers/clusters"
	vzconstants "github.com/verrazzano/verrazzano/pkg/constants"
	vzlog "github.com/verrazzano/verrazzano/pkg/log"
	"github.com/verrazzano/verrazzano/pkg/mcconstants"
	platformopclusters "github.com/verrazzano/verrazzano/platform-operator/apis/clusters/v1alpha1"
	"go.uber.org/zap"
	appsv1 "k8s.io/api/apps/v1"
	corev1 "k8s.io/api/core/v1"
	networkingv1 "k8s.io/api/networking/v1"
	metav1 "k8s.io/apimachinery/pkg/apis/meta/v1"
	"k8s.io/apimachinery/pkg/runtime"
	"k8s.io/apimachinery/pkg/types"
	"k8s.io/client-go/tools/clientcmd"
	"sigs.k8s.io/controller-runtime/pkg/client"
	"sigs.k8s.io/controller-runtime/pkg/controller/controllerutil"
)

// ENV VAR for registration secret version
const registrationSecretVersion = "REGISTRATION_SECRET_VERSION"

// StartAgent - start the agent thread for syncing multi-cluster objects
func StartAgent(client client.Client, statusUpdateChannel chan clusters.StatusUpdateMessage, log *zap.SugaredLogger) {
	// Wait for the existence of the verrazzano-cluster-agent secret.  It contains the credentials
	// for connecting to a managed cluster.
	log = log.With(vzlog.FieldAgent, "multi-cluster")
	log.Info("Starting multi-cluster agent")

	// Initialize the syncer object
	s := &Syncer{
		LocalClient:           client,
		Log:                   log,
		Context:               context.TODO(),
		ProjectNamespaces:     []string{},
		AgentSecretFound:      false,
		SecretResourceVersion: "",
		StatusUpdateChannel:   statusUpdateChannel,
	}

	for {
		// Process one iteration of the agent thread
		err := s.ProcessAgentThread()
		if err != nil {
			s.Log.Errorf("Failed processing multi-cluster resources: %v", err)
		}
<<<<<<< HEAD
		s.updateDeployment("verrazzano-monitoring-operator")
=======
		s.configureLogging(false)
>>>>>>> e72133cd
		s.configureJaegerCR(false)
		if !s.AgentReadyToSync() {
			// there is no admin cluster we are connected to, so nowhere to send any status updates
			// received - discard them
			discardStatusMessages(s.StatusUpdateChannel)
		}
		time.Sleep(vzconstants.VMCAgentPollingTimeInterval)
	}
}

// ProcessAgentThread - process one iteration of the agent thread
func (s *Syncer) ProcessAgentThread() error {
	secret := corev1.Secret{}

	// Get the secret
	err := s.LocalClient.Get(context.TODO(), types.NamespacedName{Name: constants.MCAgentSecret, Namespace: constants.VerrazzanoSystemNamespace}, &secret)
	if err != nil {
		if client.IgnoreNotFound(err) == nil && s.AgentSecretFound {
			s.Log.Debugf("the secret %s in namespace %s was deleted", constants.MCAgentSecret, constants.VerrazzanoSystemNamespace)
			s.AgentSecretFound = false
			s.AgentSecretValid = false
		}
		return nil
	}
	err = validateAgentSecret(&secret)
	if err != nil {
		s.AgentSecretValid = false
		return fmt.Errorf("secret validation failed: %v", err)
	}

	// Remember the secret had been found in order to notice if it gets deleted
	s.AgentSecretFound = true
	s.AgentSecretValid = true

	// The cluster secret exists - log the cluster name only if it changes
	managedClusterName := string(secret.Data[constants.ClusterNameData])
	if managedClusterName != s.ManagedClusterName {
		s.Log.Debugf("Found secret named %s in namespace %s, cluster name changed from %q to %q", secret.Name, secret.Namespace, s.ManagedClusterName, managedClusterName)
		s.ManagedClusterName = managedClusterName
	}

	// Update all Prometheus monitors relabel configs in all namespaces with new cluster name if needed
	err = s.updatePrometheusMonitorsClusterName()
	if err != nil {
		return fmt.Errorf("failed to update the cluster name to %s on Prometheus monitor resources with error %v", s.ManagedClusterName, err)
	}
	// Create the client for accessing the admin cluster when there is a change in the secret
	if secret.ResourceVersion != s.SecretResourceVersion {
		adminClient, err := getAdminClient(&secret)
		if err != nil {
			return fmt.Errorf("failed to get the client for cluster %q with error %v", managedClusterName, err)
		}
		s.AdminClient = adminClient
		s.SecretResourceVersion = secret.ResourceVersion
	}

	// Update the status of our VMC on the admin cluster to record the last time we connected
	err = s.updateVMCStatus()
	if err != nil {
		// we couldn't update status of the VMC - but we should keep going with the rest of the work
		s.Log.Errorf("Failed to update VMC status on admin cluster: %v", err)
	}

	// Sync multi-cluster objects
	s.SyncMultiClusterResources()

	// Delete the managed cluster resources if deregistration occurs
	err = s.syncDeregistration()
	if err != nil {
		// we couldn't delete the managed cluster resources - but we should keep going with the rest of the work
		s.Log.Errorf("Failed to sync the deregistration process: %v", err)
	}

	// Check whether the admin or local clusters' CA certs have rolled, and sync as necessary
	managedClusterResult, err := s.syncClusterCAs()
	if err != nil {
		// we couldn't sync the cluster CAs - but we should keep going with the rest of the work
		s.Log.Errorf("Failed to synchronize cluster CA certificates: %v", err)
	}

	// if managed cluster information resulted in a change, the fluentd daemonset needs to be restarted and Jaeger CR
	// needs to be updated
	if managedClusterResult != controllerutil.OperationResultNone {
		// configure logging and force a restart of the fluentd daemonset since CA or registration
		// were updated
		s.configureJaegerCR(true)
	}
	return nil
}

func (s *Syncer) updateVMCStatus() error {
	vmcName := client.ObjectKey{Name: s.ManagedClusterName, Namespace: constants.VerrazzanoMultiClusterNamespace}
	vmc := platformopclusters.VerrazzanoManagedCluster{}
	err := s.AdminClient.Get(s.Context, vmcName, &vmc)
	if err != nil {
		return err
	}

	curTime := metav1.Now()
	vmc.Status.LastAgentConnectTime = &curTime
	apiURL, err := s.GetAPIServerURL()
	if err != nil {
		return fmt.Errorf("Failed to get api server url for vmc %s with error %v", vmcName, err)
	}

	vmc.Status.APIUrl = apiURL
	prometheusHost, err := s.GetPrometheusHost()
	if err != nil {
		return fmt.Errorf("Failed to get api prometheus host for vmc %s with error %v", vmcName, err)
	}

	vmc.Status.PrometheusHost = prometheusHost

	// update status of VMC
	return s.AdminClient.Status().Update(s.Context, &vmc)
}

// SyncMultiClusterResources - sync multi-cluster objects
func (s *Syncer) SyncMultiClusterResources() {
	err := s.syncVerrazzanoProjects()
	if err != nil {
		s.Log.Errorf("Failed syncing VerrazzanoProject objects: %v", err)
	}

	// Synchronize objects one namespace at a time
	for _, namespace := range s.ProjectNamespaces {
		err = s.syncSecretObjects(namespace)
		if err != nil {
			s.Log.Errorf("Failed to sync Secret objects: %v", err)
		}
		err = s.syncMCSecretObjects(namespace)
		if err != nil {
			s.Log.Errorf("Failed to sync MultiClusterSecret objects: %v", err)
		}
		err = s.syncMCConfigMapObjects(namespace)
		if err != nil {
			s.Log.Errorf("Failed to sync MultiClusterConfigMap objects: %v", err)
		}
		err = s.syncMCComponentObjects(namespace)
		if err != nil {
			s.Log.Errorf("Failed to sync MultiClusterComponent objects: %v", err)
		}
		err = s.syncMCApplicationConfigurationObjects(namespace)
		if err != nil {
			s.Log.Errorf("Failed to sync MultiClusterApplicationConfiguration objects: %v", err)
		}

		s.processStatusUpdates()

	}
}

// Validate the agent secret
func validateAgentSecret(secret *corev1.Secret) error {
	// The secret must contain a cluster name
	_, ok := secret.Data[constants.ClusterNameData]
	if !ok {
		return fmt.Errorf("the secret named %s in namespace %s is missing the required field %s", secret.Name, secret.Namespace, constants.ClusterNameData)
	}

	// The secret must contain a kubeconfig
	_, ok = secret.Data[mcconstants.KubeconfigKey]
	if !ok {
		return fmt.Errorf("the secret named %s in namespace %s is missing the required field %s", secret.Name, secret.Namespace, mcconstants.KubeconfigKey)
	}

	return nil
}

// Get the clientset for accessing the admin cluster
func getAdminClient(secret *corev1.Secret) (client.Client, error) {
	// Create a temp file that contains the kubeconfig
	tmpFile, err := os.CreateTemp("", "kubeconfig")
	if err != nil {
		return nil, err
	}

	err = os.WriteFile(tmpFile.Name(), secret.Data[mcconstants.KubeconfigKey], 0600)
	defer os.Remove(tmpFile.Name())
	if err != nil {
		return nil, err
	}

	config, err := clientcmd.BuildConfigFromFlags("", tmpFile.Name())
	if err != nil {
		return nil, err
	}
	scheme := runtime.NewScheme()
	_ = clustersv1alpha1.AddToScheme(scheme)
	_ = platformopclusters.AddToScheme(scheme)
	_ = oamv1alpha2.SchemeBuilder.AddToScheme(scheme)
	_ = corev1.SchemeBuilder.AddToScheme(scheme)

	clientset, err := client.New(config, client.Options{Scheme: scheme})
	if err != nil {
		return nil, err
	}

	return clientset, nil
}

<<<<<<< HEAD
// reconfigure deployment if cluster registration has been changed
func (s *Syncer) updateDeployment(name string) {
	// Get the deployment
	deploymentName := types.NamespacedName{Name: name, Namespace: constants.VerrazzanoSystemNamespace}
	deployment := appsv1.Deployment{}
	err := s.LocalClient.Get(context.TODO(), deploymentName, &deployment)
	if err != nil {
		s.Log.Errorf("Failed to find the deployment %s: %v", deploymentName, err)
		return
	}
	if len(deployment.Spec.Template.Spec.Containers) < 1 {
		s.Log.Debugf("No container defined in the deployment %s", deploymentName)
		return
	}

	// get the cluster name
	secretVersion := ""
=======
// reconfigure Fluentd by restarting Fluentd DaemonSet if ManagedClusterName has been changed
func (s *Syncer) configureLogging(forceRestart bool) {
	loggingName := types.NamespacedName{Name: vzconstants.FluentdDaemonSetName, Namespace: constants.VerrazzanoSystemNamespace}
	daemonSet := appsv1.DaemonSet{}
	err := s.LocalClient.Get(context.TODO(), loggingName, &daemonSet)
	if err != nil {
		s.Log.Errorf("Failed to find the logging DaemonSet %s: %v", loggingName, err)
		return
	}

>>>>>>> e72133cd
	regSecret := corev1.Secret{}
	regErr := s.LocalClient.Get(context.TODO(), types.NamespacedName{Name: constants.MCRegistrationSecret, Namespace: constants.VerrazzanoSystemNamespace}, &regSecret)
	if regErr != nil {
		if client.IgnoreNotFound(regErr) != nil {
			return
		}
<<<<<<< HEAD
	} else {
		secretVersion = regSecret.ResourceVersion
	}
	secretVersionEnv := getEnvValue(&deployment.Spec.Template.Spec.Containers, registrationSecretVersion)

	// CreateOrUpdate updates the deployment if cluster registration secret version changed
	if secretVersionEnv != secretVersion {
		controllerutil.CreateOrUpdate(s.Context, s.LocalClient, &deployment, func() error {
			s.Log.Debugf("Update the deployment %s, registration secret version from %q to %q", deploymentName, secretVersionEnv, secretVersion)
			// update the container env
			env := updateEnvValue(deployment.Spec.Template.Spec.Containers[0].Env, registrationSecretVersion, secretVersion)
			deployment.Spec.Template.Spec.Containers[0].Env = env
			return nil
		})
	}
=======
	}

	// CreateOrUpdate updates the fluentd daemonset - if no changes to the daemonset after we mutate it in memory,
	// controllerutil will not update it
	controllerutil.CreateOrUpdate(s.Context, s.LocalClient, &daemonSet, func() error {
		if forceRestart {
			if daemonSet.Spec.Template.ObjectMeta.Annotations == nil {
				daemonSet.Spec.Template.ObjectMeta.Annotations = make(map[string]string)
			}
			daemonSet.Spec.Template.ObjectMeta.Annotations[vzconstants.VerrazzanoRestartAnnotation] = time.Now().Format(time.RFC3339)
		}
		s.updateLoggingDaemonSet(regSecret, &daemonSet)
		return nil
	})
>>>>>>> e72133cd
}

func getEnvValue(containers *[]corev1.Container, envName string) string {
	for _, container := range *containers {
		for _, env := range container.Env {
			if env.Name == envName {
				return env.Value
			}
		}
	}
	return ""
}

func updateEnvValue(envs []corev1.EnvVar, envName string, newValue string) []corev1.EnvVar {
	for i, env := range envs {
		if env.Name == envName {
			envs[i].Value = newValue
			return envs
		}
	}
	return append(envs, corev1.EnvVar{Name: envName, Value: newValue})
}

// discardStatusMessages discards all messages in the statusUpdateChannel - this will
// prevent the channel buffer from filling up in the case of a non-managed cluster
func discardStatusMessages(statusUpdateChannel chan clusters.StatusUpdateMessage) {
	length := len(statusUpdateChannel)
	for i := 0; i < length; i++ {
		<-statusUpdateChannel
	}
}

// GetAPIServerURL returns the API Server URL for Verrazzano instance.
func (s *Syncer) GetAPIServerURL() (string, error) {
	ingress := &networkingv1.Ingress{}
	err := s.LocalClient.Get(context.TODO(), types.NamespacedName{Name: constants.VzConsoleIngress, Namespace: constants.VerrazzanoSystemNamespace}, ingress)
	if err != nil {
		return "", fmt.Errorf("Unable to fetch ingress %s/%s, %v", constants.VerrazzanoSystemNamespace, constants.VzConsoleIngress, err)
	}
	return fmt.Sprintf("https://%s", ingress.Spec.Rules[0].Host), nil
}

// GetPrometheusHost returns the prometheus host for Verrazzano instance.
func (s *Syncer) GetPrometheusHost() (string, error) {
	ingress := &networkingv1.Ingress{}
	err := s.LocalClient.Get(context.TODO(), types.NamespacedName{Name: constants.VzPrometheusIngress, Namespace: constants.VerrazzanoSystemNamespace}, ingress)
	if err != nil {
		return "", fmt.Errorf("unable to fetch ingress %s/%s, %v", constants.VerrazzanoSystemNamespace, constants.VzPrometheusIngress, err)
	}
	return ingress.Spec.Rules[0].Host, nil
}<|MERGE_RESOLUTION|>--- conflicted
+++ resolved
@@ -18,7 +18,6 @@
 	"github.com/verrazzano/verrazzano/pkg/mcconstants"
 	platformopclusters "github.com/verrazzano/verrazzano/platform-operator/apis/clusters/v1alpha1"
 	"go.uber.org/zap"
-	appsv1 "k8s.io/api/apps/v1"
 	corev1 "k8s.io/api/core/v1"
 	networkingv1 "k8s.io/api/networking/v1"
 	metav1 "k8s.io/apimachinery/pkg/apis/meta/v1"
@@ -56,11 +55,6 @@
 		if err != nil {
 			s.Log.Errorf("Failed processing multi-cluster resources: %v", err)
 		}
-<<<<<<< HEAD
-		s.updateDeployment("verrazzano-monitoring-operator")
-=======
-		s.configureLogging(false)
->>>>>>> e72133cd
 		s.configureJaegerCR(false)
 		if !s.AgentReadyToSync() {
 			// there is no admin cluster we are connected to, so nowhere to send any status updates
@@ -262,76 +256,6 @@
 	return clientset, nil
 }
 
-<<<<<<< HEAD
-// reconfigure deployment if cluster registration has been changed
-func (s *Syncer) updateDeployment(name string) {
-	// Get the deployment
-	deploymentName := types.NamespacedName{Name: name, Namespace: constants.VerrazzanoSystemNamespace}
-	deployment := appsv1.Deployment{}
-	err := s.LocalClient.Get(context.TODO(), deploymentName, &deployment)
-	if err != nil {
-		s.Log.Errorf("Failed to find the deployment %s: %v", deploymentName, err)
-		return
-	}
-	if len(deployment.Spec.Template.Spec.Containers) < 1 {
-		s.Log.Debugf("No container defined in the deployment %s", deploymentName)
-		return
-	}
-
-	// get the cluster name
-	secretVersion := ""
-=======
-// reconfigure Fluentd by restarting Fluentd DaemonSet if ManagedClusterName has been changed
-func (s *Syncer) configureLogging(forceRestart bool) {
-	loggingName := types.NamespacedName{Name: vzconstants.FluentdDaemonSetName, Namespace: constants.VerrazzanoSystemNamespace}
-	daemonSet := appsv1.DaemonSet{}
-	err := s.LocalClient.Get(context.TODO(), loggingName, &daemonSet)
-	if err != nil {
-		s.Log.Errorf("Failed to find the logging DaemonSet %s: %v", loggingName, err)
-		return
-	}
-
->>>>>>> e72133cd
-	regSecret := corev1.Secret{}
-	regErr := s.LocalClient.Get(context.TODO(), types.NamespacedName{Name: constants.MCRegistrationSecret, Namespace: constants.VerrazzanoSystemNamespace}, &regSecret)
-	if regErr != nil {
-		if client.IgnoreNotFound(regErr) != nil {
-			return
-		}
-<<<<<<< HEAD
-	} else {
-		secretVersion = regSecret.ResourceVersion
-	}
-	secretVersionEnv := getEnvValue(&deployment.Spec.Template.Spec.Containers, registrationSecretVersion)
-
-	// CreateOrUpdate updates the deployment if cluster registration secret version changed
-	if secretVersionEnv != secretVersion {
-		controllerutil.CreateOrUpdate(s.Context, s.LocalClient, &deployment, func() error {
-			s.Log.Debugf("Update the deployment %s, registration secret version from %q to %q", deploymentName, secretVersionEnv, secretVersion)
-			// update the container env
-			env := updateEnvValue(deployment.Spec.Template.Spec.Containers[0].Env, registrationSecretVersion, secretVersion)
-			deployment.Spec.Template.Spec.Containers[0].Env = env
-			return nil
-		})
-	}
-=======
-	}
-
-	// CreateOrUpdate updates the fluentd daemonset - if no changes to the daemonset after we mutate it in memory,
-	// controllerutil will not update it
-	controllerutil.CreateOrUpdate(s.Context, s.LocalClient, &daemonSet, func() error {
-		if forceRestart {
-			if daemonSet.Spec.Template.ObjectMeta.Annotations == nil {
-				daemonSet.Spec.Template.ObjectMeta.Annotations = make(map[string]string)
-			}
-			daemonSet.Spec.Template.ObjectMeta.Annotations[vzconstants.VerrazzanoRestartAnnotation] = time.Now().Format(time.RFC3339)
-		}
-		s.updateLoggingDaemonSet(regSecret, &daemonSet)
-		return nil
-	})
->>>>>>> e72133cd
-}
-
 func getEnvValue(containers *[]corev1.Container, envName string) string {
 	for _, container := range *containers {
 		for _, env := range container.Env {
