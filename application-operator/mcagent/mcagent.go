// Copyright (c) 2021, Oracle and/or its affiliates.
// Licensed under the Universal Permissive License v 1.0 as shown at https://oss.oracle.com/licenses/upl.

package mcagent

import (
	"context"
	"fmt"
	"io/ioutil"
	"os"
	"time"

	"github.com/go-logr/logr"
	clustersv1alpha1 "github.com/verrazzano/verrazzano/application-operator/apis/clusters/v1alpha1"
	"github.com/verrazzano/verrazzano/application-operator/constants"
	"github.com/verrazzano/verrazzano/application-operator/controllers/clusters"
	platformopclusters "github.com/verrazzano/verrazzano/platform-operator/apis/clusters/v1alpha1"
	appsv1 "k8s.io/api/apps/v1"
	corev1 "k8s.io/api/core/v1"
	extv1beta1 "k8s.io/api/extensions/v1beta1"
	metav1 "k8s.io/apimachinery/pkg/apis/meta/v1"
	"k8s.io/apimachinery/pkg/runtime"
	"k8s.io/apimachinery/pkg/types"
	"k8s.io/client-go/tools/clientcmd"
	"sigs.k8s.io/controller-runtime/pkg/client"
	"sigs.k8s.io/controller-runtime/pkg/controller/controllerutil"
)

// ENV VAR for registration secret version
const registrationSecretVersion = "REGISTRATION_SECRET_VERSION"

// StartAgent - start the agent thread for syncing multi-cluster objects
func StartAgent(client client.Client, statusUpdateChannel chan clusters.StatusUpdateMessage, log logr.Logger) {
	// Wait for the existence of the verrazzano-cluster-agent secret.  It contains the credentials
	// for connecting to a managed cluster.
	log.Info("Starting multi-cluster agent")

	// Initialize the syncer object
	s := &Syncer{
		LocalClient:           client,
		Log:                   log,
		Context:               context.TODO(),
		ProjectNamespaces:     []string{},
		AgentSecretFound:      false,
		SecretResourceVersion: "",
		StatusUpdateChannel:   statusUpdateChannel,
	}

	for {
		// Process one iteration of the agent thread
		err := s.ProcessAgentThread()
		if err != nil {
			s.Log.Error(err, "error processing multi-cluster resources")
		}
		s.updateDeployment("verrazzano-monitoring-operator")
		s.configureLogging()
		if !s.AgentReadyToSync() {
			// there is no admin cluster we are connected to, so nowhere to send any status updates
			// received - discard them
			discardStatusMessages(s.StatusUpdateChannel)
		}
		time.Sleep(60 * time.Second)
	}
}

// ProcessAgentThread - process one iteration of the agent thread
func (s *Syncer) ProcessAgentThread() error {
	secret := corev1.Secret{}

	// Get the secret
	err := s.LocalClient.Get(context.TODO(), types.NamespacedName{Name: constants.MCAgentSecret, Namespace: constants.VerrazzanoSystemNamespace}, &secret)
	if err != nil {
		if clusters.IgnoreNotFoundWithLog("secret", err, s.Log) == nil && s.AgentSecretFound {
			s.Log.Info(fmt.Sprintf("the secret %s in namespace %s was deleted", constants.MCAgentSecret, constants.VerrazzanoSystemNamespace))
			s.AgentSecretFound = false
			s.AgentSecretValid = false
		}
		return nil
	}
	err = validateAgentSecret(&secret)
	if err != nil {
		s.AgentSecretValid = false
		return fmt.Errorf("secret validation failed: %v", err)
	}

	// Remember the secret had been found in order to notice if it gets deleted
	s.AgentSecretFound = true
	s.AgentSecretValid = true

	// The cluster secret exists - log the cluster name only if it changes
	managedClusterName := string(secret.Data[constants.ClusterNameData])
	if managedClusterName != s.ManagedClusterName {
		s.Log.Info(fmt.Sprintf("Found secret named %s in namespace %s, cluster name changed from %q to %q", secret.Name, secret.Namespace, s.ManagedClusterName, managedClusterName))
		s.ManagedClusterName = managedClusterName

	}

	// Create the client for accessing the admin cluster when there is a change in the secret
	if secret.ResourceVersion != s.SecretResourceVersion {
		adminClient, err := getAdminClient(&secret)
		if err != nil {
			return fmt.Errorf("Failed to get the client for cluster %q with error %v", managedClusterName, err)
		}
		s.AdminClient = adminClient
		s.SecretResourceVersion = secret.ResourceVersion
	}

	// Update the status of our VMC on the admin cluster to record the last time we connected
	err = s.updateVMCStatus()
	if err != nil {
		// we couldn't update status of the VMC - but we should keep going with the rest of the work
		s.Log.Error(err, "Failed to update VMC status on admin cluster")
	}

	// Sync multi-cluster objects
	s.SyncMultiClusterResources()
	return nil
}

func (s *Syncer) updateVMCStatus() error {
	vmcName := client.ObjectKey{Name: s.ManagedClusterName, Namespace: constants.VerrazzanoMultiClusterNamespace}
	vmc := platformopclusters.VerrazzanoManagedCluster{}
	err := s.AdminClient.Get(s.Context, vmcName, &vmc)
	if err != nil {
		return err
	}

	curTime := metav1.Now()
	vmc.Status.LastAgentConnectTime = &curTime
	apiURL, err := s.GetAPIServerURL()
	if err != nil {
		return fmt.Errorf("Failed to get api server url for vmc %s with error %v", vmcName, err)
	}

	vmc.Status.APIUrl = apiURL
	prometheusHost, err := s.GetPrometheusHost()
	if err != nil {
		return fmt.Errorf("Failed to get api prometheus host for vmc %s with error %v", vmcName, err)
	}

	vmc.Status.PrometheusHost = prometheusHost

	// update status of VMC
	return s.AdminClient.Status().Update(s.Context, &vmc)
}

// SyncMultiClusterResources - sync multi-cluster objects
func (s *Syncer) SyncMultiClusterResources() {
	err := s.syncVerrazzanoProjects()
	if err != nil {
		s.Log.Error(err, "Error syncing VerrazzanoProject objects")
	}

	// Synchronize objects one namespace at a time
	for _, namespace := range s.ProjectNamespaces {
		err = s.syncMCSecretObjects(namespace)
		if err != nil {
			s.Log.Error(err, "Error syncing MultiClusterSecret objects")
		}
		err = s.syncMCConfigMapObjects(namespace)
		if err != nil {
			s.Log.Error(err, "Error syncing MultiClusterConfigMap objects")
		}
		err = s.syncMCComponentObjects(namespace)
		if err != nil {
			s.Log.Error(err, "Error syncing MultiClusterComponent objects")
		}
		err = s.syncMCApplicationConfigurationObjects(namespace)
		if err != nil {
			s.Log.Error(err, "Error syncing MultiClusterApplicationConfiguration objects")
		}

		s.processStatusUpdates()

	}
}

// Validate the agent secret
func validateAgentSecret(secret *corev1.Secret) error {
	// The secret must contain a cluster name
	_, ok := secret.Data[constants.ClusterNameData]
	if !ok {
		return fmt.Errorf("the secret named %s in namespace %s is missing the required field %s", secret.Name, secret.Namespace, constants.ClusterNameData)
	}

	// The secret must contain a kubeconfig
	_, ok = secret.Data[constants.AdminKubeconfigData]
	if !ok {
		return fmt.Errorf("the secret named %s in namespace %s is missing the required field %s", secret.Name, secret.Namespace, constants.AdminKubeconfigData)
	}

	return nil
}

// Get the clientset for accessing the admin cluster
func getAdminClient(secret *corev1.Secret) (client.Client, error) {
	// Create a temp file that contains the kubeconfig
	tmpFile, err := ioutil.TempFile("", "kubeconfig")
	if err != nil {
		return nil, err
	}

	err = ioutil.WriteFile(tmpFile.Name(), secret.Data[constants.AdminKubeconfigData], 0600)
	defer os.Remove(tmpFile.Name())
	if err != nil {
		return nil, err
	}

	config, err := clientcmd.BuildConfigFromFlags("", tmpFile.Name())
	if err != nil {
		return nil, err
	}
	scheme := runtime.NewScheme()
	_ = clustersv1alpha1.AddToScheme(scheme)
	_ = platformopclusters.AddToScheme(scheme)

	clientset, err := client.New(config, client.Options{Scheme: scheme})
	if err != nil {
		return nil, err
	}

	return clientset, nil
}

// reconfigure deployment if cluster registration has been changed
func (s *Syncer) updateDeployment(name string) {
	// Get the deployment
	deploymentName := types.NamespacedName{Name: name, Namespace: constants.VerrazzanoSystemNamespace}
	deployment := appsv1.Deployment{}
	err := s.LocalClient.Get(context.TODO(), deploymentName, &deployment)
	if err != nil {
		s.Log.Info(fmt.Sprintf("Failed to find the deployment %s, %s", deploymentName, err.Error()))
		return
	}
	if len(deployment.Spec.Template.Spec.Containers) < 1 {
		s.Log.Info(fmt.Sprintf("No container defined in the deployment %s", deploymentName))
		return
	}

	// get the cluster name
	secretVersion := ""
	regSecret := corev1.Secret{}
	regErr := s.LocalClient.Get(context.TODO(), types.NamespacedName{Name: constants.MCRegistrationSecret, Namespace: constants.VerrazzanoSystemNamespace}, &regSecret)
	if regErr != nil {
		if clusters.IgnoreNotFoundWithLog("secret", regErr, s.Log) != nil {
			return
		}
	} else {
		secretVersion = regSecret.ResourceVersion
	}
	secretVersionEnv := getEnvValue(&deployment.Spec.Template.Spec.Containers, registrationSecretVersion)

	// CreateOrUpdate updates the deployment if cluster registration secret version changed
	if secretVersionEnv != secretVersion {
		controllerutil.CreateOrUpdate(s.Context, s.LocalClient, &deployment, func() error {
			s.Log.Info(fmt.Sprintf("Update the deployment %s, registration secret version from %q to %q", deploymentName, secretVersionEnv, secretVersion))
			// update the container env
			env := updateEnvValue(deployment.Spec.Template.Spec.Containers[0].Env, registrationSecretVersion, secretVersion)
			deployment.Spec.Template.Spec.Containers[0].Env = env
			return nil
		})
	}
}

// reconfigure Fluentd by restarting Fluentd DaemonSet if ManagedClusterName has been changed
func (s *Syncer) configureLogging() {
	loggingName := types.NamespacedName{Name: "fluentd", Namespace: constants.VerrazzanoSystemNamespace}
	daemonSet := appsv1.DaemonSet{}
	err := s.LocalClient.Get(context.TODO(), loggingName, &daemonSet)
	if err != nil {
		s.Log.Info(fmt.Sprintf("Failed to find the logging DaemonSet %s, %s", loggingName, err.Error()))
		return
	}

	regSecret := corev1.Secret{}
	regErr := s.LocalClient.Get(context.TODO(), types.NamespacedName{Name: constants.MCRegistrationSecret, Namespace: constants.VerrazzanoSystemNamespace}, &regSecret)
	if regErr != nil {
		if clusters.IgnoreNotFoundWithLog("secret", regErr, s.Log) != nil {
			return
		}
	}

	// CreateOrUpdate updates the fluentd daemonset - if no changes to the daemonset after we mutate it in memory,
	// controllerutil will not update it
	controllerutil.CreateOrUpdate(s.Context, s.LocalClient, &daemonSet, func() error {
		s.updateLoggingDaemonSet(regSecret, &daemonSet)
		return nil
	})
}

func getEnvValue(containers *[]corev1.Container, envName string) string {
	for _, container := range *containers {
		for _, env := range container.Env {
			if env.Name == envName {
				return env.Value
			}
		}
	}
	return ""
}

func (s *Syncer) updateLoggingDaemonSet(regSecret corev1.Secret, ds *appsv1.DaemonSet) {
	isManaged := false
	if regSecret.ResourceVersion != "" && regSecret.Data != nil {
		isManaged = true
	}

	vzESURL, vzESSecret, err := s.getVzESURLSecret()
	if err != nil {
		return
	}

	ds.Spec.Template.Spec.Volumes = updateLoggingDaemonsetVolumes(isManaged, vzESSecret, ds.Spec.Template.Spec.Volumes)
	for i, c := range ds.Spec.Template.Spec.Containers {
		if c.Name == "fluentd" {
			ds.Spec.Template.Spec.Containers[i].Env = updateLoggingDaemonsetEnv(regSecret, isManaged, vzESURL, vzESSecret, ds.Spec.Template.Spec.Containers[i].Env)
		}
	}
}

const (
<<<<<<< HEAD
	defaultClusterName = constants.DefaultClusterName
	defaultElasticURL  = "http://verrazzano-authproxy-elasticsearch:9200"
	defaultSecretName  = "verrazzano"
=======
	defaultClusterName   = constants.DefaultClusterName
	defaultElasticURL    = "http://vmi-system-es-ingest-oidc:8775"
	defaultSecretName    = "verrazzano"
	esConfigMapName      = "fluentd-es-config"
	esConfigMapURLKey    = "es-url"
	esConfigMapSecretKey = "es-secret"
>>>>>>> 880e2de0
)

func updateLoggingDaemonsetEnv(regSecret corev1.Secret, isManaged bool, vzESURL, vzESSecret string, old []corev1.EnvVar) []corev1.EnvVar {
	var esSecretName string
	var esURL string
	var clusterName string
	var usernameKey string
	var passwordKey string
	if isManaged {
		esSecretName = constants.MCRegistrationSecret
		esURL = string(regSecret.Data[constants.ElasticsearchURLData])
		clusterName = string(regSecret.Data[constants.ClusterNameData])
		usernameKey = constants.ElasticsearchUsernameData
		passwordKey = constants.ElasticsearchPasswordData
	} else {
		esSecretName = vzESSecret
		esURL = vzESURL
		clusterName = defaultClusterName
		usernameKey = constants.VerrazzanoUsernameData
		passwordKey = constants.VerrazzanoPasswordData
	}

	var new []corev1.EnvVar
	for _, env := range old {
		if env.Name == constants.FluentdClusterNameEnvVar {
			new = append(new, corev1.EnvVar{
				Name:  env.Name,
				Value: clusterName,
			})
		} else if env.Name == constants.FluentdElasticsearchURLEnvVar {
			new = append(new, corev1.EnvVar{
				Name:  env.Name,
				Value: esURL,
			})
		} else if env.Name == constants.FluentdElasticsearchUserEnvVar {
			new = append(new, corev1.EnvVar{
				Name: env.Name,
				ValueFrom: &corev1.EnvVarSource{
					SecretKeyRef: &corev1.SecretKeySelector{
						LocalObjectReference: corev1.LocalObjectReference{
							Name: esSecretName,
						},
						Key: usernameKey,
						Optional: func(opt bool) *bool {
							return &opt
						}(true),
					},
				},
			})
		} else if env.Name == constants.FluentdElasticsearchPwdEnvVar {
			new = append(new, corev1.EnvVar{
				Name: env.Name,
				ValueFrom: &corev1.EnvVarSource{
					SecretKeyRef: &corev1.SecretKeySelector{
						LocalObjectReference: corev1.LocalObjectReference{
							Name: esSecretName,
						},
						Key: passwordKey,
						Optional: func(opt bool) *bool {
							return &opt
						}(true),
					},
				},
			})
		} else {
			new = append(new, env)
		}
	}
	return new
}

func updateLoggingDaemonsetVolumes(isManaged bool, vzESSecret string, old []corev1.Volume) []corev1.Volume {
	secretName := constants.MCRegistrationSecret
	if !isManaged {
		secretName = vzESSecret
	}
	var new []corev1.Volume
	for _, vol := range old {
		if vol.Name == "secret-volume" {
			new = append(new, corev1.Volume{
				Name: vol.Name,
				VolumeSource: corev1.VolumeSource{
					Secret: &corev1.SecretVolumeSource{
						SecretName: secretName},
				},
			})
		} else {
			new = append(new, vol)
		}
	}
	return new
}

func updateEnvValue(envs []corev1.EnvVar, envName string, newValue string) []corev1.EnvVar {
	for i, env := range envs {
		if env.Name == envName {
			envs[i].Value = newValue
			return envs
		}
	}
	return append(envs, corev1.EnvVar{Name: envName, Value: newValue})
}

// discardStatusMessages discards all messages in the statusUpdateChannel - this will
// prevent the channel buffer from filling up in the case of a non-managed cluster
func discardStatusMessages(statusUpdateChannel chan clusters.StatusUpdateMessage) {
	length := len(statusUpdateChannel)
	for i := 0; i < length; i++ {
		<-statusUpdateChannel
	}
}

// GetAPIServerURL returns the API Server URL for Verrazzano instance.
func (s *Syncer) GetAPIServerURL() (string, error) {
	ingress := &extv1beta1.Ingress{}
	err := s.LocalClient.Get(context.TODO(), types.NamespacedName{Name: constants.VzConsoleIngress, Namespace: constants.VerrazzanoSystemNamespace}, ingress)
	if err != nil {
		return "", fmt.Errorf("Unable to fetch ingress %s/%s, %v", constants.VerrazzanoSystemNamespace, constants.VzConsoleIngress, err)
	}
	return fmt.Sprintf("https://%s", ingress.Spec.TLS[0].Hosts[0]), nil
}

// GetPrometheusHost returns the prometheus host for Verrazzano instance.
func (s *Syncer) GetPrometheusHost() (string, error) {
	ingress := &extv1beta1.Ingress{}
	err := s.LocalClient.Get(context.TODO(), types.NamespacedName{Name: constants.VzPrometheusIngress, Namespace: constants.VerrazzanoSystemNamespace}, ingress)
	if err != nil {
		return "", fmt.Errorf("unable to fetch ingress %s/%s, %v", constants.VerrazzanoSystemNamespace, constants.VzPrometheusIngress, err)
	}
	return ingress.Spec.TLS[0].Hosts[0], nil
}

// getVzESURLSecret returns the elasticsearchURL and elasticsearchSecret from Verrazzano CR
func (s *Syncer) getVzESURLSecret() (string, string, error) {
	url := defaultElasticURL
	secret := defaultSecretName
	esConfig := corev1.ConfigMap{}
	err := s.LocalClient.Get(context.TODO(), types.NamespacedName{Name: esConfigMapName, Namespace: constants.VerrazzanoSystemNamespace}, &esConfig)
	if err != nil {
		s.Log.Info(fmt.Sprintf("Failed to find the ConfigMap %s/%s", constants.VerrazzanoSystemNamespace, esConfigMapName))
	}
	if len(esConfig.Data[esConfigMapURLKey]) > 0 {
		url = esConfig.Data[esConfigMapURLKey]
	}
	if len(esConfig.Data[esConfigMapSecretKey]) > 0 {
		secret = esConfig.Data[esConfigMapSecretKey]
	}
	return url, secret, nil
}<|MERGE_RESOLUTION|>--- conflicted
+++ resolved
@@ -319,18 +319,12 @@
 }
 
 const (
-<<<<<<< HEAD
-	defaultClusterName = constants.DefaultClusterName
+	defaultClusterName   = constants.DefaultClusterName
 	defaultElasticURL  = "http://verrazzano-authproxy-elasticsearch:9200"
-	defaultSecretName  = "verrazzano"
-=======
-	defaultClusterName   = constants.DefaultClusterName
-	defaultElasticURL    = "http://vmi-system-es-ingest-oidc:8775"
 	defaultSecretName    = "verrazzano"
 	esConfigMapName      = "fluentd-es-config"
 	esConfigMapURLKey    = "es-url"
 	esConfigMapSecretKey = "es-secret"
->>>>>>> 880e2de0
 )
 
 func updateLoggingDaemonsetEnv(regSecret corev1.Secret, isManaged bool, vzESURL, vzESSecret string, old []corev1.EnvVar) []corev1.EnvVar {
