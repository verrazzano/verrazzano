// Copyright (c) 2021, 2022, Oracle and/or its affiliates.
// Licensed under the Universal Permissive License v 1.0 as shown at https://oss.oracle.com/licenses/upl.

package mcagent

import (
	"context"
	"fmt"
	"os"
	"time"

	oamv1alpha2 "github.com/crossplane/oam-kubernetes-runtime/apis/core/v1alpha2"
	clustersv1alpha1 "github.com/verrazzano/verrazzano/application-operator/apis/clusters/v1alpha1"
	"github.com/verrazzano/verrazzano/application-operator/constants"
	"github.com/verrazzano/verrazzano/application-operator/controllers/clusters"
	vzconstants "github.com/verrazzano/verrazzano/pkg/constants"
	vzlog "github.com/verrazzano/verrazzano/pkg/log"
	"github.com/verrazzano/verrazzano/pkg/mcconstants"
	platformopclusters "github.com/verrazzano/verrazzano/platform-operator/apis/clusters/v1alpha1"
	"go.uber.org/zap"
	corev1 "k8s.io/api/core/v1"
	networkingv1 "k8s.io/api/networking/v1"
	metav1 "k8s.io/apimachinery/pkg/apis/meta/v1"
	"k8s.io/apimachinery/pkg/runtime"
	"k8s.io/apimachinery/pkg/types"
	"k8s.io/client-go/tools/clientcmd"
	"sigs.k8s.io/controller-runtime/pkg/client"
)

// ENV VAR for registration secret version
const registrationSecretVersion = "REGISTRATION_SECRET_VERSION"

// StartAgent - start the agent thread for syncing multi-cluster objects
func StartAgent(client client.Client, statusUpdateChannel chan clusters.StatusUpdateMessage, log *zap.SugaredLogger) {
	// Wait for the existence of the verrazzano-cluster-agent secret.  It contains the credentials
	// for connecting to a managed cluster.
	log = log.With(vzlog.FieldAgent, "multi-cluster")
	log.Info("Starting multi-cluster agent")

	// Initialize the syncer object
	s := &Syncer{
		LocalClient:           client,
		Log:                   log,
		Context:               context.TODO(),
		ProjectNamespaces:     []string{},
		AgentSecretFound:      false,
		SecretResourceVersion: "",
		CattleAgentHash:       "",
		StatusUpdateChannel:   statusUpdateChannel,
	}

	for {
		// Process one iteration of the agent thread
		err := s.ProcessAgentThread()
		if err != nil {
			s.Log.Errorf("Failed processing multi-cluster resources: %v", err)
		}
		if !s.AgentReadyToSync() {
			// there is no admin cluster we are connected to, so nowhere to send any status updates
			// received - discard them
			discardStatusMessages(s.StatusUpdateChannel)
		}
		time.Sleep(vzconstants.VMCAgentPollingTimeInterval)
	}
}

// ProcessAgentThread - process one iteration of the agent thread
func (s *Syncer) ProcessAgentThread() error {
	secret := corev1.Secret{}

	// Get the secret
	err := s.LocalClient.Get(context.TODO(), types.NamespacedName{Name: constants.MCAgentSecret, Namespace: constants.VerrazzanoSystemNamespace}, &secret)
	if err != nil {
		if client.IgnoreNotFound(err) == nil && s.AgentSecretFound {
			s.Log.Debugf("the secret %s in namespace %s was deleted", constants.MCAgentSecret, constants.VerrazzanoSystemNamespace)
			s.AgentSecretFound = false
			s.AgentSecretValid = false
		}
		return nil
	}
	err = validateAgentSecret(&secret)
	if err != nil {
		s.AgentSecretValid = false
		return fmt.Errorf("secret validation failed: %v", err)
	}

	// Remember the secret had been found in order to notice if it gets deleted
	s.AgentSecretFound = true
	s.AgentSecretValid = true

	// The cluster secret exists - log the cluster name only if it changes
	managedClusterName := string(secret.Data[constants.ClusterNameData])
	if managedClusterName != s.ManagedClusterName {
		s.Log.Debugf("Found secret named %s in namespace %s, cluster name changed from %q to %q", secret.Name, secret.Namespace, s.ManagedClusterName, managedClusterName)
		s.ManagedClusterName = managedClusterName
	}

	// Update all Prometheus monitors relabel configs in all namespaces with new cluster name if needed
	err = s.updatePrometheusMonitorsClusterName()
	if err != nil {
		return fmt.Errorf("failed to update the cluster name to %s on Prometheus monitor resources with error %v", s.ManagedClusterName, err)
	}
	// Create the client for accessing the admin cluster when there is a change in the secret
	if secret.ResourceVersion != s.SecretResourceVersion {
		adminClient, err := getAdminClient(&secret)
		if err != nil {
			return fmt.Errorf("failed to get the client for cluster %q with error %v", managedClusterName, err)
		}
		s.AdminClient = adminClient
		s.SecretResourceVersion = secret.ResourceVersion
	}

	// Update the status of our VMC on the admin cluster to record the last time we connected
	err = s.updateVMCStatus()
	if err != nil {
		// we couldn't update status of the VMC - but we should keep going with the rest of the work
		s.Log.Errorf("Failed to update VMC status on admin cluster: %v", err)
	}

	// Sync multi-cluster objects
	s.SyncMultiClusterResources()

	// Delete the managed cluster resources if deregistration occurs
	err = s.syncDeregistration()
	if err != nil {
		// we couldn't delete the managed cluster resources - but we should keep going with the rest of the work
		s.Log.Errorf("Failed to sync the deregistration process: %v", err)
	}

	// Check whether the admin or local clusters' CA certs have rolled, and sync as necessary
	_, err = s.syncClusterCAs()
	if err != nil {
		// we couldn't sync the cluster CAs - but we should keep going with the rest of the work
		s.Log.Errorf("Failed to synchronize cluster CA certificates: %v", err)
	}
<<<<<<< HEAD
=======

	// Sync cattle-cluster-agent deployment
	err = s.syncCattleClusterAgent("")
	if err != nil {
		// we couldn't sync the cattle-cluster-agent - but we should keep going with the rest of the work
		s.Log.Errorf("Failed to synchronize cattle-cluster-agent: %v", err)
	}

	// if managed cluster information resulted in a change, the fluentd daemonset needs to be restarted and Jaeger CR
	// needs to be updated
	if managedClusterResult != controllerutil.OperationResultNone {
		// configure logging and force a restart of the fluentd daemonset since CA or registration
		// were updated
		s.configureJaegerCR(true)
	}
>>>>>>> a55d612b
	return nil
}

func (s *Syncer) updateVMCStatus() error {
	vmcName := client.ObjectKey{Name: s.ManagedClusterName, Namespace: constants.VerrazzanoMultiClusterNamespace}
	vmc := platformopclusters.VerrazzanoManagedCluster{}
	err := s.AdminClient.Get(s.Context, vmcName, &vmc)
	if err != nil {
		return err
	}

	curTime := metav1.Now()
	vmc.Status.LastAgentConnectTime = &curTime
	apiURL, err := s.GetAPIServerURL()
	if err != nil {
		return fmt.Errorf("Failed to get api server url for vmc %s with error %v", vmcName, err)
	}

	vmc.Status.APIUrl = apiURL
	prometheusHost, err := s.GetPrometheusHost()
	if err != nil {
		return fmt.Errorf("Failed to get api prometheus host for vmc %s with error %v", vmcName, err)
	}

	vmc.Status.PrometheusHost = prometheusHost

	// update status of VMC
	return s.AdminClient.Status().Update(s.Context, &vmc)
}

// SyncMultiClusterResources - sync multi-cluster objects
func (s *Syncer) SyncMultiClusterResources() {
	err := s.syncVerrazzanoProjects()
	if err != nil {
		s.Log.Errorf("Failed syncing VerrazzanoProject objects: %v", err)
	}

	// Synchronize objects one namespace at a time
	for _, namespace := range s.ProjectNamespaces {
		err = s.syncSecretObjects(namespace)
		if err != nil {
			s.Log.Errorf("Failed to sync Secret objects: %v", err)
		}
		err = s.syncMCSecretObjects(namespace)
		if err != nil {
			s.Log.Errorf("Failed to sync MultiClusterSecret objects: %v", err)
		}
		err = s.syncMCConfigMapObjects(namespace)
		if err != nil {
			s.Log.Errorf("Failed to sync MultiClusterConfigMap objects: %v", err)
		}
		err = s.syncMCComponentObjects(namespace)
		if err != nil {
			s.Log.Errorf("Failed to sync MultiClusterComponent objects: %v", err)
		}
		err = s.syncMCApplicationConfigurationObjects(namespace)
		if err != nil {
			s.Log.Errorf("Failed to sync MultiClusterApplicationConfiguration objects: %v", err)
		}

		s.processStatusUpdates()

	}
}

// Validate the agent secret
func validateAgentSecret(secret *corev1.Secret) error {
	// The secret must contain a cluster name
	_, ok := secret.Data[constants.ClusterNameData]
	if !ok {
		return fmt.Errorf("the secret named %s in namespace %s is missing the required field %s", secret.Name, secret.Namespace, constants.ClusterNameData)
	}

	// The secret must contain a kubeconfig
	_, ok = secret.Data[mcconstants.KubeconfigKey]
	if !ok {
		return fmt.Errorf("the secret named %s in namespace %s is missing the required field %s", secret.Name, secret.Namespace, mcconstants.KubeconfigKey)
	}

	return nil
}

// Get the clientset for accessing the admin cluster
func getAdminClient(secret *corev1.Secret) (client.Client, error) {
	// Create a temp file that contains the kubeconfig
	tmpFile, err := os.CreateTemp("", "kubeconfig")
	if err != nil {
		return nil, err
	}

	err = os.WriteFile(tmpFile.Name(), secret.Data[mcconstants.KubeconfigKey], 0600)
	defer os.Remove(tmpFile.Name())
	if err != nil {
		return nil, err
	}

	config, err := clientcmd.BuildConfigFromFlags("", tmpFile.Name())
	if err != nil {
		return nil, err
	}
	scheme := runtime.NewScheme()
	_ = clustersv1alpha1.AddToScheme(scheme)
	_ = platformopclusters.AddToScheme(scheme)
	_ = oamv1alpha2.SchemeBuilder.AddToScheme(scheme)
	_ = corev1.SchemeBuilder.AddToScheme(scheme)

	clientset, err := client.New(config, client.Options{Scheme: scheme})
	if err != nil {
		return nil, err
	}

	return clientset, nil
}

func getEnvValue(containers *[]corev1.Container, envName string) string {
	for _, container := range *containers {
		for _, env := range container.Env {
			if env.Name == envName {
				return env.Value
			}
		}
	}
	return ""
}

func updateEnvValue(envs []corev1.EnvVar, envName string, newValue string) []corev1.EnvVar {
	for i, env := range envs {
		if env.Name == envName {
			envs[i].Value = newValue
			return envs
		}
	}
	return append(envs, corev1.EnvVar{Name: envName, Value: newValue})
}

// discardStatusMessages discards all messages in the statusUpdateChannel - this will
// prevent the channel buffer from filling up in the case of a non-managed cluster
func discardStatusMessages(statusUpdateChannel chan clusters.StatusUpdateMessage) {
	length := len(statusUpdateChannel)
	for i := 0; i < length; i++ {
		<-statusUpdateChannel
	}
}

// GetAPIServerURL returns the API Server URL for Verrazzano instance.
func (s *Syncer) GetAPIServerURL() (string, error) {
	ingress := &networkingv1.Ingress{}
	err := s.LocalClient.Get(context.TODO(), types.NamespacedName{Name: constants.VzConsoleIngress, Namespace: constants.VerrazzanoSystemNamespace}, ingress)
	if err != nil {
		return "", fmt.Errorf("Unable to fetch ingress %s/%s, %v", constants.VerrazzanoSystemNamespace, constants.VzConsoleIngress, err)
	}
	return fmt.Sprintf("https://%s", ingress.Spec.Rules[0].Host), nil
}

// GetPrometheusHost returns the prometheus host for Verrazzano instance.
func (s *Syncer) GetPrometheusHost() (string, error) {
	ingress := &networkingv1.Ingress{}
	err := s.LocalClient.Get(context.TODO(), types.NamespacedName{Name: constants.VzPrometheusIngress, Namespace: constants.VerrazzanoSystemNamespace}, ingress)
	if err != nil {
		return "", fmt.Errorf("unable to fetch ingress %s/%s, %v", constants.VerrazzanoSystemNamespace, constants.VzPrometheusIngress, err)
	}
	return ingress.Spec.Rules[0].Host, nil
}<|MERGE_RESOLUTION|>--- conflicted
+++ resolved
@@ -132,25 +132,14 @@
 	if err != nil {
 		// we couldn't sync the cluster CAs - but we should keep going with the rest of the work
 		s.Log.Errorf("Failed to synchronize cluster CA certificates: %v", err)
-	}
-<<<<<<< HEAD
-=======
+  }
 
 	// Sync cattle-cluster-agent deployment
 	err = s.syncCattleClusterAgent("")
 	if err != nil {
 		// we couldn't sync the cattle-cluster-agent - but we should keep going with the rest of the work
 		s.Log.Errorf("Failed to synchronize cattle-cluster-agent: %v", err)
-	}
-
-	// if managed cluster information resulted in a change, the fluentd daemonset needs to be restarted and Jaeger CR
-	// needs to be updated
-	if managedClusterResult != controllerutil.OperationResultNone {
-		// configure logging and force a restart of the fluentd daemonset since CA or registration
-		// were updated
-		s.configureJaegerCR(true)
-	}
->>>>>>> a55d612b
+  }
 	return nil
 }
 
