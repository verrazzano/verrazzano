--- conflicted
+++ resolved
@@ -127,12 +127,8 @@
 		log.Errorf("Failed to get workload name: %v", err)
 		return reconcile.Result{Requeue: false}, err
 	}
-<<<<<<< HEAD
-	// unwrap the apps/DeploymentSpec and meta/ObjectMeta
-=======
 
 	// Unwrap the apps/DeploymentSpec and meta/ObjectMeta
->>>>>>> a87b8246
 	deploy, err := r.convertWorkloadToDeployment(&workload, log)
 	if err != nil {
 		log.Errorf("Failed to convert workload to deployment: %v", err)
