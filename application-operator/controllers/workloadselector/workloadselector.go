// Copyright (c) 2021, 2022, Oracle and/or its affiliates.
// Licensed under the Universal Permissive License v 1.0 as shown at https://oss.oracle.com/licenses/upl.

package workloadselector

import (
	"context"
	"strings"

	metav1 "k8s.io/apimachinery/pkg/apis/meta/v1"
	"k8s.io/apimachinery/pkg/apis/meta/v1/unstructured"
	"k8s.io/apimachinery/pkg/labels"
	"k8s.io/apimachinery/pkg/runtime/schema"
	"k8s.io/client-go/kubernetes"
)

// WorkloadSelector type for accessing functions
type WorkloadSelector struct {
	KubeClient kubernetes.Interface
}

// DoesWorkloadMatch returns a boolean indicating whether an unstructured resource matches any of the criteria for a match.
// The criteria used to match is a namespace label selector, object label selector, and group, version,
// and kind of resource.
func (w *WorkloadSelector) DoesWorkloadMatch(workload *unstructured.Unstructured, namespaceSelector *metav1.LabelSelector, objectSelector *metav1.LabelSelector, apiGroups []string, apiVersions []string, resources []string) (bool, error) {
	// Check if we match the given namespace label selector
	found, err := w.doesNamespaceMatch(workload, namespaceSelector)
	if err != nil {
		return false, err
	}
	if !found {
		return false, nil
	}

	// If the namespace matches then check if we match the given object label selector
	return w.doesObjectMatch(workload, objectSelector, apiGroups, apiVersions, resources)
}

// doesNamespaceMatch returns a boolean indicating whether an unstructured resource matches the namespace selector
func (w *WorkloadSelector) doesNamespaceMatch(workload *unstructured.Unstructured, namespaceSelector *metav1.LabelSelector) (bool, error) {
	// If the namespace label selector is not specified then we don't need to check the namespace
<<<<<<< HEAD
	if namespaceSelector == nil || reflect.DeepEqual(namespaceSelector, metav1.LabelSelector{}) {
		return true, nil
	}

	// Get the namespace object for the workload resource
	namespace, err := w.KubeClient.CoreV1().Namespaces().Get(context.TODO(), workload.GetNamespace(), metav1.GetOptions{})
	if err != nil {
		return false, err
	}
=======
	labels, err := metav1.LabelSelectorAsSelector(namespaceSelector)
	if err != nil {
		return false, err
	}
	if labels.Empty() {
		return true, nil
	}

	options := metav1.ListOptions{
		LabelSelector: labels.String(),
	}
>>>>>>> e5bb4297

	// Check if the namespace labels match the namespace label selector
	label, err := metav1.LabelSelectorAsSelector(namespaceSelector)
	if err != nil {
		return false, err
	}
	if label.Matches(labels.Set(namespace.GetLabels())) {
		return true, nil
	}

	return false, nil
}

// doesObjectMatch returns a boolean indicating whether an unstructured resource matches the criteria for a match.
// The criteria used to match is an object label selector, and group, version, and kind values
func (w *WorkloadSelector) doesObjectMatch(workload *unstructured.Unstructured, objectSelector *metav1.LabelSelector, apiGroups []string, apiVersions []string, resources []string) (bool, error) {
	// Get the group and version of the workload resource
	gv, err := schema.ParseGroupVersion(workload.GetAPIVersion())
	if err != nil {
		return false, nil
	}

	// Check that the workload resource GVK matches expected GVKs
	if !checkMatch(gv.Version, apiVersions) || !checkMatch(gv.Group, apiGroups) || !checkMatch(workload.GetKind(), resources) {
		return false, nil
	}

	// If the object label selector is not specified then we don't need to check the resource for a match
	labelSelector, err := metav1.LabelSelectorAsSelector(objectSelector)
	if err != nil {
		return false, err
	}
	if labelSelector.Empty() {
		return true, nil
	}

<<<<<<< HEAD
	// Check if the workload resource labels match the object label selector
	label, err := metav1.LabelSelectorAsSelector(objectSelector)
	if err != nil {
		return false, err
	}
	if label.Matches(labels.Set(workload.GetLabels())) {
		return true, nil
=======
	resource := schema.GroupVersionResource{
		Group:    gv.Group,
		Version:  gv.Version,
		Resource: pluralize.NewClient().Plural(strings.ToLower(workload.GetKind())),
	}

	options := metav1.ListOptions{
		LabelSelector: labelSelector.String(),
	}

	// Get the list of resources that match the object label selector
	objects, err := w.DynamicClient.Resource(resource).Namespace(workload.GetNamespace()).List(context.TODO(), options)
	if err != nil {
		return false, err
	}
	// Name of a returned object must match the workload resource name to have a match
	for _, object := range objects.Items {
		if object.GetName() == workload.GetName() {
			return true, nil
		}
>>>>>>> e5bb4297
	}

	return false, nil
}

// checkMatch checks for a matching string within a string array
func checkMatch(match string, matches []string) bool {
	if len(matches) == 0 {
		return true
	}
	for _, value := range matches {
		if value == "*" {
			return true
		}
		if value == strings.ToLower(match) {
			return true
		}
	}

	return false
}<|MERGE_RESOLUTION|>--- conflicted
+++ resolved
@@ -5,6 +5,7 @@
 
 import (
 	"context"
+	"reflect"
 	"strings"
 
 	metav1 "k8s.io/apimachinery/pkg/apis/meta/v1"
@@ -39,7 +40,6 @@
 // doesNamespaceMatch returns a boolean indicating whether an unstructured resource matches the namespace selector
 func (w *WorkloadSelector) doesNamespaceMatch(workload *unstructured.Unstructured, namespaceSelector *metav1.LabelSelector) (bool, error) {
 	// If the namespace label selector is not specified then we don't need to check the namespace
-<<<<<<< HEAD
 	if namespaceSelector == nil || reflect.DeepEqual(namespaceSelector, metav1.LabelSelector{}) {
 		return true, nil
 	}
@@ -49,19 +49,6 @@
 	if err != nil {
 		return false, err
 	}
-=======
-	labels, err := metav1.LabelSelectorAsSelector(namespaceSelector)
-	if err != nil {
-		return false, err
-	}
-	if labels.Empty() {
-		return true, nil
-	}
-
-	options := metav1.ListOptions{
-		LabelSelector: labels.String(),
-	}
->>>>>>> e5bb4297
 
 	// Check if the namespace labels match the namespace label selector
 	label, err := metav1.LabelSelectorAsSelector(namespaceSelector)
@@ -90,15 +77,9 @@
 	}
 
 	// If the object label selector is not specified then we don't need to check the resource for a match
-	labelSelector, err := metav1.LabelSelectorAsSelector(objectSelector)
-	if err != nil {
-		return false, err
-	}
-	if labelSelector.Empty() {
+	if objectSelector == nil || reflect.DeepEqual(objectSelector, metav1.LabelSelector{}) {
 		return true, nil
 	}
-
-<<<<<<< HEAD
 	// Check if the workload resource labels match the object label selector
 	label, err := metav1.LabelSelectorAsSelector(objectSelector)
 	if err != nil {
@@ -106,28 +87,6 @@
 	}
 	if label.Matches(labels.Set(workload.GetLabels())) {
 		return true, nil
-=======
-	resource := schema.GroupVersionResource{
-		Group:    gv.Group,
-		Version:  gv.Version,
-		Resource: pluralize.NewClient().Plural(strings.ToLower(workload.GetKind())),
-	}
-
-	options := metav1.ListOptions{
-		LabelSelector: labelSelector.String(),
-	}
-
-	// Get the list of resources that match the object label selector
-	objects, err := w.DynamicClient.Resource(resource).Namespace(workload.GetNamespace()).List(context.TODO(), options)
-	if err != nil {
-		return false, err
-	}
-	// Name of a returned object must match the workload resource name to have a match
-	for _, object := range objects.Items {
-		if object.GetName() == workload.GetName() {
-			return true, nil
-		}
->>>>>>> e5bb4297
 	}
 
 	return false, nil
