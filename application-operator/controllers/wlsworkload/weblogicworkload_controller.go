--- conflicted
+++ resolved
@@ -39,14 +39,6 @@
 )
 
 const (
-<<<<<<< HEAD
-	specField                 = "spec"
-	destinationRuleAPIVersion = "networking.istio.io/v1alpha3"
-	destinationRuleKind       = "DestinationRule"
-	loggingNamePart           = "logging-stdout"
-	loggingMountPath          = "/fluentd/etc/fluentd.conf"
-	loggingKey                = "fluentd.conf"
-=======
 	specField                       = "spec"
 	destinationRuleAPIVersion       = "networking.istio.io/v1alpha3"
 	destinationRuleKind             = "DestinationRule"
@@ -54,7 +46,6 @@
 	loggingMountPath                = "/fluentd/etc/fluentd.conf"
 	loggingKey                      = "fluentd.conf"
 	defaultMode               int32 = 400
->>>>>>> 9f352b6c
 )
 
 const defaultMonitoringExporterData = `
@@ -661,22 +652,15 @@
 	configMap := &corev1.ConfigMap{}
 	err = r.Get(ctx, client.ObjectKey{Namespace: weblogic.GetNamespace(), Name: loggingNamePart + "-" + weblogic.GetName() + "-" + strings.ToLower(weblogic.GetKind())}, configMap)
 	if err != nil && k8serrors.IsNotFound(err) {
-<<<<<<< HEAD
-=======
 		data := make(map[string]string)
 		data["fluentd.conf"] = loggingTrait.Spec.LoggingConfig
->>>>>>> 9f352b6c
 		configMap = &corev1.ConfigMap{
 			ObjectMeta: metav1.ObjectMeta{
 				Name:      configMapName,
 				Namespace: weblogic.GetNamespace(),
 				Labels:    weblogic.GetLabels(),
 			},
-<<<<<<< HEAD
-			Data: loggingTrait.Spec.LoggingConfig,
-=======
 			Data: data,
->>>>>>> 9f352b6c
 		}
 		err = controllerutil.SetControllerReference(workload, configMap, r.Scheme)
 		if err != nil {
@@ -736,11 +720,7 @@
 	loggingContainer := &corev1.Container{
 		Name:            loggingNamePart,
 		Image:           image,
-<<<<<<< HEAD
-		ImagePullPolicy: corev1.PullIfNotPresent,
-=======
 		ImagePullPolicy: corev1.PullPolicy(loggingTrait.Spec.ImagePullPolicy),
->>>>>>> 9f352b6c
 		VolumeMounts:    extracted.VolumeMounts,
 		Env:             []corev1.EnvVar{*envFluentd},
 	}
@@ -765,11 +745,7 @@
 				},
 				DefaultMode: func(mode int32) *int32 {
 					return &mode
-<<<<<<< HEAD
-				}(420),
-=======
 				}(defaultMode),
->>>>>>> 9f352b6c
 			},
 		},
 	}
