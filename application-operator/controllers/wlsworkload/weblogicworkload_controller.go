// Copyright (c) 2021, Oracle and/or its affiliates.
// Licensed under the Universal Permissive License v 1.0 as shown at https://oss.oracle.com/licenses/upl.

package wlsworkload

import (
	"context"
	"crypto/rand"
	"encoding/json"
	"errors"
	"fmt"
	"math/big"
	"os"
	"reflect"
	"strings"

	"github.com/crossplane/oam-kubernetes-runtime/apis/core/v1alpha2"
	"github.com/crossplane/oam-kubernetes-runtime/pkg/oam"
	"github.com/go-logr/logr"
	vzapi "github.com/verrazzano/verrazzano/application-operator/apis/oam/v1alpha1"
	wls "github.com/verrazzano/verrazzano/application-operator/apis/weblogic/v8"
	"github.com/verrazzano/verrazzano/application-operator/constants"
	"github.com/verrazzano/verrazzano/application-operator/controllers"
	"github.com/verrazzano/verrazzano/application-operator/controllers/logging"
	"github.com/verrazzano/verrazzano/application-operator/controllers/metricstrait"
	vznav "github.com/verrazzano/verrazzano/application-operator/controllers/navigation"
	istionet "istio.io/api/networking/v1alpha3"
	istioclient "istio.io/client-go/pkg/apis/networking/v1alpha3"
	corev1 "k8s.io/api/core/v1"
	k8serrors "k8s.io/apimachinery/pkg/api/errors"
	metav1 "k8s.io/apimachinery/pkg/apis/meta/v1"
	"k8s.io/apimachinery/pkg/apis/meta/v1/unstructured"
	"k8s.io/apimachinery/pkg/runtime"
	"k8s.io/apimachinery/pkg/types"
	ctrl "sigs.k8s.io/controller-runtime"
	"sigs.k8s.io/controller-runtime/pkg/client"
	"sigs.k8s.io/controller-runtime/pkg/controller/controllerutil"
	"sigs.k8s.io/controller-runtime/pkg/reconcile"
)

const (
	specField                       = "spec"
	destinationRuleAPIVersion       = "networking.istio.io/v1alpha3"
	destinationRuleKind             = "DestinationRule"
	loggingNamePart                 = "logging-stdout"
<<<<<<< HEAD
	loggingMountPath                = "/fluentd/etc/fluentd.conf"
	loggingKey                      = "fluentd.conf"
=======
	loggingMountPath                = "/fluentd/etc/custom.conf"
	loggingKey                      = "custom.conf"
>>>>>>> 8e810ea6
	defaultMode               int32 = 400
)

const defaultMonitoringExporterData = `
  {
    "configuration": {
      "domainQualifier": true,
      "metricsNameSnakeCase": true,
      "queries": [
        {
           "key": "name",
           "keyName": "location",
           "prefix": "wls_server_",
           "applicationRuntimes": {
              "key": "name",
              "keyName": "app",
              "componentRuntimes": {
                 "prefix": "wls_webapp_config_",
                 "type": "WebAppComponentRuntime",
                 "key": "name",
                 "values": [
                    "deploymentState",
                    "contextRoot",
                    "sourceInfo",
                    "sessionsOpenedTotalCount",
                    "openSessionsCurrentCount",
                    "openSessionsHighCount"
                 ],
                 "servlets": {
                    "prefix": "wls_servlet_",
                    "key": "servletName"
                 }
              }
           }
        },
        {
           "JVMRuntime": {
              "prefix": "wls_jvm_",
              "key": "name"
           }
        },
        {
           "executeQueueRuntimes": {
              "prefix": "wls_socketmuxer_",
              "key": "name",
              "values": [
                 "pendingRequestCurrentCount"
              ]
           }
        },
        {
           "workManagerRuntimes": {
              "prefix": "wls_workmanager_",
              "key": "name",
              "values": [
                 "stuckThreadCount",
                 "pendingRequests",
                 "completedRequests"
              ]
           }
        },
        {
           "threadPoolRuntime": {
              "prefix": "wls_threadpool_",
              "key": "name",
              "values": [
                 "executeThreadTotalCount",
                 "queueLength",
                 "stuckThreadCount",
                 "hoggingThreadCount"
              ]
           }
        },
        {
           "JMSRuntime": {
              "key": "name",
              "keyName": "jmsruntime",
              "prefix": "wls_jmsruntime_",
              "JMSServers": {
                 "prefix": "wls_jms_",
                 "key": "name",
                 "keyName": "jmsserver",
                 "destinations": {
                    "prefix": "wls_jms_dest_",
                    "key": "name",
                    "keyName": "destination"
                 }
              }
           }
        },
        {
           "persistentStoreRuntimes": {
              "prefix": "wls_persistentstore_",
              "key": "name"
           }
        },
        {
           "JDBCServiceRuntime": {
              "JDBCDataSourceRuntimeMBeans": {
                 "prefix": "wls_datasource_",
                 "key": "name"
              }
           }
        },
        {
           "JTARuntime": {
              "prefix": "wls_jta_",
              "key": "name"
           }
        }
      ]
    },
    "imagePullPolicy": "IfNotPresent"
  }
`

var specServerPodFields = []string{specField, "serverPod"}
var specServerPodLabelsFields = append(specServerPodFields, "labels")
var specServerPodContainersFields = append(specServerPodFields, "containers")
var specServerPodVolumesFields = append(specServerPodFields, "volumes")
var specServerPodVolumeMountsFields = append(specServerPodFields, "volumeMounts")
var specConfigurationIstioEnabledFields = []string{specField, "configuration", "istio", "enabled"}
var specConfigurationRuntimeEncryptionSecret = []string{specField, "configuration", "model", "runtimeEncryptionSecret"}
var specMonitoringExporterFields = []string{specField, "monitoringExporter"}

// this struct allows us to extract information from the unstructured WebLogic spec
// so we can interface with the FLUENTD code
type containersMountsVolumes struct {
	Containers   []corev1.Container
	Volumes      []corev1.Volume
	VolumeMounts []corev1.VolumeMount
}

// Reconciler reconciles a VerrazzanoWebLogicWorkload object
type Reconciler struct {
	client.Client
	Log     logr.Logger
	Scheme  *runtime.Scheme
	Metrics *metricstrait.Reconciler
}

// SetupWithManager registers our controller with the manager
func (r *Reconciler) SetupWithManager(mgr ctrl.Manager) error {
	return ctrl.NewControllerManagedBy(mgr).
		For(&vzapi.VerrazzanoWebLogicWorkload{}).
		Complete(r)
}

// Reconcile reconciles a VerrazzanoWebLogicWorkload resource. It fetches the embedded WebLogic CR, mutates it to add
// scopes and traits, and then writes out the CR (or deletes it if the workload is being deleted).
// +kubebuilder:rbac:groups=oam.verrazzano.io,resources=verrazzanoweblogicworkloads,verbs=get;list;watch;create;update;patch;delete
// +kubebuilder:rbac:groups=oam.verrazzano.io,resources=verrazzanoweblogicworkloads/status,verbs=get;update;patch
func (r *Reconciler) Reconcile(req ctrl.Request) (ctrl.Result, error) {
	ctx := context.Background()
	log := r.Log.WithValues("verrazzanoweblogicworkload", req.NamespacedName)
	log.Info("Reconciling verrazzano weblogic workload")

	// fetch the workload and unwrap the WebLogic resource
	workload, err := r.fetchWorkload(ctx, req.NamespacedName)
	if err != nil {
		return reconcile.Result{}, client.IgnoreNotFound(err)
	}

	u, err := vznav.ConvertRawExtensionToUnstructured(&workload.Spec.Template)
	if err != nil {
		return reconcile.Result{}, err
	}

	// make sure the namespace is set to the namespace of the component
	if err = unstructured.SetNestedField(u.Object, req.NamespacedName.Namespace, "metadata", "namespace"); err != nil {
		return reconcile.Result{}, err
	}

	// the embedded resource doesn't have an API version or kind, so add them
	gvk := vznav.APIVersionAndKindToContainedGVK(workload.APIVersion, workload.Kind)
	if gvk == nil {
		return reconcile.Result{}, errors.New("unable to determine contained GroupVersionKind for workload")
	}

	apiVersion, kind := gvk.ToAPIVersionAndKind()
	u.SetAPIVersion(apiVersion)
	u.SetKind(kind)

	// mutate the WebLogic domain resource, copy labels, add logging, etc.
	if err = copyLabels(log, workload.ObjectMeta.GetLabels(), u); err != nil {
		return reconcile.Result{}, err
	}

	// Attempt to get the existing Domain. This is used in the case where we don't want to update the Fluentd image.
	// In this case we obtain the previous Fluentd image and set that on the new Domain.
	var existingDomain wls.Domain
	domainKey := types.NamespacedName{Name: u.GetName(), Namespace: workload.Namespace}
	if err := r.Get(ctx, domainKey, &existingDomain); err != nil {
		if k8serrors.IsNotFound(err) {
			log.Info("No existing domain found")
		} else {
			log.Error(err, "An error occurred trying to obtain an existing domain")
			return reconcile.Result{}, err
		}
	}
	// upgradeApp indicates whether the user has indicated that it is ok to update the application to use the latest
	// resource values from Verrazzano. An example of this is the Fluentd image used by logging.
	upgradeApp := controllers.IsWorkloadMarkedForUpgrade(workload.Labels, workload.Status.CurrentUpgradeVersion)

	// Add the Fluentd sidecar container required for logging to the Domain
	if err = r.addLogging(ctx, log, workload, upgradeApp, u, &existingDomain); err != nil {
		return reconcile.Result{}, err
	}

	// Add logging traits to the Domain if they exist
	if err = r.addLoggingTrait(ctx, log, workload, u); err != nil {
		return reconcile.Result{}, err
	}

	// Add the monitoringExporter to the spec if not already present
	if err = addDefaultMonitoringExporter(u); err != nil {
		return reconcile.Result{}, err
	}

	// Get the namespace resource that the VerrazzanoWebLogicWorkload resource is deployed to
	namespace := &corev1.Namespace{}
	if err = r.Client.Get(ctx, client.ObjectKey{Namespace: "", Name: req.NamespacedName.Namespace}, namespace); err != nil {
		return reconcile.Result{}, err
	}

	// Set the domain resource configuration.istio.enabled value
	if err = updateIstioEnabled(namespace.Labels, u); err != nil {
		return reconcile.Result{}, err
	}

	// set controller reference so the WebLogic domain CR gets deleted when the workload is deleted
	if err = controllerutil.SetControllerReference(workload, u, r.Scheme); err != nil {
		log.Error(err, "Unable to set controller ref")
		return reconcile.Result{}, err
	}

	// create the RuntimeEncryptionSecret if specified and the secret does not exist
	secret, found, err := unstructured.NestedString(u.Object, specConfigurationRuntimeEncryptionSecret...)
	if err != nil {
		return reconcile.Result{}, err
	}
	if found {
		err = r.createRuntimeEncryptionSecret(ctx, log, namespace.Name, secret, workload.ObjectMeta.Labels)
		if err != nil {
			return reconcile.Result{}, err
		}
	}

	// make a copy of the WebLogic spec since u.Object will get overwritten in CreateOrUpdate
	// if the WebLogic CR exists
	specCopy, _, err := unstructured.NestedFieldCopy(u.Object, specField)
	if err != nil {
		log.Error(err, "Unable to make a copy of the WebLogic spec")
		return reconcile.Result{}, err
	}

	// write out the WebLogic resource
	_, err = controllerutil.CreateOrUpdate(ctx, r.Client, u, func() error {
		return unstructured.SetNestedField(u.Object, specCopy, specField)
	})
	if err != nil {
		log.Error(err, "Error creating or updating WebLogic CR")
		return reconcile.Result{}, err
	}

	if err = r.createDestinationRule(ctx, log, namespace.Name, namespace.Labels, workload.ObjectMeta.Labels); err != nil {
		return reconcile.Result{}, err
	}

	if err = r.updateUpgradeVersionInStatus(ctx, workload); err != nil {
		return reconcile.Result{}, err
	}

	log.Info("Successfully created WebLogic domain")
	return reconcile.Result{}, nil
}

// fetchWorkload fetches the VerrazzanoWebLogicWorkload data given a namespaced name
func (r *Reconciler) fetchWorkload(ctx context.Context, name types.NamespacedName) (*vzapi.VerrazzanoWebLogicWorkload, error) {
	var workload vzapi.VerrazzanoWebLogicWorkload
	if err := r.Get(ctx, name, &workload); err != nil {
		if k8serrors.IsNotFound(err) {
			r.Log.Info("VerrazzanoWebLogicWorkload has been deleted", "name", name)
		} else {
			r.Log.Error(err, "Failed to fetch VerrazzanoWebLogicWorkload", "name", name)
		}
		return nil, err
	}

	return &workload, nil
}

// copyLabels copies specific labels from the Verrazzano workload to the contained WebLogic resource
func copyLabels(log logr.Logger, workloadLabels map[string]string, weblogic *unstructured.Unstructured) error {
	// the WebLogic domain spec/serverPod/labels field has labels that get propagated to the pods
	labels, found, _ := unstructured.NestedStringMap(weblogic.Object, specServerPodLabelsFields...)
	if !found {
		labels = map[string]string{}
	}

	// copy the oam component and app name labels
	if componentName, ok := workloadLabels[oam.LabelAppComponent]; ok {
		labels[oam.LabelAppComponent] = componentName
	}

	if appName, ok := workloadLabels[oam.LabelAppName]; ok {
		labels[oam.LabelAppName] = appName
	}

	// Set the label indicating this is WebLogic workload
	labels[constants.LabelWorkloadType] = constants.WorkloadTypeWeblogic

	err := unstructured.SetNestedStringMap(weblogic.Object, labels, specServerPodLabelsFields...)
	if err != nil {
		log.Error(err, "Unable to set labels in spec serverPod")
		return err
	}
	return nil
}

// addLogging adds a FLUENTD sidecar and updates the WebLogic spec if there is an associated LogInfo
func (r *Reconciler) addLogging(ctx context.Context, log logr.Logger, workload *vzapi.VerrazzanoWebLogicWorkload, upgradeApp bool, weblogic *unstructured.Unstructured, existingDomain *wls.Domain) error {
	// If the Domain already exists and we don't want to update the Fluentd image, obtain the Fluentd image from the
	// current Domain
	var existingFluentdImage string
	if !upgradeApp {
		for _, container := range existingDomain.Spec.ServerPod.Containers {
			if container.Name == logging.FluentdStdoutSidecarName {
				existingFluentdImage = container.Image
				break
			}
		}
	}

	// if we're running in a managed cluster, use the multicluster ES URL and secret, and if we're
	// not the fields will be empty and we will set these fields to defaults below
	scope, err := logging.NewLogInfo(existingFluentdImage)
	if err != nil {
		return err
	}

	if scope == nil {
		log.Info("No logging scope found for workload, nothing to do")
		return nil
	}

	// extract just enough of the WebLogic data into concrete types so we can merge with
	// the FLUENTD data
	var extracted containersMountsVolumes
	if serverPod, found, _ := unstructured.NestedMap(weblogic.Object, specServerPodFields...); found {
		if err = runtime.DefaultUnstructuredConverter.FromUnstructured(serverPod, &extracted); err != nil {
			return errors.New("unable to extract containers, volumes, and volume mounts from WebLogic spec")
		}
	}

	name, found, _ := unstructured.NestedString(weblogic.Object, "metadata", "name")
	if !found {
		return errors.New("expected to find metadata name in WebLogic spec")
	}

	// fluentdPod starts with what's in the spec and we add in the FLUENTD things when Apply is
	// called on the fluentdManager
	fluentdPod := &logging.FluentdPod{
		Containers:   extracted.Containers,
		Volumes:      extracted.Volumes,
		VolumeMounts: extracted.VolumeMounts,
		LogPath:      getWLSLogPath(name),
		HandlerEnv:   getWlsSpecificContainerEnv(name),
	}
	fluentdManager := &logging.Fluentd{Context: ctx,
		Log:                    r.Log,
		Client:                 r.Client,
		ParseRules:             WlsFluentdParsingRules,
		StorageVolumeName:      storageVolumeName,
		StorageVolumeMountPath: scratchVolMountPath,
		WorkloadType:           workloadType,
	}

	// fluentdManager.Apply wants a QRR but it only cares about the namespace (at least for
	// this use case)
	resource := vzapi.QualifiedResourceRelation{Namespace: workload.Namespace}

	// note that this call has the side effect of creating a FLUENTD config map if one
	// does not already exist in the namespace
	if _, err = fluentdManager.Apply(scope, resource, fluentdPod); err != nil {
		return err
	}

	// convert the containers, volumes, and mounts in fluentdPod to unstructured and set
	// the values in the spec
	fluentdPodUnstructured, err := runtime.DefaultUnstructuredConverter.ToUnstructured(fluentdPod)
	if err != nil {
		return err
	}

	err = unstructured.SetNestedSlice(weblogic.Object, fluentdPodUnstructured["containers"].([]interface{}), specServerPodContainersFields...)
	if err != nil {
		log.Error(err, "Unable to set serverPod containers")
		return err
	}
	err = unstructured.SetNestedSlice(weblogic.Object, fluentdPodUnstructured["volumes"].([]interface{}), specServerPodVolumesFields...)
	if err != nil {
		log.Error(err, "Unable to set serverPod volumes")
		return err
	}
	err = unstructured.SetNestedField(weblogic.Object, fluentdPodUnstructured["volumeMounts"].([]interface{}), specServerPodVolumeMountsFields...)
	if err != nil {
		log.Error(err, "Unable to set serverPod volumeMounts")
		return err
	}

	// logHome and logHomeEnabled fields need to be set to turn on logging
	err = unstructured.SetNestedField(weblogic.Object, getWLSLogHome(name), specField, "logHome")
	if err != nil {
		log.Error(err, "Unable to set logHome")
		return err
	}
	err = unstructured.SetNestedField(weblogic.Object, true, specField, "logHomeEnabled")
	if err != nil {
		log.Error(err, "Unable to set logHomeEnabled")
		return err
	}

	return nil
}

// createRuntimeEncryptionSecret creates the runtimeEncryptionSecret specified in the domain spec if it does not exist.
func (r *Reconciler) createRuntimeEncryptionSecret(ctx context.Context, log logr.Logger, namespaceName string, secretName string, workloadLabels map[string]string) error {
	appName, ok := workloadLabels[oam.LabelAppName]
	if !ok {
		return errors.New("OAM app name label missing from metadata, unable to create owner reference to appconfig")
	}

	// Create the secret if it does not already exist
	secret := &corev1.Secret{}
	err := r.Get(ctx, client.ObjectKey{Namespace: namespaceName, Name: secretName}, secret)
	if err != nil && k8serrors.IsNotFound(err) {
		thePassword, err := genPassword(128)
		if err != nil {
			return err
		}
		secret = &corev1.Secret{
			TypeMeta: metav1.TypeMeta{
				APIVersion: "v1",
				Kind:       "Secret",
			},
			ObjectMeta: metav1.ObjectMeta{
				Namespace: namespaceName,
				Name:      secretName,
			},
			Data: map[string][]byte{
				"password": []byte(thePassword),
			},
		}

		// Set the owner reference.
		appConfig := &v1alpha2.ApplicationConfiguration{}
		err = r.Get(context.TODO(), types.NamespacedName{Namespace: namespaceName, Name: appName}, appConfig)
		if err != nil {
			return err
		}
		err = controllerutil.SetControllerReference(appConfig, secret, r.Scheme)
		if err != nil {
			return err
		}

		log.Info(fmt.Sprintf("Creating secret %s:%s", namespaceName, secretName))
		err = r.Create(ctx, secret)
		if err != nil {
			return err
		}

	} else if err != nil {
		return err
	}
	log.Info(fmt.Sprintf("Secret %s:%s already exist", namespaceName, secretName))

	return nil
}

// createDestinationRule creates an Istio destinationRule required by WebLogic servers.
// The destinationRule is only created when the namespace has the label istio-injection=enabled.
func (r *Reconciler) createDestinationRule(ctx context.Context, log logr.Logger, namespace string, namespaceLabels map[string]string, workloadLabels map[string]string) error {
	istioEnabled := false
	value, ok := namespaceLabels["istio-injection"]
	if ok && value == "enabled" {
		istioEnabled = true
	}

	if !istioEnabled {
		return nil
	}

	appName, ok := workloadLabels[oam.LabelAppName]
	if !ok {
		return errors.New("OAM app name label missing from metadata, unable to generate destination rule name")
	}

	// Create a destination rule if it does not already exist
	destinationRule := &istioclient.DestinationRule{}
	err := r.Get(ctx, client.ObjectKey{Namespace: namespace, Name: appName}, destinationRule)
	if err != nil && k8serrors.IsNotFound(err) {
		destinationRule = &istioclient.DestinationRule{
			TypeMeta: metav1.TypeMeta{
				APIVersion: destinationRuleAPIVersion,
				Kind:       destinationRuleKind},
			ObjectMeta: metav1.ObjectMeta{
				Namespace: namespace,
				Name:      appName,
			},
		}
		destinationRule.Spec.Host = fmt.Sprintf("*.%s.svc.cluster.local", namespace)
		destinationRule.Spec.TrafficPolicy = &istionet.TrafficPolicy{
			Tls: &istionet.ClientTLSSettings{
				Mode: istionet.ClientTLSSettings_ISTIO_MUTUAL,
			},
		}

		// Set the owner reference.
		appConfig := &v1alpha2.ApplicationConfiguration{}
		err := r.Get(context.TODO(), types.NamespacedName{Namespace: namespace, Name: appName}, appConfig)
		if err != nil {
			return err
		}
		err = controllerutil.SetControllerReference(appConfig, destinationRule, r.Scheme)
		if err != nil {
			return err
		}

		log.Info(fmt.Sprintf("Creating Istio destination rule %s:%s", namespace, appName))
		err = r.Create(ctx, destinationRule)
		if err != nil {
			return err
		}
	} else if err != nil {
		return err
	}
	log.Info(fmt.Sprintf("Istio destination rule %s:%s already exist", namespace, appName))

	return nil
}

func (r *Reconciler) updateUpgradeVersionInStatus(ctx context.Context, workload *vzapi.VerrazzanoWebLogicWorkload) error {
	if workload.Labels[constants.LabelUpgradeVersion] != workload.Status.CurrentUpgradeVersion {
		workload.Status.CurrentUpgradeVersion = workload.Labels[constants.LabelUpgradeVersion]
		return r.Status().Update(ctx, workload)
	}
	return nil
}

// updateIstioEnabled sets the domain resource configuration.istio.enabled value based
// on the namespace label istio-injection
func updateIstioEnabled(labels map[string]string, u *unstructured.Unstructured) error {
	istioEnabled := false
	value, ok := labels["istio-injection"]
	if ok && value == "enabled" {
		istioEnabled = true
	}

	return unstructured.SetNestedField(u.Object, istioEnabled, specConfigurationIstioEnabledFields...)
}

func genPassword(passSize int) (string, error) {
	const passwordChars = "0123456789abcdefghijklmnopqrstuvwxyzABCDEFGHIJKLMNOPQRSTUVWXYZ"
	result := make([]byte, passSize)
	for i := 0; i < passSize; i++ {
		num, err := rand.Int(rand.Reader, big.NewInt(int64(len(passwordChars))))
		if err != nil {
			return "", err
		}
		result[i] = passwordChars[num.Int64()]
	}
	return string(result), nil
}

// addDefaultMonitoringExporter adds monitoringExporter to the WebLogic spec if there is not one present
func addDefaultMonitoringExporter(weblogic *unstructured.Unstructured) error {
	if _, found, _ := unstructured.NestedFieldNoCopy(weblogic.Object, specMonitoringExporterFields...); !found {
		defaultMonitoringExporter, err := getDefaultMonitoringExporter()
		if err != nil {
			return err
		}
		err = unstructured.SetNestedField(weblogic.Object, defaultMonitoringExporter, specMonitoringExporterFields...)
		if err != nil {
			return err
		}
	}
	return nil
}

func getDefaultMonitoringExporter() (interface{}, error) {
	bytes := []byte(defaultMonitoringExporterData)
	var monitoringExporter map[string]interface{}
	json.Unmarshal(bytes, &monitoringExporter)
	result, err := runtime.DefaultUnstructuredConverter.ToUnstructured(&monitoringExporter)
	if err != nil {
		return nil, err
	}
	return result, nil
}

// addLoggingTrait adds the logging trait sidecar to the workload
func (r *Reconciler) addLoggingTrait(ctx context.Context, log logr.Logger, workload *vzapi.VerrazzanoWebLogicWorkload, weblogic *unstructured.Unstructured) error {
	loggingTrait, err := vznav.LoggingTraitFromWorkloadLabels(ctx, r.Client, log, workload.GetNamespace(), workload.ObjectMeta)
	if err != nil {
		return err
	}
	if loggingTrait == nil {
		return nil
	}
	configMapName := loggingNamePart + "-" + weblogic.GetName() + "-" + strings.ToLower(weblogic.GetKind())
	configMap := &corev1.ConfigMap{}
	err = r.Get(ctx, client.ObjectKey{Namespace: weblogic.GetNamespace(), Name: loggingNamePart + "-" + weblogic.GetName() + "-" + strings.ToLower(weblogic.GetKind())}, configMap)
	if err != nil && k8serrors.IsNotFound(err) {
		data := make(map[string]string)
<<<<<<< HEAD
		data["fluentd.conf"] = loggingTrait.Spec.LoggingConfig
=======
		data["custom.conf"] = loggingTrait.Spec.LoggingConfig
>>>>>>> 8e810ea6
		configMap = &corev1.ConfigMap{
			ObjectMeta: metav1.ObjectMeta{
				Name:      configMapName,
				Namespace: weblogic.GetNamespace(),
				Labels:    weblogic.GetLabels(),
			},
			Data: data,
		}
		err = controllerutil.SetControllerReference(workload, configMap, r.Scheme)
		if err != nil {
			return err
		}
		log.Info(fmt.Sprintf("Creating logging trait configmap %s:%s", weblogic.GetNamespace(), loggingNamePart+"-"+weblogic.GetName()+"-"+strings.ToLower(weblogic.GetKind())))
		err = r.Create(ctx, configMap)
		if err != nil {
			return err
		}
	} else if err != nil {
		return err
	}
	log.Info(fmt.Sprintf("logging trait configmap %s:%s already exist", weblogic.GetNamespace(), loggingNamePart+"-"+weblogic.GetName()+"-"+strings.ToLower(weblogic.GetKind())))

	// extract just enough of the WebLogic data into concrete types so we can merge with
	// the logging trait data
	var extract containersMountsVolumes
	if serverPod, found, _ := unstructured.NestedMap(weblogic.Object, specServerPodFields...); found {
		if err = runtime.DefaultUnstructuredConverter.FromUnstructured(serverPod, &extract); err != nil {
			return errors.New("unable to extract containers, volumes, and volume mounts from WebLogic spec")
		}
	}
	extracted := &containersMountsVolumes{
		Containers:   extract.Containers,
		VolumeMounts: extract.VolumeMounts,
		Volumes:      extract.Volumes,
	}
	loggingVolumeMount := &corev1.VolumeMount{
		MountPath: loggingMountPath,
		Name:      configMapName,
		SubPath:   loggingKey,
		ReadOnly:  true,
	}
	vmIndex := -1
	for i, vm := range extracted.VolumeMounts {
		if reflect.DeepEqual(vm, *loggingVolumeMount) {
			vmIndex = i
		}
	}
	if vmIndex != -1 {
		extracted.VolumeMounts[vmIndex] = *loggingVolumeMount
	} else {
		extracted.VolumeMounts = append(extracted.VolumeMounts, *loggingVolumeMount)
	}

	var image string
	if len(loggingTrait.Spec.LoggingImage) != 0 {
		image = loggingTrait.Spec.LoggingImage
	} else {
		image = os.Getenv("DEFAULT_FLUENTD_IMAGE")
	}
	envFluentd := &corev1.EnvVar{
		Name:  "FLUENTD_CONF",
<<<<<<< HEAD
		Value: "fluentd.conf",
=======
		Value: "custom.conf",
>>>>>>> 8e810ea6
	}
	loggingContainer := &corev1.Container{
		Name:            loggingNamePart,
		Image:           image,
		ImagePullPolicy: corev1.PullPolicy(loggingTrait.Spec.ImagePullPolicy),
		VolumeMounts:    extracted.VolumeMounts,
		Env:             []corev1.EnvVar{*envFluentd},
	}
	cIndex := -1
	for i, c := range extracted.Containers {
		if c.Name == loggingNamePart {
			cIndex = i
		}
	}
	if cIndex != -1 {
		extracted.Containers[cIndex] = *loggingContainer
	} else {
		extracted.Containers = append(extracted.Containers, *loggingContainer)
	}

	loggingVolume := &corev1.Volume{
		Name: configMapName,
		VolumeSource: corev1.VolumeSource{
			ConfigMap: &corev1.ConfigMapVolumeSource{
				LocalObjectReference: corev1.LocalObjectReference{
					Name: configMapName,
				},
				DefaultMode: func(mode int32) *int32 {
					return &mode
				}(defaultMode),
			},
		},
	}
	vIndex := -1
	for i, v := range extracted.Volumes {
		if v.Name == configMapName {
			vIndex = i
		}
	}
	if vIndex != -1 {
		extracted.Volumes[vIndex] = *loggingVolume
	} else {
		extracted.Volumes = append(extracted.Volumes, *loggingVolume)
	}

	// convert the containers, volumes, and mounts in extracted to unstructured and set
	// the values in the spec
	extractedUnstructured, err := runtime.DefaultUnstructuredConverter.ToUnstructured(&extracted)
	if err != nil {
		return err
	}

	err = unstructured.SetNestedSlice(weblogic.Object, extractedUnstructured["containers"].([]interface{}), specServerPodContainersFields...)
	if err != nil {
		log.Error(err, "Unable to set serverPod containers")
		return err
	}
	err = unstructured.SetNestedSlice(weblogic.Object, extractedUnstructured["volumes"].([]interface{}), specServerPodVolumesFields...)
	if err != nil {
		log.Error(err, "Unable to set serverPod volumes")
		return err
	}
<<<<<<< HEAD
	err = unstructured.SetNestedField(weblogic.Object, extractedUnstructured["volumeMounts"].([]interface{}), specServerPodVolumeMountsFields...)
	if err != nil {
		log.Error(err, "Unable to set serverPod volumeMounts")
		return err
	}
=======
>>>>>>> 8e810ea6

	return nil
}<|MERGE_RESOLUTION|>--- conflicted
+++ resolved
@@ -43,13 +43,8 @@
 	destinationRuleAPIVersion       = "networking.istio.io/v1alpha3"
 	destinationRuleKind             = "DestinationRule"
 	loggingNamePart                 = "logging-stdout"
-<<<<<<< HEAD
-	loggingMountPath                = "/fluentd/etc/fluentd.conf"
-	loggingKey                      = "fluentd.conf"
-=======
 	loggingMountPath                = "/fluentd/etc/custom.conf"
 	loggingKey                      = "custom.conf"
->>>>>>> 8e810ea6
 	defaultMode               int32 = 400
 )
 
@@ -665,11 +660,7 @@
 	err = r.Get(ctx, client.ObjectKey{Namespace: weblogic.GetNamespace(), Name: loggingNamePart + "-" + weblogic.GetName() + "-" + strings.ToLower(weblogic.GetKind())}, configMap)
 	if err != nil && k8serrors.IsNotFound(err) {
 		data := make(map[string]string)
-<<<<<<< HEAD
-		data["fluentd.conf"] = loggingTrait.Spec.LoggingConfig
-=======
 		data["custom.conf"] = loggingTrait.Spec.LoggingConfig
->>>>>>> 8e810ea6
 		configMap = &corev1.ConfigMap{
 			ObjectMeta: metav1.ObjectMeta{
 				Name:      configMapName,
@@ -731,11 +722,7 @@
 	}
 	envFluentd := &corev1.EnvVar{
 		Name:  "FLUENTD_CONF",
-<<<<<<< HEAD
-		Value: "fluentd.conf",
-=======
 		Value: "custom.conf",
->>>>>>> 8e810ea6
 	}
 	loggingContainer := &corev1.Container{
 		Name:            loggingNamePart,
@@ -798,14 +785,6 @@
 		log.Error(err, "Unable to set serverPod volumes")
 		return err
 	}
-<<<<<<< HEAD
-	err = unstructured.SetNestedField(weblogic.Object, extractedUnstructured["volumeMounts"].([]interface{}), specServerPodVolumeMountsFields...)
-	if err != nil {
-		log.Error(err, "Unable to set serverPod volumeMounts")
-		return err
-	}
-=======
->>>>>>> 8e810ea6
 
 	return nil
 }