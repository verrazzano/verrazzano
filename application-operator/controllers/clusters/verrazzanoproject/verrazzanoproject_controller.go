--- conflicted
+++ resolved
@@ -5,11 +5,7 @@
 
 import (
 	"context"
-<<<<<<< HEAD
-=======
 	"fmt"
-
->>>>>>> 6bd1a50c
 	"github.com/go-logr/logr"
 	clustersv1alpha1 "github.com/verrazzano/verrazzano/application-operator/apis/clusters/v1alpha1"
 	"github.com/verrazzano/verrazzano/application-operator/constants"
@@ -28,22 +24,15 @@
 )
 
 const (
-<<<<<<< HEAD
-	projectAdminRole      = "verrazzano-project-admin"
-	projectAdminK8sRole   = "admin"
-	projectMonitorRole    = "verrazzano-project-monitor"
-	projectMonitorK8sRole = "view"
-	finalizerName         = "project.verrazzano.io"
-	keyPolicyName         = "policy-name"
-	keyNamespace          = "namespace"
-=======
 	projectAdminRole            = "verrazzano-project-admin"
 	projectAdminK8sRole         = "admin"
 	projectAdminGroupTemplate   = "verrazzano-project-%s-admins"
 	projectMonitorRole          = "verrazzano-project-monitor"
 	projectMonitorK8sRole       = "view"
 	projectMonitorGroupTemplate = "verrazzano-project-%s-monitors"
->>>>>>> 6bd1a50c
+	finalizerName         = "project.verrazzano.io"
+	keyPolicyName         = "policy-name"
+	keyNamespace          = "namespace"
 )
 
 // Reconciler reconciles a VerrazzanoProject object
@@ -271,74 +260,6 @@
 	}
 }
 
-<<<<<<< HEAD
-// syncNetworkPolices syncs the NetworkPolicies specified in the project
-func (r *Reconciler) syncNetworkPolices(ctx context.Context, project *clustersv1alpha1.VerrazzanoProject, logger logr.Logger) error {
-	// Build the set of project namespaces for validation
-	nsSet := make(map[string]bool)
-	for _, ns := range project.Spec.Template.Namespaces {
-		nsSet[ns.Metadata.Name] = true
-	}
-
-	// Create or update policies that are in the project spec
-	desiredPolicySet := make(map[string]bool)
-	for _, policyTemplate := range project.Spec.Template.NetworkPolicies {
-		if ok := nsSet[policyTemplate.Metadata.Namespace]; !ok {
-			logger.Error(nil, "Namespace used in NetworkPolicy does not exist in project",
-				keyNamespace, policyTemplate.Metadata.Namespace,
-				keyPolicyName, policyTemplate.Metadata.Name)
-			continue
-		}
-		desiredPolicySet[policyTemplate.Metadata.Namespace+policyTemplate.Metadata.Name] = true
-		_, err := r.createOrUpdateNetworkPolicy(ctx, &policyTemplate)
-		if err != nil {
-			return err
-		}
-	}
-	// Delete policies in this namespace that should not exist
-	return r.deleteNetworkPolicies(ctx, project, desiredPolicySet, logger)
-}
-
-// createOrUpdateNetworkPolicy creates or updates the network polices in the project
-func (r *Reconciler) createOrUpdateNetworkPolicy(ctx context.Context, desiredPolicy *clustersv1alpha1.NetworkPolicyTemplate) (controllerutil.OperationResult, error) {
-	var policy netv1.NetworkPolicy
-	policy.Namespace = desiredPolicy.Metadata.Namespace
-	policy.Name = desiredPolicy.Metadata.Name
-
-	return controllerutil.CreateOrUpdate(ctx, r.Client, &policy, func() error {
-		desiredPolicy.Metadata.DeepCopyInto(&policy.ObjectMeta)
-		desiredPolicy.Spec.DeepCopyInto(&policy.Spec)
-		return nil
-	})
-}
-
-// deleteNetworkPolicies deletes policies that exist in the project namespaces, but are not defined in the project spec
-func (r *Reconciler) deleteNetworkPolicies(ctx context.Context, project *clustersv1alpha1.VerrazzanoProject, desiredPolicySet map[string]bool, logger logr.Logger) error {
-	for _, ns := range project.Spec.Template.Namespaces {
-		// Get the list of policies in the namespace
-		policies := netv1.NetworkPolicyList{}
-		if err := r.List(ctx, &policies, client.InNamespace(ns.Metadata.Name)); err != nil {
-			return err
-		}
-		// Loop through the policies found in the namespace
-		for _, policy := range policies.Items {
-			if desiredPolicySet != nil {
-				// Don't delete policy if it should be in the namespace
-				if _, ok := desiredPolicySet[policy.Namespace+policy.Name]; ok {
-					continue
-				}
-			}
-
-			// Found a policy in the namespace that is not specified in the project.  Delete it
-			if err := r.Delete(ctx, &policy, &client.DeleteOptions{}); err != nil {
-				logger.Error(err, "Unable to delete NetworkPolicy during cleanup of project",
-					keyNamespace, policy.Namespace, keyPolicyName, policy.Name)
-			}
-		}
-	}
-	return nil
-=======
-// getDefaultRoleBindingSubjects returns the default binding subjects for project admin/monitor roles
 func (r *Reconciler) getDefaultRoleBindingSubjects(vp clustersv1alpha1.VerrazzanoProject) ([]rbacv1.Subject, []rbacv1.Subject) {
 	adminSubjects := []rbacv1.Subject{{
 		Kind: "Group",
@@ -349,5 +270,71 @@
 		Name: fmt.Sprintf(projectMonitorGroupTemplate, vp.Name),
 	}}
 	return adminSubjects, monitorSubjects
->>>>>>> 6bd1a50c
+}
+
+// syncNetworkPolices syncs the NetworkPolicies specified in the project
+func (r *Reconciler) syncNetworkPolices(ctx context.Context, project *clustersv1alpha1.VerrazzanoProject, logger logr.Logger) error {
+	// Build the set of project namespaces for validation
+	nsSet := make(map[string]bool)
+	for _, ns := range project.Spec.Template.Namespaces {
+		nsSet[ns.Metadata.Name] = true
+	}
+
+	// Create or update policies that are in the project spec
+	desiredPolicySet := make(map[string]bool)
+	for _, policyTemplate := range project.Spec.Template.NetworkPolicies {
+		if ok := nsSet[policyTemplate.Metadata.Namespace]; !ok {
+			logger.Error(nil, "Namespace used in NetworkPolicy does not exist in project",
+				keyNamespace, policyTemplate.Metadata.Namespace,
+				keyPolicyName, policyTemplate.Metadata.Name)
+			continue
+		}
+		desiredPolicySet[policyTemplate.Metadata.Namespace+policyTemplate.Metadata.Name] = true
+		_, err := r.createOrUpdateNetworkPolicy(ctx, &policyTemplate)
+		if err != nil {
+			return err
+		}
+	}
+	// Delete policies in this namespace that should not exist
+	return r.deleteNetworkPolicies(ctx, project, desiredPolicySet, logger)
+}
+
+// createOrUpdateNetworkPolicy creates or updates the network polices in the project
+func (r *Reconciler) createOrUpdateNetworkPolicy(ctx context.Context, desiredPolicy *clustersv1alpha1.NetworkPolicyTemplate) (controllerutil.OperationResult, error) {
+	var policy netv1.NetworkPolicy
+	policy.Namespace = desiredPolicy.Metadata.Namespace
+	policy.Name = desiredPolicy.Metadata.Name
+
+	return controllerutil.CreateOrUpdate(ctx, r.Client, &policy, func() error {
+		desiredPolicy.Metadata.DeepCopyInto(&policy.ObjectMeta)
+		desiredPolicy.Spec.DeepCopyInto(&policy.Spec)
+		return nil
+	})
+}
+
+// deleteNetworkPolicies deletes policies that exist in the project namespaces, but are not defined in the project spec
+func (r *Reconciler) deleteNetworkPolicies(ctx context.Context, project *clustersv1alpha1.VerrazzanoProject, desiredPolicySet map[string]bool, logger logr.Logger) error {
+	for _, ns := range project.Spec.Template.Namespaces {
+		// Get the list of policies in the namespace
+		policies := netv1.NetworkPolicyList{}
+		if err := r.List(ctx, &policies, client.InNamespace(ns.Metadata.Name)); err != nil {
+			return err
+		}
+		// Loop through the policies found in the namespace
+		for _, policy := range policies.Items {
+			if desiredPolicySet != nil {
+				// Don't delete policy if it should be in the namespace
+				if _, ok := desiredPolicySet[policy.Namespace+policy.Name]; ok {
+					continue
+				}
+			}
+
+			// Found a policy in the namespace that is not specified in the project.  Delete it
+			if err := r.Delete(ctx, &policy, &client.DeleteOptions{}); err != nil {
+				logger.Error(err, "Unable to delete NetworkPolicy during cleanup of project",
+					keyNamespace, policy.Namespace, keyPolicyName, policy.Name)
+			}
+		}
+	}
+	return nil
 }