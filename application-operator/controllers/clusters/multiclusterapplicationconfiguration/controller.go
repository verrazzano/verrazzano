// Copyright (c) 2021, 2022, Oracle and/or its affiliates.
// Licensed under the Universal Permissive License v 1.0 as shown at https://oss.oracle.com/licenses/upl.

package multiclusterapplicationconfiguration

import (
	"context"
	"github.com/crossplane/oam-kubernetes-runtime/apis/core/v1alpha2"
	"github.com/verrazzano/verrazzano/application-operator/controllers/clusters"
	"go.uber.org/zap"
	"k8s.io/apimachinery/pkg/runtime"
	"k8s.io/apimachinery/pkg/types"
	ctrl "sigs.k8s.io/controller-runtime"
	"sigs.k8s.io/controller-runtime/pkg/client"
	"sigs.k8s.io/controller-runtime/pkg/controller/controllerutil"
	"sigs.k8s.io/controller-runtime/pkg/reconcile"

	clustersv1alpha1 "github.com/verrazzano/verrazzano/application-operator/apis/clusters/v1alpha1"
)

// Reconciler reconciles a MultiClusterApplicationConfiguration resource. It fetches the embedded
// OAM ApplicationConfiguration, mutates it based on the MultiClusterApplicationConfiguration, and
// updates the status of the MultiClusterApplicationConfiguration to reflect the success or
// failure of the changes to the embedded resource
type Reconciler struct {
	client.Client
	Log          *zap.SugaredLogger
	Scheme       *runtime.Scheme
	AgentChannel chan clusters.StatusUpdateMessage
}

const finalizerName = "multiclusterapplicationconfiguration.verrazzano.io"

// Reconcile reconciles a MultiClusterApplicationConfiguration resource. It fetches the embedded OAM
// app config, mutates it based on the MultiClusterApplicationConfiguration, and updates the status
// of the MultiClusterApplicationConfiguration to reflect the success or failure of the changes to
// the embedded resource
func (r *Reconciler) Reconcile(req ctrl.Request) (ctrl.Result, error) {
	log := r.Log.With("multiclusterapplicationconfiguration", req.NamespacedName)
	var mcAppConfig clustersv1alpha1.MultiClusterApplicationConfiguration
	result := reconcile.Result{}
	ctx := context.Background()
	err := r.fetchMultiClusterAppConfig(ctx, req.NamespacedName, &mcAppConfig)
	if err != nil {
		return result, clusters.IgnoreNotFoundWithLog("MultiClusterApplicationConfiguration", err, log)
	}

	if !mcAppConfig.ObjectMeta.DeletionTimestamp.IsZero() {
		// delete the wrapped resource since MC is being deleted
		err = clusters.DeleteAssociatedResource(ctx, r.Client, &mcAppConfig, finalizerName, &v1alpha2.ApplicationConfiguration{}, types.NamespacedName{Namespace: mcAppConfig.Namespace, Name: mcAppConfig.Name})
		if err != nil {
<<<<<<< HEAD
			// TODO: check for update reconciliation error
=======
>>>>>>> 800f2599
			log.Errorf("Failed to delete associated app config and finalizer: %v", err)
		}
		return reconcile.Result{}, err
	}

	oldState := clusters.SetEffectiveStateIfChanged(mcAppConfig.Spec.Placement, &mcAppConfig.Status)
	if !clusters.IsPlacedInThisCluster(ctx, r, mcAppConfig.Spec.Placement) {
		if oldState != mcAppConfig.Status.State {
			// This must be done whether the resource is placed in this cluster or not, because we
			// could be in an admin cluster and receive cluster level statuses from managed clusters,
			// which can change our effective state
			err = r.Status().Update(ctx, &mcAppConfig)
			if err != nil {
				return ctrl.Result{}, err
			}
		}
		// if this mc app config is no longer placed on this cluster, remove the associated app config
		err = clusters.DeleteAssociatedResource(ctx, r.Client, &mcAppConfig, finalizerName, &v1alpha2.ApplicationConfiguration{}, types.NamespacedName{Namespace: mcAppConfig.Namespace, Name: mcAppConfig.Name})
		return ctrl.Result{}, err
	}

	log.Debugw("MultiClusterApplicationConfiguration create or update with underlying OAM applicationconfiguration",
		"applicationconfiguration", mcAppConfig.Spec.Template.Metadata.Name,
		"placement", mcAppConfig.Spec.Placement.Clusters[0].Name)
	opResult, err := r.createOrUpdateAppConfig(ctx, mcAppConfig)

	// Add our finalizer if not already added
	if err == nil {
		_, err = clusters.AddFinalizer(ctx, r.Client, &mcAppConfig, finalizerName)
	}

	ctrlResult, updateErr := r.updateStatus(ctx, &mcAppConfig, opResult, err)

	// if an error occurred in createOrUpdate, return that error with a requeue
	// even if update status succeeded
	if err != nil {
		res := ctrl.Result{Requeue: true, RequeueAfter: clusters.GetRandomRequeueDelay()}
		return res, err
	}

	return ctrlResult, updateErr
}

// SetupWithManager registers our controller with the manager
func (r *Reconciler) SetupWithManager(mgr ctrl.Manager) error {
	return ctrl.NewControllerManagedBy(mgr).
		For(&clustersv1alpha1.MultiClusterApplicationConfiguration{}).
		Complete(r)
}

func (r *Reconciler) fetchMultiClusterAppConfig(ctx context.Context, name types.NamespacedName, mcAppConfig *clustersv1alpha1.MultiClusterApplicationConfiguration) error {
	return r.Get(ctx, name, mcAppConfig)
}

func (r *Reconciler) createOrUpdateAppConfig(ctx context.Context, mcAppConfig clustersv1alpha1.MultiClusterApplicationConfiguration) (controllerutil.OperationResult, error) {
	var oamAppConfig v1alpha2.ApplicationConfiguration
	oamAppConfig.Namespace = mcAppConfig.Namespace
	oamAppConfig.Name = mcAppConfig.Name

	return controllerutil.CreateOrUpdate(ctx, r.Client, &oamAppConfig, func() error {
		r.mutateAppConfig(mcAppConfig, &oamAppConfig)
		return nil
	})
}

// mutateAppConfig mutates the OAM app config to reflect the contents of the parent
// MultiClusterApplicationConfiguration
func (r *Reconciler) mutateAppConfig(mcAppConfig clustersv1alpha1.MultiClusterApplicationConfiguration, oamAppConfig *v1alpha2.ApplicationConfiguration) {
	oamAppConfig.Spec = mcAppConfig.Spec.Template.Spec
	oamAppConfig.Labels = mcAppConfig.Spec.Template.Metadata.Labels
	oamAppConfig.Annotations = mcAppConfig.Spec.Template.Metadata.Annotations
}

func (r *Reconciler) updateStatus(ctx context.Context, mcAppConfig *clustersv1alpha1.MultiClusterApplicationConfiguration, opResult controllerutil.OperationResult, err error) (ctrl.Result, error) {
	clusterName := clusters.GetClusterName(ctx, r.Client)
	newCondition := clusters.GetConditionFromResult(err, opResult, "OAM Application Configuration")
	updateFunc := func() error { return r.Status().Update(ctx, mcAppConfig) }
	return clusters.UpdateStatus(mcAppConfig, &mcAppConfig.Status, mcAppConfig.Spec.Placement, newCondition, clusterName,
		r.AgentChannel, updateFunc)
}<|MERGE_RESOLUTION|>--- conflicted
+++ resolved
@@ -49,10 +49,6 @@
 		// delete the wrapped resource since MC is being deleted
 		err = clusters.DeleteAssociatedResource(ctx, r.Client, &mcAppConfig, finalizerName, &v1alpha2.ApplicationConfiguration{}, types.NamespacedName{Namespace: mcAppConfig.Namespace, Name: mcAppConfig.Name})
 		if err != nil {
-<<<<<<< HEAD
-			// TODO: check for update reconciliation error
-=======
->>>>>>> 800f2599
 			log.Errorf("Failed to delete associated app config and finalizer: %v", err)
 		}
 		return reconcile.Result{}, err
