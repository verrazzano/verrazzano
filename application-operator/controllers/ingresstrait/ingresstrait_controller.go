--- conflicted
+++ resolved
@@ -266,7 +266,7 @@
 				authzPolicyName := fmt.Sprintf("%s-rule-%d-authz", trait.Name, index)
 				r.createOrUpdateVirtualService(ctx, trait, rule, allHostsForTrait, vsName, services, gateway, &status, log)
 				r.createOrUpdateDestinationRule(ctx, trait, rule, drName, &status, log, services)
-				r.createOrUpdateAuthorizationPolicies(ctx, trait, rule, authzPolicyName, allHostsForTrait, &status, log)
+				r.createOrUpdateAuthorizationPolicies(ctx, rule, authzPolicyName, allHostsForTrait, &status, log)
 			}
 		}
 	}
@@ -775,64 +775,15 @@
 	return controllerutil.SetControllerReference(trait, destinationRule, r.Scheme)
 }
 
-// createOrUpdateAuthorizationPolicies creates or updates the AuthorizationPolicy associated with the
-// paths defined in the ingress rule.
-//
-// Ingress AuthorizationPolicies are used in conjunction with RequestPolicies (created by the user) to handle
-// requests with JWT headers. If any path uses an AuthorizationPolicy, we need to add a rule in that AuthorizationPolicy
-// for every path. This is needed otherwise a request to a path without an AuthorizationPolicy will get
-// rejected.  For example, if the /greet endpoint has an AuthorizationPolicy, the / endpoint will get rejected unless
-// we have a rule for path / as shown in the following example (the first rule):
-//
-//	 rules:
-//	- to:
-//	  - operation:
-//	      hosts:
-//	      - hello-helidon.hello-helidon.1.2.3.4.nip.io
-//	      paths:
-//	      - /
-//	- from:
-//	  - source:
-//	      requestPrincipals:     ====>  This is the indicator that an AuthorizationPolicy is needed
-//	      - '*'
-//	  to:
-//	  - operation:
-//	      hosts:
-//	      - hello-helidon.hello-helidon.1.2.3.4.nip.io
-//	      paths:
-//	      - /greet
-func (r *Reconciler) createOrUpdateAuthorizationPolicies(ctx context.Context, trait *vzapi.IngressTrait, rule vzapi.IngressRule, namePrefix string, hosts []string, status *reconcileresults.ReconcileResults, log vzlog.VerrazzanoLogger) {
-	// If any path needs an AuthorizationPolicy then add one for every path
-	var addAuthPolicy bool
+// createOrUpdateAuthorizationPolicies creates or updates the authorization policies associated with the paths defined in the ingress rule.
+func (r *Reconciler) createOrUpdateAuthorizationPolicies(ctx context.Context, rule vzapi.IngressRule, namePrefix string, hosts []string, status *reconcileresults.ReconcileResults, log vzlog.VerrazzanoLogger) {
 	for _, path := range rule.Paths {
 		if path.Policy != nil {
-			addAuthPolicy = true
-		}
-	}
-	for _, path := range rule.Paths {
-		if addAuthPolicy {
-			requireFrom := true
-
-			// Add a policy rule if one is missing
-			if path.Policy == nil {
-				path.Policy = &vzapi.AuthorizationPolicy{
-					Rules: []*vzapi.AuthorizationRule{{}},
-				}
-				// No from field required, this is just a path being added
-				requireFrom = false
-			}
-
 			pathSuffix := strings.Replace(path.Path, "/", "", -1)
 			policyName := namePrefix
 			if pathSuffix != "" {
 				policyName = fmt.Sprintf("%s-%s", policyName, pathSuffix)
 			}
-			// Create the AuthorizationPolicy resource.
-			// Note that this is created in istio-system. If we create this in the application namespace,
-			// which is also a valid option, requests to the protected endpoint without a JWT token bypass
-			// the JWT check because the default AuthorizationPolicy (e.g. hello-helidon) allows access from the
-			// Istio IngressGateway to the application.  This problem is solved by putting the AuthorizationPolicy
-			// in the istio-system namespace.
 			authzPolicy := &clisecurity.AuthorizationPolicy{
 				TypeMeta: metav1.TypeMeta{
 					Kind:       authzPolicyKind,
@@ -841,16 +792,10 @@
 				ObjectMeta: metav1.ObjectMeta{
 					Name:      policyName,
 					Namespace: constants.IstioSystemNamespace,
-					Labels:    map[string]string{constants.LabelIngressTraitNsn: getIngressTraitNsn(trait.Namespace, trait.Name)},
 				},
 			}
-<<<<<<< HEAD
-			res, err := controllerutil.CreateOrUpdate(ctx, r.Client, authzPolicy, func() error {
-				return r.mutateAuthorizationPolicy(authzPolicy, path.Policy, path.Path, hosts, requireFrom)
-=======
 			res, err := common.CreateOrUpdateProtobuf(ctx, r.Client, authzPolicy, func() error {
 				return r.mutateAuthorizationPolicy(authzPolicy, path.Policy, path.Path, hosts)
->>>>>>> 24c47930
 			})
 
 			ref := vzapi.QualifiedResourceRelation{APIVersion: authzPolicyAPIVersion, Kind: authzPolicyKind, Name: namePrefix, Role: "authorizationpolicy"}
@@ -865,17 +810,16 @@
 	}
 }
 
-// mutateAuthorizationPolicy changes the destination rule based upon a trait's configuration
-func (r *Reconciler) mutateAuthorizationPolicy(authzPolicy *clisecurity.AuthorizationPolicy, vzPolicy *vzapi.AuthorizationPolicy, path string, hosts []string, requireFrom bool) error {
+// mutateDestinationRule changes the destination rule based upon a traits configuration
+func (r *Reconciler) mutateAuthorizationPolicy(authzPolicy *clisecurity.AuthorizationPolicy, vzPolicy *vzapi.AuthorizationPolicy, path string, hosts []string) error {
 	policyRules := make([]*v1beta1.Rule, len(vzPolicy.Rules))
 	var err error
 	for i, authzRule := range vzPolicy.Rules {
-		policyRules[i], err = createAuthorizationPolicyRule(authzRule, path, hosts, requireFrom)
+		policyRules[i], err = createAuthorizationPolicyRule(authzRule, path, hosts)
 		if err != nil {
 			return err
 		}
 	}
-
 	authzPolicy.Spec = v1beta1.AuthorizationPolicy{
 		Selector: &v1beta12.WorkloadSelector{
 			MatchLabels: map[string]string{"istio": "ingressgateway"},
@@ -887,29 +831,29 @@
 }
 
 // createAuthorizationPolicyRule uses the provided information to create an istio authorization policy rule
-func createAuthorizationPolicyRule(rule *vzapi.AuthorizationRule, path string, hosts []string, requireFrom bool) (*v1beta1.Rule, error) {
-	authzRule := v1beta1.Rule{}
-
-	if requireFrom && rule.From == nil {
+func createAuthorizationPolicyRule(rule *vzapi.AuthorizationRule, path string, hosts []string) (*v1beta1.Rule, error) {
+	if rule.From == nil {
 		return nil, fmt.Errorf("Authorization Policy requires 'From' clause")
 	}
-	if rule.From != nil {
-		authzRule.From = []*v1beta1.Rule_From{
-			{Source: &v1beta1.Source{
-				RequestPrincipals: rule.From.RequestPrincipals},
+	source := &v1beta1.Source{
+		RequestPrincipals: rule.From.RequestPrincipals,
+	}
+	paths := &v1beta1.Operation{
+		Paths: []string{path},
+		Hosts: hosts,
+	}
+	authzRule := v1beta1.Rule{
+		From: []*v1beta1.Rule_From{
+			{
+				Source: source,
 			},
-		}
-	}
-
-	if len(path) > 0 {
-		authzRule.To = []*v1beta1.Rule_To{{
-			Operation: &v1beta1.Operation{
-				Hosts: hosts,
-				Paths: []string{path},
+		},
+		To: []*v1beta1.Rule_To{
+			{
+				Operation: paths,
 			},
-		}}
-	}
-
+		},
+	}
 	if rule.When != nil {
 		conditions := []*v1beta1.Condition{}
 		for _, vzCondition := range rule.When {
@@ -1424,8 +1368,4 @@
 	}
 	domain := IP + "." + suffix
 	return domain, nil
-}
-
-func getIngressTraitNsn(namespace string, name string) string {
-	return fmt.Sprintf("%s-%s", namespace, name)
 }