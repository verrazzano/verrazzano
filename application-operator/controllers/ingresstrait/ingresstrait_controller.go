--- conflicted
+++ resolved
@@ -738,16 +738,11 @@
 		suffix = "xip.io"
 	} else if strings.HasSuffix(domain, "nip.io") {
 		suffix = "nip.io"
-<<<<<<< HEAD
-	}
-	// If this is xip.io or nip.io then build the domain name using Istio info
-=======
 	} else if strings.HasSuffix(domain, "sslip.io") {
 		suffix = "sslip.io"
 	}
 
 	// Build the domain name using Istio info
->>>>>>> 1ef8737f
 	if len(suffix) != 0 {
 		domain, err = buildDomainNameForWildcard(cli, trait, suffix)
 		if err != nil {
