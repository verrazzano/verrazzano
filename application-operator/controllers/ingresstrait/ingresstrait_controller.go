// Copyright (c) 2020, 2021, Oracle and/or its affiliates.
// Licensed under the Universal Permissive License v 1.0 as shown at https://oss.oracle.com/licenses/upl.

package ingresstrait

import (
	"context"
	"errors"
	"fmt"
	"github.com/verrazzano/verrazzano/application-operator/controllers/clusters"
	vzstring "github.com/verrazzano/verrazzano/pkg/string"
	"reflect"
	"sigs.k8s.io/controller-runtime/pkg/controller"
	"strings"

	"github.com/crossplane/oam-kubernetes-runtime/apis/core/v1alpha2"
	"github.com/crossplane/oam-kubernetes-runtime/pkg/oam"
	"github.com/gertd/go-pluralize"
	"github.com/go-logr/logr"
	ptypes "github.com/gogo/protobuf/types"
	certapiv1alpha2 "github.com/jetstack/cert-manager/pkg/apis/certmanager/v1alpha2"
	certv1 "github.com/jetstack/cert-manager/pkg/apis/meta/v1"
	vzapi "github.com/verrazzano/verrazzano/application-operator/apis/oam/v1alpha1"
	"github.com/verrazzano/verrazzano/application-operator/constants"
	"github.com/verrazzano/verrazzano/application-operator/controllers"
	vznav "github.com/verrazzano/verrazzano/application-operator/controllers/navigation"
	"github.com/verrazzano/verrazzano/application-operator/controllers/reconcileresults"
	istionet "istio.io/api/networking/v1alpha3"
	istioclient "istio.io/client-go/pkg/apis/networking/v1alpha3"
	appsv1 "k8s.io/api/apps/v1"
	corev1 "k8s.io/api/core/v1"
	k8net "k8s.io/api/networking/v1"
	k8serrors "k8s.io/apimachinery/pkg/api/errors"
	metav1 "k8s.io/apimachinery/pkg/apis/meta/v1"
	"k8s.io/apimachinery/pkg/apis/meta/v1/unstructured"
	"k8s.io/apimachinery/pkg/runtime"
	"k8s.io/apimachinery/pkg/types"
	ctrl "sigs.k8s.io/controller-runtime"
	"sigs.k8s.io/controller-runtime/pkg/client"
	"sigs.k8s.io/controller-runtime/pkg/controller/controllerutil"
	"sigs.k8s.io/controller-runtime/pkg/reconcile"
)

const (
	gatewayAPIVersion         = "networking.istio.io/v1alpha3"
	gatewayKind               = "Gateway"
	virtualServiceAPIVersion  = "networking.istio.io/v1alpha3"
	virtualServiceKind        = "VirtualService"
	certificateAPIVersion     = "cert-manager.io/v1alpha2"
	certificateKind           = "Certificate"
	serviceAPIVersion         = "v1"
	serviceKind               = "Service"
	clusterIPNone             = "None"
	verrazzanoClusterIssuer   = "verrazzano-cluster-issuer"
	httpServiceNamePrefix     = "http"
	weblogicOperatorSelector  = "weblogic.createdByOperator"
	wlProxySSLHeader          = "WL-Proxy-SSL"
	wlProxySSLHeaderVal       = "true"
	destinationRuleAPIVersion = "networking.istio.io/v1alpha3"
	destinationRuleKind       = "DestinationRule"
	finalizerName             = "ingresstrait.finalizers.verrazzano.io"
)

// The port names used by WebLogic operator that do not have http prefix.
// Reference: https://github.com/oracle/weblogic-kubernetes-operator/blob/main/operator/src/main/resources/scripts/model_wdt_mii_filter.py
var (
	weblogicPortNames = []string{"tcp-cbt", "tcp-ldap", "tcp-iiop", "tcp-snmp", "tcp-default", "tls-ldaps",
		"tls-default", "tls-cbts", "tls-iiops", "tcp-internal-t3"}
)

// Reconciler is used to reconcile an IngressTrait object
type Reconciler struct {
	client.Client
	Log    logr.Logger
	Scheme *runtime.Scheme
}

// SetupWithManager creates a controller and adds it to the manager
func (r *Reconciler) SetupWithManager(mgr ctrl.Manager) error {
	return ctrl.NewControllerManagedBy(mgr).
		WithOptions(controller.Options{
			RateLimiter: controllers.NewDefaultRateLimiter(),
		}).
		For(&vzapi.IngressTrait{}).
		Complete(r)
}

// Reconcile reconciles an IngressTrait with other related resources required for ingress.
// This also results in the status of the ingress trait resource being updated.
// +kubebuilder:rbac:groups=oam.verrazzano.io,resources=ingresstraits,verbs=get;list;watch;create;update;patch;delete
// +kubebuilder:rbac:groups=oam.verrazzano.io,resources=ingresstraits/status,verbs=get;update;patch
func (r *Reconciler) Reconcile(req ctrl.Request) (ctrl.Result, error) {
	var err error
	ctx := context.Background()
	log := r.Log.WithValues("trait", req.NamespacedName)
	log.Info("Reconcile ingress trait")

	// Fetch the trait.
	var trait *vzapi.IngressTrait
	if trait, err = r.fetchTrait(ctx, req.NamespacedName); err != nil {
		return reconcile.Result{}, err
	}

	// If the trait no longer exists or is being deleted then cleanup the associated cert and secret resources
	if trait != nil {
		if isTraitBeingDeleted(trait) {
			if err = r.cleanup(trait); err != nil {
				return reconcile.Result{}, err
			}
			// resource cleanup has succeeded, remove the finalizer
			if err = r.removeFinalizerIfRequired(ctx, trait); err != nil {
				return reconcile.Result{}, err
			}
			return reconcile.Result{}, nil
		}
		// add finalizer
		if err = r.addFinalizerIfRequired(ctx, trait); err != nil {
			return reconcile.Result{}, err
		}
	} else {
		return reconcile.Result{}, nil
	}

	// Create or update the child resources of the trait and collect the outcomes.
	status, result, err := r.createOrUpdateChildResources(ctx, trait)
	if err != nil {
		return reconcile.Result{}, err
<<<<<<< HEAD
	} else if len(services) == 0 {
		// This will be the case if the service has not started yet so we requeue and try again.
		return reconcile.Result{Requeue: true, RequeueAfter: clusters.GetRandomRequeueDelay()}, err
=======
	} else if result.Requeue {
		return result, nil
>>>>>>> b04aaac9
	}

	// Update the status of the trait resource using the outcomes of the create or update.
	return r.updateTraitStatus(ctx, trait, status)
}

// createOrUpdateChildResources creates or updates the Gateway and VirtualService resources that
// should be used to setup ingress to the service.
func (r *Reconciler) createOrUpdateChildResources(ctx context.Context, trait *vzapi.IngressTrait) (*reconcileresults.ReconcileResults, ctrl.Result, error) {
	status := reconcileresults.ReconcileResults{}
	rules := trait.Spec.Rules
	// If there are no rules, create a single default rule
	if len(rules) == 0 {
		rules = []vzapi.IngressRule{{}}
	}
	for index, rule := range rules {
		secretName := r.createOrUseGatewaySecret(ctx, trait, &status)
		if secretName != "" {
			gwName, err := getGatewayName(trait)
			if err != nil {
				status.Errors = append(status.Errors, err)
			} else {
				// Must create GW before service so that external DNS sees the GW once the service is created
				gateway := r.createOrUpdateGateway(ctx, trait, rule, gwName, secretName, &status)

				// Find the services associated with the trait in the application configuration.
				var services []*corev1.Service
				services, err = r.fetchServicesFromTrait(ctx, trait)
				if err != nil {
					return &status, reconcile.Result{}, err
				} else if len(services) == 0 {
					// This will be the case if the service has not started yet so we requeue and try again.
					return &status, reconcile.Result{Requeue: true, RequeueAfter: clusters.GetRandomRequeueDelay()}, err
				}

				vsName := fmt.Sprintf("%s-rule-%d-vs", trait.Name, index)
				drName := fmt.Sprintf("%s-rule-%d-dr", trait.Name, index)
				r.createOrUpdateVirtualService(ctx, trait, rule, vsName, services, gateway, &status)
				r.createOrUpdateDestinationRule(ctx, trait, rule, drName, &status)
			}
		}
	}
	return &status, ctrl.Result{}, nil
}

// addFinalizerIfRequired adds the finalizer to the trait if required
// The finalizer is only added if the trait is not being deleted and the finalizer has not previously been added
func (r *Reconciler) addFinalizerIfRequired(ctx context.Context, trait *vzapi.IngressTrait) error {
	if trait.GetDeletionTimestamp().IsZero() && !vzstring.SliceContainsString(trait.Finalizers, finalizerName) {
		traitName := vznav.GetNamespacedNameFromObjectMeta(trait.ObjectMeta).String()
		r.Log.V(1).Info("Adding finalizer from trait", "trait", traitName)
		trait.Finalizers = append(trait.Finalizers, finalizerName)
		if err := r.Update(ctx, trait); err != nil {
			r.Log.Error(err, "failed to add finalizer to trait", "trait", traitName)
			return err
		}
	}
	return nil
}

// removeFinalizerIfRequired removes the finalizer from the trait if required
// The finalizer is only removed if the trait is being deleted and the finalizer had been added
func (r *Reconciler) removeFinalizerIfRequired(ctx context.Context, trait *vzapi.IngressTrait) error {
	if !trait.DeletionTimestamp.IsZero() && vzstring.SliceContainsString(trait.Finalizers, finalizerName) {
		traitName := vznav.GetNamespacedNameFromObjectMeta(trait.ObjectMeta).String()
		r.Log.Info("Removing finalizer from trait", "trait", traitName)
		trait.Finalizers = vzstring.RemoveStringFromSlice(trait.Finalizers, finalizerName)
		if err := r.Update(ctx, trait); err != nil {
			r.Log.Error(err, "failed to remove finalizer to trait", "trait", traitName)
			return err
		}
	}
	return nil
}

// cleanupAppConfig cleans up the generated certificates and secrets associated with the given app config
func (r *Reconciler) cleanup(trait *vzapi.IngressTrait) (err error) {
	err = r.cleanupCert(trait)
	if err != nil {
		return
	}

	err = r.cleanupSecret(trait)
	if err != nil {
		return
	}

	return
}

// cleanupCert cleans up the generated certificate for the given app config
func (r *Reconciler) cleanupCert(trait *vzapi.IngressTrait) (err error) {
	gatewayCertName, err := buildCertificateNameFromAppName(trait)
	if err != nil {
		return err
	}
	namespacedName := types.NamespacedName{Name: gatewayCertName, Namespace: constants.IstioSystemNamespace}
	var cert *certapiv1alpha2.Certificate
	cert, err = r.fetchCert(context.TODO(), r.Client, namespacedName)
	if err != nil {
		return err
	}
	if cert != nil {
		err = r.Client.Delete(context.TODO(), cert, &client.DeleteOptions{})
	}
	return
}

// cleanupSecret cleans up the generated secret for the given app config
func (r *Reconciler) cleanupSecret(trait *vzapi.IngressTrait) (err error) {
	gatewayCertName, err := buildCertificateNameFromAppName(trait)
	if err != nil {
		return err
	}
	gatewaySecretName := fmt.Sprintf("%s-secret", gatewayCertName)
	namespacedName := types.NamespacedName{Name: gatewaySecretName, Namespace: constants.IstioSystemNamespace}
	var secret *corev1.Secret
	secret, err = r.fetchSecret(context.TODO(), r.Client, namespacedName)
	if err != nil {
		return err
	}
	if secret != nil {
		err = r.Client.Delete(context.TODO(), secret, &client.DeleteOptions{})
	}
	return
}

// fetchCert gets the cert for the given name; returns nil Certificate if not found
func (r *Reconciler) fetchCert(ctx context.Context, c client.Reader, name types.NamespacedName) (*certapiv1alpha2.Certificate, error) {
	var cert certapiv1alpha2.Certificate
	err := c.Get(ctx, name, &cert)
	if err != nil {
		if k8serrors.IsNotFound(err) {
			r.Log.Info("cert does not exist", "cert", name)
			return nil, nil
		}
		r.Log.Info("failed to fetch cert", "cert", name)
		return nil, err
	}
	return &cert, err
}

// fetchSecret gets the secret for the given name; returns nil Secret if not found
func (r *Reconciler) fetchSecret(ctx context.Context, c client.Reader, name types.NamespacedName) (*corev1.Secret, error) {
	var secret corev1.Secret
	err := c.Get(ctx, name, &secret)
	if err != nil {
		if k8serrors.IsNotFound(err) {
			r.Log.Info("secret does not exist", "secret", name)
			return nil, nil
		}
		r.Log.Info("failed to fetch secret", "secret", name)
		return nil, err
	}
	return &secret, err
}

// getGatewayName will generate a gateway name from the namespace and application name of the provided trait. Returns
// an error if the app name is not available.
func getGatewayName(trait *vzapi.IngressTrait) (string, error) {
	appName, ok := trait.Labels[oam.LabelAppName]
	if !ok {
		return "", errors.New("OAM app name label missing from metadata, unable to generate gateway name")
	}
	gwName := fmt.Sprintf("%s-%s-gw", trait.Namespace, appName)
	return gwName, nil
}

// updateTraitStatus updates the trait's status conditions and resources if they have changed.
func (r *Reconciler) updateTraitStatus(ctx context.Context, trait *vzapi.IngressTrait, status *reconcileresults.ReconcileResults) (reconcile.Result, error) {
	resources := status.CreateResources()
	if status.ContainsErrors() || !reflect.DeepEqual(trait.Status.Resources, resources) {
		trait.Status = vzapi.IngressTraitStatus{
			ConditionedStatus: status.CreateConditionedStatus(),
			Resources:         resources}
		// Requeue to prevent potential conflict errors being logged.
		return reconcile.Result{Requeue: true}, r.Status().Update(ctx, trait)
	}
	return reconcile.Result{}, nil
}

// isTraitBeingDeleted determines if the trait is in the process of being deleted.
// This is done checking for a non-nil deletion timestamp.
func isTraitBeingDeleted(trait *vzapi.IngressTrait) bool {
	return trait != nil && trait.GetDeletionTimestamp() != nil
}

// fetchTrait attempts to get a trait given a namespaced name.
// Will return nil for the trait and no error if the trait does not exist.
func (r *Reconciler) fetchTrait(ctx context.Context, name types.NamespacedName) (*vzapi.IngressTrait, error) {
	var trait vzapi.IngressTrait
	r.Log.Info("Fetch trait", "trait", name)
	if err := r.Get(ctx, name, &trait); err != nil {
		if k8serrors.IsNotFound(err) {
			r.Log.Info("Trait has been deleted")
			return nil, nil
		}
		r.Log.Info("Failed to fetch trait")
		return nil, err
	}
	return &trait, nil
}

// fetchWorkloadDefinition fetches the workload definition of the provided workload.
// The definition is found by converting the workload APIVersion and Kind to a CRD resource name.
// for example core.oam.dev/v1alpha2.ContainerizedWorkload would be converted to
// containerizedworkloads.core.oam.dev.  Workload definitions are always found in the default
// namespace.
func (r *Reconciler) fetchWorkloadDefinition(ctx context.Context, workload *unstructured.Unstructured) (*v1alpha2.WorkloadDefinition, error) {
	workloadAPIVer, _, _ := unstructured.NestedString(workload.Object, "apiVersion")
	workloadKind, _, _ := unstructured.NestedString(workload.Object, "kind")
	workloadName := convertAPIVersionAndKindToNamespacedName(workloadAPIVer, workloadKind)
	workloadDef := v1alpha2.WorkloadDefinition{}
	if err := r.Get(ctx, workloadName, &workloadDef); err != nil {
		r.Log.Error(err, "Failed to fetch workload definition", "name", workloadName)
		return nil, err
	}
	return &workloadDef, nil
}

// fetchWorkloadChildren finds the children resource of a workload resource.
// Both the workload and the returned array of children are unstructured maps of primitives.
// Finding children is done by first looking to the workflow definition of the provided workload.
// The workload definition contains a set of child resource types supported by the workload.
// The namespace of the workload is then searched for child resources of the supported types.
func (r *Reconciler) fetchWorkloadChildren(ctx context.Context, workload *unstructured.Unstructured) ([]*unstructured.Unstructured, error) {
	var err error
	var workloadDefinition *v1alpha2.WorkloadDefinition

	// Attempt to fetch workload definition based on the workload GVK.
	if workloadDefinition, err = r.fetchWorkloadDefinition(ctx, workload); err != nil {
		r.Log.Info("Workload definition not found")
	}
	if workloadDefinition != nil {
		// If the workload definition is found then fetch child resources of the declared child types
		var children []*unstructured.Unstructured
		if children, err = r.fetchChildResourcesByAPIVersionKinds(ctx, workload.GetNamespace(), workload.GetUID(), workloadDefinition.Spec.ChildResourceKinds); err != nil {
			return nil, err
		}
		return children, nil
	} else if workload.GetAPIVersion() == appsv1.SchemeGroupVersion.String() {
		// Else if this is a native resource then use the workload itself as the child
		r.Log.Info("Found native workload")
		return []*unstructured.Unstructured{workload}, nil
	} else {
		// Else return an error that the workload type is not supported by this trait.
		r.Log.Info("Workload not supported by trait")
		return nil, fmt.Errorf("Workload not supported by trait")
	}
}

// fetchChildResourcesByAPIVersionKinds find all of the child resource of specific kinds
// having a specific parent UID.  The child kinds are APIVersion and Kind
// (e.g. apps/v1.Deployment or v1.Service).  The objects of these resource kinds are listed
// and the ones having the correct parent UID are collected and accumulated and returned.
// This is used to collect a subset children of a particular parent object.
// ctx - The calling context
// namespace - The namespace to search for children objects
// parentUID - The parent UID a child must have to be included in the result.
// childResKinds - The set of resource kinds a child's resource kind must in to be included in the result.
func (r *Reconciler) fetchChildResourcesByAPIVersionKinds(ctx context.Context, namespace string, parentUID types.UID, childResKinds []v1alpha2.ChildResourceKind) ([]*unstructured.Unstructured, error) {
	var childResources []*unstructured.Unstructured
	r.Log.Info("Fetch child resources")
	for _, childResKind := range childResKinds {
		resources := unstructured.UnstructuredList{}
		resources.SetAPIVersion(childResKind.APIVersion)
		resources.SetKind(childResKind.Kind + "List") // Only required by "fake" client used in tests.
		if err := r.List(ctx, &resources, client.InNamespace(namespace), client.MatchingLabels(childResKind.Selector)); err != nil {
			r.Log.Error(err, "Failed listing child resources")
			return nil, err
		}
		for i, item := range resources.Items {
			for _, owner := range item.GetOwnerReferences() {
				if owner.UID == parentUID {
					r.Log.Info(fmt.Sprintf("Found child %s.%s:%s", item.GetAPIVersion(), item.GetKind(), item.GetName()))
					childResources = append(childResources, &resources.Items[i])
					break
				}
			}
		}
	}
	return childResources, nil
}

// createOrUseGatewaySecret will create a certificate that will be embedded in an secret or leverage an existing secret
// if one is configured in the ingress.
func (r *Reconciler) createOrUseGatewaySecret(ctx context.Context, trait *vzapi.IngressTrait, status *reconcileresults.ReconcileResults) string {
	var secretName string

	if trait.Spec.TLS != (vzapi.IngressSecurity{}) {
		secretName = r.validateConfiguredSecret(trait, status)
	} else {
		secretName = r.createGatewayCertificate(ctx, trait, status)
	}

	return secretName
}

// createGatewayCertificate creates a certificate that is leveraged by the cert manager to create a certificate embedded
// in a secret.  That secret will be leveraged by the gateway to provide TLS/HTTPS endpoints for deployed applications.
// There will be one gateway generated per application.  The generated virtual services will be routed via the
// application-wide gateway.  This implementation addresses a known Istio traffic management issue
// (see https://istio.io/v1.7/docs/ops/common-problems/network-issues/#404-errors-occur-when-multiple-gateways-configured-with-same-tls-certificate)
func (r *Reconciler) createGatewayCertificate(ctx context.Context, trait *vzapi.IngressTrait, status *reconcileresults.ReconcileResults) string {
	var secretName string
	var err error
	var certName string

	//ensure trait does not specify hosts.  should be moved to ingress trait validating webhook
	for _, rule := range trait.Spec.Rules {
		if len(rule.Hosts) != 0 {
			r.Log.Info("host(s) specified in the trait rules will likely not correlate to the generated certificate CN." +
				" Please redeploy after removing the hosts or specifying a secret with the given hosts in its SAN list")
			break
		}
	}

	certName, err = buildCertificateNameFromAppName(trait)
	if err != nil {
		r.Log.Error(err, "failed to create certificate name from ingress trait")
		status.Errors = append(status.Errors, err)
		status.Results = append(status.Results, controllerutil.OperationResultNone)
		return ""
	}
	secretName = fmt.Sprintf("%s-secret", certName)
	certificate := &certapiv1alpha2.Certificate{
		TypeMeta: metav1.TypeMeta{
			Kind:       certificateKind,
			APIVersion: certificateAPIVersion,
		},
		ObjectMeta: metav1.ObjectMeta{
			Namespace: constants.IstioSystemNamespace,
			Name:      certName,
		}}

	res, err := controllerutil.CreateOrUpdate(ctx, r.Client, certificate, func() error {
		appDomainName, err := buildNamespacedDomainName(r, trait)
		if err != nil {
			return err
		}
		certificate.Spec = certapiv1alpha2.CertificateSpec{
			DNSNames:   []string{fmt.Sprintf("*.%s", appDomainName)},
			SecretName: secretName,
			IssuerRef: certv1.ObjectReference{
				Name: verrazzanoClusterIssuer,
				Kind: "ClusterIssuer",
			},
		}

		return nil
	})
	ref := vzapi.QualifiedResourceRelation{APIVersion: certificateAPIVersion, Kind: certificateKind, Name: certificate.Name, Role: "certificate"}
	status.Relations = append(status.Relations, ref)
	status.Results = append(status.Results, res)
	status.Errors = append(status.Errors, err)

	if err != nil {
		r.Log.Error(err, "failed to create or update gateway secret containing certificate")
		return ""
	}

	return secretName
}

// validateConfiguredSecret ensures that a secret is specified and the trait rules specify a "hosts" setting.  The
// specification of a secret implies that a certificate was created for specific hosts that differ than the host names
// generated by the runtime (when no hosts are specified).
func (r *Reconciler) validateConfiguredSecret(trait *vzapi.IngressTrait, status *reconcileresults.ReconcileResults) string {
	secretName := trait.Spec.TLS.SecretName
	if secretName != "" {
		// if a secret is specified then host(s) must be provided for all rules
		for _, rule := range trait.Spec.Rules {
			if len(rule.Hosts) == 0 {
				err := errors.New("all rules must specify at least one host when a secret is specified for TLS transport")
				ref := vzapi.QualifiedResourceRelation{APIVersion: "v1", Kind: "Secret", Name: secretName, Role: "secret"}
				status.Relations = append(status.Relations, ref)
				status.Errors = append(status.Errors, err)
				status.Results = append(status.Results, controllerutil.OperationResultNone)
				return ""
			}
		}
	}
	return secretName
}

// buildCertificateNameFromAppName will attempt to retrieve the app name associated with the ingress trait
// and construct a cert name.  Will generate an error if the app name is missing.
func buildCertificateNameFromAppName(trait *vzapi.IngressTrait) (string, error) {
	appName, ok := trait.Labels[oam.LabelAppName]
	if !ok {
		return "", errors.New("OAM app name label missing from metadata, unable to generate certificate name")
	}
	return fmt.Sprintf("%s-%s-cert", trait.Namespace, appName), nil
}

// createOrUpdateGateway creates or updates the Gateway child resource of the trait.
// Results are added to the status object.
func (r *Reconciler) createOrUpdateGateway(ctx context.Context, trait *vzapi.IngressTrait, rule vzapi.IngressRule, name string, secretName string, status *reconcileresults.ReconcileResults) *istioclient.Gateway {
	// Create a gateway populating only name metadata.
	// This is used as default if the gateway needs to be created.
	gateway := &istioclient.Gateway{
		TypeMeta: metav1.TypeMeta{
			APIVersion: gatewayAPIVersion,
			Kind:       gatewayKind},
		ObjectMeta: metav1.ObjectMeta{
			Namespace: trait.Namespace,
			Name:      name}}

	res, err := controllerutil.CreateOrUpdate(ctx, r.Client, gateway, func() error {
		return r.mutateGateway(gateway, trait, rule, secretName)
	})

	// Return if no changes
	if res == controllerutil.OperationResultNone {
		return gateway
	}

	ref := vzapi.QualifiedResourceRelation{APIVersion: gatewayAPIVersion, Kind: gatewayKind, Name: name, Role: "gateway"}
	status.Relations = append(status.Relations, ref)
	status.Results = append(status.Results, res)
	status.Errors = append(status.Errors, err)

	if err != nil {
		r.Log.Error(err, "Failed to create or update gateway.")
	}

	return gateway
}

// mutateGateway mutates the output Gateway child resource.
func (r *Reconciler) mutateGateway(gateway *istioclient.Gateway, trait *vzapi.IngressTrait, rule vzapi.IngressRule, secretName string) error {
	hosts, err := createHostsFromIngressTraitRule(r, rule, trait)
	if err != nil {
		return err
	}
	if len(gateway.Spec.Servers) > 0 {
		hosts = appendToConfiguredHosts(hosts, gateway.Spec.Servers[0].Hosts)
	}

	// Set the spec content.
	gateway.Spec.Selector = map[string]string{"istio": "ingressgateway"}
	gateway.Spec.Servers = []*istionet.Server{
		{
			Hosts: hosts,
			Port: &istionet.Port{
				Name:     "https",
				Number:   443,
				Protocol: "HTTPS",
			},
			Tls: &istionet.ServerTLSSettings{
				Mode:           istionet.ServerTLSSettings_SIMPLE,
				CredentialName: secretName,
			},
		},
	}
	// Set the owner reference.
	appName, ok := trait.Labels[oam.LabelAppName]
	if ok {
		appConfig := &v1alpha2.ApplicationConfiguration{}
		err := r.Get(context.TODO(), types.NamespacedName{Namespace: trait.Namespace, Name: appName}, appConfig)
		if err != nil {
			return err
		}
		err = controllerutil.SetControllerReference(appConfig, gateway, r.Scheme)
		if err != nil {
			return err
		}
	}
	return nil
}

// appendToConfiguredHosts appends the host lists ensuring uniqueness of entries
func appendToConfiguredHosts(hostsToAppend []string, existingHosts []string) []string {
	for _, newHost := range hostsToAppend {
		_, hostFound := findHost(existingHosts, newHost)
		if !hostFound {
			existingHosts = append(existingHosts, strings.ToLower(newHost))
		}
	}
	return existingHosts
}

// findHost searches for a host in the provided list. If found it will
// return it's key, otherwise it will return -1 and a bool of false.
func findHost(hosts []string, newHost string) (int, bool) {
	for i, host := range hosts {
		if strings.EqualFold(host, newHost) {
			return i, true
		}
	}
	return -1, false
}

// createOrUpdateVirtualService creates or updates the VirtualService child resource of the trait.
// Results are added to the status object.
func (r *Reconciler) createOrUpdateVirtualService(ctx context.Context, trait *vzapi.IngressTrait, rule vzapi.IngressRule, name string, services []*corev1.Service, gateway *istioclient.Gateway, status *reconcileresults.ReconcileResults) {
	// Create a virtual service populating only name metadata.
	// This is used as default if the virtual service needs to be created.
	virtualService := &istioclient.VirtualService{
		TypeMeta: metav1.TypeMeta{
			APIVersion: virtualServiceAPIVersion,
			Kind:       virtualServiceKind},
		ObjectMeta: metav1.ObjectMeta{
			Namespace: trait.Namespace,
			Name:      name}}

	res, err := controllerutil.CreateOrUpdate(ctx, r.Client, virtualService, func() error {
		return r.mutateVirtualService(virtualService, trait, rule, services, gateway)
	})

	ref := vzapi.QualifiedResourceRelation{APIVersion: virtualServiceAPIVersion, Kind: virtualServiceKind, Name: name, Role: "virtualservice"}
	status.Relations = append(status.Relations, ref)
	status.Results = append(status.Results, res)
	status.Errors = append(status.Errors, err)

	if err != nil {
		r.Log.Error(err, "Failed to create or update virtual service.")
	}
}

// mutateVirtualService mutates the output virtual service resource
func (r *Reconciler) mutateVirtualService(virtualService *istioclient.VirtualService, trait *vzapi.IngressTrait, rule vzapi.IngressRule, services []*corev1.Service, gateway *istioclient.Gateway) error {
	// Set the spec content.
	var err error
	virtualService.Spec.Gateways = []string{gateway.Name}
	virtualService.Spec.Hosts, err = createHostsFromIngressTraitRule(r, rule, trait)
	if err != nil {
		return err
	}
	matches := []*istionet.HTTPMatchRequest{}
	paths := getPathsFromRule(rule)
	for _, path := range paths {
		matches = append(matches, &istionet.HTTPMatchRequest{
			Uri: createVirtualServiceMatchURIFromIngressTraitPath(path)})
	}
	dest, err := createDestinationFromRuleOrService(rule, services)
	if err != nil {
		return err
	}
	route := istionet.HTTPRoute{
		Match: matches,
		Route: []*istionet.HTTPRouteDestination{dest}}
	if vznav.IsWeblogicWorkloadKind(trait) {
		route.Headers = &istionet.Headers{
			Request: &istionet.Headers_HeaderOperations{
				Add: map[string]string{
					wlProxySSLHeader: wlProxySSLHeaderVal,
				},
			},
		}
	}
	virtualService.Spec.Http = []*istionet.HTTPRoute{&route}

	// Set the owner reference.
	controllerutil.SetControllerReference(trait, virtualService, r.Scheme)
	return nil
}

//createOfUpdateDestinationRule creates or updates the DestinationRule.
func (r *Reconciler) createOrUpdateDestinationRule(ctx context.Context, trait *vzapi.IngressTrait, rule vzapi.IngressRule, name string, status *reconcileresults.ReconcileResults) {

	destinationRule := &istioclient.DestinationRule{
		TypeMeta: metav1.TypeMeta{
			APIVersion: destinationRuleAPIVersion,
			Kind:       destinationRuleKind},
		ObjectMeta: metav1.ObjectMeta{
			Namespace: trait.Namespace,
			Name:      name},
	}

	res, err := controllerutil.CreateOrUpdate(ctx, r.Client, destinationRule, func() error {
		return r.mutateDestinationRule(destinationRule, trait, rule)
	})

	ref := vzapi.QualifiedResourceRelation{APIVersion: destinationRuleAPIVersion, Kind: destinationRuleKind, Name: name, Role: "destinationrule"}
	status.Relations = append(status.Relations, ref)
	status.Results = append(status.Results, res)
	status.Errors = append(status.Errors, err)

	if err != nil {
		r.Log.Error(err, "Failed to create or update destination rule.")
	}

}

func (r *Reconciler) mutateDestinationRule(destinationRule *istioclient.DestinationRule, trait *vzapi.IngressTrait, rule vzapi.IngressRule) error {
	if rule.Destination.HTTPCookie != nil {
		destinationRule.Spec = istionet.DestinationRule{
			Host: rule.Destination.Host,
			TrafficPolicy: &istionet.TrafficPolicy{
				LoadBalancer: &istionet.LoadBalancerSettings{
					LbPolicy: &istionet.LoadBalancerSettings_ConsistentHash{
						ConsistentHash: &istionet.LoadBalancerSettings_ConsistentHashLB{
							HashKey: &istionet.LoadBalancerSettings_ConsistentHashLB_HttpCookie{
								HttpCookie: &istionet.LoadBalancerSettings_ConsistentHashLB_HTTPCookie{
									Name: rule.Destination.HTTPCookie.Name,
									Path: rule.Destination.HTTPCookie.Path,
									Ttl:  ptypes.DurationProto(rule.Destination.HTTPCookie.TTL)},
							},
						},
					},
				},
			},
		}
	} else {
		destinationRule.Spec = istionet.DestinationRule{}
	}

	controllerutil.SetControllerReference(trait, destinationRule, r.Scheme)
	return nil
}

// createDestinationFromRuleOrService creates a destination from either the rule or the service.
// If the rule contains destination information that is used.
// Otherwise the appropriate service is selected and its information is used.
func createDestinationFromRuleOrService(rule vzapi.IngressRule, services []*corev1.Service) (*istionet.HTTPRouteDestination, error) {
	if len(rule.Destination.Host) > 0 {
		dest := &istionet.HTTPRouteDestination{Destination: &istionet.Destination{Host: rule.Destination.Host}}
		if rule.Destination.Port != 0 {
			dest.Destination.Port = &istionet.PortSelector{Number: rule.Destination.Port}
		}
		return dest, nil
	}
	if rule.Destination.Port != 0 {
		return createDestinationMatchRulePort(services, rule.Destination.Port)
	}
	return createDestinationFromService(services)
}

// getPathsFromRule gets the paths from a trait.
// If the trait has no paths a default path is returned.
func getPathsFromRule(rule vzapi.IngressRule) []vzapi.IngressPath {
	paths := rule.Paths
	// If there are no paths create a default.
	if len(paths) == 0 {
		paths = []vzapi.IngressPath{{Path: "/", PathType: "prefix"}}
	}
	return paths
}

// createDestinationFromService selects a Service and creates a virtual service destination for the selected service.
// If the selected service does not have a port, it is not included in the destination. If the selected service
// declares port(s), it selects the appropriate one and add it to the destination.
func createDestinationFromService(services []*corev1.Service) (*istionet.HTTPRouteDestination, error) {
	selectedService, err := selectServiceForDestination(services)
	if err != nil {
		return nil, err
	}
	dest := istionet.HTTPRouteDestination{
		Destination: &istionet.Destination{Host: selectedService.Name}}
	// If the selected service declares port(s), select the appropriate port and add it to the destination.
	if len(selectedService.Spec.Ports) > 0 {
		selectedPort, err := selectPortForDestination(selectedService)
		if err != nil {
			return nil, err
		}
		dest.Destination.Port = &istionet.PortSelector{Number: uint32(selectedPort.Port)}
	}
	return &dest, nil
}

// selectServiceForDestination selects a Service to be used for virtual service destination.
// The service is selected based on the following logic:
//   - If there is one service, return that service.
//   - If there are multiple services and one service with cluster-IP, select that service.
//   - If there are multiple services, select the service with HTTP or WebLogic port. If there is no such service or
//     multiple such services, return an error. A port is evaluated as an HTTP port if the service has a port named
//     with the prefix "http" and as a WebLogic port if the port name is from the known WebLogic non-http prefixed
//     port names used by the WebLogic operator.
func selectServiceForDestination(services []*corev1.Service) (*corev1.Service, error) {
	var clusterIPServices []*corev1.Service
	var allowedServices []*corev1.Service
	var allowedClusterIPServices []*corev1.Service

	// If there is only one service, return that service
	if len(services) == 1 {
		return services[0], nil
	}
	// Multiple services case
	for _, service := range services {
		if service.Spec.ClusterIP != "" && service.Spec.ClusterIP != clusterIPNone {
			clusterIPServices = append(clusterIPServices, service)
		}
		allowedPorts := append(getHTTPPorts(service), getWebLogicPorts(service)...)
		if len(allowedPorts) > 0 {
			allowedServices = append(allowedServices, service)
		}
		if service.Spec.ClusterIP != "" && service.Spec.ClusterIP != clusterIPNone && len(allowedPorts) > 0 {
			allowedClusterIPServices = append(allowedClusterIPServices, service)
		}
	}
	// If there is no service with cluster-IP or no service with allowed port, return an error.
	if len(clusterIPServices) == 0 && len(allowedServices) == 0 {
		return nil, fmt.Errorf("unable to select default service for destination")
	} else if len(clusterIPServices) == 1 {
		// If there is only one service with cluster IP, return that service.
		return clusterIPServices[0], nil
	} else if len(allowedClusterIPServices) == 1 {
		// If there is only one http/WebLogic service with cluster IP, return that service.
		return allowedClusterIPServices[0], nil
	} else if len(allowedServices) == 1 {
		// If there is only one http/WebLogic service, return that service.
		return allowedServices[0], nil
	}
	// In all other cases, return error.
	return nil, fmt.Errorf("unable to select the service for destination. The service port " +
		"should be named with prefix \"http\" if there are multiple services OR the IngressTrait must specify the port")
}

// selectPortForDestination selects a Service port to be used for virtual service destination port.
// The port is selected based on the following logic:
//   - If there is one port, return that port.
//   - If there are multiple ports, select the http/WebLogic port.
//   - If there are multiple ports and more than one http/WebLogic port, return an error.
//   - If there are multiple ports and none of then are http/WebLogic ports, return an error.
func selectPortForDestination(service *corev1.Service) (corev1.ServicePort, error) {
	servicePorts := service.Spec.Ports
	// If there is only one port, return that port
	if len(servicePorts) == 1 {
		return servicePorts[0], nil
	}
	allowedPorts := append(getHTTPPorts(service), getWebLogicPorts(service)...)
	// If there are multiple ports and one http/WebLogic port, return that port
	if len(servicePorts) > 1 && len(allowedPorts) == 1 {
		return allowedPorts[0], nil
	}
	// If there are multiple ports and none of them are http/WebLogic ports, return an error
	if len(servicePorts) > 1 && len(allowedPorts) < 1 {
		return corev1.ServicePort{}, fmt.Errorf("unable to select the service port for destination. The service port " +
			"should be named with prefix \"http\" if there are multiple ports OR the IngressTrait must specify the port")
	}
	// If there are multiple http/WebLogic ports, return an error
	if len(allowedPorts) > 1 {
		return corev1.ServicePort{}, fmt.Errorf("unable to select the service port for destination. Only one service " +
			"port should be named with prefix \"http\" OR the IngressTrait must specify the port")
	}
	return corev1.ServicePort{}, fmt.Errorf("unable to select default port for destination")
}

// createDestinationMatchRulePort fetches a Service matching the specified rule port and creates virtual service
// destination.
func createDestinationMatchRulePort(services []*corev1.Service, rulePort uint32) (*istionet.HTTPRouteDestination, error) {
	var eligibleServices []*corev1.Service
	for _, service := range services {
		for _, servicePort := range service.Spec.Ports {
			if servicePort.Port == int32(rulePort) {
				eligibleServices = append(eligibleServices, service)
			}
		}
	}
	selectedService, err := selectServiceForDestination(eligibleServices)
	if err != nil {
		return nil, err
	}
	if selectedService != nil {
		dest := istionet.HTTPRouteDestination{
			Destination: &istionet.Destination{Host: selectedService.Name}}
		// Set the port to rule destination port
		dest.Destination.Port = &istionet.PortSelector{Number: rulePort}
		return &dest, nil
	}
	return nil, fmt.Errorf("unable to select service for specified destination port %d", rulePort)
}

// getHTTPPorts returns all the service ports having the prefix "http" in their names.
func getHTTPPorts(service *corev1.Service) []corev1.ServicePort {
	var httpPorts []corev1.ServicePort
	for _, servicePort := range service.Spec.Ports {
		// Check if service port name has the http prefix
		if strings.HasPrefix(servicePort.Name, httpServiceNamePrefix) {
			httpPorts = append(httpPorts, servicePort)
		}
	}
	return httpPorts
}

// getWebLogicPorts returns WebLogic ports if any present for the service. A port is evaluated as a WebLogic port if
// the port name is from the known WebLogic non-http prefixed port names used by the WebLogic operator.
func getWebLogicPorts(service *corev1.Service) []corev1.ServicePort {
	var webLogicPorts []corev1.ServicePort
	selectorMap := service.Spec.Selector
	value, ok := selectorMap[weblogicOperatorSelector]
	if !ok || value == "false" {
		return webLogicPorts
	}
	for _, servicePort := range service.Spec.Ports {
		// Check if service port name is one of the predefined WebLogic port names
		for _, webLogicPortName := range weblogicPortNames {
			if servicePort.Name == webLogicPortName {
				webLogicPorts = append(webLogicPorts, servicePort)
			}
		}
	}
	return webLogicPorts
}

// createVirtualServiceMatchURIFromIngressTraitPath create the virtual service match uri map from an ingress trait path
// This is primarily used to setup defaults when either path or type are not present in the ingress path.
// If the provided ingress path doesn't contain a path it is default to /
// If the provided ingress path doesn't contain a type it is defaulted to prefix if path is / and exact otherwise.
func createVirtualServiceMatchURIFromIngressTraitPath(path vzapi.IngressPath) *istionet.StringMatch {
	// Default path to /
	p := strings.TrimSpace(path.Path)
	if p == "" {
		p = "/"
	}

	// If path is / default type to prefix
	// If path is not / default to exact
	t := strings.ToLower(strings.TrimSpace(path.PathType))
	if t == "" {
		if p == "/" {
			t = "prefix"
		} else {
			t = "exact"
		}
	}

	switch t {
	case "regex":
		return &istionet.StringMatch{MatchType: &istionet.StringMatch_Regex{Regex: p}}
	case "prefix":
		return &istionet.StringMatch{MatchType: &istionet.StringMatch_Prefix{Prefix: p}}
	default:
		return &istionet.StringMatch{MatchType: &istionet.StringMatch_Exact{Exact: p}}
	}
}

// createHostsFromIngressTraitRule creates an array of hosts from an ingress rule.
// It filters out wildcard hosts or hosts that are empty. If there are no valid hosts provided,
// then a DNS host name is automatically generated and used.
func createHostsFromIngressTraitRule(cli client.Reader, rule vzapi.IngressRule, trait *vzapi.IngressTrait) ([]string, error) {
	var validHosts []string
	for _, h := range rule.Hosts {
		h = strings.TrimSpace(h)
		// Ignore empty or wildcard hostname
		if len(h) == 0 || strings.Contains(h, "*") {
			continue
		}
		validHosts = append(validHosts, h)
	}
	// Use default hostname if none of the user specified hosts were valid
	if len(validHosts) == 0 {
		hostName, err := buildAppFullyQualifiedHostName(cli, trait)
		if err != nil {
			return nil, err
		}
		validHosts = []string{hostName}
	}
	return validHosts, nil
}

// fetchServicesFromTrait traverses from an ingress trait resource to the related service resources and returns it.
// This is done by first finding the workload related to the trait.
// Then the child resources of the workload are founds.
// Finally those child resources are scanned to find Service resources which are returned.
func (r *Reconciler) fetchServicesFromTrait(ctx context.Context, trait *vzapi.IngressTrait) ([]*corev1.Service, error) {
	var err error

	// Fetch workload resource
	var workload *unstructured.Unstructured
	if workload, err = vznav.FetchWorkloadFromTrait(ctx, r.Client, r.Log, trait); err != nil {
		return nil, err
	}

	// Fetch workload child resources
	var children []*unstructured.Unstructured
	if children, err = r.fetchWorkloadChildren(ctx, workload); err != nil {
		return nil, err
	}

	// Find the services from within the list of unstructured child resources
	var services []*corev1.Service
	services, err = r.extractServicesFromUnstructuredChildren(children)
	if err != nil {
		return nil, err
	}

	return services, nil
}

// extractServicesFromUnstructuredChildren finds and returns Services in an array of unstructured child service.
// The children array is scanned looking for Service's APIVersion and Kind,
// If found the unstructured data is converted to a Service object and returned.
// children - An array of unstructured children
func (r *Reconciler) extractServicesFromUnstructuredChildren(children []*unstructured.Unstructured) ([]*corev1.Service, error) {
	var services []*corev1.Service

	for _, child := range children {
		if child.GetAPIVersion() == serviceAPIVersion && child.GetKind() == serviceKind {
			var service corev1.Service
			err := runtime.DefaultUnstructuredConverter.FromUnstructured(child.UnstructuredContent(), &service)
			if err != nil {
				// maybe we should continue here and hope that another child can be converted?
				return nil, err
			}
			services = append(services, &service)
		}
	}

	if len(services) > 0 {
		return services, nil
	}

	// Log that the child service was not found and return a nil service
	r.Log.Info("No child service found")
	return services, nil
}

// convertAPIVersionAndKindToNamespacedName converts APIVersion and Kind of CR to a CRD namespaced name.
// For example CR APIVersion.Kind core.oam.dev/v1alpha2.ContainerizedWorkload would be converted
// to containerizedworkloads.core.oam.dev in the default (i.e. "") namespace.
// apiVersion - The CR APIVersion
// kind - The CR Kind
func convertAPIVersionAndKindToNamespacedName(apiVersion string, kind string) types.NamespacedName {
	grp, ver := controllers.ConvertAPIVersionToGroupAndVersion(apiVersion)
	res := pluralize.NewClient().Plural(strings.ToLower(kind))
	grpVerRes := metav1.GroupVersionResource{
		Group:    grp,
		Version:  ver,
		Resource: res,
	}
	name := grpVerRes.Resource + "." + grpVerRes.Group
	return types.NamespacedName{Namespace: "", Name: name}
}

// buildAppFullyQualifiedHostName generates a DNS host name for the application using the following structure:
// <app>.<namespace>.<dns-subdomain>  where
//   app is the OAM application name
//   namespace is the namespace of the OAM application
//   dns-subdomain is The DNS subdomain name
// For example: sales.cars.example.com
func buildAppFullyQualifiedHostName(cli client.Reader, trait *vzapi.IngressTrait) (string, error) {
	appName, ok := trait.Labels[oam.LabelAppName]
	if !ok {
		return "", errors.New("OAM app name label missing from metadata, unable to add ingress trait")
	}
	domainName, err := buildNamespacedDomainName(cli, trait)
	if err != nil {
		return "", err
	}
	return fmt.Sprintf("%s.%s", appName, domainName), nil
}

// buildNamespacedDomainName generates a domain name for the application using the following structure:
// <namespace>.<dns-subdomain>  where
//   namespace is the namespace of the OAM application
//   dns-subdomain is The DNS subdomain name
// For example: cars.example.com
func buildNamespacedDomainName(cli client.Reader, trait *vzapi.IngressTrait) (string, error) {
	const externalDNSKey = "external-dns.alpha.kubernetes.io/target"
	const wildcardDomainKey = "verrazzano.io/dns.wildcard.domain"

	// Extract the domain name from the Verrazzano ingress
	ingress := k8net.Ingress{}
	err := cli.Get(context.TODO(), types.NamespacedName{Name: constants.VzConsoleIngress, Namespace: constants.VerrazzanoSystemNamespace}, &ingress)
	if err != nil {
		return "", err
	}
	externalDNSAnno, ok := ingress.Annotations[externalDNSKey]
	if !ok || len(externalDNSAnno) == 0 {
		return "", fmt.Errorf("Annotation %s missing from Verrazzano ingress, unable to generate DNS name", externalDNSKey)
	}

	domain := externalDNSAnno[len(constants.VzConsoleIngress)+1:]

	// Get the DNS wildcard domain from the annotation if it exist.  This annotation is only available
	// when the install is using DNS type wildcard (nip.io, sslip.io, etc.)
	suffix := ""
	wildcardDomainAnno, ok := ingress.Annotations[wildcardDomainKey]
	if ok {
		suffix = wildcardDomainAnno
	}

	// Build the domain name using Istio info
	if len(suffix) != 0 {
		domain, err = buildDomainNameForWildcard(cli, trait, suffix)
		if err != nil {
			return "", err
		}
	}
	return fmt.Sprintf("%s.%s", trait.Namespace, domain), nil
}

// buildDomainNameForWildcard generates a domain name in the format of "<IP>.<wildcard-domain>"
// Get the IP from Istio resources
func buildDomainNameForWildcard(cli client.Reader, trait *vzapi.IngressTrait, suffix string) (string, error) {
	const istioIngressGateway = "istio-ingressgateway"

	istio := corev1.Service{}
	err := cli.Get(context.TODO(), types.NamespacedName{Name: istioIngressGateway, Namespace: constants.IstioSystemNamespace}, &istio)
	if err != nil {
		return "", err
	}
	var IP string
	if istio.Spec.Type == corev1.ServiceTypeLoadBalancer {
		if len(istio.Status.LoadBalancer.Ingress) > 0 {
			IP = istio.Status.LoadBalancer.Ingress[0].IP
		} else if len(istio.Spec.ExternalIPs) > 0 {
			IP = istio.Spec.ExternalIPs[0]
		} else {
			return "", fmt.Errorf("%s is missing loadbalancer IP", istioIngressGateway)
		}
	} else if istio.Spec.Type == corev1.ServiceTypeNodePort {
		// Do the equiv of the following command to get the IP
		// kubectl -n istio-system get pods --selector app=istio-ingressgateway,istio=ingressgateway -o jsonpath='{.items[0].status.hostIP}'
		podList := corev1.PodList{}
		listOptions := client.MatchingLabels{"app": "istio-ingressgateway", "istio": "ingressgateway"}
		err := cli.List(context.TODO(), &podList, listOptions)
		if err != nil {
			return "", err
		}
		if len(podList.Items) == 0 {
			return "", errors.New("Unable to find Istio ingressway pod")
		}
		IP = podList.Items[0].Status.HostIP
	} else {
		return "", fmt.Errorf("Unsupported service type %s for istio_ingress", string(istio.Spec.Type))
	}
	domain := IP + "." + suffix
	return domain, nil
}<|MERGE_RESOLUTION|>--- conflicted
+++ resolved
@@ -125,14 +125,8 @@
 	status, result, err := r.createOrUpdateChildResources(ctx, trait)
 	if err != nil {
 		return reconcile.Result{}, err
-<<<<<<< HEAD
-	} else if len(services) == 0 {
-		// This will be the case if the service has not started yet so we requeue and try again.
-		return reconcile.Result{Requeue: true, RequeueAfter: clusters.GetRandomRequeueDelay()}, err
-=======
 	} else if result.Requeue {
 		return result, nil
->>>>>>> b04aaac9
 	}
 
 	// Update the status of the trait resource using the outcomes of the create or update.
