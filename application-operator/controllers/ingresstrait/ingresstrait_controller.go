--- conflicted
+++ resolved
@@ -7,9 +7,10 @@
 	"context"
 	"errors"
 	"fmt"
-	certv1 "github.com/jetstack/cert-manager/pkg/apis/meta/v1"
 	"reflect"
 	"strings"
+
+	certv1 "github.com/jetstack/cert-manager/pkg/apis/meta/v1"
 
 	"github.com/crossplane/oam-kubernetes-runtime/apis/core/v1alpha2"
 	"github.com/crossplane/oam-kubernetes-runtime/pkg/oam"
@@ -670,24 +671,7 @@
 	return types.NamespacedName{Namespace: "", Name: name}
 }
 
-<<<<<<< HEAD
-// buildAppHostName generates a DNS host name for the application using the following structure:
-=======
-// convertAPIVersionToGroupAndVersion splits APIVersion into API and version parts.
-// An APIVersion takes the form api/version (e.g. networking.k8s.io/v1)
-// If the input does not contain a / the group is defaulted to the empty string.
-// apiVersion - The combined api and version to split
-func convertAPIVersionToGroupAndVersion(apiVersion string) (string, string) {
-	parts := strings.SplitN(apiVersion, "/", 2)
-	if len(parts) < 2 {
-		// Use empty group for core types.
-		return "", parts[0]
-	}
-	return parts[0], parts[1]
-}
-
 // buildAppFullyQualifiedHostName generates a DNS host name for the application using the following structure:
->>>>>>> 0af440fd
 // <app>.<namespace>.<dns-subdomain>  where
 //   app is the OAM application name
 //   namespace is the namespace of the OAM application
