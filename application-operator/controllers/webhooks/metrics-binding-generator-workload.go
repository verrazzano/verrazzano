--- conflicted
+++ resolved
@@ -78,10 +78,6 @@
 
 	// If "none" is specified for annotation "app.verrazzano.io/metrics" then this workload has opted out of metrics.
 	if metricsTemplateAnnotation, ok := unst.GetAnnotations()[MetricsAnnotation]; ok {
-<<<<<<< HEAD
-		if metricsTemplateAnnotation == "none" {
-			log.Infof("%s is set to none - opting out of metrics", MetricsAnnotation)
-=======
 		if strings.ToLower(metricsTemplateAnnotation) == "none" {
 			log.Infof("%s is set to none in the workload - opting out of metrics", MetricsAnnotation)
 			return admission.Allowed(constants.StatusReasonSuccess)
@@ -92,7 +88,6 @@
 	if metricsTemplateAnnotation, ok := workloadNamespace.GetAnnotations()[MetricsAnnotation]; ok {
 		if strings.ToLower(metricsTemplateAnnotation) == "none" {
 			log.Infof("%s is set to none in the namespace - opting out of metrics", MetricsAnnotation)
->>>>>>> 3884cc6f
 			return admission.Allowed(constants.StatusReasonSuccess)
 		}
 	}
@@ -151,27 +146,6 @@
 
 // processMetricsAnnotation checks the workload resource for the "app.verrazzano.io/metrics" annotation and returns the
 // metrics template referenced in the annotation
-<<<<<<< HEAD
-func (a *GeneratorWorkloadWebhook) processMetricsAnnotation(unst *unstructured.Unstructured, log *zap.SugaredLogger) (*vzapp.MetricsTemplate, error) {
-	if metricsTemplate, ok := unst.GetAnnotations()[MetricsAnnotation]; ok {
-		// Look for the metrics template in the namespace of the workload resource
-		template := &vzapp.MetricsTemplate{}
-		namespacedName := types.NamespacedName{Namespace: unst.GetNamespace(), Name: metricsTemplate}
-		err := a.Client.Get(context.TODO(), namespacedName, template)
-		if err != nil {
-			// If we don't find the metrics template in the namespace of the workload resource then
-			// look in the verrazzano-system namespace
-			if apierrors.IsNotFound(err) {
-				namespacedName := types.NamespacedName{Namespace: constants.VerrazzanoSystemNamespace, Name: metricsTemplate}
-				err := a.Client.Get(context.TODO(), namespacedName, template)
-				if err != nil {
-					log.Errorw(fmt.Sprintf("Failed getting metrics template: %v", err), "Namespace", constants.VerrazzanoSystemNamespace, "Name", metricsTemplate)
-					return nil, err
-				}
-				log.Infow("Found matching metrics template", "Namespace", constants.VerrazzanoSystemNamespace, "Name", metricsTemplate)
-				return template, nil
-			}
-=======
 func (a *GeneratorWorkloadWebhook) processMetricsAnnotation(unst *unstructured.Unstructured, workloadNamespace *corev1.Namespace, log *zap.SugaredLogger) (*vzapp.MetricsTemplate, error) {
 	// Check workload, then namespace for annotation
 	metricsTemplate, ok := unst.GetAnnotations()[MetricsAnnotation]
@@ -181,7 +155,6 @@
 			return nil, nil
 		}
 	}
->>>>>>> 3884cc6f
 
 	// Look for the metrics template in the namespace of the workload resource
 	template := &vzapp.MetricsTemplate{}
@@ -201,13 +174,8 @@
 			return template, nil
 		}
 
-<<<<<<< HEAD
-		log.Infow("Found matching metrics template", "Namespace", unst.GetNamespace(), "Name", metricsTemplate)
-		return template, nil
-=======
 		log.Errorf("Failed getting metrics template %s/%s: %v", unst.GetNamespace(), metricsTemplate, err)
 		return nil, err
->>>>>>> 3884cc6f
 	}
 
 	log.Infof("Found matching metrics template %s/%s", unst.GetNamespace(), metricsTemplate)
@@ -219,11 +187,7 @@
 func (a *GeneratorWorkloadWebhook) createOrUpdateMetricBinding(ctx context.Context, unst *unstructured.Unstructured, template *vzapp.MetricsTemplate, log *zap.SugaredLogger) error {
 	// When the Prometheus target config map was not specified in the metrics template then there is nothing to do.
 	if reflect.DeepEqual(template.Spec.PrometheusConfig.TargetConfigMap, vzapp.TargetConfigMap{}) {
-<<<<<<< HEAD
-		log.Infow("Prometheus target config map not specified", "Namespace", template.Namespace, "Name", template.Name)
-=======
 		log.Infof("Prometheus target config map %s/%s not specified", template.Namespace, template.Name)
->>>>>>> 3884cc6f
 		return nil
 	}
 
@@ -294,11 +258,7 @@
 	for _, template := range templateList.Items {
 		// If the template workload selector was not specified then don't try to match this template
 		if reflect.DeepEqual(template.Spec.WorkloadSelector, vzapp.WorkloadSelector{}) {
-<<<<<<< HEAD
-			log.Infow("workloadSelector not specified - no workload match checking performed", "Namespace", template.Namespace, "Name", template.Name)
-=======
 			log.Infof("Metrics template %s/%s workloadSelector not specified - no workload match checking performed", template.Namespace, template.Name)
->>>>>>> 3884cc6f
 			continue
 		}
 		found, err := ws.DoesWorkloadMatch(unst,
@@ -313,11 +273,7 @@
 		}
 		// Found a match, return the matching metrics template
 		if found {
-<<<<<<< HEAD
-			log.Infow("found matching metrics template", "Namespace", namespace, "Name", template.Name)
-=======
 			log.Infof("Found matching metrics template %s/%s", namespace, template.Name)
->>>>>>> 3884cc6f
 			return &template, nil
 		}
 	}
