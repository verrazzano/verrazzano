--- conflicted
+++ resolved
@@ -14,12 +14,9 @@
 	vzapp "github.com/verrazzano/verrazzano/application-operator/apis/app/v1alpha1"
 	"github.com/verrazzano/verrazzano/application-operator/constants"
 	"github.com/verrazzano/verrazzano/application-operator/controllers/workloadselector"
-<<<<<<< HEAD
 	vzlog "github.com/verrazzano/verrazzano/pkg/log"
 	"go.uber.org/zap"
-=======
 	corev1 "k8s.io/api/core/v1"
->>>>>>> 166957d7
 	apierrors "k8s.io/apimachinery/pkg/api/errors"
 	metav1 "k8s.io/apimachinery/pkg/apis/meta/v1"
 	"k8s.io/apimachinery/pkg/apis/meta/v1/unstructured"
@@ -45,22 +42,8 @@
 // Handle - handler for the mutating webhook
 func (a *GeneratorWorkloadWebhook) Handle(ctx context.Context, req admission.Request) admission.Response {
 	log := zap.S().With(vzlog.FieldResourceNamespace, req.Namespace, vzlog.FieldResourceNamespace, req.Name, vzlog.FieldWebhook, "metrics-binding-generator-workload")
-<<<<<<< HEAD
 	log.Debugf("group: %s, version: %s, kind: %s", req.Kind.Group, req.Kind.Version, req.Kind.Kind)
 	return a.handleWorkloadResource(ctx, req, log)
-=======
-
-	log.Debugf("group: %s, version: %s, kind: %s", req.Kind.Group, req.Kind.Version, req.Kind.Kind)
-
-	// Check the type of resource in the admission request
-	switch strings.ToLower(req.Kind.Kind) {
-	case "pod", "deployment", "replicaset", "statefulset", "domain", "coherence":
-		return a.handleWorkloadResource(ctx, req, log)
-	default:
-		log.Infof("Unsupported kind %s", req.Kind.Kind)
-		return admission.Allowed("not implemented yet")
-	}
->>>>>>> 166957d7
 }
 
 // InjectDecoder injects the decoder.
@@ -89,16 +72,12 @@
 	workloadNamespace := &corev1.Namespace{}
 	err = a.Client.Get(context.TODO(), types.NamespacedName{Name: unst.GetNamespace()}, workloadNamespace)
 	if err != nil {
-		log.Errorw(fmt.Sprintf("Failed getting workload namespace: %v", err), "Namespace", unst.GetNamespace())
+		log.Errorf("Failed getting workload namespace %s: %v", unst.GetNamespace(), err)
 		return admission.Errored(http.StatusInternalServerError, err)
 	}
 
 	// If "none" is specified for annotation "app.verrazzano.io/metrics" then this workload has opted out of metrics.
 	if metricsTemplateAnnotation, ok := unst.GetAnnotations()[MetricsAnnotation]; ok {
-<<<<<<< HEAD
-		if metricsTemplateAnnotation == "none" {
-			log.Infof("%s is set to none - opting out of metrics", MetricsAnnotation)
-=======
 		if strings.ToLower(metricsTemplateAnnotation) == "none" {
 			log.Infof("%s is set to none in the workload - opting out of metrics", MetricsAnnotation)
 			return admission.Allowed(constants.StatusReasonSuccess)
@@ -109,7 +88,6 @@
 	if metricsTemplateAnnotation, ok := workloadNamespace.GetAnnotations()[MetricsAnnotation]; ok {
 		if strings.ToLower(metricsTemplateAnnotation) == "none" {
 			log.Infof("%s is set to none in the namespace - opting out of metrics", MetricsAnnotation)
->>>>>>> 166957d7
 			return admission.Allowed(constants.StatusReasonSuccess)
 		}
 	}
@@ -168,34 +146,6 @@
 
 // processMetricsAnnotation checks the workload resource for the "app.verrazzano.io/metrics" annotation and returns the
 // metrics template referenced in the annotation
-<<<<<<< HEAD
-func (a *GeneratorWorkloadWebhook) processMetricsAnnotation(unst *unstructured.Unstructured, log *zap.SugaredLogger) (*vzapp.MetricsTemplate, error) {
-	if metricsTemplate, ok := unst.GetAnnotations()[MetricsAnnotation]; ok {
-		// Look for the metrics template in the namespace of the workload resource
-		template := &vzapp.MetricsTemplate{}
-		namespacedName := types.NamespacedName{Namespace: unst.GetNamespace(), Name: metricsTemplate}
-		err := a.Client.Get(context.TODO(), namespacedName, template)
-		if err != nil {
-			// If we don't find the metrics template in the namespace of the workload resource then
-			// look in the verrazzano-system namespace
-			if apierrors.IsNotFound(err) {
-				namespacedName := types.NamespacedName{Namespace: constants.VerrazzanoSystemNamespace, Name: metricsTemplate}
-				err := a.Client.Get(context.TODO(), namespacedName, template)
-				if err != nil {
-					log.Errorf("Failed getting metrics template %s/%s: %v", constants.VerrazzanoSystemNamespace, metricsTemplate, err)
-					return nil, err
-				}
-				log.Infof("Found matching metrics template %s/%s", constants.VerrazzanoSystemNamespace, metricsTemplate)
-				return template, nil
-			}
-
-			log.Errorf("Failed getting metrics template %s/%s: %v", unst.GetNamespace(), metricsTemplate, err)
-			return nil, err
-		}
-
-		log.Infof("Found matching metrics template %s/%s", unst.GetNamespace(), metricsTemplate)
-		return template, nil
-=======
 func (a *GeneratorWorkloadWebhook) processMetricsAnnotation(unst *unstructured.Unstructured, workloadNamespace *corev1.Namespace, log *zap.SugaredLogger) (*vzapp.MetricsTemplate, error) {
 	// Check workload, then namespace for annotation
 	metricsTemplate, ok := unst.GetAnnotations()[MetricsAnnotation]
@@ -217,19 +167,18 @@
 			namespacedName := types.NamespacedName{Namespace: constants.VerrazzanoSystemNamespace, Name: metricsTemplate}
 			err := a.Client.Get(context.TODO(), namespacedName, template)
 			if err != nil {
-				log.Errorw(fmt.Sprintf("Failed getting metrics template: %v", err), "Namespace", constants.VerrazzanoSystemNamespace, "Name", metricsTemplate)
+				log.Errorf("Failed getting metrics template %s/%s: %v", constants.VerrazzanoSystemNamespace, metricsTemplate, err)
 				return nil, err
 			}
-			log.Debugw("Found matching metrics template", "Namespace", constants.VerrazzanoSystemNamespace, "Name", metricsTemplate)
+			log.Infof("Found matching metrics template %s/%s", constants.VerrazzanoSystemNamespace, metricsTemplate)
 			return template, nil
 		}
 
-		log.Errorw(fmt.Sprintf("Failed getting metrics template: %v", err), "Namespace", unst.GetNamespace(), "Name", metricsTemplate)
+		log.Errorf("Failed getting metrics template %s/%s: %v", unst.GetNamespace(), metricsTemplate, err)
 		return nil, err
->>>>>>> 166957d7
-	}
-
-	log.Debugw("Found matching metrics template", "Namespace", unst.GetNamespace(), "Name", metricsTemplate)
+	}
+
+	log.Infof("Found matching metrics template %s/%s", unst.GetNamespace(), metricsTemplate)
 	return template, nil
 }
 
