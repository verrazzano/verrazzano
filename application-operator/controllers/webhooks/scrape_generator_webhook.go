--- conflicted
+++ resolved
@@ -183,19 +183,9 @@
 		return err
 	}
 
-<<<<<<< HEAD
-=======
-	// For at least deployments, the webhook is called multiple times.  The first time the UID is empty.
-	// A UID is needed for setting up the owner reference.  Return and do nothing if the UID is empty.
-	if len(unst.GetUID()) == 0 {
-		scrapeGeneratorLogger.Info("No UID found for the resource", "Namespace", unst.GetNamespace(), "Name", unst.GetName())
-		return nil
-	}
-
 	// Generate the metricBindings name
 	metricsBindingName := generateMetricsBindingName(unst.GetName(), unst.GetAPIVersion(), unst.GetKind())
 
->>>>>>> e0de61ee
 	metricsBinding := &vzapp.MetricsBinding{
 		TypeMeta: metav1.TypeMeta{
 			APIVersion: "app.verrazzno.io/v1alpha1",
