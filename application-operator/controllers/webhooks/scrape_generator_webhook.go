// Copyright (c) 2021, 2022, Oracle and/or its affiliates.
// Licensed under the Universal Permissive License v 1.0 as shown at https://oss.oracle.com/licenses/upl.

package webhooks

import (
	"context"
	"encoding/json"
	"fmt"
	"net/http"
	"reflect"
	"strings"

	vzapp "github.com/verrazzano/verrazzano/application-operator/apis/app/v1alpha1"
	"github.com/verrazzano/verrazzano/application-operator/constants"
	"github.com/verrazzano/verrazzano/application-operator/controllers/workloadselector"
	apierrors "k8s.io/apimachinery/pkg/api/errors"
	metav1 "k8s.io/apimachinery/pkg/apis/meta/v1"
	"k8s.io/apimachinery/pkg/apis/meta/v1/unstructured"
	"k8s.io/apimachinery/pkg/types"
<<<<<<< HEAD
=======
	"k8s.io/client-go/dynamic"
>>>>>>> e5bb4297
	"k8s.io/client-go/kubernetes"
	ctrl "sigs.k8s.io/controller-runtime"
	"sigs.k8s.io/controller-runtime/pkg/client"
	"sigs.k8s.io/controller-runtime/pkg/webhook/admission"
)

const (
	MetricsAnnotation       = "app.verrazzano.io/metrics"
	ScrapeGeneratorLoadPath = "/scrape-generator"
	StatusReasonSuccess     = "success"
)

var scrapeGeneratorLogger = ctrl.Log.WithName("webhooks.scrape-generator")

// ScrapeGeneratorWebhook type for the mutating webhook
type ScrapeGeneratorWebhook struct {
	client.Client
<<<<<<< HEAD
	Decoder    *admission.Decoder
	KubeClient kubernetes.Interface
=======
	Decoder       *admission.Decoder
	DynamicClient dynamic.Interface
	KubeClient    kubernetes.Interface
>>>>>>> e5bb4297
}

// Handle - handler for the mutating webhook
func (a *ScrapeGeneratorWebhook) Handle(ctx context.Context, req admission.Request) admission.Response {
	scrapeGeneratorLogger.Info(fmt.Sprintf("group: %s, version: %s, kind: %s, namespace: %s, name: %s", req.Kind.Group, req.Kind.Version, req.Kind.Kind, req.Namespace, req.Name))

	// Check the type of resource in the admission request
	switch strings.ToLower(req.Kind.Kind) {
	case "pod", "deployment", "replicaset", "statefulset", "domain", "coherence":
		return a.handleWorkloadResource(ctx, req)
	default:
		scrapeGeneratorLogger.Info(fmt.Sprintf("unsupported kind %s", req.Kind.Kind))
		return admission.Allowed("not implemented yet")
	}
}

// InjectDecoder injects the decoder.
func (a *ScrapeGeneratorWebhook) InjectDecoder(d *admission.Decoder) error {
	a.Decoder = d
	return nil
}

// handleWorkloadResource decodes the admission request for a workload resource into an unstructured
// and then processes workload resource
func (a *ScrapeGeneratorWebhook) handleWorkloadResource(ctx context.Context, req admission.Request) admission.Response {
	unst := &unstructured.Unstructured{}
	err := a.Decoder.Decode(req, unst)
	if err != nil {
		scrapeGeneratorLogger.Error(err, "error decoding object in admission request")
		return admission.Errored(http.StatusBadRequest, err)
	}

	// Do not handle any workload resources that have owner references.
	// NOTE: this will be revisited.
	if len(unst.GetOwnerReferences()) != 0 {
		return admission.Allowed(StatusReasonSuccess)
	}

	// Namespace of workload resource must be labeled with "verrazzano-managed": "true".
	// If not labeled this way there is nothing to do.
	namespace, err := a.KubeClient.CoreV1().Namespaces().Get(ctx, unst.GetNamespace(), metav1.GetOptions{})
	if err != nil {
		scrapeGeneratorLogger.Error(err, "error getting namespace of workload resource")
		return admission.Errored(http.StatusInternalServerError, err)
	}
	if namespace.Labels[constants.LabelVerrazzanoManaged] != "true" {
		return admission.Allowed(StatusReasonSuccess)
	}

	// If "none" is specified for annotation "app.verrazzano.io/metrics" then this namespace has opted out of metrics.
	if metricsTemplateAnnotation, ok := unst.GetAnnotations()[MetricsAnnotation]; ok {
		if metricsTemplateAnnotation == "none" {
			scrapeGeneratorLogger.Info(fmt.Sprintf("%s is set to none - opting out of metrics", MetricsAnnotation))
			return admission.Allowed(StatusReasonSuccess)
		}
	}

	// Process the app.verrazzano.io/metrics annotation and get the metrics template, if specified.
	metricsTemplate, err := a.processMetricsAnnotation(unst)
	if err != nil {
		return admission.Errored(http.StatusInternalServerError, err)
	}

	// Workload resource specifies a valid metrics template.
	// We use that metrics template and add the required labels.
	if metricsTemplate != nil {
		err = a.populateLabels(ctx, unst, metricsTemplate)
		if err != nil {
			return admission.Errored(http.StatusInternalServerError, err)
		}
	} else {
		// Workload resource does not specify a metrics template.
		// Look for a matching metrics template workload whose workload selector matches.
		// First, check the namespace of the workload resource and then check the verrazzano-system namespace
		// NOTE: use the first match for now
		var metricsTemplate *vzapp.MetricsTemplate
		found := true
		metricsTemplate, err := a.findMatchingTemplate(ctx, unst, unst.GetNamespace())
		if err != nil {
			return admission.Errored(http.StatusInternalServerError, err)
		}
		if metricsTemplate == nil {
			template, err := a.findMatchingTemplate(ctx, unst, constants.VerrazzanoSystemNamespace)
			if err != nil {
				return admission.Errored(http.StatusInternalServerError, err)
			}
			if template == nil {
				found = false
			}
			metricsTemplate = template
		}

		// We found a matching metrics template so add the required labels.
		if found {
			err = a.populateLabels(ctx, unst, metricsTemplate)
			if err != nil {
				return admission.Errored(http.StatusInternalServerError, err)
			}
		}
	}

	marshaledWorkloadResource, err := json.Marshal(unst)
	if err != nil {
		scrapeGeneratorLogger.Error(err, "error marshalling workload resource")
		return admission.Errored(http.StatusInternalServerError, err)
	}
	return admission.PatchResponseFromRaw(req.Object.Raw, marshaledWorkloadResource)
}

// processMetricsAnnotation checks the workload resource for the "app.verrazzano.io/metrics" annotation and returns the
// metrics template referenced in the annotation
func (a *ScrapeGeneratorWebhook) processMetricsAnnotation(unst *unstructured.Unstructured) (*vzapp.MetricsTemplate, error) {
	if metricsTemplate, ok := unst.GetAnnotations()[MetricsAnnotation]; ok {
		// Look for the metrics template in the namespace of the workload resource
		template := &vzapp.MetricsTemplate{}
		namespacedName := types.NamespacedName{Namespace: unst.GetNamespace(), Name: metricsTemplate}
		err := a.Client.Get(context.TODO(), namespacedName, template)
		if err != nil {
			// If we don't find the metrics template in the namespace of the workload resource then
			// look in the verrazzano-system namespace
			if apierrors.IsNotFound(err) {
				namespacedName := types.NamespacedName{Namespace: constants.VerrazzanoSystemNamespace, Name: metricsTemplate}
				err := a.Client.Get(context.TODO(), namespacedName, template)
				if err != nil {
					scrapeGeneratorLogger.Error(err, "error getting metrics template", "Namespace", constants.VerrazzanoSystemNamespace, "Name", metricsTemplate)
					return nil, err
				}
				scrapeGeneratorLogger.Info("found matching metrics template", "Namespace", constants.VerrazzanoSystemNamespace, "Name", metricsTemplate)
				return template, nil
			}

			scrapeGeneratorLogger.Error(err, "error getting metrics template", "Namespace", unst.GetNamespace(), "Name", metricsTemplate)
			return nil, err
		}

		scrapeGeneratorLogger.Info("found matching metrics template", "Namespace", unst.GetNamespace(), "Name", metricsTemplate)
		return template, nil
	}

	return nil, nil
}

// populateLabels adds metrics labels to the workload resource
func (a *ScrapeGeneratorWebhook) populateLabels(ctx context.Context, unst *unstructured.Unstructured, template *vzapp.MetricsTemplate) error {
	// When the Prometheus target config map was not specified in the metrics template then we do not update
	// the workload resource labels.
	if reflect.DeepEqual(template.Spec.PrometheusConfig.TargetConfigMap, vzapp.TargetConfigMap{}) {
		scrapeGeneratorLogger.Info("Prometheus target config map not specified - workload labels not updated", "Namespace", template.Namespace, "Name", template.Name)
		return nil
	}

	configMap, err := a.KubeClient.CoreV1().ConfigMaps(template.Spec.PrometheusConfig.TargetConfigMap.Namespace).Get(ctx, template.Spec.PrometheusConfig.TargetConfigMap.Name, metav1.GetOptions{})
	if err != nil {
		scrapeGeneratorLogger.Error(err, "error getting Prometheus target config map")
		return err
	}
	labels := unst.GetLabels()
	if labels == nil {
		labels = make(map[string]string)
	}

	labels[constants.MetricsWorkloadUIDLabel] = string(unst.GetUID())
	labels[constants.MetricsTemplateUIDLabel] = string(template.UID)
	labels[constants.MetricsPromConfigMapUIDLabel] = string(configMap.UID)

	unst.SetLabels(labels)

	return nil
}

// findMatchingTemplate returns a matching template for a given namespace
func (a *ScrapeGeneratorWebhook) findMatchingTemplate(ctx context.Context, unst *unstructured.Unstructured, namespace string) (*vzapp.MetricsTemplate, error) {
	// Get the list of metrics templates for the given namespace
	templateList := &vzapp.MetricsTemplateList{}
	err := a.Client.List(ctx, templateList, &client.ListOptions{Namespace: namespace})
	if err != nil {
		scrapeGeneratorLogger.Error(err, "error getting list of metrics templates", "Namespace", namespace)
		return nil, err
	}

	ws := &workloadselector.WorkloadSelector{
<<<<<<< HEAD
		KubeClient: a.KubeClient,
=======
		DynamicClient: a.DynamicClient,
		KubeClient:    a.KubeClient,
>>>>>>> e5bb4297
	}

	// Iterate through the metrics template list and check if we find a matching template for the workload resource
	for _, template := range templateList.Items {
		// If the template workload selector was not specified then don't try to match this template
		if reflect.DeepEqual(template.Spec.WorkloadSelector, vzapp.WorkloadSelector{}) {
			scrapeGeneratorLogger.Info("workloadSelector not specified - no workload match checking performed", "Namespace", template.Namespace, "Name", template.Name)
			continue
		}
		found, err := ws.DoesWorkloadMatch(unst,
			&template.Spec.WorkloadSelector.NamespaceSelector,
			&template.Spec.WorkloadSelector.ObjectSelector,
			template.Spec.WorkloadSelector.APIGroups,
			template.Spec.WorkloadSelector.APIVersions,
			template.Spec.WorkloadSelector.Resources)
		if err != nil {
			scrapeGeneratorLogger.Error(err, "error looking for a matching metrics template")
			return nil, err
		}
		// Found a match, return the matching metrics template
		if found {
			scrapeGeneratorLogger.Info("found matching metrics template", "Namespace", namespace, "Name", template.Name)
			return &template, nil
		}
	}

	return nil, nil
}<|MERGE_RESOLUTION|>--- conflicted
+++ resolved
@@ -18,10 +18,6 @@
 	metav1 "k8s.io/apimachinery/pkg/apis/meta/v1"
 	"k8s.io/apimachinery/pkg/apis/meta/v1/unstructured"
 	"k8s.io/apimachinery/pkg/types"
-<<<<<<< HEAD
-=======
-	"k8s.io/client-go/dynamic"
->>>>>>> e5bb4297
 	"k8s.io/client-go/kubernetes"
 	ctrl "sigs.k8s.io/controller-runtime"
 	"sigs.k8s.io/controller-runtime/pkg/client"
@@ -39,14 +35,8 @@
 // ScrapeGeneratorWebhook type for the mutating webhook
 type ScrapeGeneratorWebhook struct {
 	client.Client
-<<<<<<< HEAD
 	Decoder    *admission.Decoder
 	KubeClient kubernetes.Interface
-=======
-	Decoder       *admission.Decoder
-	DynamicClient dynamic.Interface
-	KubeClient    kubernetes.Interface
->>>>>>> e5bb4297
 }
 
 // Handle - handler for the mutating webhook
@@ -228,12 +218,7 @@
 	}
 
 	ws := &workloadselector.WorkloadSelector{
-<<<<<<< HEAD
 		KubeClient: a.KubeClient,
-=======
-		DynamicClient: a.DynamicClient,
-		KubeClient:    a.KubeClient,
->>>>>>> e5bb4297
 	}
 
 	// Iterate through the metrics template list and check if we find a matching template for the workload resource
