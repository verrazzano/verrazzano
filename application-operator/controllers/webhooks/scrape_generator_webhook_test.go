// Copyright (c) 2021, 2022, Oracle and/or its affiliates.
// Licensed under the Universal Permissive License v 1.0 as shown at https://oss.oracle.com/licenses/upl.

package webhooks

import (
	"context"
	"encoding/json"
	"testing"

	"github.com/stretchr/testify/assert"
	vzapp "github.com/verrazzano/verrazzano/application-operator/apis/app/v1alpha1"
	admissionv1beta1 "k8s.io/api/admission/v1beta1"
	appsv1 "k8s.io/api/apps/v1"
	corev1 "k8s.io/api/core/v1"
	metav1 "k8s.io/apimachinery/pkg/apis/meta/v1"
	"k8s.io/apimachinery/pkg/runtime"
	"k8s.io/apimachinery/pkg/runtime/schema"
<<<<<<< HEAD
=======
	dynamicfake "k8s.io/client-go/dynamic/fake"
>>>>>>> e5bb4297
	"k8s.io/client-go/kubernetes/fake"
	ctrlfake "sigs.k8s.io/controller-runtime/pkg/client/fake"
	"sigs.k8s.io/controller-runtime/pkg/webhook/admission"
)

// newScrapeGeneratorWebhook creates a new ScrapeGeneratorWebhook
func newScrapeGeneratorWebhook() ScrapeGeneratorWebhook {
	scheme := newScheme()
	scheme.AddKnownTypes(schema.GroupVersion{
		Version: "v1",
	}, &corev1.Pod{}, &appsv1.Deployment{}, &appsv1.ReplicaSet{}, &appsv1.StatefulSet{})
	vzapp.AddToScheme(scheme)
	decoder, _ := admission.NewDecoder(scheme)
	cli := ctrlfake.NewFakeClientWithScheme(scheme)
	v := ScrapeGeneratorWebhook{
<<<<<<< HEAD
		Client:     cli,
		Decoder:    decoder,
		KubeClient: fake.NewSimpleClientset(),
=======
		Client:        cli,
		Decoder:       decoder,
		DynamicClient: dynamicfake.NewSimpleDynamicClient(runtime.NewScheme()),
		KubeClient:    fake.NewSimpleClientset(),
>>>>>>> e5bb4297
	}
	return v
}

// newScrapeGeneratorRequest creates a new admissionRequest with the provided operation and object.
func newScrapeGeneratorRequest(op admissionv1beta1.Operation, kind string, obj interface{}) admission.Request {
	raw := runtime.RawExtension{}
	bytes, _ := json.Marshal(obj)
	raw.Raw = bytes
	req := admission.Request{
		AdmissionRequest: admissionv1beta1.AdmissionRequest{
			Kind: metav1.GroupVersionKind{
				Kind: kind,
			},
			Operation: op, Object: raw}}
	return req
}

// TestHandlePod tests the handling of a Pod resource
// GIVEN a call validate Pod on create or update
// WHEN the Pod is properly formed
// THEN the validation should succeed
func TestHandlePod(t *testing.T) {
	v := newScrapeGeneratorWebhook()

	// Test data
	v.createNamespace(t, "test", nil)
	testPod := corev1.Pod{
		ObjectMeta: metav1.ObjectMeta{
			Name:      "test",
			Namespace: "test",
		},
	}
	assert.NoError(t, v.Client.Create(context.TODO(), &testPod))

	req := newScrapeGeneratorRequest(admissionv1beta1.Create, "Pod", testPod)
	res := v.Handle(context.TODO(), req)
	assert.True(t, res.Allowed, "Expected validation to succeed.")
}

// TestHandleDeployment tests the handling of a Deployment resource
// GIVEN a call validate Deployment on create or update
// WHEN the Deployment is properly formed
// THEN the validation should succeed
func TestHandleDeployment(t *testing.T) {
	v := newScrapeGeneratorWebhook()

	// Test data
	v.createNamespace(t, "test", nil)
	testDeployment := appsv1.Deployment{
		ObjectMeta: metav1.ObjectMeta{
			Name:      "test",
			Namespace: "test",
		},
	}
	assert.NoError(t, v.Client.Create(context.TODO(), &testDeployment))

	req := newScrapeGeneratorRequest(admissionv1beta1.Create, "Deployment", testDeployment)
	res := v.Handle(context.TODO(), req)
	assert.True(t, res.Allowed, "Expected validation to succeed.")
}

// TestHandleReplicaSet tests the handling of a ReplicaSet resource
// GIVEN a call validate ReplicaSet on create or update
// WHEN the ReplicaSet is properly formed
// THEN the validation should succeed
func TestHandleReplicaSet(t *testing.T) {
	v := newScrapeGeneratorWebhook()

	// Test data
	v.createNamespace(t, "test", nil)
	testReplicaSet := appsv1.ReplicaSet{
		ObjectMeta: metav1.ObjectMeta{
			Name:      "test",
			Namespace: "test",
		},
	}
	assert.NoError(t, v.Client.Create(context.TODO(), &testReplicaSet))

	req := newScrapeGeneratorRequest(admissionv1beta1.Create, "ReplicaSet", testReplicaSet)
	res := v.Handle(context.TODO(), req)
	assert.True(t, res.Allowed, "Expected validation to succeed.")
}

// TestHandleStatefulSet tests the handling of a StatefulSet resource
// GIVEN a call validate StatefulSet on create or update
// WHEN the StatefulSet is properly formed
// THEN the validation should succeed
func TestHandleStatefulSet(t *testing.T) {
	v := newScrapeGeneratorWebhook()

	// Test data
	v.createNamespace(t, "test", nil)
	testStatefulSet := appsv1.StatefulSet{
		ObjectMeta: metav1.ObjectMeta{
			Name:      "test",
			Namespace: "test",
		},
	}
	assert.NoError(t, v.Client.Create(context.TODO(), &testStatefulSet))

	req := newScrapeGeneratorRequest(admissionv1beta1.Create, "StatefulSet", testStatefulSet)
	res := v.Handle(context.TODO(), req)
	assert.True(t, res.Allowed, "Expected validation to succeed.")
}

// TestHandleOwnerRefs tests the handling of a workload resource with owner references
// GIVEN a call to the webhook Handle function
// WHEN the workload resource has owner references
// THEN the Handle function should succeed and the workload resource not mutated
func TestHandleOwnerRefs(t *testing.T) {
	v := newScrapeGeneratorWebhook()

	// Test data
	v.createNamespace(t, "test", nil)
	testDeployment := appsv1.Deployment{
		ObjectMeta: metav1.ObjectMeta{
			Name:      "test",
			Namespace: "test",
			OwnerReferences: []metav1.OwnerReference{
				{
					Name: "foo",
				},
			},
		},
	}
	assert.NoError(t, v.Client.Create(context.TODO(), &testDeployment))

	req := newScrapeGeneratorRequest(admissionv1beta1.Create, "Deployment", testDeployment)
	res := v.Handle(context.TODO(), req)
	assert.True(t, res.Allowed)
	assert.Nil(t, res.Patches, "expected no changes to workload resource")
}

// TestHandleNoNamespaceLabel tests the handling of a workload resource whose namespace is not labeled with
// 	"verrazzano-managed": "true"
// GIVEN a call to the webhook Handle function
// WHEN the workload resource namespace is not labeled with "verrazzano-managed": "true"
// THEN the Handle function should succeed and the workload resource not mutated
func TestHandleNoNamespaceLabel(t *testing.T) {
	v := newScrapeGeneratorWebhook()

	// Test data
	v.createNamespace(t, "test", nil)
	testDeployment := appsv1.Deployment{
		ObjectMeta: metav1.ObjectMeta{
			Name:      "test",
			Namespace: "test",
		},
	}
	assert.NoError(t, v.Client.Create(context.TODO(), &testDeployment))

	req := newScrapeGeneratorRequest(admissionv1beta1.Create, "Deployment", testDeployment)
	res := v.Handle(context.TODO(), req)
	assert.True(t, res.Allowed)
	assert.Nil(t, res.Patches, "expected no changes to workload resource")
}

// TestHandleNamespaceLabelFalse tests the handling of a workload resource whose namespace is labeled with
// 	"verrazzano-managed": "false"
// GIVEN a call to the webhook Handle function
// WHEN the workload resource namespace is labeled with "verrazzano-managed": "false"
// THEN the Handle function should succeed and the workload resource not mutated
func TestHandleNamespaceLabelFalse(t *testing.T) {
	v := newScrapeGeneratorWebhook()

	// Test data
	v.createNamespace(t, "test", map[string]string{"verrazzano-managed": "false"})
	testDeployment := appsv1.Deployment{
		ObjectMeta: metav1.ObjectMeta{
			Name:      "test",
			Namespace: "test",
		},
	}
	assert.NoError(t, v.Client.Create(context.TODO(), &testDeployment))

	req := newScrapeGeneratorRequest(admissionv1beta1.Create, "Deployment", testDeployment)
	res := v.Handle(context.TODO(), req)
	assert.True(t, res.Allowed)
	assert.Nil(t, res.Patches, "expected no changes to workload resource")
}

// TestHandleMetricsNone tests the handling of a workload resource with "app.verrazzano.io/metrics": "none"
// GIVEN a call to the webhook Handle function
// WHEN the workload resource has  "app.verrazzano.io/metrics": "none"
// THEN the Handle function should succeed and the workload resource not mutated
func TestHandleMetricsNone(t *testing.T) {
	v := newScrapeGeneratorWebhook()

	// Test data
	v.createNamespace(t, "test", map[string]string{"verrazzano-managed": "true"})
	testDeployment := appsv1.Deployment{
		ObjectMeta: metav1.ObjectMeta{
			Name:      "test",
			Namespace: "test",
			Annotations: map[string]string{
				"app.verrazzano.io/metrics": "none",
			},
		},
	}
	assert.NoError(t, v.Client.Create(context.TODO(), &testDeployment))

	req := newScrapeGeneratorRequest(admissionv1beta1.Create, "Deployment", testDeployment)
	res := v.Handle(context.TODO(), req)
	assert.True(t, res.Allowed)
	assert.Nil(t, res.Patches, "expected no changes to workload resource")
}

// TestHandleInvalidMetricsTemplate tests the handling of a workload resource with references a metrics template
//  that does not exist
// GIVEN a call to the webhook Handle function
// WHEN the workload resource has  "app.verrazzano.io/metrics": "badTemplate"
// THEN the Handle function should generate an error
func TestHandleInvalidMetricsTemplate(t *testing.T) {
	v := newScrapeGeneratorWebhook()

	// Test data
	v.createNamespace(t, "test", map[string]string{"verrazzano-managed": "true"})
	testDeployment := appsv1.Deployment{
		ObjectMeta: metav1.ObjectMeta{
			Name:      "test",
			Namespace: "test",
			Annotations: map[string]string{
				"app.verrazzano.io/metrics": "badTemplate",
			},
		},
	}
	assert.NoError(t, v.Client.Create(context.TODO(), &testDeployment))

	req := newScrapeGeneratorRequest(admissionv1beta1.Create, "Deployment", testDeployment)
	res := v.Handle(context.TODO(), req)
	assert.False(t, res.Allowed)
	assert.Equal(t, "metricstemplates.app.verrazzano.io \"badTemplate\" not found", res.Result.Message)
}

// TestHandleMetricsTemplateWorkloadNamespace tests the handling of a workload resource which references a metrics
//  template found in the namespace of the workload resource
// GIVEN a call to the webhook Handle function
// WHEN the workload resource has a valid metrics template reference
// THEN the Handle function should succeed and the workload resource is patched
func TestHandleMetricsTemplateWorkloadNamespace(t *testing.T) {
	v := newScrapeGeneratorWebhook()

	// Test data
	v.createNamespace(t, "test", map[string]string{"verrazzano-managed": "true"})
	v.createConfigMap(t, "test", "testPromConfigMap")
	testDeployment := appsv1.Deployment{
		ObjectMeta: metav1.ObjectMeta{
			Name:      "test",
			Namespace: "test",
			UID:       "11",
			Annotations: map[string]string{
				"app.verrazzano.io/metrics": "testTemplateWorkloadNamespace",
			},
		},
	}
	assert.NoError(t, v.Client.Create(context.TODO(), &testDeployment))
	testTemplate := vzapp.MetricsTemplate{
		ObjectMeta: metav1.ObjectMeta{
			Namespace: "test",
			Name:      "testTemplateWorkloadNamespace",
			UID:       "22",
		},
		Spec: vzapp.MetricsTemplateSpec{
			WorkloadSelector: vzapp.WorkloadSelector{},
			PrometheusConfig: vzapp.PrometheusConfig{
				TargetConfigMap: vzapp.TargetConfigMap{
					Namespace: "test",
					Name:      "testPromConfigMap",
				},
			},
		},
	}
	assert.NoError(t, v.Client.Create(context.TODO(), &testTemplate))

	req := newScrapeGeneratorRequest(admissionv1beta1.Create, "Deployment", testDeployment)
	res := v.Handle(context.TODO(), req)
	assert.True(t, res.Allowed)
	assert.NotNil(t, res.Patches)
	assert.Len(t, res.Patches, 1)
	assert.Equal(t, "add", res.Patches[0].Operation)
	assert.Equal(t, "/metadata/labels", res.Patches[0].Path)
	assert.Contains(t, res.Patches[0].Value, "app.verrazzano.io/metrics-prometheus-configmap-uid")
	assert.Contains(t, res.Patches[0].Value, "app.verrazzano.io/metrics-template-uid")
	assert.Contains(t, res.Patches[0].Value, "app.verrazzano.io/metrics-workload-uid")
}

// TestHandleMetricsTemplateSystemNamespace tests the handling of a workload resource which references a metrics
//  template found in the verrazzano-system namespace
// GIVEN a call to the webhook Handle function
// WHEN the workload resource has a valid metrics template reference
// THEN the Handle function should succeed and the workload resource is patched
func TestHandleMetricsTemplateSystemNamespace(t *testing.T) {
	v := newScrapeGeneratorWebhook()

	// Test data
	v.createNamespace(t, "test", map[string]string{"verrazzano-managed": "true"})
	v.createNamespace(t, "verrazzano-system", nil)
	v.createConfigMap(t, "test", "testPromConfigMap")
	testDeployment := appsv1.Deployment{
		ObjectMeta: metav1.ObjectMeta{
			Name:      "test",
			Namespace: "test",
			UID:       "11",
			Annotations: map[string]string{
				"app.verrazzano.io/metrics": "testTemplateSameNamespace",
			},
		},
	}
	assert.NoError(t, v.Client.Create(context.TODO(), &testDeployment))
	testTemplate := vzapp.MetricsTemplate{
		ObjectMeta: metav1.ObjectMeta{
			Namespace: "verrazzano-system",
			Name:      "testTemplateSameNamespace",
			UID:       "22",
		},
		Spec: vzapp.MetricsTemplateSpec{
			WorkloadSelector: vzapp.WorkloadSelector{},
			PrometheusConfig: vzapp.PrometheusConfig{
				TargetConfigMap: vzapp.TargetConfigMap{
					Namespace: "test",
					Name:      "testPromConfigMap",
				},
			},
		},
	}
	assert.NoError(t, v.Client.Create(context.TODO(), &testTemplate))

	req := newScrapeGeneratorRequest(admissionv1beta1.Create, "Deployment", testDeployment)
	res := v.Handle(context.TODO(), req)
	assert.True(t, res.Allowed)
	assert.NotNil(t, res.Patches)
	assert.Len(t, res.Patches, 1)
	assert.Equal(t, "add", res.Patches[0].Operation)
	assert.Equal(t, "/metadata/labels", res.Patches[0].Path)
	assert.Contains(t, res.Patches[0].Value, "app.verrazzano.io/metrics-prometheus-configmap-uid")
	assert.Contains(t, res.Patches[0].Value, "app.verrazzano.io/metrics-template-uid")
	assert.Contains(t, res.Patches[0].Value, "app.verrazzano.io/metrics-workload-uid")
}

// TestHandleMetricsTemplateConfigMapNotFound tests the handling of a workload resource which references a metrics
//  template found with Prometheus config map that does not exist
// GIVEN a call to the webhook Handle function
// WHEN the workload resource has an invalid Prometheus config map reference
// THEN the Handle function should fail and return an error
func TestHandleMetricsTemplateConfigMapNotFound(t *testing.T) {
	v := newScrapeGeneratorWebhook()

	// Test data
	v.createNamespace(t, "test", map[string]string{"verrazzano-managed": "true"})
	testDeployment := appsv1.Deployment{
		ObjectMeta: metav1.ObjectMeta{
			Name:      "test",
			Namespace: "test",
			UID:       "11",
			Annotations: map[string]string{
				"app.verrazzano.io/metrics": "testTemplateWorkloadNamespace",
			},
		},
	}
	assert.NoError(t, v.Client.Create(context.TODO(), &testDeployment))
	testTemplate := vzapp.MetricsTemplate{
		ObjectMeta: metav1.ObjectMeta{
			Namespace: "test",
			Name:      "testTemplateWorkloadNamespace",
			UID:       "22",
		},
		Spec: vzapp.MetricsTemplateSpec{
			WorkloadSelector: vzapp.WorkloadSelector{},
			PrometheusConfig: vzapp.PrometheusConfig{
				TargetConfigMap: vzapp.TargetConfigMap{
					Namespace: "test",
					Name:      "testPromConfigMap",
				},
			},
		},
	}
	assert.NoError(t, v.Client.Create(context.TODO(), &testTemplate))

	req := newScrapeGeneratorRequest(admissionv1beta1.Create, "Deployment", testDeployment)
	res := v.Handle(context.TODO(), req)
	assert.False(t, res.Allowed)
	assert.Equal(t, "configmaps \"testPromConfigMap\" not found", res.Result.Message)
}

// TestHandleMatchWorkloadNamespace tests the handling of a workload resource with no metrics template specified
//  but matches a template found in the workload resources namespace
// GIVEN a call to the webhook Handle function
// WHEN the workload resource has no metrics template reference
// THEN the Handle function should succeed and the workload resource is patched
func TestHandleMatchWorkloadNamespace(t *testing.T) {
	v := newScrapeGeneratorWebhook()

	// Test data
	v.createNamespace(t, "test", map[string]string{"verrazzano-managed": "true"})
	v.createNamespace(t, "verrazzano-system", nil)
	v.createConfigMap(t, "test", "testPromConfigMap")
	testDeployment := appsv1.Deployment{
		TypeMeta: metav1.TypeMeta{
			Kind:       "Deployment",
			APIVersion: "apps/v1",
		},
		ObjectMeta: metav1.ObjectMeta{
			Name:      "test",
			Namespace: "test",
			UID:       "11",
		},
	}
	assert.NoError(t, v.Client.Create(context.TODO(), &testDeployment))
	testTemplate := vzapp.MetricsTemplate{
		ObjectMeta: metav1.ObjectMeta{
			Namespace: "test",
			Name:      "testTemplateWorkloadNamespace",
			UID:       "22",
		},
		Spec: vzapp.MetricsTemplateSpec{
			WorkloadSelector: vzapp.WorkloadSelector{
				APIGroups: []string{
					"apps",
				},
				APIVersions: []string{
					"v1",
				},
				Resources: []string{
					"deployment",
				},
			},
			PrometheusConfig: vzapp.PrometheusConfig{
				TargetConfigMap: vzapp.TargetConfigMap{
					Namespace: "test",
					Name:      "testPromConfigMap",
				},
			},
		},
	}
	assert.NoError(t, v.Client.Create(context.TODO(), &testTemplate))

	req := newScrapeGeneratorRequest(admissionv1beta1.Create, "Deployment", testDeployment)
	res := v.Handle(context.TODO(), req)
	assert.True(t, res.Allowed)
	assert.NotNil(t, res.Patches)
	assert.Len(t, res.Patches, 1)
	assert.Equal(t, "add", res.Patches[0].Operation)
	assert.Equal(t, "/metadata/labels", res.Patches[0].Path)
	assert.Contains(t, res.Patches[0].Value, "app.verrazzano.io/metrics-prometheus-configmap-uid")
	assert.Contains(t, res.Patches[0].Value, "app.verrazzano.io/metrics-template-uid")
	assert.Contains(t, res.Patches[0].Value, "app.verrazzano.io/metrics-workload-uid")
}

// TestHandleMatchSystemNamespace tests the handling of a workload resource with no metrics template specified
//  but matches a template found in the verrazzano-system namespace
// GIVEN a call to the webhook Handle function
// WHEN the workload resource has no metrics template reference
// THEN the Handle function should succeed and the workload resource is patched
func TestHandleMatchSystemNamespace(t *testing.T) {
	v := newScrapeGeneratorWebhook()

	// Test data
	v.createNamespace(t, "test", map[string]string{"verrazzano-managed": "true"})
	v.createNamespace(t, "verrazzano-system", nil)
	v.createConfigMap(t, "test", "testPromConfigMap")
	testDeployment := appsv1.Deployment{
		TypeMeta: metav1.TypeMeta{
			Kind:       "Deployment",
			APIVersion: "apps/v1",
		},
		ObjectMeta: metav1.ObjectMeta{
			Name:      "test",
			Namespace: "test",
			UID:       "11",
		},
	}
	assert.NoError(t, v.Client.Create(context.TODO(), &testDeployment))
	testTemplate := vzapp.MetricsTemplate{
		ObjectMeta: metav1.ObjectMeta{
			Namespace: "verrazzano-system",
			Name:      "testTemplateSystemNamespace",
			UID:       "22",
		},
		Spec: vzapp.MetricsTemplateSpec{
			WorkloadSelector: vzapp.WorkloadSelector{
				APIGroups: []string{
					"apps",
				},
				APIVersions: []string{
					"v1",
				},
				Resources: []string{
					"deployment",
				},
			},
			PrometheusConfig: vzapp.PrometheusConfig{
				TargetConfigMap: vzapp.TargetConfigMap{
					Namespace: "test",
					Name:      "testPromConfigMap",
				},
			},
		},
	}
	assert.NoError(t, v.Client.Create(context.TODO(), &testTemplate))

	req := newScrapeGeneratorRequest(admissionv1beta1.Create, "Deployment", testDeployment)
	res := v.Handle(context.TODO(), req)
	assert.True(t, res.Allowed)
	assert.NotNil(t, res.Patches)
	assert.Len(t, res.Patches, 1)
	assert.Equal(t, "add", res.Patches[0].Operation)
	assert.Equal(t, "/metadata/labels", res.Patches[0].Path)
	assert.Contains(t, res.Patches[0].Value, "app.verrazzano.io/metrics-prometheus-configmap-uid")
	assert.Contains(t, res.Patches[0].Value, "app.verrazzano.io/metrics-template-uid")
	assert.Contains(t, res.Patches[0].Value, "app.verrazzano.io/metrics-workload-uid")
}

// TestHandleMatchNotFound tests the handling of a workload resource with no metrics template specified
//  and a matching template not found
// GIVEN a call to the webhook Handle function
// WHEN the workload resource has no metrics template reference
// THEN the Handle function should succeed and the workload resource not mutated
func TestHandleMatchNotFound(t *testing.T) {
	v := newScrapeGeneratorWebhook()

	// Test data
	v.createNamespace(t, "test", map[string]string{"verrazzano-managed": "true"})
	v.createNamespace(t, "verrazzano-system", nil)
	v.createConfigMap(t, "test", "testPromConfigMap")
	testDeployment := appsv1.Deployment{
		TypeMeta: metav1.TypeMeta{
			Kind:       "Deployment",
			APIVersion: "apps/v1",
		},
		ObjectMeta: metav1.ObjectMeta{
			Name:      "test",
			Namespace: "test",
			UID:       "11",
		},
	}
	assert.NoError(t, v.Client.Create(context.TODO(), &testDeployment))
	testTemplate := vzapp.MetricsTemplate{
		ObjectMeta: metav1.ObjectMeta{
			Namespace: "verrazzano-system",
			Name:      "testTemplateSystemNamespace",
			UID:       "22",
		},
		Spec: vzapp.MetricsTemplateSpec{
			WorkloadSelector: vzapp.WorkloadSelector{
				APIGroups: []string{
					"apps",
				},
				APIVersions: []string{
					"*",
				},
				Resources: []string{
					"foo",
				},
			},
			PrometheusConfig: vzapp.PrometheusConfig{
				TargetConfigMap: vzapp.TargetConfigMap{
					Namespace: "test",
					Name:      "testPromConfigMap",
				},
			},
		},
	}
	assert.NoError(t, v.Client.Create(context.TODO(), &testTemplate))

	req := newScrapeGeneratorRequest(admissionv1beta1.Create, "Deployment", testDeployment)
	res := v.Handle(context.TODO(), req)
	assert.True(t, res.Allowed)
	assert.Empty(t, res.Patches)
}

// TestHandleMatchTemplateNoWorkloadSelector tests the handling of a workload resource with no metrics template specified
//  and a metrics template that doesn't have a workload selector specified
// GIVEN a call to the webhook Handle function
// WHEN the workload resource has no metrics template reference
// THEN the Handle function should succeed and the workload resource not mutated
func TestHandleMatchTemplateNoWorkloadSelector(t *testing.T) {
	v := newScrapeGeneratorWebhook()

	// Test data
	v.createNamespace(t, "test", map[string]string{"verrazzano-managed": "true"})
	v.createNamespace(t, "verrazzano-system", nil)
	v.createConfigMap(t, "test", "testPromConfigMap")
	testDeployment := appsv1.Deployment{
		TypeMeta: metav1.TypeMeta{
			Kind:       "Deployment",
			APIVersion: "apps/v1",
		},
		ObjectMeta: metav1.ObjectMeta{
			Name:      "test",
			Namespace: "test",
			UID:       "11",
		},
	}
	assert.NoError(t, v.Client.Create(context.TODO(), &testDeployment))
	testTemplate := vzapp.MetricsTemplate{
		ObjectMeta: metav1.ObjectMeta{
			Namespace: "verrazzano-system",
			Name:      "testTemplateSystemNamespace",
			UID:       "22",
		},
		Spec: vzapp.MetricsTemplateSpec{
			PrometheusConfig: vzapp.PrometheusConfig{
				TargetConfigMap: vzapp.TargetConfigMap{
					Namespace: "test",
					Name:      "testPromConfigMap",
				},
			},
		},
	}
	assert.NoError(t, v.Client.Create(context.TODO(), &testTemplate))

	req := newScrapeGeneratorRequest(admissionv1beta1.Create, "Deployment", testDeployment)
	res := v.Handle(context.TODO(), req)
	assert.True(t, res.Allowed)
	assert.Empty(t, res.Patches)
}

// TestHandleNoConfigMap tests the handling of a workload resource that doesn't have a Prometheus target
//  config map specified in the metrics template
// GIVEN a call to the webhook Handle function
// WHEN the workload resource has a metrics template reference
// THEN the Handle function should succeed and the workload resource not mutated
func TestHandleNoConfigMap(t *testing.T) {
	v := newScrapeGeneratorWebhook()

	// Test data
	v.createNamespace(t, "test", map[string]string{"verrazzano-managed": "true"})
	v.createNamespace(t, "verrazzano-system", nil)
	testDeployment := appsv1.Deployment{
		TypeMeta: metav1.TypeMeta{
			Kind:       "Deployment",
			APIVersion: "apps/v1",
		},
		ObjectMeta: metav1.ObjectMeta{
			Name:      "test",
			Namespace: "test",
			Annotations: map[string]string{
				"app.verrazzano.io/metrics": "testTemplateWorkloadNamespace",
			},
			UID: "11",
		},
	}
	assert.NoError(t, v.Client.Create(context.TODO(), &testDeployment))
	testTemplate := vzapp.MetricsTemplate{
		ObjectMeta: metav1.ObjectMeta{
			Namespace: "test",
			Name:      "testTemplateWorkloadNamespace",
			UID:       "22",
		},
		Spec: vzapp.MetricsTemplateSpec{},
	}
	assert.NoError(t, v.Client.Create(context.TODO(), &testTemplate))

	req := newScrapeGeneratorRequest(admissionv1beta1.Create, "Deployment", testDeployment)
	res := v.Handle(context.TODO(), req)
	assert.True(t, res.Allowed)
	assert.Empty(t, res.Patches)
}

func (v *ScrapeGeneratorWebhook) createNamespace(t *testing.T, name string, labels map[string]string) {
	ns := &corev1.Namespace{
		ObjectMeta: metav1.ObjectMeta{
			Name:   name,
			Labels: labels,
		},
	}
	_, err := v.KubeClient.CoreV1().Namespaces().Create(context.TODO(), ns, metav1.CreateOptions{})
	assert.NoError(t, err, "unexpected error creating namespace")
}

func (v *ScrapeGeneratorWebhook) createConfigMap(t *testing.T, namespace string, name string) {
	cm := &corev1.ConfigMap{
		ObjectMeta: metav1.ObjectMeta{
			Namespace: namespace,
			Name:      name,
			UID:       "33",
		},
	}
	_, err := v.KubeClient.CoreV1().ConfigMaps(namespace).Create(context.TODO(), cm, metav1.CreateOptions{})
	assert.NoError(t, err, "unexpected error creating namespace")
}<|MERGE_RESOLUTION|>--- conflicted
+++ resolved
@@ -16,10 +16,6 @@
 	metav1 "k8s.io/apimachinery/pkg/apis/meta/v1"
 	"k8s.io/apimachinery/pkg/runtime"
 	"k8s.io/apimachinery/pkg/runtime/schema"
-<<<<<<< HEAD
-=======
-	dynamicfake "k8s.io/client-go/dynamic/fake"
->>>>>>> e5bb4297
 	"k8s.io/client-go/kubernetes/fake"
 	ctrlfake "sigs.k8s.io/controller-runtime/pkg/client/fake"
 	"sigs.k8s.io/controller-runtime/pkg/webhook/admission"
@@ -35,16 +31,9 @@
 	decoder, _ := admission.NewDecoder(scheme)
 	cli := ctrlfake.NewFakeClientWithScheme(scheme)
 	v := ScrapeGeneratorWebhook{
-<<<<<<< HEAD
 		Client:     cli,
 		Decoder:    decoder,
 		KubeClient: fake.NewSimpleClientset(),
-=======
-		Client:        cli,
-		Decoder:       decoder,
-		DynamicClient: dynamicfake.NewSimpleDynamicClient(runtime.NewScheme()),
-		KubeClient:    fake.NewSimpleClientset(),
->>>>>>> e5bb4297
 	}
 	return v
 }
