--- conflicted
+++ resolved
@@ -99,14 +99,10 @@
 	}
 	labels[constants.MetricsWorkloadLabel] = workloadLabel
 	pod.SetLabels(labels)
-<<<<<<< HEAD
-	log.Infow(fmt.Sprintf("Setting pod label %s to %s", constants.MetricsWorkloadLabel, workloadLabel), "namespace", req.Namespace, "name", req.Name)
-=======
 	log.Infof("Setting pod label %s to %s", constants.MetricsWorkloadLabel, workloadLabel)
 
 	// Set the Prometheus annotations if not present
 	a.setPrometheusAnnotations(pod, log)
->>>>>>> 3884cc6f
 
 	marshaledPodResource, err := json.Marshal(pod)
 	if err != nil {
