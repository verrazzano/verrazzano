// Copyright (c) 2020, 2021, Oracle and/or its affiliates.
// Licensed under the Universal Permissive License v 1.0 as shown at https://oss.oracle.com/licenses/upl.

package cohworkload

import (
	"context"
	"fmt"
	oamrt "github.com/crossplane/crossplane-runtime/apis/core/v1alpha1"
	"strings"
	"testing"

	oamrt "github.com/crossplane/crossplane-runtime/apis/core/v1alpha1"

	vzstring "github.com/verrazzano/verrazzano/pkg/string"

	"github.com/crossplane/oam-kubernetes-runtime/apis/core"
	oamcore "github.com/crossplane/oam-kubernetes-runtime/apis/core/v1alpha2"
	"github.com/crossplane/oam-kubernetes-runtime/pkg/oam"
	"github.com/golang/mock/gomock"
	asserts "github.com/stretchr/testify/assert"
	vzapi "github.com/verrazzano/verrazzano/application-operator/apis/oam/v1alpha1"
	"github.com/verrazzano/verrazzano/application-operator/constants"
	"github.com/verrazzano/verrazzano/application-operator/controllers/logging"
	"github.com/verrazzano/verrazzano/application-operator/controllers/metricstrait"
	"github.com/verrazzano/verrazzano/application-operator/mocks"
	istionet "istio.io/api/networking/v1alpha3"
	istioclient "istio.io/client-go/pkg/apis/networking/v1alpha3"
	v1 "k8s.io/api/apps/v1"
	corev1 "k8s.io/api/core/v1"
	k8serrors "k8s.io/apimachinery/pkg/api/errors"
	metav1 "k8s.io/apimachinery/pkg/apis/meta/v1"
	"k8s.io/apimachinery/pkg/apis/meta/v1/unstructured"
	"k8s.io/apimachinery/pkg/runtime"
	k8sschema "k8s.io/apimachinery/pkg/runtime/schema"
	"k8s.io/apimachinery/pkg/types"
	"k8s.io/client-go/rest"
	ctrl "sigs.k8s.io/controller-runtime"
	"sigs.k8s.io/controller-runtime/pkg/client"
	"sigs.k8s.io/controller-runtime/pkg/log"
)

const namespace = "unit-test-namespace"
const coherenceAPIVersion = "coherence.oracle.com/v1"
const coherenceKind = "Coherence"
const loggingTrait = `
{
	"apiVersion": "oam.verrazzano.io/v1alpha1",
	"kind": "LoggingTrait",
	"name": "my-logging-trait"
}
`

var specJvmArgsFields = []string{specField, jvmField, argsField}

// TestReconcilerSetupWithManager test the creation of the logging scope reconciler.
// GIVEN a controller implementation
// WHEN the controller is created
// THEN verify no error is returned
func TestReconcilerSetupWithManager(t *testing.T) {
	assert := asserts.New(t)

	var mocker *gomock.Controller
	var mgr *mocks.MockManager
	var cli *mocks.MockClient
	var scheme *runtime.Scheme
	var reconciler Reconciler
	var err error

	mocker = gomock.NewController(t)
	mgr = mocks.NewMockManager(mocker)
	cli = mocks.NewMockClient(mocker)
	scheme = runtime.NewScheme()
	vzapi.AddToScheme(scheme)
	metricsReconciler := &metricstrait.Reconciler{Client: cli, Scheme: scheme, Scraper: "verrazzano-system/vmi-system-prometheus-0"}
	reconciler = Reconciler{Client: cli, Scheme: scheme, Metrics: metricsReconciler}
	mgr.EXPECT().GetConfig().Return(&rest.Config{})
	mgr.EXPECT().GetScheme().Return(scheme)
	mgr.EXPECT().GetLogger().Return(log.NullLogger{})
	mgr.EXPECT().SetFields(gomock.Any()).Return(nil).AnyTimes()
	mgr.EXPECT().Add(gomock.Any()).Return(nil).AnyTimes()
	err = reconciler.SetupWithManager(mgr)
	mocker.Finish()
	assert.NoError(err)
}

// TestReconcileCreateCoherence tests the basic happy path of reconciling a VerrazzanoCoherenceWorkload. We
// expect to write out a Coherence CR but we aren't adding logging or any other scopes or traits.
// GIVEN a VerrazzanoCoherenceWorkload resource is created
// WHEN the controller Reconcile function is called
// THEN expect a Coherence CR to be written
func TestReconcileCreateCoherence(t *testing.T) {
	assert := asserts.New(t)

	var mocker = gomock.NewController(t)
	var cli = mocks.NewMockClient(mocker)

	appConfigName := "unit-test-app-config"
	componentName := "unit-test-component"
	labels := map[string]string{oam.LabelAppComponent: componentName, oam.LabelAppName: appConfigName}

	// expect call to fetch existing coherence StatefulSet
	cli.EXPECT().
		Get(gomock.Any(), types.NamespacedName{Namespace: namespace, Name: "unit-test-cluster"}, gomock.Not(gomock.Nil())).
		DoAndReturn(func(ctx context.Context, name types.NamespacedName, coherence *v1.StatefulSet) error {
			return k8serrors.NewNotFound(k8sschema.GroupResource{}, "test")
		})
	// expect a call to fetch the VerrazzanoCoherenceWorkload
	cli.EXPECT().
		Get(gomock.Any(), types.NamespacedName{Namespace: namespace, Name: "unit-test-verrazzano-coherence-workload"}, gomock.Not(gomock.Nil())).
		DoAndReturn(func(ctx context.Context, name types.NamespacedName, workload *vzapi.VerrazzanoCoherenceWorkload) error {
			coherenceJSON := `{"metadata":{"name":"unit-test-cluster"},"spec":{"replicas":3}}`
			workload.Spec.Template = runtime.RawExtension{Raw: []byte(coherenceJSON)}
			workload.ObjectMeta.Labels = labels
			workload.APIVersion = vzapi.SchemeGroupVersion.String()
			workload.Kind = "VerrazzanoCoherenceWorkload"
			workload.Namespace = namespace
			return nil
		})
	// expect a call to list the FLUENTD config maps
	cli.EXPECT().
		List(gomock.Any(), gomock.Any(), gomock.Any()).
		DoAndReturn(func(ctx context.Context, list runtime.Object, opts ...client.ListOption) error {
			// return no resources
			return nil
		})
	// no config maps found, so expect a call to create a config map with our parsing rules
	cli.EXPECT().
		Create(gomock.Any(), gomock.Any(), gomock.Any()).
		DoAndReturn(func(ctx context.Context, configMap *corev1.ConfigMap, opts ...client.CreateOption) error {
			assert.Equal(strings.Join(strings.Split(cohFluentdParsingRules, "{{ .CAFile}}"), ""), configMap.Data["fluentd.conf"])
			return nil
		})
	cli.EXPECT().
		Get(gomock.Any(), gomock.Eq(client.ObjectKey{Namespace: namespace, Name: appConfigName}), gomock.Not(gomock.Nil())).
		DoAndReturn(func(ctx context.Context, key client.ObjectKey, appConfig *oamcore.ApplicationConfiguration) error {
			component := oamcore.ApplicationConfigurationComponent{ComponentName: componentName}
			appConfig.Spec.Components = []oamcore.ApplicationConfigurationComponent{component}
			return nil
		})
	// expect a call to get the application configuration for the workload
	cli.EXPECT().
		Get(gomock.Any(), gomock.Eq(types.NamespacedName{Namespace: namespace, Name: appConfigName}), gomock.Not(gomock.Nil())).
		DoAndReturn(func(ctx context.Context, name types.NamespacedName, appConfig *oamcore.ApplicationConfiguration) error {
			appConfig.Spec.Components = []oamcore.ApplicationConfigurationComponent{{ComponentName: componentName}}
			return nil
		})
	// expect a call to attempt to get the Coherence CR - return not found
	cli.EXPECT().
		Get(gomock.Any(), gomock.Any(), gomock.Not(gomock.Nil())).
		DoAndReturn(func(ctx context.Context, key client.ObjectKey, u *unstructured.Unstructured) error {
			return k8serrors.NewNotFound(k8sschema.GroupResource{}, "")
		})
	// expect a call to create the Coherence CR
	cli.EXPECT().
		Create(gomock.Any(), gomock.Any()).
		DoAndReturn(func(ctx context.Context, u *unstructured.Unstructured, opts ...client.CreateOption) error {
			assert.Equal(coherenceAPIVersion, u.GetAPIVersion())
			assert.Equal(coherenceKind, u.GetKind())

			// make sure the OAM component and app name labels were copied
			specLabels, _, _ := unstructured.NestedStringMap(u.Object, specLabelsFields...)
			assert.Equal(labels, specLabels)

			// make sure sidecar.istio.io/inject annotation was added
			annotations, _, _ := unstructured.NestedStringMap(u.Object, specAnnotationsFields...)
			assert.Equal(annotations, map[string]string{"sidecar.istio.io/inject": "false"})
			return nil
		})
	// expect a call to get the namespace for the Coherence resource
	cli.EXPECT().
		Get(gomock.Any(), gomock.Any(), gomock.Not(gomock.Nil())).
		DoAndReturn(func(ctx context.Context, key client.ObjectKey, namespace *corev1.Namespace) error {
			namespace.Name = "test-namespace"
			return nil
		})
	// create a request and reconcile it
	request := newRequest(namespace, "unit-test-verrazzano-coherence-workload")
	reconciler := newReconciler(cli)
	result, err := reconciler.Reconcile(request)

	mocker.Finish()
	assert.NoError(err)
	assert.Equal(false, result.Requeue)
}

// TestReconcileCreateCoherenceWithLogging tests the happy path of reconciling a VerrazzanoCoherenceWorkload with
// an attached logging scope. We expect to write out a Coherence CR with the FLUENTD sidecar and
// additional JVM args set.
// GIVEN a VerrazzanoCoherenceWorkload resource is created with a logging scope
// WHEN the controller Reconcile function is called
// THEN expect a Coherence CR to be written
func TestReconcileCreateCoherenceWithLogging(t *testing.T) {
	assert := asserts.New(t)

	var mocker = gomock.NewController(t)
	var cli = mocks.NewMockClient(mocker)

	appConfigName := "unit-test-app-config"
	componentName := "unit-test-component"
	fluentdImage := "unit-test-image:latest"
	labels := map[string]string{oam.LabelAppComponent: componentName, oam.LabelAppName: appConfigName}
	// set the Fluentd image which is obtained via env then reset at end of test
	initialDefaultFluentdImage := logging.DefaultFluentdImage
	logging.DefaultFluentdImage = fluentdImage
	defer func() { logging.DefaultFluentdImage = initialDefaultFluentdImage }()

	// expect call to fetch existing coherence StatefulSet
	cli.EXPECT().
		Get(gomock.Any(), types.NamespacedName{Namespace: namespace, Name: "unit-test-cluster"}, gomock.Not(gomock.Nil())).
		DoAndReturn(func(ctx context.Context, name types.NamespacedName, coherence *v1.StatefulSet) error {
			return k8serrors.NewNotFound(k8sschema.GroupResource{}, "test")
		})

	// expect a call to fetch the VerrazzanoCoherenceWorkload
	cli.EXPECT().
		Get(gomock.Any(), types.NamespacedName{Namespace: namespace, Name: "unit-test-verrazzano-coherence-workload"}, gomock.Not(gomock.Nil())).
		DoAndReturn(func(ctx context.Context, name types.NamespacedName, workload *vzapi.VerrazzanoCoherenceWorkload) error {
			json := `{"metadata":{"name":"unit-test-cluster"},"spec":{"replicas":3}}`
			workload.Spec.Template = runtime.RawExtension{Raw: []byte(json)}
			workload.ObjectMeta.Labels = labels
			workload.APIVersion = vzapi.SchemeGroupVersion.String()
			workload.Kind = "VerrazzanoCoherenceWorkload"
			workload.Namespace = namespace
			return nil
		})
	// expect a call to fetch the OAM application configuration (and the component has an attached logging scope)
	cli.EXPECT().
		Get(gomock.Any(), gomock.Eq(client.ObjectKey{Namespace: namespace, Name: appConfigName}), gomock.Not(gomock.Nil())).
		DoAndReturn(func(ctx context.Context, key client.ObjectKey, appConfig *oamcore.ApplicationConfiguration) error {
			component := oamcore.ApplicationConfigurationComponent{ComponentName: componentName}
			appConfig.Spec.Components = []oamcore.ApplicationConfigurationComponent{component}
			return nil
		})
	// expect a call to list the FLUENTD config maps
	cli.EXPECT().
		List(gomock.Any(), gomock.Any(), gomock.Any()).
		DoAndReturn(func(ctx context.Context, list runtime.Object, opts ...client.ListOption) error {
			// return no resources
			return nil
		})
	// no config maps found, so expect a call to create a config map with our parsing rules
	cli.EXPECT().
		Create(gomock.Any(), gomock.Any(), gomock.Any()).
		DoAndReturn(func(ctx context.Context, configMap *corev1.ConfigMap, opts ...client.CreateOption) error {
			assert.Equal(strings.Join(strings.Split(cohFluentdParsingRules, "{{ .CAFile}}"), ""), configMap.Data["fluentd.conf"])
			return nil
		})
	// expect a call to get the application configuration for the workload
	cli.EXPECT().
		Get(gomock.Any(), gomock.Eq(types.NamespacedName{Namespace: namespace, Name: appConfigName}), gomock.Not(gomock.Nil())).
		DoAndReturn(func(ctx context.Context, name types.NamespacedName, appConfig *oamcore.ApplicationConfiguration) error {
			appConfig.Spec.Components = []oamcore.ApplicationConfigurationComponent{{ComponentName: componentName}}
			return nil
		})
	// expect a call to attempt to get the Coherence CR - return not found
	cli.EXPECT().
		Get(gomock.Any(), gomock.Any(), gomock.Not(gomock.Nil())).
		DoAndReturn(func(ctx context.Context, key client.ObjectKey, u *unstructured.Unstructured) error {
			return k8serrors.NewNotFound(k8sschema.GroupResource{}, "")
		})
	// expect a call to create the Coherence CR
	cli.EXPECT().
		Create(gomock.Any(), gomock.Any()).
		DoAndReturn(func(ctx context.Context, u *unstructured.Unstructured, opts ...client.CreateOption) error {
			assert.Equal(coherenceAPIVersion, u.GetAPIVersion())
			assert.Equal(coherenceKind, u.GetKind())

			// make sure JVM args were added
			jvmArgs, _, _ := unstructured.NestedSlice(u.Object, specJvmArgsFields...)
			assert.Equal(additionalJvmArgs, jvmArgs)

			// make sure side car was added
			sideCars, _, _ := unstructured.NestedSlice(u.Object, specField, "sideCars")
			assert.Equal(1, len(sideCars))
			// assert correct Fluentd image
			assert.Equal(fluentdImage, sideCars[0].(map[string]interface{})["image"])

			// make sure sidecar.istio.io/inject annotation was added
			annotations, _, _ := unstructured.NestedStringMap(u.Object, specAnnotationsFields...)
			assert.Equal(annotations, map[string]string{"sidecar.istio.io/inject": "false"})
			return nil
		})
	// expect a call to get the namespace for the Coherence resource
	cli.EXPECT().
		Get(gomock.Any(), gomock.Any(), gomock.Not(gomock.Nil())).
		DoAndReturn(func(ctx context.Context, key client.ObjectKey, namespace *corev1.Namespace) error {
			return nil
		})

	// create a request and reconcile it
	request := newRequest(namespace, "unit-test-verrazzano-coherence-workload")
	reconciler := newReconciler(cli)
	result, err := reconciler.Reconcile(request)

	mocker.Finish()
	assert.NoError(err)
	assert.Equal(false, result.Requeue)
}

// TestReconcileCreateCoherenceWithLogging tests the happy path of reconciling a VerrazzanoCoherenceWorkload with
// an attached logging scope. We expect to write out a Coherence CR with the FLUENTD sidecar and
// additional JVM args set.
// GIVEN a VerrazzanoCoherenceWorkload resource is created with a logging scope
// WHEN the controller Reconcile function is called
// THEN expect a Coherence CR to be written
func TestReconcileCreateCoherenceWithCustomLogging(t *testing.T) {
	assert := asserts.New(t)

	var mocker = gomock.NewController(t)
	var cli = mocks.NewMockClient(mocker)

	appConfigName := "unit-test-app-config"
	componentName := "unit-test-component"
	fluentdImage := "unit-test-image:latest"
	workloadName := "unit-test-verrazzano-coherence-workload"
	labels := map[string]string{oam.LabelAppComponent: componentName, oam.LabelAppName: appConfigName}
	// set the Fluentd image which is obtained via env then reset at end of test
	initialDefaultFluentdImage := logging.DefaultFluentdImage
	logging.DefaultFluentdImage = fluentdImage
	defer func() { logging.DefaultFluentdImage = initialDefaultFluentdImage }()

	// expect call to fetch existing coherence StatefulSet
	cli.EXPECT().
		Get(gomock.Any(), types.NamespacedName{Namespace: namespace, Name: "unit-test-cluster"}, gomock.Not(gomock.Nil())).
		DoAndReturn(func(ctx context.Context, name types.NamespacedName, coherence *v1.StatefulSet) error {
			return k8serrors.NewNotFound(k8sschema.GroupResource{}, "test")
		})

	// expect a call to fetch the VerrazzanoCoherenceWorkload
	cli.EXPECT().
		Get(gomock.Any(), types.NamespacedName{Namespace: namespace, Name: workloadName}, gomock.Not(gomock.Nil())).
		DoAndReturn(func(ctx context.Context, name types.NamespacedName, workload *vzapi.VerrazzanoCoherenceWorkload) error {
			json := `{"metadata":{"name":"unit-test-cluster"},"spec":{"replicas":3}}`
			workload.Spec.Template = runtime.RawExtension{Raw: []byte(json)}
			workload.ObjectMeta.Labels = labels
			workload.APIVersion = vzapi.SchemeGroupVersion.String()
			workload.Kind = "VerrazzanoCoherenceWorkload"
			workload.Namespace = namespace
			workload.Name = workloadName
			workload.OwnerReferences = []metav1.OwnerReference{
				{
					UID: types.UID(namespace),
				},
			}
			return nil
		})
	// expect a call to list the logging traits
	cli.EXPECT().
		List(gomock.Any(), &vzapi.LoggingTraitList{TypeMeta: metav1.TypeMeta{Kind: "LoggingTrait", APIVersion: "oam.verrazzano.io/v1alpha1"}}, gomock.Not(gomock.Nil())).
		DoAndReturn(func(ctx context.Context, loggingTraitList *vzapi.LoggingTraitList, inNamespace client.InNamespace) error {
			loggingTraitList.Items = []vzapi.LoggingTrait{
				{
					ObjectMeta: metav1.ObjectMeta{
						OwnerReferences: []metav1.OwnerReference{
							{
								UID: types.UID(namespace),
							},
						},
					},
					Spec: vzapi.LoggingTraitSpec{
						WorkloadReference: oamrt.TypedReference{
							Name: workloadName,
						},
					},
				},
			}
			return nil
		})
	// expect a call to get the application configuration for the workload
	cli.EXPECT().
		Get(gomock.Any(), gomock.Eq(types.NamespacedName{Namespace: namespace, Name: appConfigName}), gomock.Not(gomock.Nil())).
		DoAndReturn(func(ctx context.Context, name types.NamespacedName, appConfig *oamcore.ApplicationConfiguration) error {
			appConfig.Spec.Components = []oamcore.ApplicationConfigurationComponent{
				{
					ComponentName: componentName,
					Traits: []oamcore.ComponentTrait{
						{
							Trait: runtime.RawExtension{
								Raw: []byte(strings.ReplaceAll(strings.ReplaceAll(loggingTrait, " ", ""), "\n", "")),
							},
						},
					},
				},
			}
			return nil
		})
	// expect a call to get the ConfigMap for logging - return not found
	cli.EXPECT().
		Get(gomock.Any(), gomock.Eq(client.ObjectKey{Namespace: namespace, Name: loggingNamePart + "-unit-test-cluster-coherence"}), gomock.Not(gomock.Nil())).
		DoAndReturn(func(ctx context.Context, key client.ObjectKey, configMap *corev1.ConfigMap) error {
			return k8serrors.NewNotFound(k8sschema.GroupResource{
				Group:    "",
				Resource: "ConfigMap",
			},
				"logging-stdout-unit-test-cluster-coherence")
		})
	// expect a call to fetch the OAM application configuration (and the component has an attached logging scope)
	cli.EXPECT().
		Get(gomock.Any(), gomock.Eq(client.ObjectKey{Namespace: namespace, Name: appConfigName}), gomock.Not(gomock.Nil())).
		DoAndReturn(func(ctx context.Context, key client.ObjectKey, appConfig *oamcore.ApplicationConfiguration) error {
			component := oamcore.ApplicationConfigurationComponent{ComponentName: componentName}
			appConfig.Spec.Components = []oamcore.ApplicationConfigurationComponent{component}
			return nil
		})
	// expect a call to list the FLUENTD config maps
	cli.EXPECT().
		List(gomock.Any(), gomock.Any(), gomock.Any()).
		DoAndReturn(func(ctx context.Context, list runtime.Object, opts ...client.ListOption) error {
			// return no resources
			return nil
		})
	// Define expected ConfigMap
	data := make(map[string]string)
<<<<<<< HEAD
	data["fluentd.conf"] = ""
=======
	data["custom.conf"] = ""
>>>>>>> 8e810ea6
	customLoggingConfigMap := &corev1.ConfigMap{
		TypeMeta: metav1.TypeMeta{
			Kind:       "",
			APIVersion: "",
		},
		ObjectMeta: metav1.ObjectMeta{
			Name:              loggingNamePart + "-unit-test-cluster-coherence",
			Namespace:         namespace,
			CreationTimestamp: metav1.Time{},
			OwnerReferences: []metav1.OwnerReference{
				{
					APIVersion:         "oam.verrazzano.io/v1alpha1",
					Kind:               "VerrazzanoCoherenceWorkload",
					Name:               "unit-test-verrazzano-coherence-workload",
					UID:                "",
					Controller:         newTrue(),
					BlockOwnerDeletion: newTrue(),
				},
			},
		},
		Data: data,
	}
	// expect a call to create the custom logging config map
	cli.EXPECT().
		Create(gomock.Any(), customLoggingConfigMap).
		DoAndReturn(func(ctx context.Context, configMap *corev1.ConfigMap) error {
			return nil
		})
	// no config maps found, so expect a call to create a config map with our parsing rules
	cli.EXPECT().
		Create(gomock.Any(), gomock.Any(), gomock.Any()).
		DoAndReturn(func(ctx context.Context, configMap *corev1.ConfigMap, opts ...client.CreateOption) error {
			assert.Equal(strings.Join(strings.Split(cohFluentdParsingRules, "{{ .CAFile}}"), ""), configMap.Data["fluentd.conf"])
			return nil
		})
	// expect a call to attempt to get the Coherence CR - return not found
	cli.EXPECT().
		Get(gomock.Any(), gomock.Any(), gomock.Not(gomock.Nil())).
		DoAndReturn(func(ctx context.Context, key client.ObjectKey, u *unstructured.Unstructured) error {
			return k8serrors.NewNotFound(k8sschema.GroupResource{}, "")
		})
	// expect a call to create the Coherence CR
	cli.EXPECT().
		Create(gomock.Any(), gomock.Any()).
		DoAndReturn(func(ctx context.Context, u *unstructured.Unstructured, opts ...client.CreateOption) error {
			assert.Equal(coherenceAPIVersion, u.GetAPIVersion())
			assert.Equal(coherenceKind, u.GetKind())

			// make sure the OAM component and app name labels were copied
			specLabels, _, _ := unstructured.NestedStringMap(u.Object, specLabelsFields...)
			assert.Equal(labels, specLabels)

			// make sure sidecar.istio.io/inject annotation was added
			annotations, _, _ := unstructured.NestedStringMap(u.Object, specAnnotationsFields...)
			assert.Equal(annotations, map[string]string{"sidecar.istio.io/inject": "false"})
			return nil
		})
	// expect a call to get the namespace for the Coherence resource
	cli.EXPECT().
		Get(gomock.Any(), gomock.Any(), gomock.Not(gomock.Nil())).
		DoAndReturn(func(ctx context.Context, key client.ObjectKey, namespace *corev1.Namespace) error {
			return nil
		})

	// create a request and reconcile it
	request := newRequest(namespace, "unit-test-verrazzano-coherence-workload")
	reconciler := newReconciler(cli)
	result, err := reconciler.Reconcile(request)

	mocker.Finish()
	assert.NoError(err)
	assert.Equal(false, result.Requeue)
}

// TestReconcileCreateCoherenceWithLogging tests the happy path of reconciling a VerrazzanoCoherenceWorkload with
// an attached logging scope. We expect to write out a Coherence CR with the FLUENTD sidecar and
// additional JVM args set.
// GIVEN a VerrazzanoCoherenceWorkload resource is created with a logging scope
// WHEN the controller Reconcile function is called
// THEN expect a Coherence CR to be written
func TestReconcileCreateCoherenceWithCustomLoggingConfigMapExists(t *testing.T) {
	assert := asserts.New(t)

	var mocker = gomock.NewController(t)
	var cli = mocks.NewMockClient(mocker)

	appConfigName := "unit-test-app-config"
	componentName := "unit-test-component"
	fluentdImage := "unit-test-image:latest"
	workloadName := "unit-test-verrazzano-coherence-workload"
	labels := map[string]string{oam.LabelAppComponent: componentName, oam.LabelAppName: appConfigName}
	// set the Fluentd image which is obtained via env then reset at end of test
	initialDefaultFluentdImage := logging.DefaultFluentdImage
	logging.DefaultFluentdImage = fluentdImage
	defer func() { logging.DefaultFluentdImage = initialDefaultFluentdImage }()

	// expect call to fetch existing coherence StatefulSet
	cli.EXPECT().
		Get(gomock.Any(), types.NamespacedName{Namespace: namespace, Name: "unit-test-cluster"}, gomock.Not(gomock.Nil())).
		DoAndReturn(func(ctx context.Context, name types.NamespacedName, coherence *v1.StatefulSet) error {
			return k8serrors.NewNotFound(k8sschema.GroupResource{}, "test")
		})

	// expect a call to fetch the VerrazzanoCoherenceWorkload
	cli.EXPECT().
		Get(gomock.Any(), types.NamespacedName{Namespace: namespace, Name: workloadName}, gomock.Not(gomock.Nil())).
		DoAndReturn(func(ctx context.Context, name types.NamespacedName, workload *vzapi.VerrazzanoCoherenceWorkload) error {
			json := `{"metadata":{"name":"unit-test-cluster"},"spec":{"replicas":3}}`
			workload.Spec.Template = runtime.RawExtension{Raw: []byte(json)}
			workload.ObjectMeta.Labels = labels
			workload.APIVersion = vzapi.SchemeGroupVersion.String()
			workload.Kind = "VerrazzanoCoherenceWorkload"
			workload.Namespace = namespace
			workload.Name = workloadName
			workload.OwnerReferences = []metav1.OwnerReference{
				{
					UID: types.UID(namespace),
				},
			}
			return nil
		})
	// expect a call to list the logging traits
	cli.EXPECT().
		List(gomock.Any(), &vzapi.LoggingTraitList{TypeMeta: metav1.TypeMeta{Kind: "LoggingTrait", APIVersion: "oam.verrazzano.io/v1alpha1"}}, gomock.Not(gomock.Nil())).
		DoAndReturn(func(ctx context.Context, loggingTraitList *vzapi.LoggingTraitList, inNamespace client.InNamespace) error {
			loggingTraitList.Items = []vzapi.LoggingTrait{
				{
					ObjectMeta: metav1.ObjectMeta{
						OwnerReferences: []metav1.OwnerReference{
							{
								UID: types.UID(namespace),
							},
						},
					},
					Spec: vzapi.LoggingTraitSpec{
						WorkloadReference: oamrt.TypedReference{
							Name: workloadName,
						},
					},
				},
			}
			return nil
		})
	// expect a call to get the application configuration for the workload
	cli.EXPECT().
		Get(gomock.Any(), gomock.Eq(types.NamespacedName{Namespace: namespace, Name: appConfigName}), gomock.Not(gomock.Nil())).
		DoAndReturn(func(ctx context.Context, name types.NamespacedName, appConfig *oamcore.ApplicationConfiguration) error {

			appConfig.Spec.Components = []oamcore.ApplicationConfigurationComponent{
				{
					ComponentName: componentName,
					Traits: []oamcore.ComponentTrait{
						{
							Trait: runtime.RawExtension{
								Raw: []byte(strings.ReplaceAll(strings.ReplaceAll(loggingTrait, " ", ""), "\n", "")),
							},
						},
					},
				},
			}
			return nil
		})
	// expect a call to get the ConfigMap for logging - return not found
	cli.EXPECT().
		Get(gomock.Any(), gomock.Eq(client.ObjectKey{Namespace: namespace, Name: loggingNamePart + "-unit-test-cluster-coherence"}), gomock.Not(gomock.Nil())).
		DoAndReturn(func(ctx context.Context, key client.ObjectKey, configMap *corev1.ConfigMap) error {
			return nil
		})
	// expect a call to fetch the OAM application configuration (and the component has an attached logging scope)
	cli.EXPECT().
		Get(gomock.Any(), gomock.Eq(client.ObjectKey{Namespace: namespace, Name: appConfigName}), gomock.Not(gomock.Nil())).
		DoAndReturn(func(ctx context.Context, key client.ObjectKey, appConfig *oamcore.ApplicationConfiguration) error {
			component := oamcore.ApplicationConfigurationComponent{ComponentName: componentName}
			appConfig.Spec.Components = []oamcore.ApplicationConfigurationComponent{component}
			return nil
		})
	// expect a call to list the FLUENTD config maps
	cli.EXPECT().
		List(gomock.Any(), gomock.Any(), gomock.Any()).
		DoAndReturn(func(ctx context.Context, list runtime.Object, opts ...client.ListOption) error {
			// return no resources
			return nil
		})
	// no config maps found, so expect a call to create a config map with our parsing rules
	cli.EXPECT().
		Create(gomock.Any(), gomock.Any(), gomock.Any()).
		DoAndReturn(func(ctx context.Context, configMap *corev1.ConfigMap, opts ...client.CreateOption) error {
			assert.Equal(strings.Join(strings.Split(cohFluentdParsingRules, "{{ .CAFile}}"), ""), configMap.Data["fluentd.conf"])
			return nil
		})
	// expect a call to attempt to get the Coherence CR - return not found
	cli.EXPECT().
		Get(gomock.Any(), gomock.Any(), gomock.Not(gomock.Nil())).
		DoAndReturn(func(ctx context.Context, key client.ObjectKey, u *unstructured.Unstructured) error {
			return k8serrors.NewNotFound(k8sschema.GroupResource{}, "")
		})
	// expect a call to create the Coherence CR
	cli.EXPECT().
		Create(gomock.Any(), gomock.Any()).
		DoAndReturn(func(ctx context.Context, u *unstructured.Unstructured, opts ...client.CreateOption) error {
			assert.Equal(coherenceAPIVersion, u.GetAPIVersion())
			assert.Equal(coherenceKind, u.GetKind())

			// make sure the OAM component and app name labels were copied
			specLabels, _, _ := unstructured.NestedStringMap(u.Object, specLabelsFields...)
			assert.Equal(labels, specLabels)

			// make sure sidecar.istio.io/inject annotation was added
			annotations, _, _ := unstructured.NestedStringMap(u.Object, specAnnotationsFields...)
			assert.Equal(annotations, map[string]string{"sidecar.istio.io/inject": "false"})
			return nil
		})
	// expect a call to get the namespace for the Coherence resource
	cli.EXPECT().
		Get(gomock.Any(), gomock.Any(), gomock.Not(gomock.Nil())).
		DoAndReturn(func(ctx context.Context, key client.ObjectKey, namespace *corev1.Namespace) error {
			return nil
		})

	// create a request and reconcile it
	request := newRequest(namespace, "unit-test-verrazzano-coherence-workload")
	reconciler := newReconciler(cli)
	result, err := reconciler.Reconcile(request)

	mocker.Finish()
	assert.NoError(err)
	assert.Equal(false, result.Requeue)
}

// TestReconcileAlreadyExistsUpgrade tests reconciling a VerrazzanoCoherenceWorkload when the Coherence StatefulSet CR already
// exists and the upgrade version specified in the labels differs from the current upgrade version.
// This should result in the latest Fluentd image being pulled from the env.
// GIVEN a VerrazzanoCoherenceWorkload resource that already exists and the current upgrade version differs from the existing upgrade version
// WHEN the controller Reconcile function is called
// THEN the Fluentd image should be retrieved from the env and the new update version should be set on the workload status
func TestReconcileAlreadyExistsUpgrade(t *testing.T) {
	assert := asserts.New(t)

	var mocker = gomock.NewController(t)
	var cli = mocks.NewMockClient(mocker)
	mockStatus := mocks.NewMockStatusWriter(mocker)

	appConfigName := "unit-test-app-config"
	componentName := "unit-test-component"
	fluentdImage := "unit-test-image:latest"
	existingUpgradeVersion := "existing-upgrade-version"
	newUpgradeVersion := "new-upgrade-version"
	labels := map[string]string{oam.LabelAppComponent: componentName, oam.LabelAppName: appConfigName, constants.LabelUpgradeVersion: newUpgradeVersion}

	// set the Fluentd image which is obtained via env then reset at end of test
	initialDefaultFluentdImage := logging.DefaultFluentdImage
	logging.DefaultFluentdImage = fluentdImage
	defer func() { logging.DefaultFluentdImage = initialDefaultFluentdImage }()

	// expect call to fetch existing coherence StatefulSet
	cli.EXPECT().
		Get(gomock.Any(), types.NamespacedName{Namespace: namespace, Name: "unit-test-cluster"}, gomock.Not(gomock.Nil())).
		DoAndReturn(func(ctx context.Context, name types.NamespacedName, coherence *v1.StatefulSet) error {
			// return nil error because Coherence StatefulSet exists
			return nil
		})
	// expect a call to fetch the VerrazzanoCoherenceWorkload
	cli.EXPECT().
		Get(gomock.Any(), types.NamespacedName{Namespace: namespace, Name: "unit-test-verrazzano-coherence-workload"}, gomock.Not(gomock.Nil())).
		DoAndReturn(func(ctx context.Context, name types.NamespacedName, workload *vzapi.VerrazzanoCoherenceWorkload) error {
			json := `{"metadata":{"name":"unit-test-cluster"},"spec":{"replicas":3}}`
			workload.Spec.Template = runtime.RawExtension{Raw: []byte(json)}
			workload.ObjectMeta.Labels = labels
			workload.APIVersion = vzapi.SchemeGroupVersion.String()
			workload.Kind = "VerrazzanoCoherenceWorkload"
			workload.Namespace = namespace
			workload.Status.CurrentUpgradeVersion = existingUpgradeVersion
			return nil
		})
	// expect a call to fetch the OAM application configuration (and the component has an attached logging scope)
	cli.EXPECT().
		Get(gomock.Any(), gomock.Eq(client.ObjectKey{Namespace: namespace, Name: appConfigName}), gomock.Not(gomock.Nil())).
		DoAndReturn(func(ctx context.Context, key client.ObjectKey, appConfig *oamcore.ApplicationConfiguration) error {
			component := oamcore.ApplicationConfigurationComponent{ComponentName: componentName}
			appConfig.Spec.Components = []oamcore.ApplicationConfigurationComponent{component}
			return nil
		})
	// expect a call to list the FLUENTD config maps
	cli.EXPECT().
		List(gomock.Any(), gomock.Any(), gomock.Any()).
		DoAndReturn(func(ctx context.Context, list runtime.Object, opts ...client.ListOption) error {
			// return no resources
			return nil
		})
	// no config maps found, so expect a call to create a config map with our parsing rules
	cli.EXPECT().
		Create(gomock.Any(), gomock.Any(), gomock.Any()).
		DoAndReturn(func(ctx context.Context, configMap *corev1.ConfigMap, opts ...client.CreateOption) error {
			assert.Equal(strings.Join(strings.Split(cohFluentdParsingRules, "{{ .CAFile}}"), ""), configMap.Data["fluentd.conf"])
			return nil
		})
	// expect a call to attempt to get the Coherence CR
	cli.EXPECT().
		Get(gomock.Any(), types.NamespacedName{Namespace: namespace, Name: "unit-test-cluster"}, gomock.Not(gomock.Nil())).
		DoAndReturn(func(ctx context.Context, name types.NamespacedName, u *unstructured.Unstructured) error {
			// set the old Fluentd image on the returned obj
			containers, _, _ := unstructured.NestedSlice(u.Object, "spec", "sideCars")
			unstructured.SetNestedField(containers[0].(map[string]interface{}), "unit-test-image:existing", "image")
			unstructured.SetNestedSlice(u.Object, containers, "spec", "sideCars")
			// return nil error because Coherence StatefulSet exists
			return nil
		})
	cli.EXPECT().
		Update(gomock.Any(), gomock.Any()).
		DoAndReturn(func(ctx context.Context, u *unstructured.Unstructured) error {
			assert.Equal(coherenceAPIVersion, u.GetAPIVersion())
			assert.Equal(coherenceKind, u.GetKind())

			// make sure JVM args were added
			jvmArgs, _, _ := unstructured.NestedSlice(u.Object, specJvmArgsFields...)
			assert.Equal(additionalJvmArgs, jvmArgs)

			// make sure side car was added
			sideCars, _, _ := unstructured.NestedSlice(u.Object, specField, "sideCars")
			assert.Equal(1, len(sideCars))
			// assert correct Fluentd image
			assert.Equal(fluentdImage, sideCars[0].(map[string]interface{})["image"])

			// make sure sidecar.istio.io/inject annotation was added
			annotations, _, _ := unstructured.NestedStringMap(u.Object, specAnnotationsFields...)
			assert.Equal(annotations, map[string]string{"sidecar.istio.io/inject": "false"})
			return nil
		})
	// expect a call to get the application configuration for the workload
	cli.EXPECT().
		Get(gomock.Any(), gomock.Eq(types.NamespacedName{Namespace: namespace, Name: appConfigName}), gomock.Not(gomock.Nil())).
		DoAndReturn(func(ctx context.Context, name types.NamespacedName, appConfig *oamcore.ApplicationConfiguration) error {
			appConfig.Spec.Components = []oamcore.ApplicationConfigurationComponent{{ComponentName: componentName}}
			return nil
		})
	// expect a call to get the namespace for the Coherence resource
	cli.EXPECT().
		Get(gomock.Any(), gomock.Any(), gomock.Not(gomock.Nil())).
		DoAndReturn(func(ctx context.Context, key client.ObjectKey, namespace *corev1.Namespace) error {
			return nil
		})
	// expect a call to status update
	cli.EXPECT().Status().Return(mockStatus).AnyTimes()
	mockStatus.EXPECT().
		Update(gomock.Any(), gomock.Any()).
		DoAndReturn(func(ctx context.Context, workload *vzapi.VerrazzanoCoherenceWorkload) error {
			assert.Equal(newUpgradeVersion, workload.Status.CurrentUpgradeVersion)
			return nil
		})

	// create a request and reconcile it
	request := newRequest(namespace, "unit-test-verrazzano-coherence-workload")
	reconciler := newReconciler(cli)
	result, err := reconciler.Reconcile(request)

	mocker.Finish()
	assert.NoError(err)
	assert.Equal(false, result.Requeue)
}

// TestReconcileAlreadyExistsNoUpgrade tests reconciling a VerrazzanoCoherenceWorkload when the Coherence StatefulSet CR already
// exists and the upgrade version specified in the labels matches the current upgrade version.
// This should result in the current Fluentd image being reused.
// GIVEN a VerrazzanoCoherenceWorkload resource that already exists and the current upgrade version matches the existing upgrade version
// WHEN the controller Reconcile function is called
// THEN the existing Fluentd image should be reused
func TestReconcileAlreadyExistsNoUpgrade(t *testing.T) {
	assert := asserts.New(t)

	var mocker = gomock.NewController(t)
	var cli = mocks.NewMockClient(mocker)
	//mockStatus := mocks.NewMockStatusWriter(mocker)

	appConfigName := "unit-test-app-config"
	componentName := "unit-test-component"
	fluentdImage := "unit-test-image:latest"
	existingFluentdImage := "unit-test-image:existing"
	existingUpgradeVersion := "existing-upgrade-version"
	labels := map[string]string{oam.LabelAppComponent: componentName, oam.LabelAppName: appConfigName, constants.LabelUpgradeVersion: existingUpgradeVersion}
	containers := []corev1.Container{{Name: logging.FluentdStdoutSidecarName, Image: existingFluentdImage}}

	// set the Fluentd image which is obtained via env then reset at end of test
	initialDefaultFluentdImage := logging.DefaultFluentdImage
	logging.DefaultFluentdImage = fluentdImage
	defer func() { logging.DefaultFluentdImage = initialDefaultFluentdImage }()

	// expect call to fetch existing coherence StatefulSet
	cli.EXPECT().
		Get(gomock.Any(), types.NamespacedName{Namespace: namespace, Name: "unit-test-cluster"}, gomock.Not(gomock.Nil())).
		DoAndReturn(func(ctx context.Context, name types.NamespacedName, coherence *v1.StatefulSet) error {
			coherence.Spec.Template.Spec.Containers = containers
			// return nil error because Coherence StatefulSet exists
			return nil
		})
	// expect a call to fetch the OAM application configuration (and the component has an attached logging scope)
	cli.EXPECT().
		Get(gomock.Any(), gomock.Eq(client.ObjectKey{Namespace: namespace, Name: appConfigName}), gomock.Not(gomock.Nil())).
		DoAndReturn(func(ctx context.Context, key client.ObjectKey, appConfig *oamcore.ApplicationConfiguration) error {
			component := oamcore.ApplicationConfigurationComponent{ComponentName: componentName}
			appConfig.Spec.Components = []oamcore.ApplicationConfigurationComponent{component}
			return nil
		})
	// expect a call to fetch the VerrazzanoCoherenceWorkload
	cli.EXPECT().
		Get(gomock.Any(), types.NamespacedName{Namespace: namespace, Name: "unit-test-verrazzano-coherence-workload"}, gomock.Not(gomock.Nil())).
		DoAndReturn(func(ctx context.Context, name types.NamespacedName, workload *vzapi.VerrazzanoCoherenceWorkload) error {
			json := `{"metadata":{"name":"unit-test-cluster"},"spec":{"replicas":3}}`
			workload.Spec.Template = runtime.RawExtension{Raw: []byte(json)}
			workload.ObjectMeta.Labels = labels
			workload.APIVersion = vzapi.SchemeGroupVersion.String()
			workload.Kind = "VerrazzanoCoherenceWorkload"
			workload.Namespace = namespace
			workload.Status.CurrentUpgradeVersion = existingUpgradeVersion
			return nil
		})
	// expect a call to list the FLUENTD config maps
	cli.EXPECT().
		List(gomock.Any(), gomock.Any(), gomock.Any()).
		DoAndReturn(func(ctx context.Context, list runtime.Object, opts ...client.ListOption) error {
			// return no resources
			return nil
		})
	// no config maps found, so expect a call to create a config map with our parsing rules
	cli.EXPECT().
		Create(gomock.Any(), gomock.Any(), gomock.Any()).
		DoAndReturn(func(ctx context.Context, configMap *corev1.ConfigMap, opts ...client.CreateOption) error {
			assert.Equal(strings.Join(strings.Split(cohFluentdParsingRules, "{{ .CAFile}}"), ""), configMap.Data["fluentd.conf"])
			return nil
		})
	// expect a call to attempt to get the Coherence CR
	cli.EXPECT().
		Get(gomock.Any(), types.NamespacedName{Namespace: namespace, Name: "unit-test-cluster"}, gomock.Not(gomock.Nil())).
		DoAndReturn(func(ctx context.Context, name types.NamespacedName, u *unstructured.Unstructured) error {
			// set the old Fluentd image on the returned obj
			containers, _, _ := unstructured.NestedSlice(u.Object, "spec", "sideCars")
			unstructured.SetNestedField(containers[0].(map[string]interface{}), existingFluentdImage, "image")
			unstructured.SetNestedSlice(u.Object, containers, "spec", "sideCars")
			// return nil error because Coherence StatefulSet exists
			return nil
		})
	// Update not expected because the the Fluentd image shouldn't have changed
	// expect a call to get the application configuration for the workload
	cli.EXPECT().
		Get(gomock.Any(), gomock.Eq(types.NamespacedName{Namespace: namespace, Name: appConfigName}), gomock.Not(gomock.Nil())).
		DoAndReturn(func(ctx context.Context, name types.NamespacedName, appConfig *oamcore.ApplicationConfiguration) error {
			appConfig.Spec.Components = []oamcore.ApplicationConfigurationComponent{{ComponentName: componentName}}
			return nil
		})
	// expect a call to get the namespace for the Coherence resource
	cli.EXPECT().
		Get(gomock.Any(), gomock.Any(), gomock.Not(gomock.Nil())).
		DoAndReturn(func(ctx context.Context, key client.ObjectKey, namespace *corev1.Namespace) error {
			return nil
		})
	// create a request and reconcile it
	request := newRequest(namespace, "unit-test-verrazzano-coherence-workload")
	reconciler := newReconciler(cli)
	result, err := reconciler.Reconcile(request)

	mocker.Finish()
	assert.NoError(err)
	assert.Equal(false, result.Requeue)
}

// TestReconcileUpdateCR tests reconciling a VerrazzanoCoherenceWorkload when the Coherence
// CR already exists. We expect the CR to be updated.
// GIVEN a VerrazzanoCoherenceWorkload resource is updated
// WHEN the controller Reconcile function is called and the Coherence CR already exists
// THEN the Coherence CR is updated
func TestReconcileUpdateCR(t *testing.T) {
	assert := asserts.New(t)

	var mocker = gomock.NewController(t)
	var cli = mocks.NewMockClient(mocker)

	appConfigName := "unit-test-app-config"
	componentName := "unit-test-component"
	existingFluentdImage := "unit-test-image:existing"
	labels := map[string]string{oam.LabelAppComponent: componentName, oam.LabelAppName: appConfigName}
	containers := []corev1.Container{{Name: logging.FluentdStdoutSidecarName, Image: existingFluentdImage}}

	// simulate the "replicas" field changing to 3
	replicasFromWorkload := int64(3)

	// expect call to fetch existing coherence StatefulSet
	cli.EXPECT().
		Get(gomock.Any(), types.NamespacedName{Namespace: namespace, Name: "unit-test-cluster"}, gomock.Not(gomock.Nil())).
		DoAndReturn(func(ctx context.Context, name types.NamespacedName, coherence *v1.StatefulSet) error {
			coherence.Spec.Template.Spec.Containers = containers
			// return nil error because Coherence StatefulSet exists
			return nil
		})
	// expect a call to fetch the OAM application configuration
	cli.EXPECT().
		Get(gomock.Any(), gomock.Eq(client.ObjectKey{Namespace: namespace, Name: appConfigName}), gomock.Not(gomock.Nil())).
		DoAndReturn(func(ctx context.Context, key client.ObjectKey, appConfig *oamcore.ApplicationConfiguration) error {
			component := oamcore.ApplicationConfigurationComponent{ComponentName: componentName}
			appConfig.Spec.Components = []oamcore.ApplicationConfigurationComponent{component}
			return nil
		})
	// expect a call to fetch the VerrazzanoCoherenceWorkload
	cli.EXPECT().
		Get(gomock.Any(), types.NamespacedName{Namespace: namespace, Name: "unit-test-verrazzano-coherence-workload"}, gomock.Not(gomock.Nil())).
		DoAndReturn(func(ctx context.Context, name types.NamespacedName, workload *vzapi.VerrazzanoCoherenceWorkload) error {
			json := `{"metadata":{"name":"unit-test-cluster"},"spec":{"replicas":` + fmt.Sprint(replicasFromWorkload) + `}}`
			workload.Spec.Template = runtime.RawExtension{Raw: []byte(json)}
			workload.ObjectMeta.Labels = labels
			workload.APIVersion = vzapi.SchemeGroupVersion.String()
			workload.Kind = "VerrazzanoCoherenceWorkload"
			workload.Namespace = namespace
			return nil
		})
	// expect a call to list the FLUENTD config maps
	cli.EXPECT().
		List(gomock.Any(), gomock.Any(), gomock.Any()).
		DoAndReturn(func(ctx context.Context, list runtime.Object, opts ...client.ListOption) error {
			// return no resources
			return nil
		})
	// no config maps found, so expect a call to create a config map with our parsing rules
	cli.EXPECT().
		Create(gomock.Any(), gomock.Any(), gomock.Any()).
		DoAndReturn(func(ctx context.Context, configMap *corev1.ConfigMap, opts ...client.CreateOption) error {
			assert.Equal(strings.Join(strings.Split(cohFluentdParsingRules, "{{ .CAFile}}"), ""), configMap.Data["fluentd.conf"])
			return nil
		})
	// expect a call to get the application configuration for the workload
	cli.EXPECT().
		Get(gomock.Any(), gomock.Eq(types.NamespacedName{Namespace: namespace, Name: appConfigName}), gomock.Not(gomock.Nil())).
		DoAndReturn(func(ctx context.Context, name types.NamespacedName, appConfig *oamcore.ApplicationConfiguration) error {
			appConfig.Spec.Components = []oamcore.ApplicationConfigurationComponent{{ComponentName: componentName}}
			return nil
		})
	// expect a call to attempt to get the Coherence CR and return an existing resource
	cli.EXPECT().
		Get(gomock.Any(), gomock.Any(), gomock.Not(gomock.Nil())).
		DoAndReturn(func(ctx context.Context, key client.ObjectKey, u *unstructured.Unstructured) error {
			// note this resource has a "replicas" field currently set to 1
			spec := map[string]interface{}{"replicas": int64(1)}
			return unstructured.SetNestedField(u.Object, spec, specField)
		})
	// expect a call to update the Coherence CR
	cli.EXPECT().
		Update(gomock.Any(), gomock.Any()).
		DoAndReturn(func(ctx context.Context, u *unstructured.Unstructured, opts ...client.CreateOption) error {
			assert.Equal(coherenceAPIVersion, u.GetAPIVersion())
			assert.Equal(coherenceKind, u.GetKind())

			// make sure the replicas field is set to the correct value (from our workload spec)
			spec, _, _ := unstructured.NestedMap(u.Object, specField)
			assert.Equal(replicasFromWorkload, spec["replicas"])
			return nil
		})
	// expect a call to get the namespace for the Coherence resource
	cli.EXPECT().
		Get(gomock.Any(), gomock.Any(), gomock.Not(gomock.Nil())).
		DoAndReturn(func(ctx context.Context, key client.ObjectKey, namespace *corev1.Namespace) error {
			return nil
		})
	// create a request and reconcile it
	request := newRequest(namespace, "unit-test-verrazzano-coherence-workload")
	reconciler := newReconciler(cli)
	result, err := reconciler.Reconcile(request)

	mocker.Finish()
	assert.NoError(err)
	assert.Equal(false, result.Requeue)
}

// TestReconcileWithLoggingWithJvmArgs tests the happy path of reconciling a VerrazzanoCoherenceWorkload with
// an attached logging scope and the Coherence spec as existing JVM args. We expect to write out a Coherence CR
// with the FLUENTD sidecar and a JVM args list that has the user-specified args and the args we add
// for logging.
// GIVEN a VerrazzanoCoherenceWorkload resource is created with a logging scope and JVM args
// WHEN the controller Reconcile function is called
// THEN expect a Coherence CR to be written with the combined JVM args
func TestReconcileWithLoggingWithJvmArgs(t *testing.T) {
	assert := asserts.New(t)

	var mocker = gomock.NewController(t)
	var cli = mocks.NewMockClient(mocker)

	appConfigName := "unit-test-app-config"
	componentName := "unit-test-component"
	fluentdImage := "unit-test-image:latest"
	existingJvmArg := "-Dcoherence.test=unit-test"
	labels := map[string]string{oam.LabelAppComponent: componentName, oam.LabelAppName: appConfigName}

	// set the Fluentd image which is obtained via env then reset at end of test
	initialDefaultFluentdImage := logging.DefaultFluentdImage
	logging.DefaultFluentdImage = fluentdImage
	defer func() { logging.DefaultFluentdImage = initialDefaultFluentdImage }()

	// expect call to fetch existing coherence StatefulSet
	cli.EXPECT().
		Get(gomock.Any(), types.NamespacedName{Namespace: namespace, Name: "unit-test-cluster"}, gomock.Not(gomock.Nil())).
		DoAndReturn(func(ctx context.Context, name types.NamespacedName, coherence *v1.StatefulSet) error {
			// return nil error because Coherence StatefulSet exists
			return nil
		})
	// expect a call to fetch the OAM application configuration (and the component has an attached logging scope)
	cli.EXPECT().
		Get(gomock.Any(), gomock.Eq(client.ObjectKey{Namespace: namespace, Name: appConfigName}), gomock.Not(gomock.Nil())).
		DoAndReturn(func(ctx context.Context, key client.ObjectKey, appConfig *oamcore.ApplicationConfiguration) error {
			component := oamcore.ApplicationConfigurationComponent{ComponentName: componentName}
			appConfig.Spec.Components = []oamcore.ApplicationConfigurationComponent{component}
			return nil
		})
	// expect a call to fetch the VerrazzanoCoherenceWorkload
	cli.EXPECT().
		Get(gomock.Any(), types.NamespacedName{Namespace: namespace, Name: "unit-test-verrazzano-coherence-workload"}, gomock.Not(gomock.Nil())).
		DoAndReturn(func(ctx context.Context, name types.NamespacedName, workload *vzapi.VerrazzanoCoherenceWorkload) error {
			json := `{"metadata":{"name":"unit-test-cluster"},"spec":{"jvm":{"args": ["` + existingJvmArg + `"]}}}`
			workload.Spec.Template = runtime.RawExtension{Raw: []byte(json)}
			workload.ObjectMeta.Labels = labels
			workload.APIVersion = vzapi.SchemeGroupVersion.String()
			workload.Kind = "VerrazzanoCoherenceWorkload"
			workload.Namespace = namespace
			return nil
		})
	// expect a call to list the FLUENTD config maps
	cli.EXPECT().
		List(gomock.Any(), gomock.Any(), gomock.Any()).
		DoAndReturn(func(ctx context.Context, list runtime.Object, opts ...client.ListOption) error {
			// return no resources
			return nil
		})
	// no config maps found, so expect a call to create a config map with our parsing rules
	cli.EXPECT().
		Create(gomock.Any(), gomock.Any(), gomock.Any()).
		DoAndReturn(func(ctx context.Context, configMap *corev1.ConfigMap, opts ...client.CreateOption) error {
			assert.Equal(strings.Join(strings.Split(cohFluentdParsingRules, "{{ .CAFile}}"), ""), configMap.Data["fluentd.conf"])
			return nil
		})
	// expect a call to get the application configuration for the workload
	cli.EXPECT().
		Get(gomock.Any(), gomock.Eq(types.NamespacedName{Namespace: namespace, Name: appConfigName}), gomock.Not(gomock.Nil())).
		DoAndReturn(func(ctx context.Context, name types.NamespacedName, appConfig *oamcore.ApplicationConfiguration) error {
			appConfig.Spec.Components = []oamcore.ApplicationConfigurationComponent{{ComponentName: componentName}}
			return nil
		})
	// expect a call to attempt to get the Coherence CR - return not found
	cli.EXPECT().
		Get(gomock.Any(), gomock.Any(), gomock.Not(gomock.Nil())).
		DoAndReturn(func(ctx context.Context, key client.ObjectKey, u *unstructured.Unstructured) error {
			return k8serrors.NewNotFound(k8sschema.GroupResource{}, "")
		})
	// expect a call to create the Coherence CR
	cli.EXPECT().
		Create(gomock.Any(), gomock.Any()).
		DoAndReturn(func(ctx context.Context, u *unstructured.Unstructured, opts ...client.CreateOption) error {
			assert.Equal(coherenceAPIVersion, u.GetAPIVersion())
			assert.Equal(coherenceKind, u.GetKind())

			// make sure JVM args were added and that the existing arg is still present
			jvmArgs, _, _ := unstructured.NestedStringSlice(u.Object, specJvmArgsFields...)
			assert.Equal(len(additionalJvmArgs)+1, len(jvmArgs))
			assert.True(vzstring.SliceContainsString(jvmArgs, existingJvmArg))

			// make sure side car was added
			sideCars, _, _ := unstructured.NestedSlice(u.Object, specField, "sideCars")
			assert.Equal(1, len(sideCars))

			// make sure sidecar.istio.io/inject annotation was added
			annotations, _, _ := unstructured.NestedStringMap(u.Object, specAnnotationsFields...)
			assert.Equal(annotations, map[string]string{"sidecar.istio.io/inject": "false"})
			return nil
		})
	// expect a call to get the namespace for the Coherence resource
	cli.EXPECT().
		Get(gomock.Any(), gomock.Any(), gomock.Not(gomock.Nil())).
		DoAndReturn(func(ctx context.Context, key client.ObjectKey, namespace *corev1.Namespace) error {
			return nil
		})
	// create a request and reconcile it
	request := newRequest(namespace, "unit-test-verrazzano-coherence-workload")
	reconciler := newReconciler(cli)
	result, err := reconciler.Reconcile(request)

	mocker.Finish()
	assert.NoError(err)
	assert.Equal(false, result.Requeue)
}

// TestReconcileErrorOnCreate tests reconciling a VerrazzanoCoherenceWorkload and an
// error occurs attempting to create the Coherence CR.
// GIVEN a VerrazzanoCoherenceWorkload resource is created
// WHEN the controller Reconcile function is called and there is an error creating the Coherence CR
// THEN expect an error to be returned
func TestReconcileErrorOnCreate(t *testing.T) {
	assert := asserts.New(t)

	var mocker = gomock.NewController(t)
	var cli = mocks.NewMockClient(mocker)

	appConfigName := "unit-test-app-config"
	componentName := "unit-test-component"
	labels := map[string]string{oam.LabelAppComponent: componentName, oam.LabelAppName: appConfigName}

	// expect call to fetch existing coherence StatefulSet
	cli.EXPECT().
		Get(gomock.Any(), types.NamespacedName{Namespace: namespace, Name: "unit-test-cluster"}, gomock.Not(gomock.Nil())).
		DoAndReturn(func(ctx context.Context, name types.NamespacedName, coherence *v1.StatefulSet) error {
			return k8serrors.NewNotFound(k8sschema.GroupResource{}, "test")
		})
	// expect a call to fetch the OAM application configuration
	cli.EXPECT().
		Get(gomock.Any(), gomock.Eq(client.ObjectKey{Namespace: namespace, Name: appConfigName}), gomock.Not(gomock.Nil())).
		DoAndReturn(func(ctx context.Context, key client.ObjectKey, appConfig *oamcore.ApplicationConfiguration) error {
			component := oamcore.ApplicationConfigurationComponent{ComponentName: componentName}
			appConfig.Spec.Components = []oamcore.ApplicationConfigurationComponent{component}
			return nil
		})
	// expect a call to fetch the VerrazzanoCoherenceWorkload
	cli.EXPECT().
		Get(gomock.Any(), types.NamespacedName{Namespace: namespace, Name: "unit-test-verrazzano-coherence-workload"}, gomock.Not(gomock.Nil())).
		DoAndReturn(func(ctx context.Context, name types.NamespacedName, workload *vzapi.VerrazzanoCoherenceWorkload) error {
			json := `{"metadata":{"name":"unit-test-cluster"},"spec":{"replicas":3}}`
			workload.Spec.Template = runtime.RawExtension{Raw: []byte(json)}
			workload.ObjectMeta.Labels = labels
			workload.APIVersion = vzapi.SchemeGroupVersion.String()
			workload.Kind = "VerrazzanoCoherenceWorkload"
			workload.Namespace = namespace
			return nil
		})
	// expect a call to list the FLUENTD config maps
	cli.EXPECT().
		List(gomock.Any(), gomock.Any(), gomock.Any()).
		DoAndReturn(func(ctx context.Context, list runtime.Object, opts ...client.ListOption) error {
			// return no resources
			return nil
		})
	// no config maps found, so expect a call to create a config map with our parsing rules
	cli.EXPECT().
		Create(gomock.Any(), gomock.Any(), gomock.Any()).
		DoAndReturn(func(ctx context.Context, configMap *corev1.ConfigMap, opts ...client.CreateOption) error {
			assert.Equal(strings.Join(strings.Split(cohFluentdParsingRules, "{{ .CAFile}}"), ""), configMap.Data["fluentd.conf"])
			return nil
		})
	// expect a call to get the application configuration for the workload
	cli.EXPECT().
		Get(gomock.Any(), gomock.Eq(types.NamespacedName{Namespace: namespace, Name: appConfigName}), gomock.Not(gomock.Nil())).
		DoAndReturn(func(ctx context.Context, name types.NamespacedName, appConfig *oamcore.ApplicationConfiguration) error {
			appConfig.Spec.Components = []oamcore.ApplicationConfigurationComponent{{ComponentName: componentName}}
			return nil
		})
	// expect a call to attempt to get the Coherence CR - return not found
	cli.EXPECT().
		Get(gomock.Any(), gomock.Any(), gomock.Not(gomock.Nil())).
		DoAndReturn(func(ctx context.Context, key client.ObjectKey, u *unstructured.Unstructured) error {
			return k8serrors.NewNotFound(k8sschema.GroupResource{}, "")
		})
	// expect a call to create the Coherence CR and return an error
	cli.EXPECT().
		Create(gomock.Any(), gomock.Any()).
		DoAndReturn(func(ctx context.Context, u *unstructured.Unstructured, opts ...client.CreateOption) error {
			assert.Equal(coherenceAPIVersion, u.GetAPIVersion())
			assert.Equal(coherenceKind, u.GetKind())
			return k8serrors.NewBadRequest("An error has occurred")
		})

	// create a request and reconcile it
	request := newRequest(namespace, "unit-test-verrazzano-coherence-workload")
	reconciler := newReconciler(cli)
	result, err := reconciler.Reconcile(request)

	mocker.Finish()
	assert.Error(err)
	assert.Equal("An error has occurred", err.Error())
	assert.Equal(false, result.Requeue)
}

// TestReconcileWorkloadNotFound tests reconciling a VerrazzanoCoherenceWorkload when the workload
// cannot be fetched. This happens when the workload has been deleted by the OAM runtime.
// GIVEN a VerrazzanoCoherenceWorkload resource has been deleted
// WHEN the controller Reconcile function is called and we attempt to fetch the workload
// THEN return success from the controller as there is nothing more to do
func TestReconcileWorkloadNotFound(t *testing.T) {
	assert := asserts.New(t)

	var mocker = gomock.NewController(t)
	var cli = mocks.NewMockClient(mocker)

	// expect a call to fetch the VerrazzanoCoherenceWorkload
	cli.EXPECT().
		Get(gomock.Any(), types.NamespacedName{Namespace: namespace, Name: "unit-test-verrazzano-coherence-workload"}, gomock.Not(gomock.Nil())).
		DoAndReturn(func(ctx context.Context, name types.NamespacedName, workload *vzapi.VerrazzanoCoherenceWorkload) error {
			return k8serrors.NewNotFound(k8sschema.GroupResource{}, "")
		})

	// create a request and reconcile it
	request := newRequest(namespace, "unit-test-verrazzano-coherence-workload")
	reconciler := newReconciler(cli)
	result, err := reconciler.Reconcile(request)

	mocker.Finish()
	assert.NoError(err)
	assert.Equal(false, result.Requeue)
}

// TestReconcileFetchWorkloadError tests reconciling a VerrazzanoCoherenceWorkload when the workload
// cannot be fetched due to an unexpected error.
// GIVEN a VerrazzanoCoherenceWorkload resource has been created
// WHEN the controller Reconcile function is called and we attempt to fetch the workload and get an error
// THEN return the error
func TestReconcileFetchWorkloadError(t *testing.T) {
	assert := asserts.New(t)

	var mocker = gomock.NewController(t)
	var cli = mocks.NewMockClient(mocker)

	// expect a call to fetch the VerrazzanoCoherenceWorkload
	cli.EXPECT().
		Get(gomock.Any(), types.NamespacedName{Namespace: namespace, Name: "unit-test-verrazzano-coherence-workload"}, gomock.Not(gomock.Nil())).
		DoAndReturn(func(ctx context.Context, name types.NamespacedName, workload *vzapi.VerrazzanoCoherenceWorkload) error {
			return k8serrors.NewBadRequest("An error has occurred")
		})

	// create a request and reconcile it
	request := newRequest(namespace, "unit-test-verrazzano-coherence-workload")
	reconciler := newReconciler(cli)
	result, err := reconciler.Reconcile(request)

	mocker.Finish()
	assert.Equal("An error has occurred", err.Error())
	assert.Equal(false, result.Requeue)
}

// TestCreateUpdateDestinationRuleCreate tests creation of a destination rule
// GIVEN the destination rule does not exist
// WHEN the controller createOrUpdateDestinationRule function is called
// THEN expect no error to be returned and destination rule is created
func TestCreateUpdateDestinationRuleCreate(t *testing.T) {
	assert := asserts.New(t)

	var mocker = gomock.NewController(t)
	var cli = mocks.NewMockClient(mocker)

	// Expect a call to get a destination rule and return that it is not found.
	cli.EXPECT().
		Get(gomock.Any(), types.NamespacedName{Namespace: "test-namespace", Name: "test-app"}, gomock.Not(gomock.Nil())).
		Return(k8serrors.NewNotFound(k8sschema.GroupResource{Group: "test-space", Resource: "DestinationRule"}, "test-space-myapp-dr"))

	// Expect a call to get the appconfig resource to set the owner reference
	cli.EXPECT().
		Get(gomock.Any(), types.NamespacedName{Namespace: "test-namespace", Name: "test-app"}, gomock.Not(gomock.Nil())).
		DoAndReturn(func(ctx context.Context, name types.NamespacedName, app *oamcore.ApplicationConfiguration) error {
			app.TypeMeta = metav1.TypeMeta{
				APIVersion: "core.oam.dev/v1alpha2",
				Kind:       "ApplicationConfiguration",
			}
			return nil
		})

	// Expect a call to create the destinationRule and return success
	cli.EXPECT().
		Create(gomock.Any(), gomock.Any()).
		DoAndReturn(func(ctx context.Context, dr *istioclient.DestinationRule, opts ...client.CreateOption) error {
			assert.Equal(destinationRuleKind, dr.Kind)
			assert.Equal(destinationRuleAPIVersion, dr.APIVersion)
			assert.Equal("*.test-namespace.svc.cluster.local", dr.Spec.Host)
			assert.Equal(istionet.ClientTLSSettings_ISTIO_MUTUAL, dr.Spec.TrafficPolicy.Tls.Mode)
			assert.Equal(uint32(coherenceExtendPort), dr.Spec.TrafficPolicy.PortLevelSettings[0].Port.Number)
			assert.Equal(istionet.ClientTLSSettings_DISABLE, dr.Spec.TrafficPolicy.PortLevelSettings[0].Tls.Mode)
			assert.Equal(1, len(dr.OwnerReferences))
			assert.Equal("ApplicationConfiguration", dr.OwnerReferences[0].Kind)
			assert.Equal("core.oam.dev/v1alpha2", dr.OwnerReferences[0].APIVersion)
			return nil
		})

	scheme := runtime.NewScheme()
	istioclient.AddToScheme(scheme)
	core.AddToScheme(scheme)
	vzapi.AddToScheme(scheme)
	reconciler := Reconciler{Client: cli, Scheme: scheme}

	namespaceLabels := make(map[string]string)
	namespaceLabels["istio-injection"] = "enabled"
	workloadLabels := make(map[string]string)
	workloadLabels["app.oam.dev/name"] = "test-app"
	err := reconciler.createOrUpdateDestinationRule(context.Background(), ctrl.Log, "test-namespace", namespaceLabels, workloadLabels)
	mocker.Finish()
	assert.NoError(err)
}

// TestCreateUpdateDestinationRuleUpdate tests update of a destination rule
// GIVEN the destination rule exist
// WHEN the controller createOrUpdateDestinationRule function is called
// THEN expect no error to be returned and destination rule is updated
func TestCreateUpdateDestinationRuleUpdate(t *testing.T) {
	assert := asserts.New(t)

	var mocker = gomock.NewController(t)
	var cli = mocks.NewMockClient(mocker)

	// Expect a call to get a destination rule and return that it was found.
	cli.EXPECT().
		Get(gomock.Any(), types.NamespacedName{Namespace: "test-namespace", Name: "test-app"}, gomock.Not(gomock.Nil())).
		DoAndReturn(func(ctx context.Context, name types.NamespacedName, dr *istioclient.DestinationRule) error {
			dr.TypeMeta = metav1.TypeMeta{
				APIVersion: destinationRuleAPIVersion,
				Kind:       destinationRuleKind}
			return nil
		})

	// Expect a call to get the appconfig resource to set the owner reference
	cli.EXPECT().
		Get(gomock.Any(), types.NamespacedName{Namespace: "test-namespace", Name: "test-app"}, gomock.Not(gomock.Nil())).
		DoAndReturn(func(ctx context.Context, name types.NamespacedName, app *oamcore.ApplicationConfiguration) error {
			app.TypeMeta = metav1.TypeMeta{
				APIVersion: "core.oam.dev/v1alpha2",
				Kind:       "ApplicationConfiguration",
			}
			return nil
		})

	// Expect a call to update the destinationRule and return success
	cli.EXPECT().
		Update(gomock.Any(), gomock.Any()).
		DoAndReturn(func(ctx context.Context, dr *istioclient.DestinationRule, opts ...client.CreateOption) error {
			assert.Equal(destinationRuleKind, dr.Kind)
			assert.Equal(destinationRuleAPIVersion, dr.APIVersion)
			assert.Equal("*.test-namespace.svc.cluster.local", dr.Spec.Host)
			assert.Equal(istionet.ClientTLSSettings_ISTIO_MUTUAL, dr.Spec.TrafficPolicy.Tls.Mode)
			assert.Equal(uint32(coherenceExtendPort), dr.Spec.TrafficPolicy.PortLevelSettings[0].Port.Number)
			assert.Equal(istionet.ClientTLSSettings_DISABLE, dr.Spec.TrafficPolicy.PortLevelSettings[0].Tls.Mode)
			assert.Equal(1, len(dr.OwnerReferences))
			assert.Equal("ApplicationConfiguration", dr.OwnerReferences[0].Kind)
			assert.Equal("core.oam.dev/v1alpha2", dr.OwnerReferences[0].APIVersion)
			return nil
		})

	scheme := runtime.NewScheme()
	istioclient.AddToScheme(scheme)
	core.AddToScheme(scheme)
	vzapi.AddToScheme(scheme)
	reconciler := Reconciler{Client: cli, Scheme: scheme}

	namespaceLabels := make(map[string]string)
	namespaceLabels["istio-injection"] = "enabled"
	workloadLabels := make(map[string]string)
	workloadLabels["app.oam.dev/name"] = "test-app"
	err := reconciler.createOrUpdateDestinationRule(context.Background(), ctrl.Log, "test-namespace", namespaceLabels, workloadLabels)
	mocker.Finish()
	assert.NoError(err)
}

// TestCreateUpdateDestinationRuleNoOamLabel tests failure when no OAM label found
// GIVEN no app.oam.dev/name label specified
// WHEN the controller createOrUpdateDestinationRule function is called
// THEN expect an error to be returned
func TestCreateUpdateDestinationRuleNoOamLabel(t *testing.T) {
	assert := asserts.New(t)

	reconciler := Reconciler{}
	namespaceLabels := make(map[string]string)
	namespaceLabels["istio-injection"] = "enabled"
	workloadLabels := make(map[string]string)
	err := reconciler.createOrUpdateDestinationRule(context.Background(), ctrl.Log, "test-namespace", namespaceLabels, workloadLabels)
	assert.Equal("OAM app name label missing from metadata, unable to generate destination rule name", err.Error())
}

// TestCreateUpdateDestinationRuleNoIstioLabel tests failure when no istio label found
// GIVEN no istio-injection label specified
// WHEN the controller createOrUpdateDestinationRule function is called
// THEN expect an error to be returned
func TestCreateUpdateDestinationRuleNoLabel(t *testing.T) {
	assert := asserts.New(t)

	reconciler := Reconciler{}
	namespaceLabels := make(map[string]string)
	workloadLabels := make(map[string]string)
	err := reconciler.createOrUpdateDestinationRule(context.Background(), ctrl.Log, "test-namespace", namespaceLabels, workloadLabels)
	assert.NoError(err)
}

// newScheme creates a new scheme that includes this package's object to use for testing
func newScheme() *runtime.Scheme {
	scheme := runtime.NewScheme()
	vzapi.AddToScheme(scheme)
	return scheme
}

// newReconciler creates a new reconciler for testing
// c - The K8s client to inject into the reconciler
func newReconciler(c client.Client) Reconciler {
	scheme := newScheme()
	metricsReconciler := &metricstrait.Reconciler{Client: c, Scheme: scheme, Scraper: "verrazzano-system/vmi-system-prometheus-0"}
	return Reconciler{
		Client:  c,
		Log:     ctrl.Log.WithName("test"),
		Scheme:  scheme,
		Metrics: metricsReconciler,
	}
}

// newRequest creates a new reconciler request for testing
// namespace - The namespace to use in the request
// name - The name to use in the request
func newRequest(namespace string, name string) ctrl.Request {
	return ctrl.Request{
		NamespacedName: types.NamespacedName{
			Namespace: namespace,
			Name:      name,
		},
	}
}

// Used for bool in struct literal
func newTrue() *bool {
	b := true
	return &b
}<|MERGE_RESOLUTION|>--- conflicted
+++ resolved
@@ -412,11 +412,7 @@
 		})
 	// Define expected ConfigMap
 	data := make(map[string]string)
-<<<<<<< HEAD
-	data["fluentd.conf"] = ""
-=======
 	data["custom.conf"] = ""
->>>>>>> 8e810ea6
 	customLoggingConfigMap := &corev1.ConfigMap{
 		TypeMeta: metav1.TypeMeta{
 			Kind:       "",
