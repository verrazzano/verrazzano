--- conflicted
+++ resolved
@@ -74,19 +74,6 @@
 `
 
 const (
-<<<<<<< HEAD
-	specField                       = "spec"
-	jvmField                        = "jvm"
-	argsField                       = "args"
-	workloadType                    = "coherence"
-	destinationRuleAPIVersion       = "networking.istio.io/v1alpha3"
-	destinationRuleKind             = "DestinationRule"
-	coherenceExtendPort             = 9000
-	loggingNamePart                 = "logging-stdout"
-	loggingMountPath                = "/fluentd/etc/fluentd.conf"
-	loggingKey                      = "fluentd.conf"
-	defaultMode               int32 = 400
-=======
 	specField                 = "spec"
 	jvmField                  = "jvm"
 	argsField                 = "args"
@@ -97,7 +84,6 @@
 	loggingNamePart           = "logging-stdout"
 	loggingMountPath          = "/fluentd/etc/custom.conf"
 	loggingKey                = "custom.conf"
->>>>>>> 8e810ea6
 )
 
 var specLabelsFields = []string{specField, "labels"}
@@ -621,11 +607,7 @@
 	err = r.Get(ctx, client.ObjectKey{Namespace: coherence.GetNamespace(), Name: configMapName}, configMap)
 	if err != nil && k8serrors.IsNotFound(err) {
 		data := make(map[string]string)
-<<<<<<< HEAD
-		data["fluentd.conf"] = loggingTrait.Spec.LoggingConfig
-=======
 		data["custom.conf"] = loggingTrait.Spec.LoggingConfig
->>>>>>> 8e810ea6
 		configMap = &corev1.ConfigMap{
 			ObjectMeta: metav1.ObjectMeta{
 				Name:      loggingNamePart + "-" + coherence.GetName() + "-" + strings.ToLower(coherence.GetKind()),
@@ -665,41 +647,7 @@
 		SubPath:   loggingKey,
 		ReadOnly:  true,
 	}
-<<<<<<< HEAD
-	vmIndex := -1
-	collision := -1
-	for i, vm := range extracted.VolumeMounts {
-		if vm.MountPath == loggingMountPath {
-			if vm.Name == configMapName {
-				vmIndex = i
-			} else {
-				collision = i
-			}
-		}
-	}
-
-	if vmIndex != -1 {
-		extracted.VolumeMounts[vmIndex] = *loggingVolumeMount
-	} else {
-		extracted.VolumeMounts = append(extracted.VolumeMounts, *loggingVolumeMount)
-	}
-	if collision != -1 {
-		extracted.VolumeMounts[collision] = extracted.VolumeMounts[len(extracted.VolumeMounts)-1]
-		extracted.VolumeMounts = extracted.VolumeMounts[:len(extracted.VolumeMounts)-1]
-	}
-
-	keys := make(map[corev1.VolumeMount]bool)
-	volumeMounts := []corev1.VolumeMount{}
-	for _, entry := range extracted.VolumeMounts {
-		if _, value := keys[entry]; !value {
-			keys[entry] = true
-			volumeMounts = append(volumeMounts, entry)
-		}
-	}
-	extracted.VolumeMounts = volumeMounts
-=======
-
->>>>>>> 8e810ea6
+
 	loggingVolumeMountUnstructured, err := runtime.DefaultUnstructuredConverter.ToUnstructured(&loggingVolumeMount)
 	if err != nil {
 		return err
@@ -710,11 +658,7 @@
 		vols := configMapVolumes.([]interface{})
 		volIndex := -1
 		for i, v := range vols {
-<<<<<<< HEAD
-			if v.(map[string]interface{})["mountPath"] == loggingVolumeMountUnstructured["mountPath"] {
-=======
 			if v.(map[string]interface{})["mountPath"] == loggingVolumeMountUnstructured["mountPath"] && v.(map[string]interface{})["name"] == loggingVolumeMountUnstructured["name"] {
->>>>>>> 8e810ea6
 				volIndex = i
 			}
 		}
@@ -733,20 +677,12 @@
 	}
 	envFluentd := &corev1.EnvVar{
 		Name:  "FLUENTD_CONF",
-<<<<<<< HEAD
-		Value: "fluentd.conf",
-=======
 		Value: "custom.conf",
->>>>>>> 8e810ea6
 	}
 	loggingContainer := &corev1.Container{
 		Name:            loggingNamePart,
 		Image:           image,
 		ImagePullPolicy: corev1.PullPolicy(loggingTrait.Spec.ImagePullPolicy),
-<<<<<<< HEAD
-		VolumeMounts:    extracted.VolumeMounts,
-=======
->>>>>>> 8e810ea6
 		Env:             []corev1.EnvVar{*envFluentd},
 	}
 	sIndex := -1
@@ -761,31 +697,6 @@
 		extracted.SideCars = append(extracted.SideCars, *loggingContainer)
 	}
 
-<<<<<<< HEAD
-	loggingVolume := &corev1.Volume{
-		Name: configMapName,
-		VolumeSource: corev1.VolumeSource{
-			ConfigMap: &corev1.ConfigMapVolumeSource{
-				LocalObjectReference: corev1.LocalObjectReference{
-					Name: configMapName,
-				},
-				DefaultMode: func(mode int32) *int32 {
-					return &mode
-				}(defaultMode),
-			},
-		},
-	}
-	vIndex := -1
-	for i, v := range extracted.Volumes {
-		if v.Name == loggingVolume.Name {
-			vIndex = i
-		}
-	}
-	if vIndex == -1 {
-		extracted.Volumes = append(extracted.Volumes, *loggingVolume)
-	}
-=======
->>>>>>> 8e810ea6
 	// convert the containers, volumes, and mounts in extracted to unstructured and set
 	// the values in the spec
 	extractedUnstructured, err := runtime.DefaultUnstructuredConverter.ToUnstructured(&extracted)
@@ -793,10 +704,6 @@
 		return err
 	}
 	coherenceSpec["sideCars"] = extractedUnstructured["sideCars"]
-<<<<<<< HEAD
-	coherenceSpec["volumes"] = extractedUnstructured["volumes"]
-=======
->>>>>>> 8e810ea6
 
 	return nil
 }