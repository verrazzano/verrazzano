--- conflicted
+++ resolved
@@ -11,18 +11,6 @@
   deploymentTemplate:
     metadata:
       name: hello-helidon-deployment
-<<<<<<< HEAD
-    replicas: 2
-    podSpec:
-      containers:
-        - name: hello-helidon-container
-          image: "ghcr.io/verrazzano/example-helidon-greet-app-v1:0.1.10-3-20201016220428-56fb4d4"
-          ports:
-          - containerPort: 8080
-            name: http
-=======
-      labels:
-        app: hello-helidon
     spec:
       strategy:
         type: RollingUpdate
@@ -35,5 +23,4 @@
             image: "ghcr.io/verrazzano/example-helidon-greet-app-v1:0.1.10-3-20201016220428-56fb4d4"
             ports:
             - containerPort: 8080
-              name: http
->>>>>>> 4baba183
+              name: http