--- conflicted
+++ resolved
@@ -52,12 +52,7 @@
 ENV_NAME=verrazzano-application-operator
 GO ?= CGO_ENABLED=0 GO111MODULE=on GOPRIVATE=github.com/verrazzano go
 GO_LDFLAGS ?= -extldflags -static -X main.buildVersion=${BUILDVERSION} -X main.buildDate=${BUILDDATE}
-<<<<<<< HEAD
-CRD_PATH=config/crd/bases
 KIND_CONFIG ?= kind-config.yaml
-=======
->>>>>>> 2c29f797
-
 CRD_PATH=../platform-operator/helm_config/charts/verrazzano-application-operator/crds
 
 CLUSTER_DUMP_LOCATION ?= application-operator-integ-cluster-dump
@@ -184,23 +179,7 @@
 
 .PHONY: create-cluster
 create-cluster:
-<<<<<<< HEAD
-	echo 'Create cluster...'
-	HTTP_PROXY="" HTTPS_PROXY="" http_proxy="" https_proxy="" time kind create cluster -v 1 \
-		--name ${CLUSTER_NAME} \
-		--wait 5m \
-		--config=test/${KIND_CONFIG}
-	kubectl config set-context kind-${CLUSTER_NAME}
-ifdef JENKINS_URL
-	# Get the ip address of the container running the kube apiserver
-	# and update the kubeconfig file to point to that address, instead of localhost
-	sed -i -e "s|127.0.0.1.*|`docker inspect ${CLUSTER_NAME}-control-plane | jq '.[].NetworkSettings.Networks[].IPAddress' | sed 's/"//g'`:6443|g" ${KUBECONFIG}
-	cat ${KUBECONFIG} | grep server
-
-	$$(X=$$(docker inspect $$(docker ps | grep "jenkins-runner" | awk '{ print $$1 }') | jq '.[].NetworkSettings.Networks' | grep -q kind ; echo $$?); if [[ ! $$X -eq "0" ]]; then docker network connect kind $$(docker ps | grep "jenkins-runner" | awk '{ print $$1 }'); fi)
-=======
 	# We only create a cluster here if this is not on Jenkins. Jenkins will set the cluster
-ifndef JENKINS_URL
 	kind_clusters=$$(kind get clusters) ; \
     if [ -z "$${kind_clusters}" ] || ! kind get clusters | egrep "^${CLUSTER_NAME}\$$" > /dev/null ; then \
         echo 'Create cluster...' ;\
@@ -208,11 +187,9 @@
         HTTP_PROXY="" HTTPS_PROXY="" http_proxy="" https_proxy="" time kind create cluster -v 1 \
             --name ${CLUSTER_NAME} \
             --wait 5m \
-            --config=test/kind-config.yaml ;\
+            --config=test/${KIND_CONFIG} ;\
         kubectl config set-context kind-${CLUSTER_NAME} ;\
     fi
->>>>>>> 2c29f797
-endif
 
 .PHONY: delete-cluster
 delete-cluster:
