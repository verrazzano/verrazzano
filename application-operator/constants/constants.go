// Copyright (c) 2021, Oracle and/or its affiliates.
// Licensed under the Universal Permissive License v 1.0 as shown at https://oss.oracle.com/licenses/upl.

package constants

// VerrazzanoSystemNamespace is the system namespace for Verrazzano
const VerrazzanoSystemNamespace = "verrazzano-system"

// VerrazzanoMultiClusterNamespace is the multi-cluster namespace for Verrazzano
const VerrazzanoMultiClusterNamespace = "verrazzano-mc"

// MCAgentSecret contains information needed by the agent to access the admin cluster, such as the admin kubeconfig.
// This secret is used by the MC agent running on the managed cluster.
const MCAgentSecret = "verrazzano-cluster-agent" //nolint:gosec //#gosec G101

// MCRegistrationSecret - the name of the secret that contains the cluster registration information
const MCRegistrationSecret = "verrazzano-cluster-registration" //nolint:gosec //#gosec G101

// MCLocalRegistrationSecret - the name of the local secret that contains the cluster registration information.
// Thos is created at Verrazzano install.
const MCLocalRegistrationSecret = "verrazzano-local-registration" //nolint:gosec //#gosec G101

// AdminKubeconfigData - the field name in MCRegistrationSecret that contains the admin cluster's kubeconfig
const AdminKubeconfigData = "admin-kubeconfig"

// ClusterNameData - the field name in MCRegistrationSecret that contains this managed cluster's name
const ClusterNameData = "managed-cluster-name"

// ElasticsearchURLData - the field name in MCRegistrationSecret that contains the admin cluster's
// Elasticsearch endpoint's URL
const ElasticsearchURLData = "es-url"

// ElasticsearchUsernameData - the field name in MCRegistrationSecret that contains the admin
// cluster's Elasticsearch username
const ElasticsearchUsernameData = "username"

// ElasticsearchPasswordData - the field name in MCRegistrationSecret that contains the admin
// cluster's Elasticsearch password
const ElasticsearchPasswordData = "password"

// LabelVerrazzanoManaged - constant for a Kubernetes label that is applied by Verrazzano
const LabelVerrazzanoManaged = "verrazzano-managed"

// LabelVerrazzanoManagedDefault - default value for LabelVerrazzanoManaged
const LabelVerrazzanoManagedDefault = "true"

// LabelIstioInjection - constant for a Kubernetes label that is applied by Verrazzano
const LabelIstioInjection = "istio-injection"

// LabelVerrazzanoNamespace - constant for a Kubernetes label that is used by network policies
const LabelVerrazzanoNamespace = "verrazzano.io/namespace"

// LabelIstioInjectionDefault - default value for LabelIstioInjection
const LabelIstioInjectionDefault = "enabled"

// LabelWorkloadType - the type of workload, such as WebLogic
const LabelWorkloadType = "verrazzano.io/workload-type"

// WorkloadTypeWeblogic indicates the workload is WebLogic
const WorkloadTypeWeblogic = "weblogic"

// StatusUpdateChannelBufferSize - the number of status update messages that will be buffered
// by the agent channel before controllers trying to send more status updates will start blocking
const StatusUpdateChannelBufferSize = 50

// StatusUpdateBatchSize - the number of status update messages the multi cluster agent should
// process each time it wakes up
const StatusUpdateBatchSize = 10

// VzConsoleIngress - the name of the ingress for Verrazzano console and api
const VzConsoleIngress = "verrazzano-ingress"

// IstioSystemNamespace - the Istio system namespace
const IstioSystemNamespace = "istio-system"

// DefaultClusterName - the default cluster name
const DefaultClusterName = "local"

// VzPrometehusIngress - the name of the ingress for system vmi prometheus
const VzPrometheusIngress = "vmi-system-prometheus"

// ClusterNameEnvVar is the environment variable used to identify the managed cluster for fluentd
const FluentdClusterNameEnvVar = "CLUSTER_NAME"

// FluentdElasticsearchURLEnvVar is the environment variable name used to identify the admin cluster's
// Elasticsearch URL for fluentd
const FluentdElasticsearchURLEnvVar = "ELASTICSEARCH_URL"

// FluentdElasticsearchUserEnvVar is the environment variable name used to identify the admin cluster's
// Elasticsearch username for fluentd
const FluentdElasticsearchUserEnvVar = "ELASTICSEARCH_USER"

// FluentdElasticsearchPwdEnvVar is the environment variable name used to identify the admin cluster's
// Elasticsearch password for fluentd
const FluentdElasticsearchPwdEnvVar = "ELASTICSEARCH_PASSWORD"

// VerrazzanoUsernameData - the field name in Verrazzano secret that contains the username
const VerrazzanoUsernameData = "username"

<<<<<<< HEAD
// VerrazzanoPasswordData - the field name in verrazzano secret that contains the password
const VerrazzanoPasswordData = "password"
=======
// VerrazzanoPasswordData - the field name in Verrazzano secret that contains the password
const VerrazzanoPasswordData = "password"

// RestartVersionAnnotation - the annotation used by user to tell Verrazzano applicaton to restart its components
const RestartVersionAnnotation = "verrazzano.io/restart-version"

// LifecycleAnnotation - the annotation perform lifecycle actions on a workload
const LifecycleActionAnnotation = "verrazzano.io/lifecycle-action"

// LifecycleActionStop - the annotation value used to stop a workload
const LifecycleActionStop = "stop"

// LifecycleActionStart - the annotation value used to start a workload
const LifecycleActionStart = "start"
>>>>>>> 26a17ca4
<|MERGE_RESOLUTION|>--- conflicted
+++ resolved
@@ -97,22 +97,5 @@
 // VerrazzanoUsernameData - the field name in Verrazzano secret that contains the username
 const VerrazzanoUsernameData = "username"
 
-<<<<<<< HEAD
-// VerrazzanoPasswordData - the field name in verrazzano secret that contains the password
-const VerrazzanoPasswordData = "password"
-=======
 // VerrazzanoPasswordData - the field name in Verrazzano secret that contains the password
-const VerrazzanoPasswordData = "password"
-
-// RestartVersionAnnotation - the annotation used by user to tell Verrazzano applicaton to restart its components
-const RestartVersionAnnotation = "verrazzano.io/restart-version"
-
-// LifecycleAnnotation - the annotation perform lifecycle actions on a workload
-const LifecycleActionAnnotation = "verrazzano.io/lifecycle-action"
-
-// LifecycleActionStop - the annotation value used to stop a workload
-const LifecycleActionStop = "stop"
-
-// LifecycleActionStart - the annotation value used to start a workload
-const LifecycleActionStart = "start"
->>>>>>> 26a17ca4
+const VerrazzanoPasswordData = "password"