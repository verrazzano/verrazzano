// Copyright (c) 2021, 2022, Oracle and/or its affiliates.
// Licensed under the Universal Permissive License v 1.0 as shown at https://oss.oracle.com/licenses/upl.

package constants

// VerrazzanoSystemNamespace is the system namespace for Verrazzano
const VerrazzanoSystemNamespace = "verrazzano-system"

// VerrazzanoMultiClusterNamespace is the multi-cluster namespace for Verrazzano
const VerrazzanoMultiClusterNamespace = "verrazzano-mc"

// MCAgentSecret contains information needed by the agent to access the admin cluster, such as the admin kubeconfig.
// This secret is used by the MC agent running on the managed cluster.
const MCAgentSecret = "verrazzano-cluster-agent" //nolint:gosec //#gosec G101

// MCRegistrationSecret - the name of the secret that contains the cluster registration information
const MCRegistrationSecret = "verrazzano-cluster-registration" //nolint:gosec //#gosec G101

// MCLocalRegistrationSecret - the name of the local secret that contains the cluster registration information.
// Thos is created at Verrazzano install.
const MCLocalRegistrationSecret = "verrazzano-local-registration" //nolint:gosec //#gosec G101

// AdminKubeconfigData - the field name in MCRegistrationSecret that contains the admin cluster's kubeconfig
const AdminKubeconfigData = "admin-kubeconfig"

// ClusterNameData - the field name in MCRegistrationSecret that contains this managed cluster's name
const ClusterNameData = "managed-cluster-name"

// ElasticsearchURLData - the field name in MCRegistrationSecret that contains the admin cluster's
// Elasticsearch endpoint's URL
const ElasticsearchURLData = "es-url"

// ElasticsearchUsernameData - the field name in MCRegistrationSecret that contains the admin
// cluster's Elasticsearch username
const ElasticsearchUsernameData = "username"

// ElasticsearchPasswordData - the field name in MCRegistrationSecret that contains the admin
// cluster's Elasticsearch password
const ElasticsearchPasswordData = "password"

// LabelVerrazzanoManaged - constant for a Kubernetes label that is applied by Verrazzano
const LabelVerrazzanoManaged = "verrazzano-managed"

// LabelVerrazzanoManagedDefault - default value for LabelVerrazzanoManaged
const LabelVerrazzanoManagedDefault = "true"

// LabelIstioInjection - constant for a Kubernetes label that is applied by Verrazzano
const LabelIstioInjection = "istio-injection"

// LabelVerrazzanoNamespace - constant for a Kubernetes label that is used by network policies
const LabelVerrazzanoNamespace = "verrazzano.io/namespace"

// LabelIstioInjectionDefault - default value for LabelIstioInjection
const LabelIstioInjectionDefault = "enabled"

// LabelWorkloadType - the type of workload, such as WebLogic
const LabelWorkloadType = "verrazzano.io/workload-type"

// WorkloadTypeWeblogic indicates the workload is WebLogic
const WorkloadTypeWeblogic = "weblogic"

// StatusUpdateChannelBufferSize - the number of status update messages that will be buffered
// by the agent channel before controllers trying to send more status updates will start blocking
const StatusUpdateChannelBufferSize = 50

// StatusUpdateBatchSize - the number of status update messages the multi cluster agent should
// process each time it wakes up
const StatusUpdateBatchSize = 10

// VzConsoleIngress - the name of the ingress for Verrazzano console and api
const VzConsoleIngress = "verrazzano-ingress"

// IstioSystemNamespace - the Istio system namespace
const IstioSystemNamespace = "istio-system"

// DefaultClusterName - the default cluster name
const DefaultClusterName = "local"

// VzPrometehusIngress - the name of the ingress for system vmi prometheus
const VzPrometheusIngress = "vmi-system-prometheus"

// ClusterNameEnvVar is the environment variable used to identify the managed cluster for fluentd
const FluentdClusterNameEnvVar = "CLUSTER_NAME"

// FluentdElasticsearchURLEnvVar is the environment variable name used to identify the admin cluster's
// Elasticsearch URL for fluentd
const FluentdElasticsearchURLEnvVar = "ELASTICSEARCH_URL"

// FluentdElasticsearchUserEnvVar is the environment variable name used to identify the admin cluster's
// Elasticsearch username for fluentd
const FluentdElasticsearchUserEnvVar = "ELASTICSEARCH_USER"

// FluentdElasticsearchPwdEnvVar is the environment variable name used to identify the admin cluster's
// Elasticsearch password for fluentd
const FluentdElasticsearchPwdEnvVar = "ELASTICSEARCH_PASSWORD"

// VerrazzanoUsernameData - the field name in Verrazzano secret that contains the username
const VerrazzanoUsernameData = "username"

// VerrazzanoPasswordData - the field name in Verrazzano secret that contains the password
const VerrazzanoPasswordData = "password"

<<<<<<< HEAD
// MetricsBindingLabel - the label for identifying a pods scrape target
const MetricsBindingLabel = "app.verrazzano.io/metrics-binding"

const StatusReasonSuccess = "success"
=======
// OCILoggingIDAnnotation Annotation name for a customized OCI log ID for all containers in a namespace
const OCILoggingIDAnnotation = "verrazzano.io/oci-log-id"
>>>>>>> d7bb552b
<|MERGE_RESOLUTION|>--- conflicted
+++ resolved
@@ -100,12 +100,11 @@
 // VerrazzanoPasswordData - the field name in Verrazzano secret that contains the password
 const VerrazzanoPasswordData = "password"
 
-<<<<<<< HEAD
 // MetricsBindingLabel - the label for identifying a pods scrape target
 const MetricsBindingLabel = "app.verrazzano.io/metrics-binding"
 
+// Webhook success status
 const StatusReasonSuccess = "success"
-=======
+
 // OCILoggingIDAnnotation Annotation name for a customized OCI log ID for all containers in a namespace
-const OCILoggingIDAnnotation = "verrazzano.io/oci-log-id"
->>>>>>> d7bb552b
+const OCILoggingIDAnnotation = "verrazzano.io/oci-log-id"