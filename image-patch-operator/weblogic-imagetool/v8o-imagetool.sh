#!/bin/bash
#
# Copyright (C) 2021, Oracle and/or its affiliates.
# Licensed under the Universal Permissive License v 1.0 as shown at https://oss.oracle.com/licenses/upl.

# This script will fail if any line fails
set -e

# Log into the registry
cat /registry-creds/password | podman login $(cat /registry-creds/registry) --username $(cat /registry-creds/username) --password-stdin

# Add installers to the imagetool cache
export WLSIMG_CACHEDIR="/home/verrazzano/cache"
./imagetool/bin/imagetool.sh cache addInstaller --type wls --version ${WEBLOGIC_INSTALLER_VERSION} --path /installers/${WEBLOGIC_INSTALLER_BINARY}
./imagetool/bin/imagetool.sh cache addInstaller --type jdk --version ${JDK_INSTALLER_VERSION} --path /installers/${JDK_INSTALLER_BINARY}
./imagetool/bin/imagetool.sh cache addInstaller --type wdt --version ${WDT_INSTALLER_VERSION} --path /installers/${WDT_INSTALLER_BINARY}

# Create the image
./imagetool/bin/imagetool.sh create --tag ${IMAGE_NAME}:${IMAGE_TAG} --builder podman --jdkVersion ${JDK_INSTALLER_VERSION} --version ${WEBLOGIC_INSTALLER_VERSION} --dryRun=${IBR_DRY_RUN}

<<<<<<< HEAD
# Tag and push the image to the registry (only if we are not in a DryRun)
if [ "${IBR_DRY_RUN}" == "false" ] ; then
  podman tag ${IMAGE_NAME}:${IMAGE_TAG} ${IMAGE_REGISTRY}/${IMAGE_REPOSITORY}/${IMAGE_NAME}:${IMAGE_TAG}
  podman image push ${IMAGE_REGISTRY}/${IMAGE_REPOSITORY}/${IMAGE_NAME}:${IMAGE_TAG}
fi
=======
# Tag and push the image to the registry

echo time=$(date +"%Y-%m-%dT%TZ") podman tag
podman tag ${IMAGE_NAME}:${IMAGE_TAG} ${IMAGE_REGISTRY}/${IMAGE_REPOSITORY}/${IMAGE_NAME}:${IMAGE_TAG}

echo time=$(date +"%Y-%m-%dT%TZ") podman image push
podman image push ${IMAGE_REGISTRY}/${IMAGE_REPOSITORY}/${IMAGE_NAME}:${IMAGE_TAG}
>>>>>>> 644cf186
<|MERGE_RESOLUTION|>--- conflicted
+++ resolved
@@ -18,18 +18,10 @@
 # Create the image
 ./imagetool/bin/imagetool.sh create --tag ${IMAGE_NAME}:${IMAGE_TAG} --builder podman --jdkVersion ${JDK_INSTALLER_VERSION} --version ${WEBLOGIC_INSTALLER_VERSION} --dryRun=${IBR_DRY_RUN}
 
-<<<<<<< HEAD
 # Tag and push the image to the registry (only if we are not in a DryRun)
 if [ "${IBR_DRY_RUN}" == "false" ] ; then
+  echo time=$(date +"%Y-%m-%dT%TZ") podman tag
   podman tag ${IMAGE_NAME}:${IMAGE_TAG} ${IMAGE_REGISTRY}/${IMAGE_REPOSITORY}/${IMAGE_NAME}:${IMAGE_TAG}
+  echo time=$(date +"%Y-%m-%dT%TZ") podman image push
   podman image push ${IMAGE_REGISTRY}/${IMAGE_REPOSITORY}/${IMAGE_NAME}:${IMAGE_TAG}
-fi
-=======
-# Tag and push the image to the registry
-
-echo time=$(date +"%Y-%m-%dT%TZ") podman tag
-podman tag ${IMAGE_NAME}:${IMAGE_TAG} ${IMAGE_REGISTRY}/${IMAGE_REPOSITORY}/${IMAGE_NAME}:${IMAGE_TAG}
-
-echo time=$(date +"%Y-%m-%dT%TZ") podman image push
-podman image push ${IMAGE_REGISTRY}/${IMAGE_REPOSITORY}/${IMAGE_NAME}:${IMAGE_TAG}
->>>>>>> 644cf186
+fi