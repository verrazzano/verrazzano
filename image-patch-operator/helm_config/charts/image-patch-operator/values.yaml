--- conflicted
+++ resolved
@@ -16,11 +16,10 @@
   binary: weblogic-deploy.zip
   version: latest
 
-<<<<<<< HEAD
 # this flag will get passed to the weblogic-imagetool
 # setting dryRun to true will not build the image, but instead print the Dockerfile to stdout
 dryRun: false
-=======
+
 installersVolume:
   storage: 5Gi
   storageClassName: local-storage
@@ -28,7 +27,6 @@
 installersVolumeClaim:
   storage: 3Gi
   storageClassName: local-storage
->>>>>>> 644cf186
 
 global:
   imagePullSecrets: []
