--- conflicted
+++ resolved
@@ -4,14 +4,10 @@
 - WebLogic Kubernetes Operator v4.1.2
 - WebLogic Monitoring Exporter v2.1.5
 - Thanos v0.32.2 (includes support for OKE Workload Identities)
-<<<<<<< HEAD
-- Istio v1.19.0
-=======
 - Kube State Metrics v2.10.0
 - NGINX Prometheus Exporter v0.11.0
 - Prometheus Pushgateway v1.6.2
-
->>>>>>> 1ba6097f
+- Istio v1.19.0
 
 Features:
 
