### v1.5.0
Features:

- Separated Verrazzano Platform Operator and Verrazzano Platform Webhooks into separate deployments for scalability and resiliency.
- Added component availability to Verrazzano custom resource, displayed in the resource's status printout.
- Rancher clusters are automatically synchronized with VerrazzanoManagedCluster resources. Creating a cluster in Rancher results in a VMC creation and deleting a cluster in Rancher results in a VMC deletion.
- Applying the Rancher cluster registration manifest to a managed cluster causes additional Verrazzano resources to automatically transfer to the managed cluster.

Component version updates:

- Coherence Operator v3.2.9
- MySQL Server 8.0.31
- oam-kubernetes-runtime 0.3.3
- NGINX Ingress Controller v1.3.1
- Prometheus v2.38.0
- Prometheus Operator v0.59.1
- External DNS v0.12.2
- kube-state-metrics v2.6.0
- cert-manager v1.9.1
- Prometheus Adapter for Kubernetes Metrics APIs v0.10.0
<<<<<<< HEAD
- WebLogic Kubernetes Operator v4.0.3
- WebLogic Monitoring Exporter v2.1.0
=======
- Grafana v7.5.17
>>>>>>> 17909728

Components added:
- MySQL Operator 8.0.30-2.0.6

Fixes:

- Updated base and other images for bugs and security.
- Rancher upgrade intermittently fails with errors stating that the available chart version is less than the minimum chart version for Rancher system charts.
- Fixed Fluentd configuration to prevent duplication of logs in OpenSearch on Fluentd restarts or upgrade.
- Fixed i/o timeout errors installing Verrazzano on a RKE2 cluster.

### v1.4.0
Features:

- Added the Verrazzano command-line tool (CLI) for interactive installation, upgrade, uninstall, cluster analysis, and bug reporting.
- Added backup and restore functionality using Velero and rancher-backup.
- Added Prometheus Operator based metrics collection (using ServiceMonitors and PodMonitors) for both Verrazzano system components and applications.
- Added a new API version for the Verrazzano resource, `install.verrazzano.io/v1beta1`. See the [Deprecated API Migration Guide](https://verrazzano.io/latest/docs/reference/migration").
- Verrazzano distribution `tar.gz` artifacts now include the new CLI binaries and tooling.
- Replaced Elasticsearch and Kibana with OpenSearch and OpenSearch dashboards (pods, URLs, CRD fields).
- Improved Rancher integration.
    - Added the Rancher UI-based Verrazzano console.
    - Keycloak SSO authentication and authorization is configured by default.
    - OCI drivers now are enabled by default and ready-to-use.
- kube-prometheus-stack components now are enabled by default.
- Improved uninstall resiliency and performance.
- Added support for OCNE 1.5.x.
- Added support for Kubernetes v1.24.

Component version updates:

- Coherence Operator v3.2.6
- Istio v1.14.3
- Jaeger v1.34.1
- Rancher v2.6.8

Components added:

- Rancher Backup Operator v2.1.3
- Velero v1.8.1
- Velero Plugin For AWS v1.4.1

Components removed:

- Config Map Reload

Fixes:

- Resolved an issue where Verrazzano started an installation, immediately after an upgrade, but before all the components were ready.
- Resolved an issue where application pods that required an Istio sidecar did not restart after an upgrade.
- Resolved unnecessary temporary file cleanup for Helm overrides after installation or upgrade.
- Resolved an issue with Verrazzano resource status conditions being appended as duplicates instead of updated.
- Resolved an issue where Verrazzano Monitoring Operator was querying OpenSearch before it was ready.
- Resolved an issue where Verrazzano Platform Operator transitioned to a ready condition before all webhook context paths were ready.
- Updated base and other images to resolve CVEs.


### v1.3.5
Component version updates:

- WebLogic Kubernetes Operator v3.4.3

### v1.3.4
Fixes:

- Updated the Kiali image to fix CVEs.
- Resolved an issue with Prometheus volume attachment during upgrade.

Component version updates:

- Rancher v2.6.6

### v1.3.3
Fixes:

- Fixed AuthProxy to emit access logs.
- Fixed Verazzano Console intermittent failures of timing out loading application details.

Component version updates:

- Istio v1.13.5

### v1.3.2
Fixes:

- Fixed Fluentd pattern to correctly parse `severity` value from WebLogic logs.
- Fixed IngressTrait to remove the deleted IngressTrait entries from the Istio Gateway.

### v1.3.1
Fixes:

- Resolved an issue where the Verrazzano uninstall deleted additional namespaces when deleting Rancher components.
- Fixed IngressTrait controller to support Services as component workloads.
- Added liveness probe for the AuthProxy NGINX server.
- Added support for dynamic configuration overrides to Verrazzano components from various monitored sources, including ConfigMaps, Secrets, and Values referenced in the Verrazzano CR.
- Added support for JWT authentication and authorization policy specification for applications.
- Added support for Prometheus Service Monitor and Pod Monitor CRs deployed using Prometheus Operator.
- Updated Keycloak image to fix CVEs.

### v1.3.0
Features:

- Post-installation updates: configurations for DNS, certificate management, logging, ingress, and OpenSearch cluster configuration can be updated after a Verrazzano installation.
- Added Jaeger Distributed Tracing.
- Support for Kubernetes v1.22 and v1.23.
- kube-prometheus-stack components are now part of Verrazzano and can be enabled, these include Prometheus Operator, Alertmanager, kube-state-metrics, and such.

Component version updates:

- cert-manager v1.7.1
- Coherence Operator 3.2.5
- Istio v1.13.2
- Jaeger Operator v1.32.0
- Kiali v1.42.0
- NGINX Ingress Controller v1.1.1
- Node Exporter v1.3.1
- Prometheus v2.34.0
- Rancher v2.6.4
- WebLogic Kubernetes Operator v3.4.0

Components added:

- Alertmanager v0.24.0
- kube-state-metrics v2.4.2
- Prometheus Adapter v0.9.1
- Prometheus Operator v0.55.1
- Prometheus Pushgateway v1.4.2

Fixes:

- Resolved an issue in the console UI with displaying multicluster applications when a managed cluster is partially registered.
- Resolved an issue in the console UI with the display of the Bob's Books sample WebLogic application.
- Resolved an issue with exporting WebLogic application metrics in a private registry installation of Verrazzano.

### v1.2.2
Fixes:

- Resolved an issue with the Grafana Dashboards for Helidon in multicluster setup.
- Resolved an issue with naming the Istio Authorization Policy for the AuthProxy.
- Resolved an issue with AuthProxy pods being evicted due to ephemeral storage.
- Resolved an issue with the length of the cookie TTL in the ingress trait.

### v1.2.1
Fixes:

- Resolved an issue with upgrade when configured to use a private registry.
- Resolved an issue with the public image of WebLogic Monitoring Exporter being used when a private registry is configured.
- Resolved an issue with intermittent upgrade failures while upgrading from Verrazzano v1.0.2 to v1.2.0.
- Resolved an issue with the console UI when viewing WebLogic applications.
- Resolved an issue with the console UI when displaying an application that is targeted to a managed cluster that has not completed the registration process.
- Resolved an issue with the console UI not displaying the traits for an OAM application.
- Resolved an issue with the `verrazzano-application-operator` pod continually crashing and restarting.
- Resolved an issue with the WebLogic workload `logHome` value being ignored and always using `/scratch/log`.
- Resolved an issue with Prometheus not scraping metrics from Verrazzano managed namespaces that do not have Istio injection enabled.
- The Verrazzano operators no longer have watches on resources in the `kube-system` namespace.
- Updated Keycloak image to address CVEs.

Known Issues:

- Importing a Kubernetes v1.21 cluster into Rancher might not work properly. Rancher does not currently support Kubernetes v1.21.

### v1.2.0
Features:

- Logging enhancements:
  - Added support for Oracle Cloud Infrastructure Logging integration.
  - Replaced Elasticsearch and Kibana with Opensearch and Opensearch Dashboard.
  - Updated Opensearch `prod` profile data node configuration to 3 replicas.
  - Enhanced Fluentd parsing/filtering rules for Verrazzano system logs.
- Added support for using `instance_principal` authorization with using Oracle Cloud Infrastructure DNS.
- Added support for metrics integration with non-OAM applications.
- Added support for scaling Istio gateways and setting affinity.
- Added support for scaling Verrazzano AuthProxy and setting affinity.
- Component version updates:
  - External DNS v0.10.2.
  - MySQL v8.0.28.
  - Grafana v7.5.11.
  - Prometheus v2.31.1.
  - Opensearch v1.2.3 (replaces Elasticsearch).
  - Opensearch Dashboards v1.2.0 (replaces Kibana).
  - WebLogic Kubernetes Operator v3.3.7.

Fixes:

- Fixed Keycloak issue creating incorrect `verrazzano-monitors` group on installation.
- Fixed Verrazzano failing to uninstall in a private registry configuration due to a missing Rancher image.
- Fixed Rancher installation when `tls-ca-additional` secret is not present.
- Fixed Opensearch parsing errors of `trait` field.
- Fixed Custom CA certificates support.
- Fixed issue requeuing unsupported traits in the Verrazzano Application Operator, and updated the OAM Operator.
- Aligned Helidon workload service port names with Istio conventions to avoid protocol defaulting to TCP in all cases.
- Added ability to set a DestinationRule with HTTP Cookie for session affinity.

Known Issues:

- Importing a Kubernetes v1.21 cluster into Rancher might not work properly. Rancher does not currently support Kubernetes v1.21.

### v1.1.2
Fixes:
- Fixed installation to create `verrazzano-monitors` group correctly.
- Fixed installation to enable network access to Prometheus for Kiali.
- Updated Spring Boot example image to address CVEs.
- Updated Kibana image to address CVEs.
- Updated Elasticsearch image to address CVEs.
- Fixed Verrazzano failing to install when specifying a custom CA certificate.
- Updated Keycloak image to address CVEs.
- Fixed Verrazzano failing to install when the `spec.components.certManager.certificate.acme.environment` field was set to `production` in the Verrazzano CR.
- Added support for using private DNS and instance principals with Oracle Cloud Infrastructure DNS.
- Fixed Verrazzano failing to uninstall in a private registry configuration due to a missing Rancher image.
- Updated Verrazzano to use the Rancher v2.5.9 Helm chart.

Known Issues:
- Importing a Kubernetes v1.21 cluster into Rancher might not work properly. Rancher does not currently support Kubernetes v1.21.

### v1.1.1
Fixes:
- Elasticsearch and Keycloak images were updated to address CVEs.
- Updated WebLogic Kubernetes Operator version to 3.3.7.
- Minor bug fixes including updating Elasticsearch logging to avoid type collisions.
- Improved cluster-dump behavior when capturing logs.
- Rancher namespace is now created by default.

Known Issues:
- Importing a Kubernetes v1.21 cluster into Rancher might not work properly. Rancher does not currently support Kubernetes v1.21.

### v1.1.0
Fixes:
- Added support for Kiali.
- Simplified the placement of multicluster resources.
- Improved the performance of installing Verrazzano.
- Added support for external Elasticsearch.
- Improvements to system functions, including the authenticating proxy.
- Added support in the LoggingTrait to customize application logging.
- Fixed ability to register a managed cluster with Rancher when configured to use LetsEncrypt staging certificates.
- Fixed Elasticsearch status yellow due to unassigned shards.
- Added support for Kubernetes 1.21, dropped support of Kubernetes 1.18.
- Updated several installed and supported [Software Versions]({{< relref "/docs/setup/prereqs.md" >}}).

Known Issues:
- Importing a Kubernetes v1.21 cluster into Rancher might not work properly. Rancher does not currently support Kubernetes v1.21.

### v1.0.4
Fixes:
- Elasticsearch and Spring Boot images were updated to consume log4j 2.16, to address CVE-2021-44228/CVE-2021-45046.
- Keycloak image was updated to address vulnerabilities.
- Minor bug fixes including fixes for capitalization in user-visible messages.

### v1.0.3
Fixes:
- Fix to use load balancer service external IP address for application ingress when using an external load balancer and wildcard DNS.
- Fixed scraping of Prometheus metrics for WebLogic workloads on managed clusters.
- Rebuilt several component images to address known issues.
- Updated to the following versions:
    - Grafana 6.7.4.
    - WebLogic Kubernetes Operator 3.3.3.

### v1.0.2
Fixes:
- Updated CoreDNS to version 1.6.2-1.
- Updated Keycloak to version 10.0.2.
- Updated WebLogic Kubernetes Operator to version 3.3.2.
- Updated Oracle Linux image to version 7.9.
- Rebuilt several component images to address known issues.
- Fixes/improvements for the analysis tool, including support for diagnosing load balancer limit reached issues.
- Fixes/improvements for the install/upgrade process, including:
  - Install/upgrade jobs now run in the ``verrazzano-install`` namespace.
  - Added Rancher registration status to the VerrazzanoManagedCluster status.
  - Updated OKE troubleshooting URL in installation log.
  - Fixed ExternalIP handling during Istio install.
- Fixed Elasticsearch status yellow due to unassigned_shards.
- Webhook now disallows multicluster resources that are not in a VerrazzanoProject namespace.

### v1.0.1
Fixes:
- Updated to the following versions:
   - WebLogic Kubernetes Operator v3.3.0.
   - Coherence Operator v3.2.1.
   - In the Analysis Tool, `kubectl` v1.20.6-2.
- Ensured ConfigMaps are deleted during uninstall.
- Fixed logging pattern match issue for OKE Kubernetes v1.20.8 clusters.
- Fixed multicluster log collection for Verrazzano installations using LetsEncrypt certificates.
- Fixed console UI display bugs for multicluster applications.
- Fixed a bug where API keys generated by the Oracle Cloud Infrastructure Console were not working correctly.

### v1.0.0
Features: Updated to Rancher v2.5.9.

### v0.17.0
Features:
- Allow Verrazzano Monitoring Instance (VMI) replicas and memory sizes to be changed during installation for both `dev` and `prod` profiles.
- When installing Verrazzano on OKE, the OKE-specific Fluentd `extraVolumeMounts` configuration is no longer required.
- Updated to WebLogic Kubernetes Operator v3.2.5.

Fixes:
- During uninstall, delete application resources only from namespaces which are managed by Verrazzano.
- During upgrade, honor the APP_OPERATOR_IMAGE override.
- Fixed Keycloak installation failure when Prometheus is disabled.
- Allow empty values for Helm overrides in `config.json`.

### v0.16.0
Features:
- Provided options to configure log volume/mount of the log collector, Fluentd, and pre-configured profiles.
- Automatically enabled metrics and log capture for WebLogic domains deployed in Verrazzano.
- Added security-related data/project YAML files to the Verrazzano Console, under project details.
- Updated to WebLogic Kubernetes Operator v3.2.4.

Fixes:
- Added a fix for default metrics traits not always being injected into the `appconfig`.
- Updated the timestamp in WebLogic application logs so that the time filter can be used in Kibana.
- Corrected the incorrect `podSelector` in the node exporter network policy.
- Fixed the DNS resolution issue due to the missing cluster section of the `coredns configmap`.
- Stability improvements for the platform, tests, and examples.
- Renamed the Elasticsearch fields in a multicluster registration secret to be consistent.

### v0.15.1
Features:
- Allow customization of Elasticsearch node sizes and topology during installation.
- If `runtimeEncryptionSecret`, specified in the WebLogic domain spec, does not already exist, then create it.
- Support overrides of persistent storage configuration for Elasticsearch, Kibana, Prometheus, Grafana, and Keycloak.

Known Issues:
- After upgrade to 0.15.1, for Verrazzano Custom Resource installed on Oracle Cloud Infrastructure Container Engine for Kubernetes (OKE), the Fluentd DaemonSet in the `verrazzano-system` namespace cannot access logs.
  Run following command to patch the Fluentd DaemonSet and correct the issue:
  ```
  kubectl patch -n verrazzano-system ds fluentd --patch '{"spec":{"template":{"spec":{"containers":[{"name": "fluentd","volumeMounts":[{"mountPath":"/u01/data/","name":"extravol0","readOnly":true}]}],"volumes":[{"hostPath":{"path":"/u01/data/","type":""},"name":"extravol0"}]}}}}'
  ```

### v0.15.0
Features:
- Support for private container registries.
- Secured communication between Verrazzano resources using Istio.
- Updated to the following versions:
    - cert-manager v1.2.0.
    - Coherence Operator v3.1.5.
    - WebLogic Kubernetes Operator v3.2.3.
    - Node Exporter v1.0.0.
    - NGINX Ingress Controller v0.46.
    - Fluentd v1.12.3.
- Added network policies for Istio.

Fixes:
- Stability improvements for the platform, tests, and examples.
- Several fixes for scraping Prometheus metrics.
- Several fixes for logging and Elasticsearch.
- Replaced `keycloak.json` with dynamic realm creation.
- Removed the LoggingScope CRD from the Verrazzano API.
- Fixed issues related to multicluster resources being orphaned.

### v0.14.0
Features:
- Multicluster support for Verrazzano. Now you can:
    - Register participating clusters as VerrazzanoManagedClusters.
    - Deploy MutiClusterComponents and MultiClusterApplicationConfigurations.
    - Organize multicluster namespaces as VerrazzanoProjects.
    - Access MultiCluster Components and ApplicationConfigurations in the Verrazzano Console UI.
- Changed default wildcard DNS from xip.io to nip.io.
- Support for OKE clusters with private endpoints.
- Support for network policies. Now you can:
    - Add ingress-NGINX network policies.
    - Add Rancher network policies.
    - Add NetworkPolicy support to Verrazzano projects.
    - Add network policies for Keycloak.
    - Add platform operator network policies.
    - Add network policies for Elasticsearch and Kibana.
    - Set network policies for Verrazzano operators, Console, and API proxy.
    - Add network policies for WebLogic Kubernetes Operator.
- Changes to allow magic DNS provider to be specified (xip.io, nip.io, sslip.io).
- Support service setup for multiple containers.
- Enabled use of self-signed certs with Oracle Cloud Infrastructure DNS.
- Support for setting DeploymentStrategy for VerrazzanoHelidonWorkload.

Fixes:

- Several stability improvements for the platform, tests, and examples.
- Added retries around lookup of Rancher admin user.
- Granted specific privileges instead of `ALL` for Keycloak user in MySQL.
- Disabled the installation of the Verrazzano Console UI on managed clusters.

### v0.13.0
Features:
- `IngressTrait` support for explicit destination host and port.
- Experimental cluster diagnostic tooling.
- Grafana dashboards for `VerrazzanoHelidonWorkload`.
- Now you can update application Fluentd sidecar images following a Verrazzano update.
- Documented Verrazzano specific OAM workload resources.
- Documented Verrazzano hardware requirements and installed software versions.

Fixes:
- `VerrazzanoWebLogicWorkload` and `VerrazzanoCoherenceWorkload` resources now handle updates.
- Now `VerrazzanoHelidonWorkload` supports the use of the `ManualScalarTrait`.
- Now you can delete a `Namespace` containing an `ApplicationConfiguration` resource.
- Fixed frequent restarts of Prometheus during application deployment.
- Made `verrazzano-application-operator` logging more useful and use structured logging.
- Fixed Verrazzano uninstall issues.

### v0.12.0
Features:
- Observability stack now uses Keycloak SSO for authentication.
- Istio sidecars now automatically injected when namespaces labeled `istio-injection=enabled`.
- Support for Helidon applications now defined using `VerrazzanoHelidonWorkload` type.

Fixes:
- Fixed issues where logs were not captured from all containers in workloads with multiple containers.
- Fixed issue where some resources were not cleaned up during uninstall.

### v0.11.0

Features:
- OAM applications are optionally deployed into an Istio service mesh.
- Incremental improvements to user-facing roles.

Fixes:
- Fixed issue with logging when an application has multiple workload types.
- Fixed metrics configuration in Spring Boot example application.

### v0.10.0

**Breaking Changes**:
- Model/binding files removed; now application deployment done exclusively by using Open Application Model (OAM).
- Syntax changes for WebLogic and Coherence OAM workloads, now defined using `VerrazzanoCoherenceWorkload`
  and `VerrazzanoWebLogicWorkload` types.

Features:
  - By default, application endpoints now use HTTPs - when using magic DNS, certificates are issued by cluster issuer, when using
    Oracle Cloud Infrastructure DNS certificates are issued using Let's Encrypt, or the end user can provide certificates.
  - Updated to Coherence Operator v3.1.3.
  - Updates for running Verrazzano on Kubernetes 1.19 and 1.20.
  - RBAC roles and role bindings created at installation.
  - Added instance information to status of Verrazzano custom resource; can be used to obtain instance URLs.
  - Updated to Istio v1.7.3.

Fixes:
  - Reduced log level of Elasticsearch; excessive logging could have resulted in filling up disks.

### v0.9.0
- Features:
    - Added platform support for installing Verrazzano on Kind clusters.
    - Log records are indexed from the OAM `appconfig` and `component` definitions using the following pattern: `namespace-appconfig-component`.
    - All system and curated components are now patchable.
    - More updates to Open Application Model (OAM) support.

To enable OAM, when you install Verrazzano, specify the following in the Kubernetes manifest file for the Verrazzano custom resource:

```
spec:
  oam:
    enabled: true
```


### v0.8.0
- Features:
    - Support for two installation profiles, development (`dev`) and production (`prod`).  The production profile, which is the default, provides a 3-node Elasticsearch and persistent storage for the Verrazzano Monitoring Instance (VMI). The development profile provides a single node Elasticsearch and no persistent storage for the VMI.
    - The default behavior has been changed to use the system VMI for all monitoring (applications and Verrazzano components).  It is still possible to customize one of the profiles to enable the original, non-shared VMI mode.
    - Initial support for the Open Application Model (OAM).
- Fixes:
    - Updated to Axios NPM package v0.21.1 to resolve a security vulnerability in the examples code.

### v.0.7.0
- Features:
    - Ability to upgrade an existing Verrazzano installation.
    - Added the Verrazzano Console.
    - Enhanced the structure of the Verrazzano custom resource to allow more configurability.
    - Streamlined the secret usage for Oracle Cloud Infrastructure DNS installations.

- Fixes:
    - Fixed bug where the Verrazzano CR `Certificate.CA` fields were being ignored.
    - Removed secret used for `hello-world`; `hello-world-application` image is now public in ghcr so `ImagePullSecrets` is no longer needed.
    - Fixed [issue #339](https://github.com/verrazzano/verrazzano/issues/339) (PRs [#208](https://github.com/verrazzano/verrazzano-operator/pull/208) & [#210](https://github.com/verrazzano/verrazzano-operator/pull/210).)

### v0.6.0
- Features:
    - In-cluster installer which replaces client-side installation scripts.
    - Added installation profiles; in this release, there are two: production and development.
    - Verrazzano system components now emit JSON structured logs.
- Fixes:
    - Updated Elasticsearch and Kibana versions (elasticsearch:7.6.1-20201130145440-5c76ab1) and (kibana:7.6.1-20201130145840-7717e73).<|MERGE_RESOLUTION|>--- conflicted
+++ resolved
@@ -18,12 +18,9 @@
 - kube-state-metrics v2.6.0
 - cert-manager v1.9.1
 - Prometheus Adapter for Kubernetes Metrics APIs v0.10.0
-<<<<<<< HEAD
+- Grafana v7.5.17
 - WebLogic Kubernetes Operator v4.0.3
 - WebLogic Monitoring Exporter v2.1.0
-=======
-- Grafana v7.5.17
->>>>>>> 17909728
 
 Components added:
 - MySQL Operator 8.0.30-2.0.6
