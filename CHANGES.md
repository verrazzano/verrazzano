### v1.7.0
Component version updates:

- ArgoCD v2.8.3
- WebLogic Kubernetes Operator v4.1.2
- WebLogic Monitoring Exporter v2.1.5
- Thanos v0.32.2 (includes support for OKE Workload Identities)
- Kube State Metrics v2.10.0
- NGINX Prometheus Exporter v0.11.0
- Prometheus Pushgateway v1.6.2
<<<<<<< HEAD
- Istio v1.19.0
=======
- Prometheus Node Exporter v1.6.1
- Alertmanager v0.26.0

>>>>>>> dcf6ffdb

Features:

- Added OKEQuickCreate custom resource to support ease-of-use when creating OKE clusters on OCI.
- Added OCNEOCIQuickCreate custom resource to support ease-of-use when creating OCNE clusters on OCI.
- Enabled status updates for Istio reconciled objects
- Support for Thanos Ruler and Compactor
- Prometheus rules in the kube-prometheus-stack and Thanos Helm charts are enabled by default
- Added Prometheus alerting rules for Verrazzano operators
- Added progress flag in vz cli, which shows components installation progress in real time.

### v1.6.4

Component version updates:

- Istio v1.17.2
- Rancher v2.7.5
- Kiali v1.66.1

Fixes:

- Fixed issue provisioning OCNE workload clusters via Rancher UI when using Let's Encrypt Staging certs


### v1.6.1
Features:

- Enabled Alertmanager UI 

Component version updates:

- Alertmanager 0.25.0
- WebLogic Kubernetes Operator v4.1.0
- WebLogic Monitoring Exporter v2.1.4

Fixes:

- Re-enabled the startupapicheck job in cert-manager startup.

### v1.6.0
Features:

- The Prometheus components can now be enabled or disabled at any point in the Verrazzano lifecycle
- Added a None profile that comes with all components disabled by default
- Added Thanos, which supports high availability and long-term storage on top of Prometheus
- Enhanced the Verrazzano CLI to support installing and upgrading from a private registry and in air-gapped environments
- Added support for Kubernetes v1.25 and v1.26, and dropped support of Kubernetes v1.21, v1.22 and v1.23
- Added Fluent Operator to allow use of Fluent Bit for log processing, but it will be disabled by default
- Customer-managed Cert-Manager instances can now be used with Verrazzano

Component version updates:

- Rancher v2.7.3
    - Rancher Partner charts and RKE2 charts are no longer bundled.
- WebLogic Kubernetes Operator v4.0.6
- WebLogic Monitoring Exporter v2.1.3
- Jaeger v1.42.0
- NGINX Ingress Controller v1.7.1
- Prometheus Operator v0.64.1
- Prometheus v2.44.0
- kube-state-metrics v2.8.2
- kube-prometheus-stack Helm chart v45.25.0
- kube-state-metrics Helm chart v5.6.4

Components added:
- Thanos v0.30.2
- Fluent Operator v2.2.0
- FluentbitOpensearchOutput Helm chart v1.6.0

Fixes:

- Disabled the startupapicheck job in cert-manager startup.
- Fixed an issue with Rancher SSO via Keycloak when using a custom CA for Verrazzano certificates
- Fixed an issue where not defining the replicas for default OpenSearch node pools in the Verrazzano CR caused the pods to terminate.

### v1.5.0
Features:

- Separated Verrazzano Platform Operator and Verrazzano Platform Webhooks into separate deployments for scalability and resiliency.
- Added component availability to Verrazzano custom resource, displayed in the resource's status printout.
- Rancher clusters are automatically synchronized with VerrazzanoManagedCluster resources. Creating a cluster in Rancher results in a VMC creation and deleting a cluster in Rancher results in a VMC deletion.
- Applying the Rancher cluster registration manifest to a managed cluster causes additional Verrazzano resources to automatically transfer to the managed cluster.
- Grafana dashboards are now organized in folders. Added Grafana dashboards for Istio, JVM Micrometer, user applications, and Verrazzano system health.
- Added Argo CD which can be used as a declarative, GitOps continuous delivery tool for deploying applications.

Component version updates:

- Coherence Operator v3.2.9
- MySQL Server 8.0.32
- oam-kubernetes-runtime 0.3.3
- NGINX Ingress Controller v1.3.1
- Prometheus v2.38.0
- Prometheus Operator v0.59.1
- External DNS v0.12.2
- kube-state-metrics v2.6.0
- cert-manager v1.9.1
- Prometheus Adapter for Kubernetes Metrics APIs v0.10.0
- Grafana v7.5.17
- WebLogic Kubernetes Operator v4.0.4
- WebLogic Monitoring Exporter v2.1.0
- OpenSearch v2.3.0
- OpenSearch Dashboards v2.3.0
- Istio v1.15.3
- Jaeger v1.37.0
- Kiali v1.57.1
- Keycloak v20.0.1

Components added:
- Argo CD v2.5.3
- MySQL Operator 8.0.32-2.0.8

Fixes:

- Updated base and other images for bugs and security.
- Rancher upgrade intermittently fails with errors stating that the available chart version is less than the minimum chart version for Rancher system charts.
- Fixed Fluentd configuration to prevent duplication of logs in OpenSearch on Fluentd restarts or upgrade.
- Fixed i/o timeout errors installing Verrazzano on a RKE2 cluster.
- Fixed IngressTrait JWT related issues to allow multiple paths where one path has requestPrincipals and the other doesn't.
- Fixed IngressTrait JWT so that requestPrincipals with no paths are allowed.
- Fixed IngressTrait related AuthorizationPolicy cleanup when application is deleted.
- Fixed Argo CD bug to allow the policy.csv field in the argocd-rbac-cm ConfigMap to be overridden.

### v1.4.0
Features:

- Added the Verrazzano command-line tool (CLI) for interactive installation, upgrade, uninstall, cluster analysis, and bug reporting.
- Added backup and restore functionality using Velero and rancher-backup.
- Added Prometheus Operator based metrics collection (using ServiceMonitors and PodMonitors) for both Verrazzano system components and applications.
- Added a new API version for the Verrazzano resource, `install.verrazzano.io/v1beta1`. See the [Deprecated API Migration Guide](https://verrazzano.io/latest/docs/reference/migration/").
- Verrazzano distribution `tar.gz` artifacts now include the new CLI binaries and tooling.
- Replaced Elasticsearch and Kibana with OpenSearch and OpenSearch dashboards (pods, URLs, CRD fields).
- Improved Rancher integration.
    - Added the Rancher UI-based Verrazzano console.
    - Keycloak SSO authentication and authorization is configured by default.
    - OCI drivers now are enabled by default and ready-to-use.
- kube-prometheus-stack components now are enabled by default.
- Improved uninstall resiliency and performance.
- Added support for OCNE 1.5.x.
- Added support for Kubernetes v1.24.

Component version updates:

- Coherence Operator v3.2.6
- Istio v1.14.3
- Jaeger v1.34.1
- Rancher v2.6.8

Components added:

- Rancher Backup Operator v2.1.3
- Velero v1.8.1
- Velero Plugin For AWS v1.4.1

Components removed:

- Config Map Reload

Fixes:

- Resolved an issue where Verrazzano started an installation, immediately after an upgrade, but before all the components were ready.
- Resolved an issue where application pods that required an Istio sidecar did not restart after an upgrade.
- Resolved unnecessary temporary file cleanup for Helm overrides after installation or upgrade.
- Resolved an issue with Verrazzano resource status conditions being appended as duplicates instead of updated.
- Resolved an issue where Verrazzano Monitoring Operator was querying OpenSearch before it was ready.
- Resolved an issue where Verrazzano Platform Operator transitioned to a ready condition before all webhook context paths were ready.
- Updated base and other images to resolve CVEs.


### v1.3.5
Component version updates:

- WebLogic Kubernetes Operator v3.4.3

### v1.3.4
Fixes:

- Updated the Kiali image to fix CVEs.
- Resolved an issue with Prometheus volume attachment during upgrade.

Component version updates:

- Rancher v2.6.6

### v1.3.3
Fixes:

- Fixed AuthProxy to emit access logs.
- Fixed Verazzano Console intermittent failures of timing out loading application details.

Component version updates:

- Istio v1.13.5

### v1.3.2
Fixes:

- Fixed Fluentd pattern to correctly parse `severity` value from WebLogic logs.
- Fixed IngressTrait to remove the deleted IngressTrait entries from the Istio Gateway.

### v1.3.1
Fixes:

- Resolved an issue where the Verrazzano uninstall deleted additional namespaces when deleting Rancher components.
- Fixed IngressTrait controller to support Services as component workloads.
- Added liveness probe for the AuthProxy NGINX server.
- Added support for dynamic configuration overrides to Verrazzano components from various monitored sources, including ConfigMaps, Secrets, and Values referenced in the Verrazzano CR.
- Added support for JWT authentication and authorization policy specification for applications.
- Added support for Prometheus Service Monitor and Pod Monitor CRs deployed using Prometheus Operator.
- Updated Keycloak image to fix CVEs.

### v1.3.0
Features:

- Post-installation updates: configurations for DNS, certificate management, logging, ingress, and OpenSearch cluster configuration can be updated after a Verrazzano installation.
- Added Jaeger Distributed Tracing.
- Support for Kubernetes v1.22 and v1.23.
- kube-prometheus-stack components are now part of Verrazzano and can be enabled, these include Prometheus Operator, Alertmanager, kube-state-metrics, and such.

Component version updates:

- cert-manager v1.7.1
- Coherence Operator 3.2.5
- Istio v1.13.2
- Jaeger Operator v1.32.0
- Kiali v1.42.0
- NGINX Ingress Controller v1.1.1
- Node Exporter v1.3.1
- Prometheus v2.34.0
- Rancher v2.6.4
- WebLogic Kubernetes Operator v3.4.0

Components added:

- Alertmanager v0.24.0
- kube-state-metrics v2.4.2
- Prometheus Adapter v0.9.1
- Prometheus Operator v0.55.1
- Prometheus Pushgateway v1.4.2

Fixes:

- Resolved an issue in the console UI with displaying multicluster applications when a managed cluster is partially registered.
- Resolved an issue in the console UI with the display of the Bob's Books sample WebLogic application.
- Resolved an issue with exporting WebLogic application metrics in a private registry installation of Verrazzano.

### v1.2.2
Fixes:

- Resolved an issue with the Grafana Dashboards for Helidon in multicluster setup.
- Resolved an issue with naming the Istio Authorization Policy for the AuthProxy.
- Resolved an issue with AuthProxy pods being evicted due to ephemeral storage.
- Resolved an issue with the length of the cookie TTL in the ingress trait.

### v1.2.1
Fixes:

- Resolved an issue with upgrade when configured to use a private registry.
- Resolved an issue with the public image of WebLogic Monitoring Exporter being used when a private registry is configured.
- Resolved an issue with intermittent upgrade failures while upgrading from Verrazzano v1.0.2 to v1.2.0.
- Resolved an issue with the console UI when viewing WebLogic applications.
- Resolved an issue with the console UI when displaying an application that is targeted to a managed cluster that has not completed the registration process.
- Resolved an issue with the console UI not displaying the traits for an OAM application.
- Resolved an issue with the `verrazzano-application-operator` pod continually crashing and restarting.
- Resolved an issue with the WebLogic workload `logHome` value being ignored and always using `/scratch/log`.
- Resolved an issue with Prometheus not scraping metrics from Verrazzano managed namespaces that do not have Istio injection enabled.
- The Verrazzano operators no longer have watches on resources in the `kube-system` namespace.
- Updated Keycloak image to address CVEs.

Known Issues:

- Importing a Kubernetes v1.21 cluster into Rancher might not work properly. Rancher does not currently support Kubernetes v1.21.

### v1.2.0
Features:

- Logging enhancements:
  - Added support for Oracle Cloud Infrastructure Logging integration.
  - Replaced Elasticsearch and Kibana with Opensearch and Opensearch Dashboard.
  - Updated Opensearch `prod` profile data node configuration to 3 replicas.
  - Enhanced Fluentd parsing/filtering rules for Verrazzano system logs.
- Added support for using `instance_principal` authorization with using Oracle Cloud Infrastructure DNS.
- Added support for metrics integration with non-OAM applications.
- Added support for scaling Istio gateways and setting affinity.
- Added support for scaling Verrazzano AuthProxy and setting affinity.
- Component version updates:
  - External DNS v0.10.2.
  - MySQL v8.0.28.
  - Grafana v7.5.11.
  - Prometheus v2.31.1.
  - Opensearch v1.2.3 (replaces Elasticsearch).
  - Opensearch Dashboards v1.2.0 (replaces Kibana).
  - WebLogic Kubernetes Operator v3.3.7.

Fixes:

- Fixed Keycloak issue creating incorrect `verrazzano-monitors` group on installation.
- Fixed Verrazzano failing to uninstall in a private registry configuration due to a missing Rancher image.
- Fixed Rancher installation when `tls-ca-additional` secret is not present.
- Fixed Opensearch parsing errors of `trait` field.
- Fixed Custom CA certificates support.
- Fixed issue requeuing unsupported traits in the Verrazzano Application Operator, and updated the OAM Operator.
- Aligned Helidon workload service port names with Istio conventions to avoid protocol defaulting to TCP in all cases.
- Added ability to set a DestinationRule with HTTP Cookie for session affinity.

Known Issues:

- Importing a Kubernetes v1.21 cluster into Rancher might not work properly. Rancher does not currently support Kubernetes v1.21.

### v1.1.2
Fixes:
- Fixed installation to create `verrazzano-monitors` group correctly.
- Fixed installation to enable network access to Prometheus for Kiali.
- Updated Spring Boot example image to address CVEs.
- Updated Kibana image to address CVEs.
- Updated Elasticsearch image to address CVEs.
- Fixed Verrazzano failing to install when specifying a custom CA certificate.
- Updated Keycloak image to address CVEs.
- Fixed Verrazzano failing to install when the `spec.components.certManager.certificate.acme.environment` field was set to `production` in the Verrazzano CR.
- Added support for using private DNS and instance principals with Oracle Cloud Infrastructure DNS.
- Fixed Verrazzano failing to uninstall in a private registry configuration due to a missing Rancher image.
- Updated Verrazzano to use the Rancher v2.5.9 Helm chart.

Known Issues:
- Importing a Kubernetes v1.21 cluster into Rancher might not work properly. Rancher does not currently support Kubernetes v1.21.

### v1.1.1
Fixes:
- Elasticsearch and Keycloak images were updated to address CVEs.
- Updated WebLogic Kubernetes Operator version to 3.3.7.
- Minor bug fixes including updating Elasticsearch logging to avoid type collisions.
- Improved cluster-dump behavior when capturing logs.
- Rancher namespace is now created by default.

Known Issues:
- Importing a Kubernetes v1.21 cluster into Rancher might not work properly. Rancher does not currently support Kubernetes v1.21.

### v1.1.0
Fixes:
- Added support for Kiali.
- Simplified the placement of multicluster resources.
- Improved the performance of installing Verrazzano.
- Added support for external Elasticsearch.
- Improvements to system functions, including the authenticating proxy.
- Added support in the LoggingTrait to customize application logging.
- Fixed ability to register a managed cluster with Rancher when configured to use LetsEncrypt staging certificates.
- Fixed Elasticsearch status yellow due to unassigned shards.
- Added support for Kubernetes 1.21, dropped support of Kubernetes 1.18.
- Updated several installed and supported [Software Versions]({{< relref "/docs/setup/prereqs.md" >}}).

Known Issues:
- Importing a Kubernetes v1.21 cluster into Rancher might not work properly. Rancher does not currently support Kubernetes v1.21.

### v1.0.4
Fixes:
- Elasticsearch and Spring Boot images were updated to consume log4j 2.16, to address CVE-2021-44228/CVE-2021-45046.
- Keycloak image was updated to address vulnerabilities.
- Minor bug fixes including fixes for capitalization in user-visible messages.

### v1.0.3
Fixes:
- Fix to use load balancer service external IP address for application ingress when using an external load balancer and wildcard DNS.
- Fixed scraping of Prometheus metrics for WebLogic workloads on managed clusters.
- Rebuilt several component images to address known issues.
- Updated to the following versions:
    - Grafana 6.7.4.
    - WebLogic Kubernetes Operator 3.3.3.

### v1.0.2
Fixes:
- Updated CoreDNS to version 1.6.2-1.
- Updated Keycloak to version 10.0.2.
- Updated WebLogic Kubernetes Operator to version 3.3.2.
- Updated Oracle Linux image to version 7.9.
- Rebuilt several component images to address known issues.
- Fixes/improvements for the analysis tool, including support for diagnosing load balancer limit reached issues.
- Fixes/improvements for the install/upgrade process, including:
  - Install/upgrade jobs now run in the ``verrazzano-install`` namespace.
  - Added Rancher registration status to the VerrazzanoManagedCluster status.
  - Updated OKE troubleshooting URL in installation log.
  - Fixed ExternalIP handling during Istio install.
- Fixed Elasticsearch status yellow due to unassigned_shards.
- Webhook now disallows multicluster resources that are not in a VerrazzanoProject namespace.

### v1.0.1
Fixes:
- Updated to the following versions:
   - WebLogic Kubernetes Operator v3.3.0.
   - Coherence Operator v3.2.1.
   - In the Analysis Tool, `kubectl` v1.20.6-2.
- Ensured ConfigMaps are deleted during uninstall.
- Fixed logging pattern match issue for OKE Kubernetes v1.20.8 clusters.
- Fixed multicluster log collection for Verrazzano installations using LetsEncrypt certificates.
- Fixed console UI display bugs for multicluster applications.
- Fixed a bug where API keys generated by the Oracle Cloud Infrastructure Console were not working correctly.

### v1.0.0
Features: Updated to Rancher v2.5.9.

### v0.17.0
Features:
- Allow Verrazzano Monitoring Instance (VMI) replicas and memory sizes to be changed during installation for both `dev` and `prod` profiles.
- When installing Verrazzano on OKE, the OKE-specific Fluentd `extraVolumeMounts` configuration is no longer required.
- Updated to WebLogic Kubernetes Operator v3.2.5.

Fixes:
- During uninstall, delete application resources only from namespaces which are managed by Verrazzano.
- During upgrade, honor the APP_OPERATOR_IMAGE override.
- Fixed Keycloak installation failure when Prometheus is disabled.
- Allow empty values for Helm overrides in `config.json`.

### v0.16.0
Features:
- Provided options to configure log volume/mount of the log collector, Fluentd, and pre-configured profiles.
- Automatically enabled metrics and log capture for WebLogic domains deployed in Verrazzano.
- Added security-related data/project YAML files to the Verrazzano Console, under project details.
- Updated to WebLogic Kubernetes Operator v3.2.4.

Fixes:
- Added a fix for default metrics traits not always being injected into the `appconfig`.
- Updated the timestamp in WebLogic application logs so that the time filter can be used in Kibana.
- Corrected the incorrect `podSelector` in the node exporter network policy.
- Fixed the DNS resolution issue due to the missing cluster section of the `coredns configmap`.
- Stability improvements for the platform, tests, and examples.
- Renamed the Elasticsearch fields in a multicluster registration secret to be consistent.

### v0.15.1
Features:
- Allow customization of Elasticsearch node sizes and topology during installation.
- If `runtimeEncryptionSecret`, specified in the WebLogic domain spec, does not already exist, then create it.
- Support overrides of persistent storage configuration for Elasticsearch, Kibana, Prometheus, Grafana, and Keycloak.

Known Issues:
- After upgrade to 0.15.1, for Verrazzano Custom Resource installed on Oracle Cloud Infrastructure Container Engine for Kubernetes (OKE), the Fluentd DaemonSet in the `verrazzano-system` namespace cannot access logs.
  Run following command to patch the Fluentd DaemonSet and correct the issue:
  ```
  kubectl patch -n verrazzano-system ds fluentd --patch '{"spec":{"template":{"spec":{"containers":[{"name": "fluentd","volumeMounts":[{"mountPath":"/u01/data/","name":"extravol0","readOnly":true}]}],"volumes":[{"hostPath":{"path":"/u01/data/","type":""},"name":"extravol0"}]}}}}'
  ```

### v0.15.0
Features:
- Support for private container registries.
- Secured communication between Verrazzano resources using Istio.
- Updated to the following versions:
    - cert-manager v1.2.0.
    - Coherence Operator v3.1.5.
    - WebLogic Kubernetes Operator v3.2.3.
    - Node Exporter v1.0.0.
    - NGINX Ingress Controller v0.46.
    - Fluentd v1.12.3.
- Added network policies for Istio.

Fixes:
- Stability improvements for the platform, tests, and examples.
- Several fixes for scraping Prometheus metrics.
- Several fixes for logging and Elasticsearch.
- Replaced `keycloak.json` with dynamic realm creation.
- Removed the LoggingScope CRD from the Verrazzano API.
- Fixed issues related to multicluster resources being orphaned.

### v0.14.0
Features:
- Multicluster support for Verrazzano. Now you can:
    - Register participating clusters as VerrazzanoManagedClusters.
    - Deploy MutiClusterComponents and MultiClusterApplicationConfigurations.
    - Organize multicluster namespaces as VerrazzanoProjects.
    - Access MultiCluster Components and ApplicationConfigurations in the Verrazzano Console UI.
- Changed default wildcard DNS from xip.io to nip.io.
- Support for OKE clusters with private endpoints.
- Support for network policies. Now you can:
    - Add ingress-NGINX network policies.
    - Add Rancher network policies.
    - Add NetworkPolicy support to Verrazzano projects.
    - Add network policies for Keycloak.
    - Add platform operator network policies.
    - Add network policies for Elasticsearch and Kibana.
    - Set network policies for Verrazzano operators, Console, and API proxy.
    - Add network policies for WebLogic Kubernetes Operator.
- Changes to allow magic DNS provider to be specified (xip.io, nip.io, sslip.io).
- Support service setup for multiple containers.
- Enabled use of self-signed certs with Oracle Cloud Infrastructure DNS.
- Support for setting DeploymentStrategy for VerrazzanoHelidonWorkload.

Fixes:

- Several stability improvements for the platform, tests, and examples.
- Added retries around lookup of Rancher admin user.
- Granted specific privileges instead of `ALL` for Keycloak user in MySQL.
- Disabled the installation of the Verrazzano Console UI on managed clusters.

### v0.13.0
Features:
- `IngressTrait` support for explicit destination host and port.
- Experimental cluster diagnostic tooling.
- Grafana dashboards for `VerrazzanoHelidonWorkload`.
- Now you can update application Fluentd sidecar images following a Verrazzano update.
- Documented Verrazzano specific OAM workload resources.
- Documented Verrazzano hardware requirements and installed software versions.

Fixes:
- `VerrazzanoWebLogicWorkload` and `VerrazzanoCoherenceWorkload` resources now handle updates.
- Now `VerrazzanoHelidonWorkload` supports the use of the `ManualScalarTrait`.
- Now you can delete a `Namespace` containing an `ApplicationConfiguration` resource.
- Fixed frequent restarts of Prometheus during application deployment.
- Made `verrazzano-application-operator` logging more useful and use structured logging.
- Fixed Verrazzano uninstall issues.

### v0.12.0
Features:
- Observability stack now uses Keycloak SSO for authentication.
- Istio sidecars now automatically injected when namespaces labeled `istio-injection=enabled`.
- Support for Helidon applications now defined using `VerrazzanoHelidonWorkload` type.

Fixes:
- Fixed issues where logs were not captured from all containers in workloads with multiple containers.
- Fixed issue where some resources were not cleaned up during uninstall.

### v0.11.0

Features:
- OAM applications are optionally deployed into an Istio service mesh.
- Incremental improvements to user-facing roles.

Fixes:
- Fixed issue with logging when an application has multiple workload types.
- Fixed metrics configuration in Spring Boot example application.

### v0.10.0

**Breaking Changes**:
- Model/binding files removed; now application deployment done exclusively by using Open Application Model (OAM).
- Syntax changes for WebLogic and Coherence OAM workloads, now defined using `VerrazzanoCoherenceWorkload`
  and `VerrazzanoWebLogicWorkload` types.

Features:
  - By default, application endpoints now use HTTPs - when using magic DNS, certificates are issued by cluster issuer, when using
    Oracle Cloud Infrastructure DNS certificates are issued using Let's Encrypt, or the end user can provide certificates.
  - Updated to Coherence Operator v3.1.3.
  - Updates for running Verrazzano on Kubernetes 1.19 and 1.20.
  - RBAC roles and role bindings created at installation.
  - Added instance information to status of Verrazzano custom resource; can be used to obtain instance URLs.
  - Updated to Istio v1.7.3.

Fixes:
  - Reduced log level of Elasticsearch; excessive logging could have resulted in filling up disks.

### v0.9.0
- Features:
    - Added platform support for installing Verrazzano on Kind clusters.
    - Log records are indexed from the OAM `appconfig` and `component` definitions using the following pattern: `namespace-appconfig-component`.
    - All system and curated components are now patchable.
    - More updates to Open Application Model (OAM) support.

To enable OAM, when you install Verrazzano, specify the following in the Kubernetes manifest file for the Verrazzano custom resource:

```
spec:
  oam:
    enabled: true
```


### v0.8.0
- Features:
    - Support for two installation profiles, development (`dev`) and production (`prod`).  The production profile, which is the default, provides a 3-node Elasticsearch and persistent storage for the Verrazzano Monitoring Instance (VMI). The development profile provides a single node Elasticsearch and no persistent storage for the VMI.
    - The default behavior has been changed to use the system VMI for all monitoring (applications and Verrazzano components).  It is still possible to customize one of the profiles to enable the original, non-shared VMI mode.
    - Initial support for the Open Application Model (OAM).
- Fixes:
    - Updated to Axios NPM package v0.21.1 to resolve a security vulnerability in the examples code.

### v.0.7.0
- Features:
    - Ability to upgrade an existing Verrazzano installation.
    - Added the Verrazzano Console.
    - Enhanced the structure of the Verrazzano custom resource to allow more configurability.
    - Streamlined the secret usage for Oracle Cloud Infrastructure DNS installations.

- Fixes:
    - Fixed bug where the Verrazzano CR `Certificate.CA` fields were being ignored.
    - Removed secret used for `hello-world`; `hello-world-application` image is now public in ghcr so `ImagePullSecrets` is no longer needed.
    - Fixed [issue #339](https://github.com/verrazzano/verrazzano/issues/339) (PRs [#208](https://github.com/verrazzano/verrazzano-operator/pull/208) & [#210](https://github.com/verrazzano/verrazzano-operator/pull/210).)

### v0.6.0
- Features:
    - In-cluster installer which replaces client-side installation scripts.
    - Added installation profiles; in this release, there are two: production and development.
    - Verrazzano system components now emit JSON structured logs.
- Fixes:
    - Updated Elasticsearch and Kibana versions (elasticsearch:7.6.1-20201130145440-5c76ab1) and (kibana:7.6.1-20201130145840-7717e73).
<|MERGE_RESOLUTION|>--- conflicted
+++ resolved
@@ -8,13 +8,9 @@
 - Kube State Metrics v2.10.0
 - NGINX Prometheus Exporter v0.11.0
 - Prometheus Pushgateway v1.6.2
-<<<<<<< HEAD
-- Istio v1.19.0
-=======
 - Prometheus Node Exporter v1.6.1
 - Alertmanager v0.26.0
-
->>>>>>> dcf6ffdb
+- Istio v1.19.0
 
 Features:
 
