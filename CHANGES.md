--- conflicted
+++ resolved
@@ -4,12 +4,9 @@
 - WebLogic Kubernetes Operator v4.1.2
 - WebLogic Monitoring Exporter v2.1.5
 - Thanos v0.32.2 (includes support for OKE Workload Identities)
-<<<<<<< HEAD
 - MySQL v8.1.0
 - MySQL Operator v8.1.0
-=======
 - Kube State Metrics v2.10.0
->>>>>>> 6e95e2ea
 - NGINX Prometheus Exporter v0.11.0
 - Prometheus Pushgateway v1.6.2
 
