--- conflicted
+++ resolved
@@ -4,11 +4,9 @@
 - WebLogic Kubernetes Operator v4.1.2
 - WebLogic Monitoring Exporter v2.1.5
 - Thanos v0.32.2 (includes support for OKE Workload Identities)
-<<<<<<< HEAD
 - Kube State Metrics v2.10.0
-=======
 - NGINX Prometheus Exporter v0.11.0
->>>>>>> 6c932341
+
 
 Features:
 
