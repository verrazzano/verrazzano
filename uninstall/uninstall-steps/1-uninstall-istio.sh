--- conflicted
+++ resolved
@@ -92,12 +92,6 @@
 
   # Grab all leftover Helm repos and delete resources
   log "Deleting Helm repos"
-<<<<<<< HEAD
-  helm repo ls \
-    | awk '/istio.io|stable|jetstack|rancher-stable|codecentric/ {print $1}' \
-    | xargsr -I name helm repo remove name \
-    || err_exit $? "Could not delete helm repos" # return on pipefail
-=======
   local helm_ls
   helm_ls=$(helm repo ls)
   if [ $? -eq 0 ]; then
@@ -106,7 +100,6 @@
       | xargsr -I name helm repo remove name \
       || return $? # return on pipefail
   fi
->>>>>>> ffcba880
 }
 
 action "Deleting Istio Components" uninstall_istio || exit 1
