#!/bin/bash
#
# Copyright (c) 2020, Oracle and/or its affiliates.
# Licensed under the Universal Permissive License v 1.0 as shown at https://oss.oracle.com/licenses/upl.
#
SCRIPT_DIR=$(cd $(dirname "$0"); pwd -P)
INSTALL_DIR=$SCRIPT_DIR/../../install

. $INSTALL_DIR/common.sh

set -o pipefail

TMP_DIR=$(mktemp -d)
trap 'rc=$?; rm -rf ${TMP_DIR} || true; _logging_exit_handler $rc' EXIT

CONFIG_DIR=$INSTALL_DIR/config

function uninstall_istio() {
  # delete webhook configurations
  log "Removing Istio Webhook Configurations"
  kubectl delete MutatingWebhookConfiguration istio-sidecar-injector --ignore-not-found=true || return $?
  kubectl delete ValidatingWebhookConfiguration istio-galley --ignore-not-found=true || return $?

  # delete istio crds
  log "Deleting Istio Custom Resource Definitions"
  kubectl get crd --no-headers -o custom-columns=":metadata.name" \
    | awk '/istio.io/ {print $1}' \
    | xargs kubectl delete crd \
    || return $? # return on pipefail

  # delete istio api services
  log "Deleting Istio API Services"
  kubectl get apiservice --no-headers -o custom-columns=":metadata.name" \
    | awk '/istio.io/ {print $1}' \
    | xargs kubectl delete apiservice \
    || return $? # return on pipefail

  # delete istio cluster role bindings
  log "Deleting Istio Cluster Role Bindings"
  kubectl get clusterrolebinding --no-headers -o custom-columns=":metadata.name" \
    | awk '/istio-system|istio-multi/ {print $1}' \
    | xargs kubectl delete clusterrolebinding \
    || return $? # return on pipefail

  # delete istio cluster roles
  log "Deleting Istio Cluster Roles"
  kubectl get clusterrolebinding --no-headers -o custom-columns=":metadata.name" \
    | awk '/istio-system|istio-reader|istiocoredns/ {print $1}' \
    | xargs kubectl delete clusterrole \
    || return $? # return on pipefail
}

function delete_secrets() {
  # Delete istio.default in all namespaces
  log "Collecting istio secrets for deletion"
  kubectl delete secret istio.default --ignore-not-found=true || return $?
  kubectl delete secret istio.default -n kube-public --ignore-not-found=true || return $?
  kubectl delete secret istio.default -n kube-node-lease --ignore-not-found=true || return $?

  # delete secrets left over in kube-system
  kubectl get secrets -n kube-system --no-headers -o custom-columns=":metadata.name,:metadata.annotations" \
  | awk '/istio./ {print $1}' \
  | xargs kubectl delete secret -n kube-system \
  || return $? # return on pipefail
}

function delete_istio_namepsace() {
  kubectl get namespaces --no-headers -o custom-columns=":metadata.name" \
    | awk '/istio-system/ {print $1}' \
    | xargs kubectl patch namespace -p '{"metadata":{"finalizers":null}}' --type=merge  \
    || return $? # return on pipefail

  log "Deleting istio-system namespace"
  kubectl delete namespace istio-system --ignore-not-found=true || return $?
}

function finalize() {
  # Removing possible reference to verrazzano in clusterroles and clusterrolebindings
<<<<<<< HEAD
  local crb_res=("$(kubectl get clusterrolebinding --no-headers -o custom-columns=":metadata.name" \
    | grep -E 'verrazzano' || true)")

  printf "%s\n" "${crb_res[@]}" \
    | awk '{print $1}' \
    | xargs kubectl delete clusterrolebinding \
    || return $? # return on pipefail

  local cr_res=("$(kubectl get clusterrole --no-headers -o custom-columns=":metadata.name" \
    | grep -E 'verrazzano' || true)")

  printf "%s\n" "${cr_res[@]}" \
    | awk '{print $1}' \
=======
  kubectl get clusterrolebinding --no-headers -o custom-columns=":metadata.name" \
    | awk '/verrazzano/' \
    | xargs kubectl delete clusterrolebinding \
    || return $? # return on pipefail

  kubectl get clusterrole --no-headers -o custom-columns=":metadata.name" \
    | awk '/verrazzano/' \
>>>>>>> 8e9f14d0
    | xargs kubectl delete clusterrole \
    || return $? # return on pipefail

  # Grab all leftover Helm repos and delete resources
  log "Deleting Helm repos"
  local helm_repos=("$(helm repo ls \
    | grep -E 'istio.io|stable|jetstack|rancher-stable|codecentric' || true)")

  printf "%s\n" "${helm_repos[@]}" \
    | awk '{print $1}' \
    | xargs -I name helm repo remove name \
    || return $? # return on pipefail
}

action "Deleting Istio Components" uninstall_istio || exit 1
action "Deleting Istio Secrets" delete_secrets || exit 1
action "Deleting Istio Namespace" delete_istio_namepsace || exit 1
action "Finalizing Uninstall" finalize || exit 1<|MERGE_RESOLUTION|>--- conflicted
+++ resolved
@@ -76,21 +76,6 @@
 
 function finalize() {
   # Removing possible reference to verrazzano in clusterroles and clusterrolebindings
-<<<<<<< HEAD
-  local crb_res=("$(kubectl get clusterrolebinding --no-headers -o custom-columns=":metadata.name" \
-    | grep -E 'verrazzano' || true)")
-
-  printf "%s\n" "${crb_res[@]}" \
-    | awk '{print $1}' \
-    | xargs kubectl delete clusterrolebinding \
-    || return $? # return on pipefail
-
-  local cr_res=("$(kubectl get clusterrole --no-headers -o custom-columns=":metadata.name" \
-    | grep -E 'verrazzano' || true)")
-
-  printf "%s\n" "${cr_res[@]}" \
-    | awk '{print $1}' \
-=======
   kubectl get clusterrolebinding --no-headers -o custom-columns=":metadata.name" \
     | awk '/verrazzano/' \
     | xargs kubectl delete clusterrolebinding \
@@ -98,17 +83,13 @@
 
   kubectl get clusterrole --no-headers -o custom-columns=":metadata.name" \
     | awk '/verrazzano/' \
->>>>>>> 8e9f14d0
     | xargs kubectl delete clusterrole \
     || return $? # return on pipefail
 
   # Grab all leftover Helm repos and delete resources
   log "Deleting Helm repos"
-  local helm_repos=("$(helm repo ls \
-    | grep -E 'istio.io|stable|jetstack|rancher-stable|codecentric' || true)")
-
-  printf "%s\n" "${helm_repos[@]}" \
-    | awk '{print $1}' \
+  helm repo ls \
+    | awk '/istio.io|stable|jetstack|rancher-stable|codecentric/ {print $1}' \
     | xargs -I name helm repo remove name \
     || return $? # return on pipefail
 }
