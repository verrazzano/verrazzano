--- conflicted
+++ resolved
@@ -16,11 +16,7 @@
   # Deleting rancher through API
   log "Deleting Rancher through API"
   rancher_exists=$(kubectl get namespace cattle-system) || return 0
-<<<<<<< HEAD
   rancher_host_name="$(kubectl get ingress -n cattle-system --no-headers -o custom-columns=":spec.rules[0].host")" || err_exit $? "Could not collect Rancher hostname"
-=======
-  rancher_host_name="$(kubectl get ingress -n cattle-system --no-headers -o custom-columns=":spec.rules[0].host")" || return $?
->>>>>>> 28beb0a5
   rancher_cluster_url="https://${rancher_host_name}/v3/clusters/local"
   rancher_admin_password=$(kubectl get secret --namespace cattle-system rancher-admin-secret -o jsonpath={.data.password}) || err_exit $? "Could not collect rancher-admin-secret"
   rancher_admin_password=$(echo ${rancher_admin_password} | base64 --decode) || err_exit $? "Could not decode rancher-admin-secret"
@@ -53,26 +49,16 @@
   log "Deleting VerrazzanoBindings"
   kubectl get crd verrazzanobindings.verrazzano.io || return 0
   kubectl get VerrazzanoBindings --no-headers -o custom-columns=":metadata.name" \
-<<<<<<< HEAD
-    | xargs kubectl delete VerrazzanoBindings \
+    | xargsr kubectl delete VerrazzanoBindings \
     || err_exit $? "Could not delete VerrazzanoBindings" # return on pipefail
-=======
-    | xargsr kubectl delete VerrazzanoBindings \
-    || return $? # return on pipefail
->>>>>>> 28beb0a5
 }
 
 function delete_models {
   log "Deleting VerrazzanoModels"
   kubectl get crd verrazzanomodels.verrazzano.io || return 0
   kubectl get VerrazzanoModels --no-headers -o custom-columns=":metadata.name" \
-<<<<<<< HEAD
-    | xargs kubectl delete VerrazzanoModels \
+    | xargsr kubectl delete VerrazzanoModels \
     || err_exit $? "Could not delete VerrazzanoModels" # return on pipefail
-=======
-    | xargsr kubectl delete VerrazzanoModels \
-    || return $? # return on pipefail
->>>>>>> 28beb0a5
 }
 
 action "Initializing Uninstall" initializing_uninstall || exit 1
