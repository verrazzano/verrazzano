#!/bin/bash
#
# Copyright (c) 2020, Oracle and/or its affiliates.
# Licensed under the Universal Permissive License v 1.0 as shown at https://oss.oracle.com/licenses/upl.
#
SCRIPT_DIR=$(cd $(dirname "$0"); pwd -P)
INSTALL_DIR=$SCRIPT_DIR/../../install
UNINSTALL_DIR=$SCRIPT_DIR/..

. $INSTALL_DIR/common.sh
. $UNINSTALL_DIR/uninstall-utils.sh

set -o pipefail

function delete_verrazzano() {
  # delete helm installation of Verrazzano
  log "Deleting Verrazzano"
  helm ls -A \
    | awk '/verrazzano/ {print $1}' \
<<<<<<< HEAD
    | xargs helm uninstall -n verrazzano-system \
    || err_exit $? "Could not delete verrazzano from helm" # return on pipefail
=======
    | xargsr helm uninstall -n verrazzano-system \
    || return $? # return on pipefail
>>>>>>> 28beb0a5

  # delete verrazzano-managed-cluster-local secret
  log "Deleting Verrazzano secrets"
  kubectl delete secret verrazzano-managed-cluster-local --ignore-not-found=true || err_exit $? "Could not delete secrets from Verrazzano"

  # delete crds
  log "Deleting Verrazzano crd finalizers"
  kubectl get crds --no-headers -o custom-columns=":metadata.name" \
    | awk '/verrazzano.io/' \
<<<<<<< HEAD
    | xargs kubectl patch crd -p '{"metadata":{"finalizers":null}}' --type=merge \
    || err_exit $? "Could not remove finalizers from CustomResourceDefinitions in Verrazzano" # return on pipefail
=======
    | xargsr kubectl patch crd -p '{"metadata":{"finalizers":null}}' --type=merge \
    || return $? # return on pipefail
>>>>>>> 28beb0a5

  log "Deleting Verrazzano crds"
  kubectl get crds --no-headers -o custom-columns=":metadata.name" \
    | awk '/verrazzano.io/' \
<<<<<<< HEAD
    | xargs kubectl delete crd \
    || err_exit $? "Could not delete CustomResourceDefinitions from Verrazzano" # return on pipefail
=======
    | xargsr kubectl delete crd \
    || return $? # return on pipefail
>>>>>>> 28beb0a5

  # deleting certificatesigningrequests
  log "Deleting CertificateSigningRequests"
  kubectl get csr --no-headers -o custom-columns=":metadata.name" \
    | awk '/csr-/' \
<<<<<<< HEAD
    | xargs kubectl delete csr \
    || err_exit $? "Could not delete CertificateSigningRequests from Verrazzano" # return on pipefail
=======
    | xargsr kubectl delete csr \
    || return $? # return on pipefail
>>>>>>> 28beb0a5

  log "Deleting ClusterRoles and ClusterRoleBindings"
  # deleting clusterrolebindings
  kubectl get clusterrolebinding --no-headers -o custom-columns=":metadata.name,:metadata.labels" \
    | awk '/verrazzano/ {print $1}' \
<<<<<<< HEAD
    | xargs kubectl delete clusterrolebinding \
    || err_exit $? "Could not delete ClusterRoleBindings from Verrazzano" # return on pipefail
=======
    | xargsr kubectl delete clusterrolebinding \
    || return $? # return on pipefail
>>>>>>> 28beb0a5

  # deleting clusterroles
  log "Deleting ClusterRoles"
  kubectl get clusterrole --no-headers -o custom-columns=":metadata.name,:metadata.labels" \
    | awk '/verrazzano/ {print $1}' \
<<<<<<< HEAD
    | xargs kubectl delete clusterrole \
    || err_exit $? "Could not delete ClusterRoles from Verrazzano" # return on pipefail
=======
    | xargsr kubectl delete clusterrole \
    || return $? # return on pipefail
>>>>>>> 28beb0a5

  # deleting namespaces
  log "Deleting Verrazzano namespace finalizers"
  # delete namespace finalizers
  kubectl get namespace --no-headers -o custom-columns=":metadata.name,:metadata.labels" \
    | awk '/k8s-app:verrazzano.io|verrazzano-system/ {print $1}' \
<<<<<<< HEAD
    | xargs kubectl patch namespace -p '{"metadata":{"finalizers":null}}' --type=merge \
    || err_exit $? "Could not remove finalizers from Verrazzano namespaces" # return on pipefail
=======
    | xargsr kubectl patch namespace -p '{"metadata":{"finalizers":null}}' --type=merge \
    || return $? # return on pipefail
>>>>>>> 28beb0a5

  log "Deleting Verrazzano namespaces"
  kubectl get namespace --no-headers -o custom-columns=":metadata.name,:metadata.labels" \
    | awk '/k8s-app:verrazzano.io|verrazzano-system/ {print $1}' \
<<<<<<< HEAD
    | xargs kubectl delete namespace \
    || err_exit $? "Could not delete Verrazzano namespaces" # return on pipefail
=======
    | xargsr kubectl delete namespace \
    || return $? # return on pipefail
>>>>>>> 28beb0a5
}

action "Deleting Verrazzano Components" delete_verrazzano || exit 1<|MERGE_RESOLUTION|>--- conflicted
+++ resolved
@@ -17,13 +17,8 @@
   log "Deleting Verrazzano"
   helm ls -A \
     | awk '/verrazzano/ {print $1}' \
-<<<<<<< HEAD
-    | xargs helm uninstall -n verrazzano-system \
+    | xargsr helm uninstall -n verrazzano-system \
     || err_exit $? "Could not delete verrazzano from helm" # return on pipefail
-=======
-    | xargsr helm uninstall -n verrazzano-system \
-    || return $? # return on pipefail
->>>>>>> 28beb0a5
 
   # delete verrazzano-managed-cluster-local secret
   log "Deleting Verrazzano secrets"
@@ -33,84 +28,49 @@
   log "Deleting Verrazzano crd finalizers"
   kubectl get crds --no-headers -o custom-columns=":metadata.name" \
     | awk '/verrazzano.io/' \
-<<<<<<< HEAD
-    | xargs kubectl patch crd -p '{"metadata":{"finalizers":null}}' --type=merge \
+    | xargsr kubectl patch crd -p '{"metadata":{"finalizers":null}}' --type=merge \
     || err_exit $? "Could not remove finalizers from CustomResourceDefinitions in Verrazzano" # return on pipefail
-=======
-    | xargsr kubectl patch crd -p '{"metadata":{"finalizers":null}}' --type=merge \
-    || return $? # return on pipefail
->>>>>>> 28beb0a5
 
   log "Deleting Verrazzano crds"
   kubectl get crds --no-headers -o custom-columns=":metadata.name" \
     | awk '/verrazzano.io/' \
-<<<<<<< HEAD
-    | xargs kubectl delete crd \
+    | xargsr kubectl delete crd \
     || err_exit $? "Could not delete CustomResourceDefinitions from Verrazzano" # return on pipefail
-=======
-    | xargsr kubectl delete crd \
-    || return $? # return on pipefail
->>>>>>> 28beb0a5
 
   # deleting certificatesigningrequests
   log "Deleting CertificateSigningRequests"
   kubectl get csr --no-headers -o custom-columns=":metadata.name" \
     | awk '/csr-/' \
-<<<<<<< HEAD
-    | xargs kubectl delete csr \
+    | xargsr kubectl delete csr \
     || err_exit $? "Could not delete CertificateSigningRequests from Verrazzano" # return on pipefail
-=======
-    | xargsr kubectl delete csr \
-    || return $? # return on pipefail
->>>>>>> 28beb0a5
 
   log "Deleting ClusterRoles and ClusterRoleBindings"
   # deleting clusterrolebindings
   kubectl get clusterrolebinding --no-headers -o custom-columns=":metadata.name,:metadata.labels" \
     | awk '/verrazzano/ {print $1}' \
-<<<<<<< HEAD
-    | xargs kubectl delete clusterrolebinding \
+    | xargsr kubectl delete clusterrolebinding \
     || err_exit $? "Could not delete ClusterRoleBindings from Verrazzano" # return on pipefail
-=======
-    | xargsr kubectl delete clusterrolebinding \
-    || return $? # return on pipefail
->>>>>>> 28beb0a5
 
   # deleting clusterroles
   log "Deleting ClusterRoles"
   kubectl get clusterrole --no-headers -o custom-columns=":metadata.name,:metadata.labels" \
     | awk '/verrazzano/ {print $1}' \
-<<<<<<< HEAD
-    | xargs kubectl delete clusterrole \
+    | xargsr kubectl delete clusterrole \
     || err_exit $? "Could not delete ClusterRoles from Verrazzano" # return on pipefail
-=======
-    | xargsr kubectl delete clusterrole \
-    || return $? # return on pipefail
->>>>>>> 28beb0a5
 
   # deleting namespaces
   log "Deleting Verrazzano namespace finalizers"
   # delete namespace finalizers
   kubectl get namespace --no-headers -o custom-columns=":metadata.name,:metadata.labels" \
     | awk '/k8s-app:verrazzano.io|verrazzano-system/ {print $1}' \
-<<<<<<< HEAD
-    | xargs kubectl patch namespace -p '{"metadata":{"finalizers":null}}' --type=merge \
+    | xargsr kubectl patch namespace -p '{"metadata":{"finalizers":null}}' --type=merge \
     || err_exit $? "Could not remove finalizers from Verrazzano namespaces" # return on pipefail
-=======
-    | xargsr kubectl patch namespace -p '{"metadata":{"finalizers":null}}' --type=merge \
-    || return $? # return on pipefail
->>>>>>> 28beb0a5
 
   log "Deleting Verrazzano namespaces"
   kubectl get namespace --no-headers -o custom-columns=":metadata.name,:metadata.labels" \
     | awk '/k8s-app:verrazzano.io|verrazzano-system/ {print $1}' \
-<<<<<<< HEAD
-    | xargs kubectl delete namespace \
+    | xargsr kubectl delete namespace \
     || err_exit $? "Could not delete Verrazzano namespaces" # return on pipefail
-=======
-    | xargsr kubectl delete namespace \
-    || return $? # return on pipefail
->>>>>>> 28beb0a5
 }
 
 action "Deleting Verrazzano Components" delete_verrazzano || exit 1