#!/bin/bash
#
# Copyright (c) 2020, Oracle and/or its affiliates.
# Licensed under the Universal Permissive License v 1.0 as shown at https://oss.oracle.com/licenses/upl.
#
SCRIPT_DIR=$(cd $(dirname "$0"); pwd -P)
INSTALL_DIR=$SCRIPT_DIR/../install

. $INSTALL_DIR/common.sh

<<<<<<< HEAD
section "Uninstalling Verrazzano Applications"
$SCRIPT_DIR/uninstall-steps/0-uninstall-applications.sh
=======
while true
do
  echo -n "$(tput bold)All Verrazzano resources and applications will be permanently removed from the cluster. Do you wish to proceed? [y/n]:$(tput sgr0)" >&4
  read -r -t 30 resp
  case $resp in
    [Yy]* ) break;;
    [Nn]* ) exit;;
    * ) status 'Please answer yes or no'
  esac
done

if [ "$(kubectl get vb -A)" ] || [ "$(kubectl get vm -A)" ] ; then
  error "Please delete all Verrazzano Models and Verrazzano Bindings before continuing the uninstall. A list of models and bindings is shown below:"
  error "Verrazzano Models:"
  error "$(kubectl get vm -A --no-headers -o custom-columns=":metadata.name")"
  error "Verrazzano Bindings:"
  error "$(kubectl get vb -A --no-headers -o custom-columns=":metadata.name")"
  exit 1
fi

>>>>>>> 29595544
section "Uninstalling Istio..."
$SCRIPT_DIR/uninstall-steps/1-uninstall-istio.sh
section "Uninstalling system components..."
$SCRIPT_DIR/uninstall-steps/2-uninstall-system-components.sh
section "Uninstalling Verrazzano..."
$SCRIPT_DIR/uninstall-steps/3-uninstall-verrazzano.sh
section "Uninstalling Keycloak..."
$SCRIPT_DIR/uninstall-steps/4-uninstall-keycloak.sh

section "Uninstallation of Verrazzano complete."<|MERGE_RESOLUTION|>--- conflicted
+++ resolved
@@ -8,10 +8,6 @@
 
 . $INSTALL_DIR/common.sh
 
-<<<<<<< HEAD
-section "Uninstalling Verrazzano Applications"
-$SCRIPT_DIR/uninstall-steps/0-uninstall-applications.sh
-=======
 while true
 do
   echo -n "$(tput bold)All Verrazzano resources and applications will be permanently removed from the cluster. Do you wish to proceed? [y/n]:$(tput sgr0)" >&4
@@ -23,16 +19,8 @@
   esac
 done
 
-if [ "$(kubectl get vb -A)" ] || [ "$(kubectl get vm -A)" ] ; then
-  error "Please delete all Verrazzano Models and Verrazzano Bindings before continuing the uninstall. A list of models and bindings is shown below:"
-  error "Verrazzano Models:"
-  error "$(kubectl get vm -A --no-headers -o custom-columns=":metadata.name")"
-  error "Verrazzano Bindings:"
-  error "$(kubectl get vb -A --no-headers -o custom-columns=":metadata.name")"
-  exit 1
-fi
-
->>>>>>> 29595544
+section "Uninstalling Verrazzano Applications"
+$SCRIPT_DIR/uninstall-steps/0-uninstall-applications.sh
 section "Uninstalling Istio..."
 $SCRIPT_DIR/uninstall-steps/1-uninstall-istio.sh
 section "Uninstalling system components..."
