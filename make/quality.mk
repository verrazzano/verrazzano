--- conflicted
+++ resolved
@@ -9,13 +9,8 @@
 #
 
 .PHONY: check
-<<<<<<< HEAD
 check: install-linter word-linter
-	$(LINTER) run
-=======
-check: install-linter
 	$(LINTER) --color never run
->>>>>>> 6c400387
 
 # find or download golangci-lint
 .PHONY: install-linter
