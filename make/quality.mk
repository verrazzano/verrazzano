# Copyright (C) 2020, 2022, Oracle and/or its affiliates.
# Licensed under the Universal Permissive License v 1.0 as shown at https://oss.oracle.com/licenses/upl.

GO ?= CGO_ENABLED=0 GO111MODULE=on GOPRIVATE=github.com/verrazzano go
GO_LDFLAGS ?= -extldflags -static -X main.buildVersion=${BUILDVERSION} -X main.buildDate=${BUILDDATE}

#
#  Code quality targets
#
##@ Linting and coverage

GOLANGCI_LINT_VERSION=1.49.0

.PHONY: check
<<<<<<< HEAD
check: lint-go word-linter url-linter ## run all linters

.PHONY: lint-go
lint-go: check-golangci-lint
=======
check: golangci-lint word-linter url-linter ## run all linters

.PHONY: golangci-lint
golangci-lint: check-golangci-lint
>>>>>>> 3c92fec3
	golangci-lint --color never run --max-same-issues 25 --timeout 300s

.PHONY: check-golangci-lint
check-golangci-lint: install-golangci-lint ## run Go linters
	@{ \
		set -eu ; \
		ACTUAL_GOLANGCI_LINT_VERSION=$$(golangci-lint version --format short | sed -e 's%^v%%') ; \
		if [ "$${ACTUAL_GOLANGCI_LINT_VERSION}" != "${GOLANGCI_LINT_VERSION}" ] ; then \
			echo "Bad golangci-lint version $${ACTUAL_GOLANGCI_LINT_VERSION}, please install ${GOLANGCI_LINT_VERSION}" ; \
			exit 1 ; \
		fi ; \
	}

# find or download golangci-lint
.PHONY: install-golangci-lint
install-golangci-lint: ## install golangci-lint
	@{ \
		set -eu ; \
		if ! command -v golangci-lint ; then \
			curl -sSfL https://raw.githubusercontent.com/golangci/golangci-lint/master/install.sh | sh -s -- -b $$(go env GOPATH)/bin v${GOLANGCI_LINT_VERSION} ; \
		fi; \
	}

# search for internal words that should not be in the repo
# check fails if res from http req is not successful (200)
# the actual command being executed in bash is "curl -sL https://bit.ly/3iIUcdL | grep -v '^\s*\(#\|$\)' | ..."
# additional "$" is to escape literal value in makefile
.PHONY: word-linter
word-linter: ## check for use of 'bad' words
	curl -sL -o /dev/null -w "%{http_code}" https://bit.ly/3iIUcdL | grep -q '200'
	! curl -sL https://bit.ly/3iIUcdL | grep -v '^\s*\(#\|$$\)' | grep -f /dev/stdin -r *

.PHONY: url-linter
url-linter: ## check for invalid URLs
	go run ${TOOLS_DIR}/url_linter/url_linter.go

.PHONY: coverage
coverage:  ## test code coverage
	${SCRIPT_DIR}/coverage.sh html<|MERGE_RESOLUTION|>--- conflicted
+++ resolved
@@ -12,17 +12,10 @@
 GOLANGCI_LINT_VERSION=1.49.0
 
 .PHONY: check
-<<<<<<< HEAD
-check: lint-go word-linter url-linter ## run all linters
-
-.PHONY: lint-go
-lint-go: check-golangci-lint
-=======
 check: golangci-lint word-linter url-linter ## run all linters
 
 .PHONY: golangci-lint
 golangci-lint: check-golangci-lint
->>>>>>> 3c92fec3
 	golangci-lint --color never run --max-same-issues 25 --timeout 300s
 
 .PHONY: check-golangci-lint
