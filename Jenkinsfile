// Copyright (c) 2020, 2022, Oracle and/or its affiliates.
// Licensed under the Universal Permissive License v 1.0 as shown at https://oss.oracle.com/licenses/upl.

def DOCKER_IMAGE_TAG
def SKIP_ACCEPTANCE_TESTS = false
def SKIP_TRIGGERED_TESTS = false
def SUSPECT_LIST = ""
def SCAN_IMAGE_PATCH_OPERATOR = false
def VERRAZZANO_DEV_VERSION = ""
def tarfilePrefix=""
def storeLocation=""

def agentLabel = env.JOB_NAME.contains('master') ? "phxlarge" : "VM.Standard2.8"

pipeline {
    options {
        skipDefaultCheckout true
        copyArtifactPermission('*');
        timestamps ()
    }

    agent {
       docker {
            image "${RUNNER_DOCKER_IMAGE}"
            args "${RUNNER_DOCKER_ARGS}"
            registryUrl "${RUNNER_DOCKER_REGISTRY_URL}"
            registryCredentialsId 'ocir-pull-and-push-account'
            label "${agentLabel}"
        }
    }

    parameters {
        booleanParam (description: 'Whether to kick off acceptance test run at the end of this build', name: 'RUN_ACCEPTANCE_TESTS', defaultValue: true)
        booleanParam (description: 'Whether to include the slow tests in the acceptance tests', name: 'RUN_SLOW_TESTS', defaultValue: false)
        booleanParam (description: 'Whether to create the cluster with Calico for AT testing (defaults to true)', name: 'CREATE_CLUSTER_USE_CALICO', defaultValue: true)
        booleanParam (description: 'Whether to dump k8s cluster on success (off by default can be useful to capture for comparing to failed cluster)', name: 'DUMP_K8S_CLUSTER_ON_SUCCESS', defaultValue: false)
        booleanParam (description: 'Whether to trigger full testing after a successful run. Off by default. This is always done for successful master and release* builds, this setting only is used to enable the trigger for other branches', name: 'TRIGGER_FULL_TESTS', defaultValue: false)
        booleanParam (description: 'Whether to generate the analysis tool', name: 'GENERATE_TOOL', defaultValue: false)
        booleanParam (description: 'Whether to generate a tarball', name: 'GENERATE_TARBALL', defaultValue: false)
        booleanParam (description: 'Whether to push images to OCIR', name: 'PUSH_TO_OCIR', defaultValue: false)
        booleanParam (description: 'Whether to fail the Integration Tests to test failure handling', name: 'SIMULATE_FAILURE', defaultValue: false)
        booleanParam (description: 'Whether to perform a scan of the built images', name: 'PERFORM_SCAN', defaultValue: false)
        booleanParam (description: 'Whether to wait for triggered tests or not. This defaults to false, this setting is useful for things like release automation that require everything to complete successfully', name: 'WAIT_FOR_TRIGGERED', defaultValue: false)
        choice (name: 'WILDCARD_DNS_DOMAIN',
                description: 'Wildcard DNS Domain',
                // 1st choice is the default value
                choices: [ "nip.io", "sslip.io"])
        string (name: 'CONSOLE_REPO_BRANCH',
                defaultValue: 'master',
                description: 'The branch to check out after cloning the console repository.',
                trim: true)
        booleanParam (description: 'Whether to emit metrics from the pipeline', name: 'EMIT_METRICS', defaultValue: true)
    }

    environment {
        TEST_ENV = "JENKINS"
        CLEAN_BRANCH_NAME = "${env.BRANCH_NAME.replace("/", "%2F")}"
        IS_PERIODIC_PIPELINE = "false"

        DOCKER_PLATFORM_CI_IMAGE_NAME = 'verrazzano-platform-operator-jenkins'
        DOCKER_PLATFORM_PUBLISH_IMAGE_NAME = 'verrazzano-platform-operator'
        DOCKER_PLATFORM_IMAGE_NAME = "${env.BRANCH_NAME ==~ /^release-.*/ || env.BRANCH_NAME == 'master' ? env.DOCKER_PLATFORM_PUBLISH_IMAGE_NAME : env.DOCKER_PLATFORM_CI_IMAGE_NAME}"
        DOCKER_IMAGE_PATCH_CI_IMAGE_NAME = 'verrazzano-image-patch-operator-jenkins'
        DOCKER_IMAGE_PATCH_PUBLISH_IMAGE_NAME = 'verrazzano-image-patch-operator'
        DOCKER_IMAGE_PATCH_IMAGE_NAME = "${env.BRANCH_NAME ==~ /^release-.*/ || env.BRANCH_NAME == 'master' ? env.DOCKER_IMAGE_PATCH_PUBLISH_IMAGE_NAME : env.DOCKER_IMAGE_PATCH_CI_IMAGE_NAME}"
        DOCKER_WIT_CI_IMAGE_NAME = 'verrazzano-weblogic-image-tool-jenkins'
        DOCKER_WIT_PUBLISH_IMAGE_NAME = 'verrazzano-weblogic-image-tool'
        DOCKER_WIT_IMAGE_NAME = "${env.BRANCH_NAME ==~ /^release-.*/ || env.BRANCH_NAME == 'master' ? env.DOCKER_WIT_PUBLISH_IMAGE_NAME : env.DOCKER_WIT_CI_IMAGE_NAME}"
        DOCKER_OAM_CI_IMAGE_NAME = 'verrazzano-application-operator-jenkins'
        DOCKER_OAM_PUBLISH_IMAGE_NAME = 'verrazzano-application-operator'
        DOCKER_OAM_IMAGE_NAME = "${env.BRANCH_NAME ==~ /^release-.*/ || env.BRANCH_NAME == 'master' ? env.DOCKER_OAM_PUBLISH_IMAGE_NAME : env.DOCKER_OAM_CI_IMAGE_NAME}"
        CREATE_LATEST_TAG = "${env.BRANCH_NAME == 'master' ? '1' : '0'}"
        GOPATH = '/home/opc/go'
        GO_REPO_PATH = "${GOPATH}/src/github.com/verrazzano"
        DOCKER_CREDS = credentials('github-packages-credentials-rw')
        DOCKER_EMAIL = credentials('github-packages-email')
        DOCKER_REPO = 'ghcr.io'
        DOCKER_NAMESPACE = 'verrazzano'
        NETRC_FILE = credentials('netrc')
        GITHUB_PKGS_CREDS = credentials('github-packages-credentials-rw')
        GITHUB_API_TOKEN = credentials('github-api-token-release-assets')
        GITHUB_RELEASE_USERID = credentials('github-userid-release')
        GITHUB_RELEASE_EMAIL = credentials('github-email-release')
        SERVICE_KEY = credentials('PAGERDUTY_SERVICE_KEY')

        CLUSTER_NAME = 'verrazzano'
        POST_DUMP_FAILED_FILE = "${WORKSPACE}/post_dump_failed_file.tmp"
        TESTS_EXECUTED_FILE = "${WORKSPACE}/tests_executed_file.tmp"
        KUBECONFIG = "${WORKSPACE}/test_kubeconfig"
        VERRAZZANO_KUBECONFIG = "${KUBECONFIG}"
        OCR_CREDS = credentials('ocr-pull-and-push-account')
        OCR_REPO = 'container-registry.oracle.com'
        IMAGE_PULL_SECRET = 'verrazzano-container-registry'
        INSTALL_CONFIG_FILE_KIND = "./tests/e2e/config/scripts/install-verrazzano-kind.yaml"
        INSTALL_PROFILE = "dev"
        VZ_ENVIRONMENT_NAME = "default"
        TEST_SCRIPTS_DIR = "${GO_REPO_PATH}/verrazzano/tests/e2e/config/scripts"

        WEBLOGIC_PSW = credentials('weblogic-example-domain-password') // Needed by ToDoList example test
        DATABASE_PSW = credentials('todo-mysql-password') // Needed by ToDoList example test

        // used for console artifact capture on failure
        JENKINS_READ = credentials('jenkins-auditor')

        OCI_CLI_AUTH="instance_principal"
        OCI_OS_NAMESPACE = credentials('oci-os-namespace')
        OCI_OS_ARTIFACT_BUCKET="build-failure-artifacts"
        OCI_OS_BUCKET="verrazzano-builds"

        // used to emit metrics
        PROMETHEUS_GW_URL = credentials('prometheus-dev-url')
        PROMETHEUS_CREDENTIALS = credentials('prometheus-credentials')

        OCIR_SCAN_COMPARTMENT = credentials('ocir-scan-compartment')
        OCIR_SCAN_TARGET = credentials('ocir-scan-target')
        OCIR_SCAN_REGISTRY = credentials('ocir-scan-registry')
        OCIR_SCAN_REPOSITORY_PATH = credentials('ocir-scan-repository-path')
        DOCKER_SCAN_CREDS = credentials('v8odev-ocir')
    }

    stages {
        stage('Clean workspace and checkout') {
            steps {
                sh """
                    echo "${NODE_LABELS}"
                """

                script {
                    def scmInfo = checkout scm
                    env.GIT_COMMIT = scmInfo.GIT_COMMIT
                    env.GIT_BRANCH = scmInfo.GIT_BRANCH
                    echo "SCM checkout of ${env.GIT_BRANCH} at ${env.GIT_COMMIT}"
                }
                sh """
                    cp -f "${NETRC_FILE}" $HOME/.netrc
                    chmod 600 $HOME/.netrc
                """

                script {
                    try {
                        sh """
                            echo "${DOCKER_CREDS_PSW}" | docker login ${env.DOCKER_REPO} -u ${DOCKER_CREDS_USR} --password-stdin
                        """
                    } catch(error) {
                        echo "docker login failed, retrying after sleep"
                        retry(4) {
                            sleep(30)
                            sh """
                            echo "${DOCKER_CREDS_PSW}" | docker login ${env.DOCKER_REPO} -u ${DOCKER_CREDS_USR} --password-stdin
                            """
                        }
                    }
                }
                script {
                    try {
                        sh """
                            echo "${OCR_CREDS_PSW}" | docker login -u ${OCR_CREDS_USR} ${OCR_REPO} --password-stdin
                        """
                    } catch(error) {
                        echo "OCR docker login failed, retrying after sleep"
                        retry(4) {
                            sleep(30)
                            sh """
                                echo "${OCR_CREDS_PSW}" | docker login -u ${OCR_CREDS_USR} ${OCR_REPO} --password-stdin
                            """
                        }
                    }
                }
                moveContentToGoRepoPath()

                script {
                    def props = readProperties file: '.verrazzano-development-version'
                    VERRAZZANO_DEV_VERSION = props['verrazzano-development-version']
                    TIMESTAMP = sh(returnStdout: true, script: "date +%Y%m%d%H%M%S").trim()
                    SHORT_COMMIT_HASH = sh(returnStdout: true, script: "echo $env.GIT_COMMIT | head -c 8")
                    env.VERRAZZANO_VERSION = "${VERRAZZANO_DEV_VERSION}"
                    if (!"${env.GIT_BRANCH}".startsWith("release-")) {
                        env.VERRAZZANO_VERSION = "${env.VERRAZZANO_VERSION}-${env.BUILD_NUMBER}+${SHORT_COMMIT_HASH}"
                    }
                    DOCKER_IMAGE_TAG = "${VERRAZZANO_DEV_VERSION}-${TIMESTAMP}-${SHORT_COMMIT_HASH}"
                    // update the description with some meaningful info
                    currentBuild.description = SHORT_COMMIT_HASH + " : " + env.GIT_COMMIT
                    def currentCommitHash = env.GIT_COMMIT
                    def commitList = getCommitList()
                    withCredentials([file(credentialsId: 'jenkins-to-slack-users', variable: 'JENKINS_TO_SLACK_JSON')]) {
                        def userMappings = readJSON file: JENKINS_TO_SLACK_JSON
                        SUSPECT_LIST = getSuspectList(commitList, userMappings)
                        echo "Suspect list: ${SUSPECT_LIST}"
                    }
                }
            }
        }

        stage('Analysis Tool') {
            when {
                allOf {
                    not { buildingTag() }
                    anyOf {
                        branch 'master';
                        branch 'release-*';
                        expression {params.GENERATE_TOOL == true};
                    }
                }
            }
            steps {
                buildAnalysisTool("${DOCKER_IMAGE_TAG}")
            }
            post {
                failure {
                    script {
                        SKIP_TRIGGERED_TESTS = true
                    }
                }
                always {
                    archiveArtifacts artifacts: '**/*.tar.gz*', allowEmptyArchive: true
                }
            }
        }

        stage('BOM Validator Tool') {
            steps {
                buildBOMValidatorTool()
            }
            post {
                failure {
                    script {
                        SKIP_TRIGGERED_TESTS = true
                    }
                }
                success {
                    sh """
                        cd ${GO_REPO_PATH}/verrazzano/tools/bom-validator
                        oci --region us-phoenix-1 os object put --force --namespace ${OCI_OS_NAMESPACE} -bn ${OCI_OS_BUCKET} --name ${env.BRANCH_NAME}/bom-validator --file ./out/linux_amd64/bom-validator
                        oci --region us-phoenix-1 os object put --force --namespace ${OCI_OS_NAMESPACE} -bn ${OCI_OS_BUCKET} --name ${env.BRANCH_NAME}/${SHORT_COMMIT_HASH}/bom-validator --file ./out/linux_amd64/bom-validator
                    """
                }
            }
        }

        stage('Generate operator.yaml') {
            when { not { buildingTag() } }
            steps {
                generateOperatorYaml("${DOCKER_IMAGE_TAG}")
            }
            post {
                failure {
                    script {
                        SKIP_TRIGGERED_TESTS = true
                    }
                }
                success {
                    archiveArtifacts artifacts: "generated-operator.yaml", allowEmptyArchive: true
                }
            }
        }

        stage('Build') {
            when { not { buildingTag() } }
            steps {
                script {
                    VZ_BUILD_METRIC = metricJobName('build')
                    metricTimerStart("${VZ_BUILD_METRIC}")
                    buildImages("${DOCKER_IMAGE_TAG}")
                }
            }
            post {
                failure {
                    script {
                        METRICS_PUSHED=metricTimerEnd("${VZ_BUILD_METRIC}", '0')
                        SKIP_TRIGGERED_TESTS = true
                    }
                }
                success {
                    script {
                        METRICS_PUSHED=metricTimerEnd("${VZ_BUILD_METRIC}", '1')
                        archiveArtifacts artifacts: "generated-verrazzano-bom.json,verrazzano_images.txt", allowEmptyArchive: true
                    }
                }
            }
        }

        stage('Image Patch Operator') {
            when {
                allOf {
                    not { buildingTag() }
                    changeset "image-patch-operator/**"
                }
            }
            steps {
                buildImagePatchOperator("${DOCKER_IMAGE_TAG}")
                buildWITImage("${DOCKER_IMAGE_TAG}")
            }
            post {
                failure {
                    script {
                        SKIP_TRIGGERED_TESTS = true
                    }
                }
                success {
                    script {
                        SCAN_IMAGE_PATCH_OPERATOR = true
                    }
                }
            }
        }

        stage('Save Generated Files') {
            when {
                allOf {
                    not { buildingTag() }
                }
            }
            steps {
                saveGeneratedFiles()
            }
            post {
                failure {
                    script {
                        SKIP_TRIGGERED_TESTS = true
                    }
                }
            }
        }

        stage('Quality and Compliance Checks') {
            when { not { buildingTag() } }
            steps {
                qualityCheck()
                thirdpartyCheck()
            }
            post {
                failure {
                    script {
                        SKIP_TRIGGERED_TESTS = true
                    }
                }
            }
        }

        stage('Unit Tests') {
            when { not { buildingTag() } }
            steps {
                sh """
                    cd ${GO_REPO_PATH}/verrazzano
                    make -B coverage
                """
            }
            post {
                failure {
                    script {
                        SKIP_TRIGGERED_TESTS = true
                    }
                }
                always {
                    sh """
                        cd ${GO_REPO_PATH}/verrazzano
                        cp coverage.html ${WORKSPACE}
                        cp coverage.xml ${WORKSPACE}
                        build/copy-junit-output.sh ${WORKSPACE}
                    """
                    archiveArtifacts artifacts: '**/coverage.html', allowEmptyArchive: true
                    junit testResults: '**/*test-result.xml', allowEmptyResults: true
                    cobertura(coberturaReportFile: 'coverage.xml',
                      enableNewApi: true,
                      autoUpdateHealth: false,
                      autoUpdateStability: false,
                      failUnstable: true,
                      failUnhealthy: true,
                      failNoReports: true,
                      onlyStable: false,
                      fileCoverageTargets: '100, 0, 0',
                      lineCoverageTargets: '75, 75, 75',
                      packageCoverageTargets: '100, 0, 0',
                    )
                }
            }
        }

<<<<<<< HEAD
// NOT FOR CHECKING, COMMENT OUT TO TEST SCAN JOB
//        stage('Scan Image') {
//            when { not { buildingTag() } }
//            steps {
//                script {
//                    scanContainerImage "${env.DOCKER_REPO}/${env.DOCKER_NAMESPACE}/${DOCKER_PLATFORM_IMAGE_NAME}:${DOCKER_IMAGE_TAG}"
//                    scanContainerImage "${env.DOCKER_REPO}/${env.DOCKER_NAMESPACE}/${DOCKER_OAM_IMAGE_NAME}:${DOCKER_IMAGE_TAG}"
//                    scanContainerImage "${env.DOCKER_REPO}/${env.DOCKER_NAMESPACE}/${DOCKER_ANALYSIS_IMAGE_NAME}:${DOCKER_IMAGE_TAG}"
//                    if (SCAN_IMAGE_PATCH_OPERATOR == true) {
//                        scanContainerImage "${env.DOCKER_REPO}/${env.DOCKER_NAMESPACE}/${DOCKER_IMAGE_PATCH_IMAGE_NAME}:${DOCKER_IMAGE_TAG}"
//                    }
//                }
//            }
//            post {
//                failure {
//                    script {
//                        SKIP_TRIGGERED_TESTS = true
//                    }
//                }
//                always {
//                    archiveArtifacts artifacts: '**/scanning-report*.json', allowEmptyArchive: true
//                }
//            }
//        }
=======
        stage('Scan Image') {
            when {
               allOf {
                   not { buildingTag() }
                   expression {PERFORM_SCAN == true}
               }
            }
            steps {
                script {
                    scanContainerImage "${env.DOCKER_REPO}/${env.DOCKER_NAMESPACE}/${DOCKER_PLATFORM_IMAGE_NAME}:${DOCKER_IMAGE_TAG}"
                    scanContainerImage "${env.DOCKER_REPO}/${env.DOCKER_NAMESPACE}/${DOCKER_OAM_IMAGE_NAME}:${DOCKER_IMAGE_TAG}"
                    if (SCAN_IMAGE_PATCH_OPERATOR == true) {
                        scanContainerImage "${env.DOCKER_REPO}/${env.DOCKER_NAMESPACE}/${DOCKER_IMAGE_PATCH_IMAGE_NAME}:${DOCKER_IMAGE_TAG}"
                    }
                }
            }
            post {
                failure {
                    script {
                        SKIP_TRIGGERED_TESTS = true
                    }
                }
                always {
                    archiveArtifacts artifacts: '**/scanning-report*.json', allowEmptyArchive: true
                }
            }
        }
>>>>>>> b1940579

        stage('Integration Tests') {
            when { not { buildingTag() } }
            steps {
                integrationTests("${DOCKER_IMAGE_TAG}")
            }
            post {
                failure {
                    script {
                        SKIP_TRIGGERED_TESTS = true
                    }
                }
                always {
                    archiveArtifacts artifacts: '**/coverage.html,**/logs/*,**/*-cluster-dump/**,**/install.sh.log', allowEmptyArchive: true
                    junit testResults: '**/*test-result.xml', allowEmptyResults: true
                }
            }
        }

        stage('Skip acceptance tests if commit message contains skip-at') {
            steps {
                script {
                    // note that SKIP_ACCEPTANCE_TESTS will be false at this point (its default value)
                    // so we are going to run the AT's unless this logic decides to skip them...

                    // if we are planning to run the AT's (which is the default)
                    if (params.RUN_ACCEPTANCE_TESTS == true) {
                        SKIP_ACCEPTANCE_TESTS = false
                        // check if the user has asked to skip AT using the commit message
                        result = sh (script: "git log -1 | grep 'skip-at'", returnStatus: true)
                        if (result == 0) {
                            // found 'skip-at', so don't run them
                            SKIP_ACCEPTANCE_TESTS = true
                            echo "Skip acceptance tests based on opt-out in commit message [skip-at]"
                            echo "SKIP_ACCEPTANCE_TESTS is ${SKIP_ACCEPTANCE_TESTS}"
                        }
                    } else {
                        SKIP_ACCEPTANCE_TESTS = true
                    }
                }
            }
        }

        stage('Kind Acceptance Tests on 1.20') {
            when {
                allOf {
                    not { buildingTag() }
                    anyOf {
                        branch 'master';
                        branch 'release-*';
                        expression {SKIP_ACCEPTANCE_TESTS == false};
                    }
                }
            }

            environment {
                SEARCH_HTTP_ENDPOINT = credentials('search-gw-url')
                SEARCH_PASSWORD = "${PROMETHEUS_CREDENTIALS_PSW}"
                SEARCH_USERNAME = "${PROMETHEUS_CREDENTIALS_USR}"
            }

            steps {
                script {
                    VZ_TEST_METRIC = metricJobName('kind_test')
                    metricTimerStart("${VZ_TEST_METRIC}")
                    build job: "verrazzano-new-kind-acceptance-tests/${BRANCH_NAME.replace("/", "%2F")}",
                        parameters: [
                            string(name: 'KUBERNETES_CLUSTER_VERSION', value: '1.20'),
                            string(name: 'GIT_COMMIT_TO_USE', value: env.GIT_COMMIT),
                            string(name: 'WILDCARD_DNS_DOMAIN', value: params.WILDCARD_DNS_DOMAIN),
                            booleanParam(name: 'RUN_SLOW_TESTS', value: params.RUN_SLOW_TESTS),
                            booleanParam(name: 'DUMP_K8S_CLUSTER_ON_SUCCESS', value: params.DUMP_K8S_CLUSTER_ON_SUCCESS),
                            booleanParam(name: 'CREATE_CLUSTER_USE_CALICO', value: params.CREATE_CLUSTER_USE_CALICO),
                            string(name: 'CONSOLE_REPO_BRANCH', value: params.CONSOLE_REPO_BRANCH),
                            booleanParam(name: 'EMIT_METRICS', value: params.EMIT_METRICS)
                        ], wait: true
                }
            }
            post {
                failure {
                    script {
                        METRICS_PUSHED=metricTimerEnd("${VZ_TEST_METRIC}", '0')
                        SKIP_TRIGGERED_TESTS = true
                    }
                }
                success {
                    script {
                        METRICS_PUSHED=metricTimerEnd("${VZ_TEST_METRIC}", '1')
                    }
                }
            }
        }

        stage('Triggered Tests') {
            when {
                allOf {
                    not { buildingTag() }
                    expression {SKIP_TRIGGERED_TESTS == false}
                    anyOf {
                        branch 'master';
                        branch 'release-*';
                        expression {params.TRIGGER_FULL_TESTS == true};
                    }
                }
            }
            steps {
                script {
                    build job: "verrazzano-push-triggered-acceptance-tests/${BRANCH_NAME.replace("/", "%2F")}",
                        parameters: [
                            string(name: 'GIT_COMMIT_TO_USE', value: env.GIT_COMMIT),
                            string(name: 'WILDCARD_DNS_DOMAIN', value: params.WILDCARD_DNS_DOMAIN),
                            booleanParam(name: 'EMIT_METRICS', value: params.EMIT_METRICS),
                            string(name: 'CONSOLE_REPO_BRANCH', value: params.CONSOLE_REPO_BRANCH)
                        ], wait: params.WAIT_FOR_TRIGGERED
                }
            }
        }
        stage('Zip Build and Test') {
            // If the tests are clean and this is a release branch or GENERATE_TARBALL == true,
            // generate the Verrazzano full product zip and run the Private Registry tests.
            // Optionally push images to OCIR for scanning.
            when {
                allOf {
                    not { buildingTag() }
                    expression {SKIP_TRIGGERED_TESTS == false}
                    anyOf {
                        expression{params.GENERATE_TARBALL == true};
                        expression{params.PUSH_TO_OCIR == true};
                    }
                }
            }
            stages{
                stage("Build Product Zip") {
                    steps {
                        script {
                            tarfilePrefix="verrazzano_${VERRAZZANO_DEV_VERSION}"
                            storeLocation="${env.BRANCH_NAME}/${tarfilePrefix}.zip"
                            generatedBOM="$WORKSPACE/generated-verrazzano-bom.json"
                            echo "Building zipfile, prefix: ${tarfilePrefix}, location:  ${storeLocation}"
                            sh """
                                ci/scripts/generate_product_zip.sh ${env.GIT_COMMIT} ${SHORT_COMMIT_HASH} ${env.BRANCH_NAME} ${tarfilePrefix} ${generatedBOM}
                            """
                        }
                    }
                }
                stage("Private Registry Test") {
                    steps {
                        script {
                            echo "Starting private registry test for ${storeLocation}, file prefix ${tarfilePrefix}"
                            build job: "verrazzano-private-registry/${BRANCH_NAME.replace("/", "%2F")}",
                                parameters: [
                                    string(name: 'GIT_COMMIT_TO_USE', value: env.GIT_COMMIT),
                                    string(name: 'WILDCARD_DNS_DOMAIN', value: params.WILDCARD_DNS_DOMAIN),
                                    string(name: 'ZIPFILE_LOCATION', value: storeLocation)
                                ], wait: true
                        }
                    }
                }
                stage("Push Images to OCIR") {
                    environment {
                        OCI_CLI_AUTH="api_key"
                        OCI_CLI_TENANCY = credentials('oci-dev-tenancy')
                        OCI_CLI_USER = credentials('oci-dev-user-ocid')
                        OCI_CLI_FINGERPRINT = credentials('oci-dev-api-key-fingerprint')
                        OCI_CLI_KEY_FILE = credentials('oci-dev-api-key-file')
                        OCI_CLI_REGION = "us-ashburn-1"
                        OCI_REGION = "${env.OCI_CLI_REGION}"
                    }
                    when {
                        expression{params.PUSH_TO_OCIR == true}
                    }
                    steps {
                        script {
                            try {
                                sh """
                                    echo "${DOCKER_SCAN_CREDS_PSW}" | docker login ${env.OCIR_SCAN_REGISTRY} -u ${DOCKER_SCAN_CREDS_USR} --password-stdin
                                """
                            } catch(error) {
                                echo "docker login failed, retrying after sleep"
                                retry(4) {
                                    sleep(30)
                                    sh """
                                    echo "${DOCKER_SCAN_CREDS_PSW}" | docker login ${env.OCIR_SCAN_REGISTRY} -u ${DOCKER_SCAN_CREDS_USR} --password-stdin
                                    """
                                }
                            }

                            sh """
                                echo "Pushing images to OCIR, note that images pushed using this pipeline are NOT treated as the latest scan results, those come from periodic test runs"
                                ci/scripts/push_to_ocir.sh
                            """
                        }
                    }
                }
            }
        }
    }

    post {
        always {
            archiveArtifacts artifacts: '**/coverage.html,**/logs/**,**/verrazzano_images.txt,**/*-cluster-dump/**', allowEmptyArchive: true
            junit testResults: '**/*test-result.xml', allowEmptyResults: true
        }
        failure {
            sh """
                curl -k -u ${JENKINS_READ_USR}:${JENKINS_READ_PSW} -o ${WORKSPACE}/build-console-output.log ${BUILD_URL}consoleText
            """
            archiveArtifacts artifacts: '**/build-console-output.log', allowEmptyArchive: true
            sh """
                curl -k -u ${JENKINS_READ_USR}:${JENKINS_READ_PSW} -o archive.zip ${BUILD_URL}artifact/*zip*/archive.zip
                oci --region us-phoenix-1 os object put --force --namespace ${OCI_OS_NAMESPACE} -bn ${OCI_OS_ARTIFACT_BUCKET} --name ${env.JOB_NAME}/${env.BRANCH_NAME}/${env.BUILD_NUMBER}/archive.zip --file archive.zip
                rm archive.zip
            """
            script {
                if (isPagerDutyEnabled() && env.JOB_NAME == "verrazzano/master" || env.JOB_NAME ==~ "verrazzano/release-1.*") {
                    pagerduty(resolve: false, serviceKey: "$SERVICE_KEY", incDescription: "Verrazzano: ${env.JOB_NAME} - Failed", incDetails: "Job Failed - \"${env.JOB_NAME}\" build: ${env.BUILD_NUMBER}\n\nView the log at:\n ${env.BUILD_URL}\n\nBlue Ocean:\n${env.RUN_DISPLAY_URL}")
                }
                if (env.JOB_NAME == "verrazzano/master" || env.JOB_NAME ==~ "verrazzano/release-*" || env.BRANCH_NAME ==~ "mark/*") {
                    slackSend ( channel: "$SLACK_ALERT_CHANNEL", message: "Job Failed - \"${env.JOB_NAME}\" build: ${env.BUILD_NUMBER}\n\nView the log at:\n ${env.BUILD_URL}\n\nBlue Ocean:\n${env.RUN_DISPLAY_URL}\n\nSuspects:\n${SUSPECT_LIST}" )
                }
            }
        }
        cleanup {
            metricBuildDuration()
            deleteDir()
        }
    }
}

def isPagerDutyEnabled() {
    // this controls whether PD alerts are enabled
    if (NOTIFY_PAGERDUTY_MAINJOB_FAILURES.equals("true")) {
        echo "Pager-Duty notifications enabled via global override setting"
        return true
    }
    return false
}

// Called in Stage Clean workspace and checkout steps
def moveContentToGoRepoPath() {
    sh """
        rm -rf ${GO_REPO_PATH}/verrazzano
        mkdir -p ${GO_REPO_PATH}/verrazzano
        tar cf - . | (cd ${GO_REPO_PATH}/verrazzano/ ; tar xf -)
    """
}

// Called in Stage Integration Tests steps
def integrationTests(dockerImageTag) {
    sh """
        if [ "${params.SIMULATE_FAILURE}" == "true" ]; then
            echo "Simulate failure from a stage"
            exit 1
        fi
        cd ${GO_REPO_PATH}/verrazzano/platform-operator

        make cleanup-cluster
        make create-cluster KIND_CONFIG="kind-config-ci.yaml"
        ../ci/scripts/setup_kind_for_jenkins.sh
        make integ-test CLUSTER_DUMP_LOCATION=${WORKSPACE}/platform-operator-integ-cluster-dump DOCKER_REPO=${env.DOCKER_REPO} DOCKER_NAMESPACE=${env.DOCKER_NAMESPACE} DOCKER_IMAGE_NAME=${DOCKER_PLATFORM_IMAGE_NAME} DOCKER_IMAGE_TAG=${dockerImageTag}
        ../build/copy-junit-output.sh ${WORKSPACE}
        cd ${GO_REPO_PATH}/verrazzano/application-operator
        make cleanup-cluster
        make integ-test KIND_CONFIG="kind-config-ci.yaml" CLUSTER_DUMP_LOCATION=${WORKSPACE}/application-operator-integ-cluster-dump DOCKER_REPO=${env.DOCKER_REPO} DOCKER_NAMESPACE=${env.DOCKER_NAMESPACE} DOCKER_IMAGE_NAME=${DOCKER_OAM_IMAGE_NAME} DOCKER_IMAGE_TAG=${dockerImageTag}
        ../build/copy-junit-output.sh ${WORKSPACE}
        make cleanup-cluster
    """
}

// Called in Stage Analysis Tool steps
def buildAnalysisTool(dockerImageTag) {
    sh """
        cd ${GO_REPO_PATH}/verrazzano/tools/analysis
        make go-build DOCKER_IMAGE_TAG=${dockerImageTag}
        ${GO_REPO_PATH}/verrazzano/ci/scripts/save_tooling.sh ${env.BRANCH_NAME} ${SHORT_COMMIT_HASH}
    """
}

// Called in Stage Bom Validator Tool steps
def buildBOMValidatorTool() {
    sh """
        cd ${GO_REPO_PATH}/verrazzano/tools/bom-validator
        make go-build
    """
}

// Called in Stage Build steps
// Makes target docker push for application/platform operator and analysis
def buildImages(dockerImageTag) {
    sh """
        cd ${GO_REPO_PATH}/verrazzano
        echo 'Check for forgotten manifest/generate actions...'
        (cd platform-operator; make check-repo-clean)
        (cd application-operator; make check-repo-clean)
        (cd image-patch-operator; make check-repo-clean)
        echo 'Now build...'
        make docker-push VERRAZZANO_PLATFORM_OPERATOR_IMAGE_NAME=${DOCKER_PLATFORM_IMAGE_NAME} VERRAZZANO_APPLICATION_OPERATOR_IMAGE_NAME=${DOCKER_OAM_IMAGE_NAME} DOCKER_REPO=${env.DOCKER_REPO} DOCKER_NAMESPACE=${env.DOCKER_NAMESPACE} DOCKER_IMAGE_TAG=${dockerImageTag} CREATE_LATEST_TAG=${CREATE_LATEST_TAG}
        cp ${GO_REPO_PATH}/verrazzano/platform-operator/out/generated-verrazzano-bom.json $WORKSPACE/generated-verrazzano-bom.json
        ${GO_REPO_PATH}/verrazzano/tools/scripts/generate_image_list.sh $WORKSPACE/generated-verrazzano-bom.json $WORKSPACE/verrazzano_images.txt
    """
}

// Called in Stage Image Patch Operator
// Makes target docker-push-ipo
def buildImagePatchOperator(dockerImageTag) {
    sh """
        cd ${GO_REPO_PATH}/verrazzano
        make docker-push-ipo VERRAZZANO_IMAGE_PATCH_OPERATOR_IMAGE_NAME=${DOCKER_IMAGE_PATCH_IMAGE_NAME} DOCKER_REPO=${env.DOCKER_REPO} DOCKER_NAMESPACE=${env.DOCKER_NAMESPACE} DOCKER_IMAGE_TAG=${dockerImageTag} CREATE_LATEST_TAG=${CREATE_LATEST_TAG}
    """
}

// Called in Stage Image Patch Operator
def buildWITImage(dockerImageTag) {
    sh """
        cd ${GO_REPO_PATH}/verrazzano
        make docker-push-wit VERRAZZANO_WEBLOGIC_IMAGE_TOOL_IMAGE_NAME=${DOCKER_WIT_IMAGE_NAME} DOCKER_REPO=${env.DOCKER_REPO} DOCKER_NAMESPACE=${env.DOCKER_NAMESPACE} DOCKER_IMAGE_TAG=${dockerImageTag} CREATE_LATEST_TAG=${CREATE_LATEST_TAG}
    """
}

// Called in Stage Generate operator.yaml steps
def generateOperatorYaml(dockerImageTag) {
    sh """
        cd ${GO_REPO_PATH}/verrazzano/platform-operator
        case "${env.BRANCH_NAME}" in
            master|release-*)
                ;;
            *)
                echo "Adding image pull secrets to operator.yaml for non master/release branch"
                export IMAGE_PULL_SECRETS=verrazzano-container-registry
        esac
        DOCKER_IMAGE_NAME=${DOCKER_PLATFORM_IMAGE_NAME} VERRAZZANO_APPLICATION_OPERATOR_IMAGE_NAME=${DOCKER_OAM_IMAGE_NAME} DOCKER_REPO=${env.DOCKER_REPO} DOCKER_NAMESPACE=${env.DOCKER_NAMESPACE} DOCKER_IMAGE_TAG=${dockerImageTag} OPERATOR_YAML=$WORKSPACE/generated-operator.yaml make generate-operator-yaml
    """
}

// Called in Stage Quality and Compliance Checks steps
// Makes target check to run all linters
def qualityCheck() {
    sh """
        echo "run all linters"
        cd ${GO_REPO_PATH}/verrazzano
        make check check-tests

        echo "copyright scan"
        time make copyright-check
        ./ci/scripts/check_if_clean_after_generate.sh

        echo "Third party license check"
    """
}

// Called in Stage Save Generated Files steps
def saveGeneratedFiles() {
    sh """
        cd ${GO_REPO_PATH}/verrazzano
        oci --region us-phoenix-1 os object put --force --namespace ${OCI_OS_NAMESPACE} -bn ${OCI_OS_BUCKET} --name ${env.BRANCH_NAME}/operator.yaml --file $WORKSPACE/generated-operator.yaml
        oci --region us-phoenix-1 os object put --force --namespace ${OCI_OS_NAMESPACE} -bn ${OCI_OS_BUCKET} --name ${env.BRANCH_NAME}/${SHORT_COMMIT_HASH}/operator.yaml --file $WORKSPACE/generated-operator.yaml
        oci --region us-phoenix-1 os object put --force --namespace ${OCI_OS_NAMESPACE} -bn ${OCI_OS_BUCKET} --name ${env.BRANCH_NAME}/generated-verrazzano-bom.json --file $WORKSPACE/generated-verrazzano-bom.json
        oci --region us-phoenix-1 os object put --force --namespace ${OCI_OS_NAMESPACE} -bn ${OCI_OS_BUCKET} --name ${env.BRANCH_NAME}/${SHORT_COMMIT_HASH}/generated-verrazzano-bom.json --file $WORKSPACE/generated-verrazzano-bom.json
    """
}

// Called in many parallel stages of Stage Run Acceptance Tests
def runGinkgoRandomize(testSuitePath) {
    catchError(buildResult: 'FAILURE', stageResult: 'FAILURE') {
        sh """
            cd ${GO_REPO_PATH}/verrazzano/tests/e2e
            ginkgo -p --randomize-all -v --keep-going --no-color ${testSuitePath}/...
            ../../build/copy-junit-output.sh ${WORKSPACE}
        """
    }
}

// Called in many parallel stages of Stage Run Acceptance Tests
def runGinkgo(testSuitePath) {
    catchError(buildResult: 'FAILURE', stageResult: 'FAILURE') {
        sh """
            cd ${GO_REPO_PATH}/verrazzano/tests/e2e
            ginkgo -v --keep-going --no-color ${testSuitePath}/...
            ../../build/copy-junit-output.sh ${WORKSPACE}
        """
    }
}

// Called in Stage Acceptance Tests post
def dumpK8sCluster(dumpDirectory) {
    sh """
        ${GO_REPO_PATH}/verrazzano/tools/scripts/k8s-dump-cluster.sh -d ${dumpDirectory} -r ${dumpDirectory}/analysis.report
    """
}


// Called in Stage Clean workspace and checkout steps
@NonCPS
def getCommitList() {
    echo "Checking for change sets"
    def commitList = []
    def changeSets = currentBuild.changeSets
    for (int i = 0; i < changeSets.size(); i++) {
        echo "get commits from change set"
        def commits = changeSets[i].items
        for (int j = 0; j < commits.length; j++) {
            def commit = commits[j]
            def id = commit.commitId
            echo "Add commit id: ${id}"
            commitList.add(id)
        }
    }
    return commitList
}

def trimIfGithubNoreplyUser(userIn) {
    if (userIn == null) {
        echo "Not a github noreply user, not trimming: ${userIn}"
        return userIn
    }
    if (userIn.matches(".*\\+.*@users.noreply.github.com.*")) {
        def userOut = userIn.substring(userIn.indexOf("+") + 1, userIn.indexOf("@"))
        return userOut;
    }
    if (userIn.matches(".*<.*@users.noreply.github.com.*")) {
        def userOut = userIn.substring(userIn.indexOf("<") + 1, userIn.indexOf("@"))
        return userOut;
    }
    if (userIn.matches(".*@users.noreply.github.com")) {
        def userOut = userIn.substring(0, userIn.indexOf("@"))
        return userOut;
    }
    echo "Not a github noreply user, not trimming: ${userIn}"
    return userIn
}

def getSuspectList(commitList, userMappings) {
    def retValue = ""
    if (commitList == null || commitList.size() == 0) {
        echo "No commits to form suspect list"
        return retValue
    }
    def suspectList = []
    for (int i = 0; i < commitList.size(); i++) {
        def id = commitList[i]
        try {
            def gitAuthor = sh(
                script: "git log --format='%ae' '$id^!'",
                returnStdout: true
            ).trim()
            if (gitAuthor != null) {
                def author = trimIfGithubNoreplyUser(gitAuthor)
                echo "DEBUG: author: ${gitAuthor}, ${author}, id: ${id}"
                if (userMappings.containsKey(author)) {
                    def slackUser = userMappings.get(author)
                    if (!suspectList.contains(slackUser)) {
                        echo "Added ${slackUser} as suspect"
                        retValue += " ${slackUser}"
                        suspectList.add(slackUser)
                    }
                } else {
                    // If we don't have a name mapping use the commit.author, at least we can easily tell if the mapping gets dated
                    if (!suspectList.contains(author)) {
                        echo "Added ${author} as suspect"
                        retValue += " ${author}"
                       suspectList.add(author)
                    }
                }
            } else {
                echo "No author returned from git"
            }
        } catch (Exception e) {
            echo "INFO: Problem processing commit ${id}, skipping commit: " + e.toString()
        }
    }
    echo "returning suspect list: ${retValue}"
    return retValue
}

def metricJobName(stageName) {
    job = env.JOB_NAME.split("/")[0]
    job = '_' + job.replaceAll('-','_')
    if (stageName) {
        job = job + '_' + stageName
    }
    return job
}

def metricTimerStart(metricName) {
    def timerStartName = "${metricName}_START"
    env."${timerStartName}" = sh(returnStdout: true, script: "date +%s").trim()
}

// Construct the set of labels/dimensions for the metrics
def getMetricLabels() {
    def buildNumber = String.format("%010d", env.BUILD_NUMBER.toInteger())
    labels = 'build_number=\\"' + "${buildNumber}"+'\\",' +
             'jenkins_build_number=\\"' + "${env.BUILD_NUMBER}"+'\\",' +
             'jenkins_job=\\"' + "${env.JOB_NAME}".replace("%2F","/") + '\\",' +
             'commit_sha=\\"' + "${env.GIT_COMMIT}"+'\\"'
    return labels
}

def metricTimerEnd(metricName, status) {
    def timerStartName = "${metricName}_START"
    def timerEndName   = "${metricName}_END"
    env."${timerEndName}" = sh(returnStdout: true, script: "date +%s").trim()
    if (params.EMIT_METRICS) {
        long x = env."${timerStartName}" as long;
        long y = env."${timerEndName}" as long;
        def dur = (y-x)
        labels = getMetricLabels()
        withCredentials([usernameColonPassword(credentialsId: 'prometheus-credentials', variable: 'PROMETHEUS_CREDENTIALS')]) {
            EMIT = sh(returnStdout: true, script: "ci/scripts/metric_emit.sh ${PROMETHEUS_GW_URL} ${PROMETHEUS_CREDENTIALS} ${metricName} ${env.GIT_BRANCH} $labels ${status} ${dur}")
            echo "emit prometheus metrics: $EMIT"
            return EMIT
        }
    } else {
        return ''
    }
}

// Emit the metrics indicating the duration and result of the build
def metricBuildDuration() {
    def status = "${currentBuild.currentResult}".trim()
    long duration = "${currentBuild.duration}" as long;
    long durationInSec = (duration/1000)
    testMetric = metricJobName('')
    def metricValue = "-1"
    statusLabel = status.substring(0,1)
    if (status.equals("SUCCESS")) {
        metricValue = "1"
    } else if (status.equals("FAILURE")) {
        metricValue = "0"
    } else {
        // Consider every other status as a single label
        statusLabel = "A"
    }
    if (params.EMIT_METRICS) {
        labels = getMetricLabels()
        labels = labels + ',result=\\"' + "${statusLabel}"+'\\"'
        withCredentials([usernameColonPassword(credentialsId: 'prometheus-credentials', variable: 'PROMETHEUS_CREDENTIALS')]) {
            METRIC_STATUS = sh(returnStdout: true, returnStatus: true, script: "ci/scripts/metric_emit.sh ${PROMETHEUS_GW_URL} ${PROMETHEUS_CREDENTIALS} ${testMetric}_job ${env.BRANCH_NAME} $labels ${metricValue} ${durationInSec}")
            echo "Publishing the metrics for build duration and status returned status code $METRIC_STATUS"
        }
    }
}<|MERGE_RESOLUTION|>--- conflicted
+++ resolved
@@ -376,32 +376,6 @@
             }
         }
 
-<<<<<<< HEAD
-// NOT FOR CHECKING, COMMENT OUT TO TEST SCAN JOB
-//        stage('Scan Image') {
-//            when { not { buildingTag() } }
-//            steps {
-//                script {
-//                    scanContainerImage "${env.DOCKER_REPO}/${env.DOCKER_NAMESPACE}/${DOCKER_PLATFORM_IMAGE_NAME}:${DOCKER_IMAGE_TAG}"
-//                    scanContainerImage "${env.DOCKER_REPO}/${env.DOCKER_NAMESPACE}/${DOCKER_OAM_IMAGE_NAME}:${DOCKER_IMAGE_TAG}"
-//                    scanContainerImage "${env.DOCKER_REPO}/${env.DOCKER_NAMESPACE}/${DOCKER_ANALYSIS_IMAGE_NAME}:${DOCKER_IMAGE_TAG}"
-//                    if (SCAN_IMAGE_PATCH_OPERATOR == true) {
-//                        scanContainerImage "${env.DOCKER_REPO}/${env.DOCKER_NAMESPACE}/${DOCKER_IMAGE_PATCH_IMAGE_NAME}:${DOCKER_IMAGE_TAG}"
-//                    }
-//                }
-//            }
-//            post {
-//                failure {
-//                    script {
-//                        SKIP_TRIGGERED_TESTS = true
-//                    }
-//                }
-//                always {
-//                    archiveArtifacts artifacts: '**/scanning-report*.json', allowEmptyArchive: true
-//                }
-//            }
-//        }
-=======
         stage('Scan Image') {
             when {
                allOf {
@@ -429,7 +403,6 @@
                 }
             }
         }
->>>>>>> b1940579
 
         stage('Integration Tests') {
             when { not { buildingTag() } }
