--- conflicted
+++ resolved
@@ -257,21 +257,7 @@
             }
         }
 
-<<<<<<< HEAD
-        /*stage('Kick off OCI DNS Acceptance tests') {
-            when { not { buildingTag() } }
-            environment {
-                FULL_IMAGE_NAME = "${DOCKER_IMAGE_NAME}:${DOCKER_IMAGE_TAG}"
-            }
-            steps {
-                build job: 'verrazzano-in-cluster-oke-acceptance-test-suite/${params.ACCEPTANCE_TESTS_BRANCH}', parameters: [string(name: 'VERRAZZANO_BRANCH', value: env.BRANCH_NAME), string(name: 'VERRAZZANO_OPERATOR_IMAGE', value: FULL_IMAGE_NAME), string(name: 'DNS_TYPE', value: 'oci')], wait: false
-            }
-        }*/
-
-        stage('Commit operator.yaml') {
-=======
         stage('Update operator.yaml') {
->>>>>>> 6bb11fc9
             when {
                 allOf {
                     not { buildingTag() }
