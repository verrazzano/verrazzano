// Copyright (c) 2020, 2021, Oracle and/or its affiliates.
// Licensed under the Universal Permissive License v 1.0 as shown at https://oss.oracle.com/licenses/upl.

def DOCKER_IMAGE_TAG
def SKIP_ACCEPTANCE_TESTS = false
def SUSPECT_LIST = ""

pipeline {
    options {
        skipDefaultCheckout true
    }

    agent {
       docker {
            image "${RUNNER_DOCKER_IMAGE}"
            args "${RUNNER_DOCKER_ARGS}"
            registryUrl "${RUNNER_DOCKER_REGISTRY_URL}"
            registryCredentialsId 'ocir-pull-and-push-account'
            label "VM.Standard2.8"
        }
    }

    parameters {
        booleanParam (description: 'Whether to kick off acceptance test run at the end of this build', name: 'RUN_ACCEPTANCE_TESTS', defaultValue: true)
        booleanParam (description: 'Whether to include the slow tests in the acceptance tests', name: 'RUN_SLOW_TESTS', defaultValue: false)
        booleanParam (description: 'Whether to create the cluster with Calico for AT testing (defaults to true)', name: 'CREATE_CLUSTER_USE_CALICO', defaultValue: true)
        booleanParam (description: 'Whether to dump k8s cluster on success (off by default can be useful to capture for comparing to failed cluster)', name: 'DUMP_K8S_CLUSTER_ON_SUCCESS', defaultValue: false)
        booleanParam (description: 'Whether to trigger full testing after a successful run. Off by default. This is always done for successful master and release* builds, this setting only is used to enable the trigger for other branches', name: 'TRIGGER_FULL_TESTS', defaultValue: false)
        choice (name: 'WILDCARD_DNS_DOMAIN',
                description: 'Wildcard DNS Domain',
                // 1st choice is the default value
                choices: [ "nip.io", "xip.io", "sslip.io"])
    }

    environment {
        DOCKER_ANALYSIS_CI_IMAGE_NAME = 'verrazzano-analysis-jenkins'
        DOCKER_ANALYSIS_PUBLISH_IMAGE_NAME = 'verrazzano-analysis'
        DOCKER_ANALYSIS_IMAGE_NAME = "${env.BRANCH_NAME ==~ /^release-.*/ || env.BRANCH_NAME == 'master' ? env.DOCKER_ANALYSIS_PUBLISH_IMAGE_NAME : env.DOCKER_ANALYSIS_CI_IMAGE_NAME}"
        DOCKER_PLATFORM_CI_IMAGE_NAME = 'verrazzano-platform-operator-jenkins'
        DOCKER_PLATFORM_PUBLISH_IMAGE_NAME = 'verrazzano-platform-operator'
        DOCKER_PLATFORM_IMAGE_NAME = "${env.BRANCH_NAME ==~ /^release-.*/ || env.BRANCH_NAME == 'master' ? env.DOCKER_PLATFORM_PUBLISH_IMAGE_NAME : env.DOCKER_PLATFORM_CI_IMAGE_NAME}"
        DOCKER_OAM_CI_IMAGE_NAME = 'verrazzano-application-operator-jenkins'
        DOCKER_OAM_PUBLISH_IMAGE_NAME = 'verrazzano-application-operator'
        DOCKER_OAM_IMAGE_NAME = "${env.BRANCH_NAME ==~ /^release-.*/ || env.BRANCH_NAME == 'master' ? env.DOCKER_OAM_PUBLISH_IMAGE_NAME : env.DOCKER_OAM_CI_IMAGE_NAME}"
        CREATE_LATEST_TAG = "${env.BRANCH_NAME == 'master' ? '1' : '0'}"
        GOPATH = '/home/opc/go'
        GO_REPO_PATH = "${GOPATH}/src/github.com/verrazzano"
        DOCKER_CREDS = credentials('github-packages-credentials-rw')
        DOCKER_EMAIL = credentials('github-packages-email')
        DOCKER_REPO = 'ghcr.io'
        DOCKER_NAMESPACE = 'verrazzano'
        NETRC_FILE = credentials('netrc')
        GITHUB_API_TOKEN = credentials('github-api-token-release-assets')
        GITHUB_RELEASE_USERID = credentials('github-userid-release')
        GITHUB_RELEASE_EMAIL = credentials('github-email-release')
        SERVICE_KEY = credentials('PAGERDUTY_SERVICE_KEY')

        CLUSTER_NAME = 'verrazzano'
        POST_DUMP_FAILED_FILE = "${WORKSPACE}/post_dump_failed_file.tmp"
        TESTS_EXECUTED_FILE = "${WORKSPACE}/tests_executed_file.tmp"
        KUBECONFIG = "${WORKSPACE}/test_kubeconfig"
        VERRAZZANO_KUBECONFIG = "${KUBECONFIG}"
        OCR_CREDS = credentials('ocr-pull-and-push-account')
        OCR_REPO = 'container-registry.oracle.com'
        IMAGE_PULL_SECRET = 'verrazzano-container-registry'
        INSTALL_CONFIG_FILE_KIND = "./tests/e2e/config/scripts/install-verrazzano-kind.yaml"
        INSTALL_PROFILE = "dev"
        VZ_ENVIRONMENT_NAME = "default"
        TEST_SCRIPTS_DIR = "${GO_REPO_PATH}/verrazzano/tests/e2e/config/scripts"

        WEBLOGIC_PSW = credentials('weblogic-example-domain-password') // Needed by ToDoList example test
        DATABASE_PSW = credentials('todo-mysql-password') // Needed by ToDoList example test

        JENKINS_READ = credentials('jenkins-auditor')

        OCI_CLI_AUTH="instance_principal"
        OCI_OS_NAMESPACE = credentials('oci-os-namespace')
        OCI_OS_ARTIFACT_BUCKET="build-failure-artifacts"

        // Used for dumping cluster from inside tests
        DUMP_KUBECONFIG="${KUBECONFIG}"
        DUMP_COMMAND="${GO_REPO_PATH}/verrazzano/tools/scripts/k8s-dump-cluster.sh"
        TEST_DUMP_ROOT="${WORKSPACE}/test-cluster-dumps"

        CALICO_VERSION="3.18.1"
    }

    stages {
        stage('Clean workspace and checkout') {
            steps {
                sh """
                    echo "${NODE_LABELS}"
                """

                script {
                    def scmInfo = checkout scm
                    env.GIT_COMMIT = scmInfo.GIT_COMMIT
                    env.GIT_BRANCH = scmInfo.GIT_BRANCH
                    echo "SCM checkout of ${env.GIT_BRANCH} at ${env.GIT_COMMIT}"
                }
                sh """
                    cp -f "${NETRC_FILE}" $HOME/.netrc
                    chmod 600 $HOME/.netrc
                """

                script {
                    try {
                        sh """
                            echo "${DOCKER_CREDS_PSW}" | docker login ${env.DOCKER_REPO} -u ${DOCKER_CREDS_USR} --password-stdin
                        """
                    } catch(error) {
                        echo "docker login failed, retrying after sleep"
                        retry(4) {
                            sleep(30)
                            sh """
                            echo "${DOCKER_CREDS_PSW}" | docker login ${env.DOCKER_REPO} -u ${DOCKER_CREDS_USR} --password-stdin
                            """
                        }
                    }
                }
                script {
                    try {
                        sh """
                            echo "${OCR_CREDS_PSW}" | docker login -u ${OCR_CREDS_USR} ${OCR_REPO} --password-stdin
                        """
                    } catch(error) {
                        echo "OCR docker login failed, retrying after sleep"
                        retry(4) {
                            sleep(30)
                            sh """
                                echo "${OCR_CREDS_PSW}" | docker login -u ${OCR_CREDS_USR} ${OCR_REPO} --password-stdin
                            """
                        }
                    }
                }
                sh """
                    rm -rf ${GO_REPO_PATH}/verrazzano
                    mkdir -p ${GO_REPO_PATH}/verrazzano
                    tar cf - . | (cd ${GO_REPO_PATH}/verrazzano/ ; tar xf -)
                """

                script {
                    def props = readProperties file: '.verrazzano-development-version'
                    VERRAZZANO_DEV_VERSION = props['verrazzano-development-version']
                    TIMESTAMP = sh(returnStdout: true, script: "date +%Y%m%d%H%M%S").trim()
                    SHORT_COMMIT_HASH = sh(returnStdout: true, script: "git rev-parse --short=8 HEAD").trim()
                    DOCKER_IMAGE_TAG = "${VERRAZZANO_DEV_VERSION}-${TIMESTAMP}-${SHORT_COMMIT_HASH}"
                    // update the description with some meaningful info
                    currentBuild.description = SHORT_COMMIT_HASH + " : " + env.GIT_COMMIT
                    def currentCommitHash = env.GIT_COMMIT
                    def commitList = getCommitList()
                    withCredentials([file(credentialsId: 'jenkins-to-slack-users', variable: 'JENKINS_TO_SLACK_JSON')]) {
                        def userMappings = readJSON file: JENKINS_TO_SLACK_JSON
                        SUSPECT_LIST = getSuspectList(commitList, userMappings)
                        echo "Suspect list: ${SUSPECT_LIST}"
                    }
                }
            }
        }

        stage('Analysis Tool') {
            when {
                allOf {
                    not { buildingTag() }
                    anyOf {
                        branch 'master';
                        branch 'release-*';
                    }
                }
            }
            environment {
                OCI_CLI_AUTH="instance_principal"
                OCI_OS_NAMESPACE = credentials('oci-os-namespace')
                OCI_OS_BUCKET="verrazzano-builds"
            }
            steps {
                sh """
                    cd ${GO_REPO_PATH}/verrazzano/tools/analysis
                    make go-build
                    cd out
                    zip -r ${WORKSPACE}/analysis-tool.zip linux_amd64 darwin_amd64
                    oci --region us-phoenix-1 os object put --force --namespace ${OCI_OS_NAMESPACE} -bn ${OCI_OS_BUCKET} --name ${env.BRANCH_NAME}/analysis-tool.zip --file ${WORKSPACE}/analysis-tool.zip
                    oci --region us-phoenix-1 os object put --force --namespace ${OCI_OS_NAMESPACE} -bn ${OCI_OS_BUCKET} --name ${SHORT_COMMIT_HASH}/analysis-tool.zip --file ${WORKSPACE}/analysis-tool.zip
                """
            }
            post {
                always {
                    archiveArtifacts artifacts: '**/analysis-tool.zip', allowEmptyArchive: true
                }
            }
        }

        stage('Generate operator.yaml') {
            when { not { buildingTag() } }
            steps {
                sh """
                    cd ${GO_REPO_PATH}/verrazzano/platform-operator
                    case "${env.BRANCH_NAME}" in
                        master|release-*)
                            ;;
                        *)
                            echo "Adding image pull secrets to operator.yaml for non master/release branch"
                            export IMAGE_PULL_SECRETS=verrazzano-container-registry
                    esac
                    DOCKER_IMAGE_NAME=${DOCKER_PLATFORM_IMAGE_NAME} VERRAZZANO_APPLICATION_OPERATOR_IMAGE_NAME=${DOCKER_OAM_IMAGE_NAME} DOCKER_REPO=${env.DOCKER_REPO} DOCKER_NAMESPACE=${env.DOCKER_NAMESPACE} DOCKER_IMAGE_TAG=${DOCKER_IMAGE_TAG} OPERATOR_YAML=$WORKSPACE/generated-operator.yaml make generate-operator-yaml
                   """
            }
            post {
                success {
                    archiveArtifacts artifacts: "generated-operator.yaml", allowEmptyArchive: true
                }
            }
        }

        stage('Update operator.yaml') {
            when {
                allOf {
                    not { buildingTag() }
                }
            }
            environment {
                OCI_CLI_AUTH="instance_principal"
                OCI_OS_NAMESPACE = credentials('oci-os-namespace')
                OCI_OS_BUCKET="verrazzano-builds"
            }
            steps {
                sh """
                    cd ${GO_REPO_PATH}/verrazzano
                    oci --region us-phoenix-1 os object put --force --namespace ${OCI_OS_NAMESPACE} -bn ${OCI_OS_BUCKET} --name ${env.BRANCH_NAME}/operator.yaml --file $WORKSPACE/generated-operator.yaml
                    oci --region us-phoenix-1 os object put --force --namespace ${OCI_OS_NAMESPACE} -bn ${OCI_OS_BUCKET} --name ${SHORT_COMMIT_HASH}/operator.yaml --file $WORKSPACE/generated-operator.yaml
                   """
            }
        }

        stage('Build') {
            when { not { buildingTag() } }
            steps {
                sh """
                    cd ${GO_REPO_PATH}/verrazzano
                    make docker-push VERRAZZANO_PLATFORM_OPERATOR_IMAGE_NAME=${DOCKER_PLATFORM_IMAGE_NAME} VERRAZZANO_APPLICATION_OPERATOR_IMAGE_NAME=${DOCKER_OAM_IMAGE_NAME} VERRAZZANO_ANALYSIS_IMAGE_NAME=${DOCKER_ANALYSIS_IMAGE_NAME} DOCKER_REPO=${env.DOCKER_REPO} DOCKER_NAMESPACE=${env.DOCKER_NAMESPACE} DOCKER_IMAGE_TAG=${DOCKER_IMAGE_TAG} CREATE_LATEST_TAG=${CREATE_LATEST_TAG}
                   """
            }
        }

        stage('Quality and Compliance Checks') {
            when { not { buildingTag() } }
            steps {
                sh """
                    echo "run all linters"
                    cd ${GO_REPO_PATH}/verrazzano
                    make check

                    echo "copyright scan"
                    time make copyright-check

                    echo "Third party license check"
                """
                thirdpartyCheck()
            }
        }

        stage('Unit Tests') {
            when { not { buildingTag() } }
            steps {
                sh """
                    cd ${GO_REPO_PATH}/verrazzano
                    make -B coverage
                """
            }
            post {
                always {
                    sh """
                        cd ${GO_REPO_PATH}/verrazzano
                        cp coverage.html ${WORKSPACE}
                        cp coverage.xml ${WORKSPACE}
                        build/copy-junit-output.sh ${WORKSPACE}
                    """
                    archiveArtifacts artifacts: '**/coverage.html', allowEmptyArchive: true
                    junit testResults: '**/*test-result.xml', allowEmptyResults: true
                    cobertura(coberturaReportFile: 'coverage.xml',
                      enableNewApi: true,
                      autoUpdateHealth: false,
                      autoUpdateStability: false,
                      failUnstable: true,
                      failUnhealthy: true,
                      failNoReports: true,
                      onlyStable: false,
                      fileCoverageTargets: '100, 0, 0',
                      lineCoverageTargets: '75, 75, 75',
                      packageCoverageTargets: '100, 0, 0',
                    )
                }
            }
        }

        stage('Scan Image') {
            when { not { buildingTag() } }
            steps {
                script {
                    clairScanTemp "${env.DOCKER_REPO}/${env.DOCKER_NAMESPACE}/${DOCKER_PLATFORM_IMAGE_NAME}:${DOCKER_IMAGE_TAG}"
                    clairScanTemp "${env.DOCKER_REPO}/${env.DOCKER_NAMESPACE}/${DOCKER_OAM_IMAGE_NAME}:${DOCKER_IMAGE_TAG}"
                    clairScanTemp "${env.DOCKER_REPO}/${env.DOCKER_NAMESPACE}/${DOCKER_ANALYSIS_IMAGE_NAME}:${DOCKER_IMAGE_TAG}"
                }
            }
            post {
                always {
                    archiveArtifacts artifacts: '**/scanning-report.json', allowEmptyArchive: true
                }
            }
        }

        stage('Integration Tests') {
            when { not { buildingTag() } }
            steps {
                sh """
                    cd ${GO_REPO_PATH}/verrazzano/platform-operator

                    make cleanup-cluster
                    make create-cluster KIND_CONFIG="kind-config-ci.yaml"
                    ../ci/scripts/setup_kind_for_jenkins.sh
                    make integ-test CLUSTER_DUMP_LOCATION=${WORKSPACE}/platform-operator-integ-cluster-dump DOCKER_REPO=${env.DOCKER_REPO} DOCKER_NAMESPACE=${env.DOCKER_NAMESPACE} DOCKER_IMAGE_NAME=${DOCKER_PLATFORM_IMAGE_NAME} DOCKER_IMAGE_TAG=${DOCKER_IMAGE_TAG}
                    ../build/copy-junit-output.sh ${WORKSPACE}
                    cd ${GO_REPO_PATH}/verrazzano/application-operator
                    make cleanup-cluster
                    make integ-test KIND_CONFIG="kind-config-ci.yaml" CLUSTER_DUMP_LOCATION=${WORKSPACE}/application-operator-integ-cluster-dump DOCKER_REPO=${env.DOCKER_REPO} DOCKER_NAMESPACE=${env.DOCKER_NAMESPACE} DOCKER_IMAGE_NAME=${DOCKER_OAM_IMAGE_NAME} DOCKER_IMAGE_TAG=${DOCKER_IMAGE_TAG}
                    ../build/copy-junit-output.sh ${WORKSPACE}
                    make cleanup-cluster
                """
            }
            post {
                always {
                    archiveArtifacts artifacts: '**/coverage.html,**/logs/*,**/*-cluster-dump/**', allowEmptyArchive: true
                    junit testResults: '**/*test-result.xml', allowEmptyResults: true
                }
            }
        }

        stage('Skip acceptance tests if commit message contains skip-at') {
            steps {
                script {
                    // note that SKIP_ACCEPTANCE_TESTS will be false at this point (its default value)
                    // so we are going to run the AT's unless this logic decides to skip them...

                    // if we are planning to run the AT's (which is the default)
                    if (params.RUN_ACCEPTANCE_TESTS == true) {
                        SKIP_ACCEPTANCE_TESTS = false
                        // check if the user has asked to skip AT using the commit message
                        result = sh (script: "git log -1 | grep 'skip-at'", returnStatus: true)
                        if (result == 0) {
                            // found 'skip-at', so don't run them
                            SKIP_ACCEPTANCE_TESTS = true
                            echo "Skip acceptance tests based on opt-out in commit message [skip-at]"
                            echo "SKIP_ACCEPTANCE_TESTS is ${SKIP_ACCEPTANCE_TESTS}"
                        }
                    } else {
                        SKIP_ACCEPTANCE_TESTS = true
                    }
                }
            }
        }

        stage('Acceptance Tests') {
            when {
                allOf {
                    not { buildingTag() }
                    anyOf {
                        branch 'master';
                        branch 'release-*';
                        expression {SKIP_ACCEPTANCE_TESTS == false};
                    }
                }
            }

            stages {

                stage('Prepare AT environment') {
                    environment {
                        VERRAZZANO_OPERATOR_IMAGE="NONE"
                        KIND_KUBERNETES_CLUSTER_VERSION="1.18"
                        OCI_CLI_AUTH="instance_principal"
                        OCI_OS_NAMESPACE = credentials('oci-os-namespace')
                        OCI_OS_BUCKET="verrazzano-builds"
                        OCI_OS_LOCATION="${SHORT_COMMIT_HASH}"
                    }
                    steps {
                        sh """
                            cd ${GO_REPO_PATH}/verrazzano
                            ci/scripts/prepare_jenkins_at_environment.sh ${params.CREATE_CLUSTER_USE_CALICO} ${params.WILDCARD_DNS_DOMAIN} ${CALICO_VERSION}
                        """
                    }
                    post {
                        always {
                            archiveArtifacts artifacts: "acceptance-test-operator.yaml,downloaded-operator.yaml", allowEmptyArchive: true
                            sh """
                                ## dump out install logs
                                mkdir -p ${WORKSPACE}/verrazzano/platform-operator/scripts/install/build/logs
                                kubectl logs --selector=job-name=verrazzano-install-my-verrazzano > ${WORKSPACE}/verrazzano/platform-operator/scripts/install/build/logs/verrazzano-install.log --tail -1
                                kubectl describe pod --selector=job-name=verrazzano-install-my-verrazzano > ${WORKSPACE}/verrazzano/platform-operator/scripts/install/build/logs/verrazzano-install-job-pod.out
                                echo "Verrazzano Installation logs dumped to verrazzano-install.log"
                                echo "Verrazzano Install pod description dumped to verrazzano-install-job-pod.out"
                                echo "------------------------------------------"
                            """
                        }
                    }
                }

                stage('Run Acceptance Tests') {
                    environment {
                        TEST_ENV = "KIND"
                    }
                    parallel {
                        stage('verify-install') {
                            environment {
                                DUMP_DIRECTORY="${TEST_DUMP_ROOT}/verify-install"
                            }
                            steps {
                                runGinkgoRandomize('verify-install')
                            }
                        }
                        stage('verify-infra restapi') {
                            environment {
                                DUMP_DIRECTORY="${TEST_DUMP_ROOT}/verify-infra-restapi"
                            }
                            steps {
                                runGinkgoRandomize('verify-infra/restapi')
                            }
                        }
                        stage('verify-infra oam') {
                            environment {
                                DUMP_DIRECTORY="${TEST_DUMP_ROOT}/verify-infra-oam"
                            }
                            steps {
                                runGinkgoRandomize('verify-infra/oam')
                            }
                        }
                        stage('verify-infra vmi') {
                            environment {
                                DUMP_DIRECTORY="${TEST_DUMP_ROOT}/verify-infra-vmi"
                            }
                            steps {
                                runGinkgoRandomize('verify-infra/vmi')
                            }
                        }
                        stage('istio authorization policy') {
                            environment {
                                DUMP_DIRECTORY="${TEST_DUMP_ROOT}/istio-authz-policy"
                            }
                            steps {
                                runGinkgo('istio/authz')
                            }
                        }
                        stage('security role based access') {
                            environment {
                                DUMP_DIRECTORY="${TEST_DUMP_ROOT}/sec-role-based-access"
                            }
                            steps {
                                runGinkgo('security/rbac')
                            }
                        }
                        stage('examples logging helidon') {
                            environment {
                                DUMP_DIRECTORY="${TEST_DUMP_ROOT}/examples-logging-helidon"
                            }
                            steps {
                                runGinkgo('logging/helidon')
                            }
                        }
                        stage('examples todo') {
                            environment {
                                DUMP_DIRECTORY="${TEST_DUMP_ROOT}/examples-todo"
                            }
                            steps {
                                runGinkgo('examples/todo')
                            }
                        }
                        stage('examples socks') {
                            environment {
                                DUMP_DIRECTORY="${TEST_DUMP_ROOT}/examples-socks"
                            }
                            steps {
                                runGinkgo('examples/socks')
                            }
                        }
                        stage('examples spring') {
                            environment {
                                DUMP_DIRECTORY="${TEST_DUMP_ROOT}/examples-spring"
                            }
                            steps {
                                runGinkgo('examples/springboot')
                            }
                        }
                        stage('examples helidon') {
                            environment {
                                DUMP_DIRECTORY="${TEST_DUMP_ROOT}/examples-helidon"
                            }
                            steps {
                                runGinkgo('examples/helidon')
                            }
                        }
                        stage('examples helidon-config') {
                            environment {
                                DUMP_DIRECTORY="${TEST_DUMP_ROOT}/examples-helidon-config"
                            }
                            steps {
                                runGinkgo('examples/helidonconfig')
                            }
                        }
                        stage('examples bobs') {
                            environment {
                                DUMP_DIRECTORY="${TEST_DUMP_ROOT}/examples-bobs"
                            }
                            when {
                                expression {params.RUN_SLOW_TESTS == true}
                            }
                            steps {
                                runGinkgo('examples/bobsbooks')
                            }
                        }
                        stage('console ingress') {
                            environment {
                                DUMP_DIRECTORY="${TEST_DUMP_ROOT}/console-ingress"
                            }
                            steps {
                                runGinkgo('ingress/console')
                            }
                        }
                    }
                    post {
                        always {
                            archiveArtifacts artifacts: '**/coverage.html,**/logs/*,**/test-cluster-dumps/**', allowEmptyArchive: true
                            junit testResults: '**/*test-result.xml', allowEmptyResults: true
                        }
                    }
                }
            }

            post {
                failure {
                    script {
                        if ( fileExists(env.TESTS_EXECUTED_FILE) ) {
                            dumpK8sCluster('new-acceptance-tests-cluster-dump')
                        }
                    }
                }
                success {
                    script {
                        if (params.DUMP_K8S_CLUSTER_ON_SUCCESS == true && fileExists(env.TESTS_EXECUTED_FILE) ) {
                            dumpK8sCluster('new-acceptance-tests-cluster-dump')
                        }
                    }
                }
            }
        }

        stage('Triggered Tests') {
            when {
                allOf {
                    not { buildingTag() }
                    anyOf {
                        branch 'master';
                        branch 'release-*';
                        expression {params.TRIGGER_FULL_TESTS == true};
                    }
                }
            }
            steps {
                script {
                    build job: "verrazzano-push-triggered-acceptance-tests/${BRANCH_NAME.replace("/", "%2F")}",
                        parameters: [
                            string(name: 'GIT_COMMIT_TO_USE', value: env.GIT_COMMIT),
                            string(name: 'WILDCARD_DNS_DOMAIN', value: params.WILDCARD_DNS_DOMAIN)
                        ], wait: true
                }
            }
        }
    }

    post {
        always {
            script {
                if ( fileExists(env.TESTS_EXECUTED_FILE) ) {
                    dumpVerrazzanoSystemPods()
                    dumpCattleSystemPods()
                    dumpNginxIngressControllerLogs()
                    dumpVerrazzanoPlatformOperatorLogs()
                    dumpVerrazzanoApplicationOperatorLogs()
                    dumpOamKubernetesRuntimeLogs()
                    dumpVerrazzanoApiLogs()
                }
            }
            archiveArtifacts artifacts: '**/coverage.html,**/logs/**,**/verrazzano_images.txt,**/*-cluster-dump/**', allowEmptyArchive: true
            junit testResults: '**/*test-result.xml', allowEmptyResults: true

            sh """
                cd ${GO_REPO_PATH}/verrazzano/platform-operator
                make delete-cluster
                if [ -f ${POST_DUMP_FAILED_FILE} ]; then
                  echo "Failures seen during dumping of artifacts, treat post as failed"
                  exit 1
                fi
            """
        }
        failure {
            sh """
                curl -k -u ${JENKINS_READ_USR}:${JENKINS_READ_PSW} -o ${WORKSPACE}/build-console-output.log ${BUILD_URL}consoleText
            """
            archiveArtifacts artifacts: '**/build-console-output.log', allowEmptyArchive: true
            sh """
                curl -k -u ${JENKINS_READ_USR}:${JENKINS_READ_PSW} -o archive.zip ${BUILD_URL}artifact/*zip*/archive.zip
                oci --region us-phoenix-1 os object put --force --namespace ${OCI_OS_NAMESPACE} -bn ${OCI_OS_ARTIFACT_BUCKET} --name ${env.BRANCH_NAME}-${env.BUILD_NUMBER}/archive.zip --file archive.zip
                rm archive.zip
            """
            mail to: "${env.BUILD_NOTIFICATION_TO_EMAIL}", from: "${env.BUILD_NOTIFICATION_FROM_EMAIL}",
            subject: "Verrazzano: ${env.JOB_NAME} - Failed",
            body: "Job Failed - \"${env.JOB_NAME}\" build: ${env.BUILD_NUMBER}\n\nView the log at:\n ${env.BUILD_URL}\n\nBlue Ocean:\n${env.RUN_DISPLAY_URL}\n\nSuspects:\n${SUSPECT_LIST}"
            script {
                if (env.JOB_NAME == "verrazzano/master" || env.JOB_NAME == "verrazzano/develop") {
                    pagerduty(resolve: false, serviceKey: "$SERVICE_KEY", incDescription: "Verrazzano: ${env.JOB_NAME} - Failed", incDetails: "Job Failed - \"${env.JOB_NAME}\" build: ${env.BUILD_NUMBER}\n\nView the log at:\n ${env.BUILD_URL}\n\nBlue Ocean:\n${env.RUN_DISPLAY_URL}")
                    slackSend ( message: "Job Failed - \"${env.JOB_NAME}\" build: ${env.BUILD_NUMBER}\n\nView the log at:\n ${env.BUILD_URL}\n\nBlue Ocean:\n${env.RUN_DISPLAY_URL}\n\nSuspects:\n${SUSPECT_LIST}" )
                }
            }
        }
        cleanup {
            deleteDir()
        }
    }
}

def runGinkgoRandomize(testSuitePath) {
    catchError(buildResult: 'FAILURE', stageResult: 'FAILURE') {
        sh """
            cd ${GO_REPO_PATH}/verrazzano/tests/e2e
            ginkgo -p --randomizeAllSpecs -v -keepGoing --noColor ${testSuitePath}/...
        """
    }
}

def runGinkgo(testSuitePath) {
    catchError(buildResult: 'FAILURE', stageResult: 'FAILURE') {
        sh """
            cd ${GO_REPO_PATH}/verrazzano/tests/e2e
            ginkgo -v -keepGoing --noColor ${testSuitePath}/...
        """
    }
}

def dumpK8sCluster(dumpDirectory) {
    sh """
        ${GO_REPO_PATH}/verrazzano/tools/scripts/k8s-dump-cluster.sh -d ${dumpDirectory} -r ${dumpDirectory}/analysis.report
    """
}

def dumpVerrazzanoSystemPods() {
    sh """
        cd ${GO_REPO_PATH}/verrazzano/platform-operator
        export DIAGNOSTIC_LOG="${WORKSPACE}/verrazzano/platform-operator/scripts/install/build/logs/verrazzano-system-pods.log"
        ./scripts/install/k8s-dump-objects.sh -o pods -n verrazzano-system -m "verrazzano system pods" || echo "failed" > ${POST_DUMP_FAILED_FILE}
        export DIAGNOSTIC_LOG="${WORKSPACE}/verrazzano/platform-operator/scripts/install/build/logs/verrazzano-system-certs.log"
        ./scripts/install/k8s-dump-objects.sh -o cert -n verrazzano-system -m "verrazzano system certs" || echo "failed" > ${POST_DUMP_FAILED_FILE}
        export DIAGNOSTIC_LOG="${WORKSPACE}/verrazzano/platform-operator/scripts/install/build/logs/verrazzano-system-kibana.log"
        ./scripts/install/k8s-dump-objects.sh -o pods -n verrazzano-system -r "vmi-system-kibana-*" -m "verrazzano system kibana log" -l -c kibana || echo "failed" > ${POST_DUMP_FAILED_FILE}
        export DIAGNOSTIC_LOG="${WORKSPACE}/verrazzano/platform-operator/scripts/install/build/logs/verrazzano-system-es-master.log"
        ./scripts/install/k8s-dump-objects.sh -o pods -n verrazzano-system -r "vmi-system-es-master-*" -m "verrazzano system kibana log" -l -c es-master || echo "failed" > ${POST_DUMP_FAILED_FILE}
    """
}

def dumpCattleSystemPods() {
    sh """
        cd ${GO_REPO_PATH}/verrazzano/platform-operator
        export DIAGNOSTIC_LOG="${WORKSPACE}/verrazzano/platform-operator/scripts/install/build/logs/cattle-system-pods.log"
        ./scripts/install/k8s-dump-objects.sh -o pods -n cattle-system -m "cattle system pods" || echo "failed" > ${POST_DUMP_FAILED_FILE}
        export DIAGNOSTIC_LOG="${WORKSPACE}/verrazzano/platform-operator/scripts/install/build/logs/rancher.log"
        ./scripts/install/k8s-dump-objects.sh -o pods -n cattle-system -r "rancher-*" -m "Rancher logs" -l || echo "failed" > ${POST_DUMP_FAILED_FILE}
    """
}

def dumpNginxIngressControllerLogs() {
    sh """
        cd ${GO_REPO_PATH}/verrazzano/platform-operator
        export DIAGNOSTIC_LOG="${WORKSPACE}/verrazzano/platform-operator/scripts/install/build/logs/nginx-ingress-controller.log"
        ./scripts/install/k8s-dump-objects.sh -o pods -n ingress-nginx -r "nginx-ingress-controller-*" -m "Nginx Ingress Controller" -l || echo "failed" > ${POST_DUMP_FAILED_FILE}
    """
}

def dumpVerrazzanoPlatformOperatorLogs() {
    sh """
        ## dump out verrazzano-platform-operator logs
        mkdir -p ${WORKSPACE}/verrazzano-platform-operator/logs
        kubectl -n verrazzano-install logs --selector=app=verrazzano-platform-operator > ${WORKSPACE}/verrazzano-platform-operator/logs/verrazzano-platform-operator-pod.log --tail -1 || echo "failed" > ${POST_DUMP_FAILED_FILE}
        kubectl -n verrazzano-install describe pod --selector=app=verrazzano-platform-operator > ${WORKSPACE}/verrazzano-platform-operator/logs/verrazzano-platform-operator-pod.out || echo "failed" > ${POST_DUMP_FAILED_FILE}
        echo "verrazzano-platform-operator logs dumped to verrazzano-platform-operator-pod.log"
        echo "verrazzano-platform-operator pod description dumped to verrazzano-platform-operator-pod.out"
        echo "------------------------------------------"
    """
}

def dumpVerrazzanoApplicationOperatorLogs() {
    sh """
        ## dump out verrazzano-application-operator logs
        mkdir -p ${WORKSPACE}/verrazzano-application-operator/logs
        kubectl -n verrazzano-system logs --selector=app=verrazzano-application-operator > ${WORKSPACE}/verrazzano-application-operator/logs/verrazzano-application-operator-pod.log --tail -1 || echo "failed" > ${POST_DUMP_FAILED_FILE}
        kubectl -n verrazzano-system describe pod --selector=app=verrazzano-application-operator > ${WORKSPACE}/verrazzano-application-operator/logs/verrazzano-application-operator-pod.out || echo "failed" > ${POST_DUMP_FAILED_FILE}
        echo "verrazzano-application-operator logs dumped to verrazzano-application-operator-pod.log"
        echo "verrazzano-application-operator pod description dumped to verrazzano-application-operator-pod.out"
        echo "------------------------------------------"
    """
}

def dumpOamKubernetesRuntimeLogs() {
    sh """
        ## dump out oam-kubernetes-runtime logs
        mkdir -p ${WORKSPACE}/oam-kubernetes-runtime/logs
        kubectl -n verrazzano-system logs --selector=app.kubernetes.io/instance=oam-kubernetes-runtime > ${WORKSPACE}/oam-kubernetes-runtime/logs/oam-kubernetes-runtime-pod.log --tail -1 || echo "failed" > ${POST_DUMP_FAILED_FILE}
        kubectl -n verrazzano-system describe pod --selector=app.kubernetes.io/instance=oam-kubernetes-runtime > ${WORKSPACE}/verrazzano-application-operator/logs/oam-kubernetes-runtime-pod.out || echo "failed" > ${POST_DUMP_FAILED_FILE}
        echo "verrazzano-application-operator logs dumped to oam-kubernetes-runtime-pod.log"
        echo "verrazzano-application-operator pod description dumped to oam-kubernetes-runtime-pod.out"
        echo "------------------------------------------"
    """
}

def dumpVerrazzanoApiLogs() {
    sh """
        cd ${GO_REPO_PATH}/verrazzano/platform-operator
        export DIAGNOSTIC_LOG="${WORKSPACE}/verrazzano/platform-operator/scripts/install/build/logs/verrazzano-api.log"
        ./scripts/install/k8s-dump-objects.sh -o pods -n verrazzano-system -r "verrazzano-api-*" -m "verrazzano api" -l || echo "failed" > ${POST_DUMP_FAILED_FILE}
    """
}

@NonCPS
def getCommitList() {
    echo "Checking for change sets"
    def commitList = []
    def changeSets = currentBuild.changeSets
    for (int i = 0; i < changeSets.size(); i++) {
        echo "get commits from change set"
        def commits = changeSets[i].items
        for (int j = 0; j < commits.length; j++) {
            def commit = commits[j]
<<<<<<< HEAD
            def id = commit.commitId
            echo "Add commit id: ${id}"
            commitList.add(id)
        }
    }
    return commitList
}

def trimIfGithubNoreplyUser(userIn) {
    if (userIn == null || !userIn.matches(".*\\+.*@users.noreply.github.com.*")) {
        echo "Not a github noreply user, not trimming: ${userIn}"
        return userIn
    }
    def userOut = userIn.substring(userIn.indexOf("+") + 1, userIn.indexOf("@"))
    return userOut
}

def getSuspectList(commitList, userMappings) {
    def retValue = ""
    if (commitList == null || commitList.size() == 0) {
        echo "No commits to form suspect list"
        return retValue
    }
    def suspectList = []
    for (int i = 0; i < commitList.size(); i++) {
        def id = commitList[i]
        def gitAuthor = sh(
            script: "git log --format='%ae' '$id^!'",
            returnStdout: true
        ).trim()
        if (gitAuthor != null) {
            def author = trimIfGithubNoreplyUser(gitAuthor)
            echo "DEBUG: author: ${gitAuthor}, ${author},  id: ${id}"
=======
            def author = commit.author.toString()
            def id = commit.commitId
            echo "Commit id: ${id}   author: ${author}"
>>>>>>> c2e523f1
            if (userMappings.containsKey(author)) {
                def slackUser = userMappings.get(author)
                if (!suspectList.contains(slackUser)) {
                    echo "Added ${slackUser} as suspect"
                    retValue += " ${slackUser}"
                    suspectList.add(slackUser)
                }
            } else {
                // If we don't have a name mapping use the commit.author, at least we can easily tell if the mapping gets dated
                if (!suspectList.contains(author)) {
                    echo "Added ${author} as suspect"
                    retValue += " ${author}"
                   suspectList.add(author)
                }
            }
        } else {
            echo "No author returned from git"
        }
    }
    echo "returning suspect list: ${retValue}"
    return retValue
}<|MERGE_RESOLUTION|>--- conflicted
+++ resolved
@@ -736,7 +736,6 @@
         def commits = changeSets[i].items
         for (int j = 0; j < commits.length; j++) {
             def commit = commits[j]
-<<<<<<< HEAD
             def id = commit.commitId
             echo "Add commit id: ${id}"
             commitList.add(id)
@@ -769,12 +768,7 @@
         ).trim()
         if (gitAuthor != null) {
             def author = trimIfGithubNoreplyUser(gitAuthor)
-            echo "DEBUG: author: ${gitAuthor}, ${author},  id: ${id}"
-=======
-            def author = commit.author.toString()
-            def id = commit.commitId
-            echo "Commit id: ${id}   author: ${author}"
->>>>>>> c2e523f1
+            echo "DEBUG: author: ${gitAuthor}, ${author}, id: ${id}"
             if (userMappings.containsKey(author)) {
                 def slackUser = userMappings.get(author)
                 if (!suspectList.contains(slackUser)) {
