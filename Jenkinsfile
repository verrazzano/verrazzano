--- conflicted
+++ resolved
@@ -572,26 +572,7 @@
                                 CHROMEDRIVER_VERSION="90.0.4430.24"
                             }
                             steps {
-<<<<<<< HEAD
-                                sh """
-                                    # Temporarily clone the console repo until it is moved to the verrazzano repo
-                                    cd ${GO_REPO_PATH}
-                                    git clone https://${GITHUB_PKGS_CREDS_USR}:${GITHUB_PKGS_CREDS_PSW}@github.com/verrazzano/console.git
-                                    cd console
-                                    git checkout ${params.CONSOLE_REPO_BRANCH}
-
-                                    # Configure headless browser
-                                    google-chrome --version || (curl -o google-chrome.rpm "https://dl.google.com/linux/chrome/rpm/stable/x86_64/google-chrome-stable-${GOOGLE_CHROME_VERSION}.x86_64.rpm"; sudo yum install -y ./google-chrome.rpm)
-                                    curl -o chromedriver.zip "https://chromedriver.storage.googleapis.com/${CHROMEDRIVER_VERSION}/chromedriver_linux64.zip"
-                                    unzip chromedriver.zip
-                                    sudo cp chromedriver /usr/local/bin/
-
-                                    # Run the tests
-                                    make run-ui-tests
-                                """
-=======
                                 acceptanceTestsConsole()
->>>>>>> c3ca1848
                             }
                         }
                     }
