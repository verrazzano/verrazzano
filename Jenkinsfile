// Copyright (c) 2020, 2021, Oracle and/or its affiliates.
// Licensed under the Universal Permissive License v 1.0 as shown at https://oss.oracle.com/licenses/upl.

def DOCKER_IMAGE_TAG
def SKIP_ACCEPTANCE_TESTS = false
def SKIP_TRIGGERED_TESTS = false
def SUSPECT_LIST = ""
<<<<<<< HEAD
def SCAN_IMAGE_PATCH_OPERATOR = false
=======
def EFFECTIVE_DUMP_K8S_CLUSTER_ON_SUCCESS = false
>>>>>>> 10a52dc6

def agentLabel = env.JOB_NAME.contains('master') ? "phxlarge" : "VM.Standard2.8"

pipeline {
    options {
        skipDefaultCheckout true
    }

    agent {
       docker {
            image "${RUNNER_DOCKER_IMAGE}"
            args "${RUNNER_DOCKER_ARGS}"
            registryUrl "${RUNNER_DOCKER_REGISTRY_URL}"
            registryCredentialsId 'ocir-pull-and-push-account'
            label "${agentLabel}"
        }
    }

    parameters {
        booleanParam (description: 'Whether to kick off acceptance test run at the end of this build', name: 'RUN_ACCEPTANCE_TESTS', defaultValue: true)
        booleanParam (description: 'Whether to include the slow tests in the acceptance tests', name: 'RUN_SLOW_TESTS', defaultValue: false)
        booleanParam (description: 'Whether to create the cluster with Calico for AT testing (defaults to true)', name: 'CREATE_CLUSTER_USE_CALICO', defaultValue: true)
        booleanParam (description: 'Whether to dump k8s cluster on success (off by default can be useful to capture for comparing to failed cluster)', name: 'DUMP_K8S_CLUSTER_ON_SUCCESS', defaultValue: false)
        booleanParam (description: 'Whether to trigger full testing after a successful run. Off by default. This is always done for successful master and release* builds, this setting only is used to enable the trigger for other branches', name: 'TRIGGER_FULL_TESTS', defaultValue: false)
        booleanParam (description: 'Whether to generate the analysis tool', name: 'GENERATE_TOOL', defaultValue: false)
        booleanParam (description: 'Whether to generate a tarball', name: 'GENERATE_TARBALL', defaultValue: false)
        booleanParam (description: 'Whether to fail the Integration Tests to test failure handling', name: 'SIMULATE_FAILURE', defaultValue: false)
        choice (name: 'WILDCARD_DNS_DOMAIN',
                description: 'Wildcard DNS Domain',
                // 1st choice is the default value
                choices: [ "nip.io", "sslip.io"])
        string (name: 'CONSOLE_REPO_BRANCH',
                defaultValue: 'master',
                description: 'The branch to check out after cloning the console repository.',
                trim: true)
    }

    environment {
        DOCKER_ANALYSIS_CI_IMAGE_NAME = 'verrazzano-analysis-jenkins'
        DOCKER_ANALYSIS_PUBLISH_IMAGE_NAME = 'verrazzano-analysis'
        DOCKER_ANALYSIS_IMAGE_NAME = "${env.BRANCH_NAME ==~ /^release-.*/ || env.BRANCH_NAME == 'master' ? env.DOCKER_ANALYSIS_PUBLISH_IMAGE_NAME : env.DOCKER_ANALYSIS_CI_IMAGE_NAME}"
        DOCKER_PLATFORM_CI_IMAGE_NAME = 'verrazzano-platform-operator-jenkins'
        DOCKER_PLATFORM_PUBLISH_IMAGE_NAME = 'verrazzano-platform-operator'
        DOCKER_PLATFORM_IMAGE_NAME = "${env.BRANCH_NAME ==~ /^release-.*/ || env.BRANCH_NAME == 'master' ? env.DOCKER_PLATFORM_PUBLISH_IMAGE_NAME : env.DOCKER_PLATFORM_CI_IMAGE_NAME}"
        DOCKER_IMAGE_PATCH_CI_IMAGE_NAME = 'verrazzano-image-patch-operator-jenkins'
        DOCKER_IMAGE_PATCH_PUBLISH_IMAGE_NAME = 'verrazzano-image-patch-operator'
        DOCKER_IMAGE_PATCH_IMAGE_NAME = "${env.BRANCH_NAME ==~ /^release-.*/ || env.BRANCH_NAME == 'master' ? env.DOCKER_IMAGE_PATCH_PUBLISH_IMAGE_NAME : env.DOCKER_IMAGE_PATCH_CI_IMAGE_NAME}"
        DOCKER_OAM_CI_IMAGE_NAME = 'verrazzano-application-operator-jenkins'
        DOCKER_OAM_PUBLISH_IMAGE_NAME = 'verrazzano-application-operator'
        DOCKER_OAM_IMAGE_NAME = "${env.BRANCH_NAME ==~ /^release-.*/ || env.BRANCH_NAME == 'master' ? env.DOCKER_OAM_PUBLISH_IMAGE_NAME : env.DOCKER_OAM_CI_IMAGE_NAME}"
        CREATE_LATEST_TAG = "${env.BRANCH_NAME == 'master' ? '1' : '0'}"
        GOPATH = '/home/opc/go'
        GO_REPO_PATH = "${GOPATH}/src/github.com/verrazzano"
        DOCKER_CREDS = credentials('github-packages-credentials-rw')
        DOCKER_EMAIL = credentials('github-packages-email')
        DOCKER_REPO = 'ghcr.io'
        DOCKER_NAMESPACE = 'verrazzano'
        NETRC_FILE = credentials('netrc')
        GITHUB_PKGS_CREDS = credentials('github-packages-credentials-rw')
        GITHUB_API_TOKEN = credentials('github-api-token-release-assets')
        GITHUB_RELEASE_USERID = credentials('github-userid-release')
        GITHUB_RELEASE_EMAIL = credentials('github-email-release')
        SERVICE_KEY = credentials('PAGERDUTY_SERVICE_KEY')

        CLUSTER_NAME = 'verrazzano'
        POST_DUMP_FAILED_FILE = "${WORKSPACE}/post_dump_failed_file.tmp"
        TESTS_EXECUTED_FILE = "${WORKSPACE}/tests_executed_file.tmp"
        KUBECONFIG = "${WORKSPACE}/test_kubeconfig"
        VERRAZZANO_KUBECONFIG = "${KUBECONFIG}"
        OCR_CREDS = credentials('ocr-pull-and-push-account')
        OCR_REPO = 'container-registry.oracle.com'
        IMAGE_PULL_SECRET = 'verrazzano-container-registry'
        INSTALL_CONFIG_FILE_KIND = "./tests/e2e/config/scripts/install-verrazzano-kind.yaml"
        INSTALL_PROFILE = "dev"
        VZ_ENVIRONMENT_NAME = "default"
        TEST_SCRIPTS_DIR = "${GO_REPO_PATH}/verrazzano/tests/e2e/config/scripts"

        WEBLOGIC_PSW = credentials('weblogic-example-domain-password') // Needed by ToDoList example test
        DATABASE_PSW = credentials('todo-mysql-password') // Needed by ToDoList example test

        JENKINS_READ = credentials('jenkins-auditor')

        OCI_CLI_AUTH="instance_principal"
        OCI_OS_NAMESPACE = credentials('oci-os-namespace')
        OCI_OS_ARTIFACT_BUCKET="build-failure-artifacts"
        OCI_OS_BUCKET="verrazzano-builds"

        // Used for dumping cluster from inside tests
        DUMP_KUBECONFIG="${KUBECONFIG}"
        DUMP_COMMAND="${GO_REPO_PATH}/verrazzano/tools/scripts/k8s-dump-cluster.sh"
        TEST_DUMP_ROOT="${WORKSPACE}/test-cluster-dumps"

        VERRAZZANO_INSTALL_LOGS_DIR="${WORKSPACE}/verrazzano/platform-operator/scripts/install/build/logs"
        VERRAZZANO_INSTALL_LOG="verrazzano-install.log"
    }

    stages {
        stage('Clean workspace and checkout') {
            steps {
                sh """
                    echo "${NODE_LABELS}"
                """

                script {
                    def scmInfo = checkout scm
                    env.GIT_COMMIT = scmInfo.GIT_COMMIT
                    env.GIT_BRANCH = scmInfo.GIT_BRANCH
                    echo "SCM checkout of ${env.GIT_BRANCH} at ${env.GIT_COMMIT}"
                }
                sh """
                    cp -f "${NETRC_FILE}" $HOME/.netrc
                    chmod 600 $HOME/.netrc
                """

                script {
                    try {
                        sh """
                            echo "${DOCKER_CREDS_PSW}" | docker login ${env.DOCKER_REPO} -u ${DOCKER_CREDS_USR} --password-stdin
                        """
                    } catch(error) {
                        echo "docker login failed, retrying after sleep"
                        retry(4) {
                            sleep(30)
                            sh """
                            echo "${DOCKER_CREDS_PSW}" | docker login ${env.DOCKER_REPO} -u ${DOCKER_CREDS_USR} --password-stdin
                            """
                        }
                    }
                }
                script {
                    try {
                        sh """
                            echo "${OCR_CREDS_PSW}" | docker login -u ${OCR_CREDS_USR} ${OCR_REPO} --password-stdin
                        """
                    } catch(error) {
                        echo "OCR docker login failed, retrying after sleep"
                        retry(4) {
                            sleep(30)
                            sh """
                                echo "${OCR_CREDS_PSW}" | docker login -u ${OCR_CREDS_USR} ${OCR_REPO} --password-stdin
                            """
                        }
                    }
                }
                moveContentToGoRepoPath()

                script {
                    EFFECTIVE_DUMP_K8S_CLUSTER_ON_SUCCESS = getEffectiveDumpOnSuccess()
                    def props = readProperties file: '.verrazzano-development-version'
                    VERRAZZANO_DEV_VERSION = props['verrazzano-development-version']
                    TIMESTAMP = sh(returnStdout: true, script: "date +%Y%m%d%H%M%S").trim()
                    SHORT_COMMIT_HASH = sh(returnStdout: true, script: "git rev-parse --short=8 HEAD").trim()
                    DOCKER_IMAGE_TAG = "${VERRAZZANO_DEV_VERSION}-${TIMESTAMP}-${SHORT_COMMIT_HASH}"
                    // update the description with some meaningful info
                    currentBuild.description = SHORT_COMMIT_HASH + " : " + env.GIT_COMMIT
                    def currentCommitHash = env.GIT_COMMIT
                    def commitList = getCommitList()
                    withCredentials([file(credentialsId: 'jenkins-to-slack-users', variable: 'JENKINS_TO_SLACK_JSON')]) {
                        def userMappings = readJSON file: JENKINS_TO_SLACK_JSON
                        SUSPECT_LIST = getSuspectList(commitList, userMappings)
                        echo "Suspect list: ${SUSPECT_LIST}"
                    }
                }
            }
        }

        stage('Analysis Tool') {
            when {
                allOf {
                    not { buildingTag() }
                    anyOf {
                        branch 'master';
                        branch 'release-*';
                        expression {params.GENERATE_TOOL == true};
                    }
                }
            }
            steps {
                buildAnalysisTool()
            }
            post {
                failure {
                    script {
                        SKIP_TRIGGERED_TESTS = true
                    }
                }
                always {
                    archiveArtifacts artifacts: '**/*.tar.gz*', allowEmptyArchive: true
                }
            }
        }

        stage('Generate operator.yaml') {
            when { not { buildingTag() } }
            steps {
                generateOperatorYaml("${DOCKER_IMAGE_TAG}")
            }
            post {
                failure {
                    script {
                        SKIP_TRIGGERED_TESTS = true
                    }
                }
                success {
                    archiveArtifacts artifacts: "generated-operator.yaml", allowEmptyArchive: true
                }
            }
        }

        stage('Build') {
            when { not { buildingTag() } }
            steps {
                buildImages("${DOCKER_IMAGE_TAG}")
            }
            post {
                failure {
                    script {
                        SKIP_TRIGGERED_TESTS = true
                    }
                }
                success {
                    archiveArtifacts artifacts: "generated-verrazzano-bom.json", allowEmptyArchive: true
                }
            }
        }

        stage('Image Patch Operator') {
            when {
                allOf {
                    not { buildingTag() }
                    changeset "image-patch-operator/**"
                }
            }
            steps {
                buildImagePatchOperator("${DOCKER_IMAGE_TAG}")
            }
            post {
                failure {
                    script {
                        SKIP_TRIGGERED_TESTS = true
                    }
                }
                success {
                    script {
                        SCAN_IMAGE_PATCH_OPERATOR = true
                    }
                }
            }
        }

        stage('Save Generated Files') {
            when {
                allOf {
                    not { buildingTag() }
                }
            }
            steps {
                saveGeneratedFiles()
            }
            post {
                failure {
                    script {
                        SKIP_TRIGGERED_TESTS = true
                    }
                }
            }
        }

        stage('Quality and Compliance Checks') {
            when { not { buildingTag() } }
            steps {
                qualityCheck()
                thirdpartyCheck()
            }
            post {
                failure {
                    script {
                        SKIP_TRIGGERED_TESTS = true
                    }
                }
            }
        }

        stage('Unit Tests') {
            when { not { buildingTag() } }
            steps {
                sh """
                    cd ${GO_REPO_PATH}/verrazzano
                    make -B coverage
                """
            }
            post {
                failure {
                    script {
                        SKIP_TRIGGERED_TESTS = true
                    }
                }
                always {
                    sh """
                        cd ${GO_REPO_PATH}/verrazzano
                        cp coverage.html ${WORKSPACE}
                        cp coverage.xml ${WORKSPACE}
                        build/copy-junit-output.sh ${WORKSPACE}
                    """
                    archiveArtifacts artifacts: '**/coverage.html', allowEmptyArchive: true
                    junit testResults: '**/*test-result.xml', allowEmptyResults: true
                    cobertura(coberturaReportFile: 'coverage.xml',
                      enableNewApi: true,
                      autoUpdateHealth: false,
                      autoUpdateStability: false,
                      failUnstable: true,
                      failUnhealthy: true,
                      failNoReports: true,
                      onlyStable: false,
                      fileCoverageTargets: '100, 0, 0',
                      lineCoverageTargets: '75, 75, 75',
                      packageCoverageTargets: '100, 0, 0',
                    )
                }
            }
        }

        stage('Scan Image') {
            when { not { buildingTag() } }
            steps {
                script {
                    clairScanTemp "${env.DOCKER_REPO}/${env.DOCKER_NAMESPACE}/${DOCKER_PLATFORM_IMAGE_NAME}:${DOCKER_IMAGE_TAG}"
                    clairScanTemp "${env.DOCKER_REPO}/${env.DOCKER_NAMESPACE}/${DOCKER_OAM_IMAGE_NAME}:${DOCKER_IMAGE_TAG}"
                    clairScanTemp "${env.DOCKER_REPO}/${env.DOCKER_NAMESPACE}/${DOCKER_ANALYSIS_IMAGE_NAME}:${DOCKER_IMAGE_TAG}"
                    if (SCAN_IMAGE_PATCH_OPERATOR == true) {
                        clairScanTemp "${env.DOCKER_REPO}/${env.DOCKER_NAMESPACE}/${DOCKER_IMAGE_PATCH_IMAGE_NAME}:${DOCKER_IMAGE_TAG}"
                    }
                }
            }
            post {
                failure {
                    script {
                        SKIP_TRIGGERED_TESTS = true
                    }
                }
                always {
                    archiveArtifacts artifacts: '**/scanning-report.json', allowEmptyArchive: true
                }
            }
        }

        stage('Integration Tests') {
            when { not { buildingTag() } }
            steps {
                integrationTests("${DOCKER_IMAGE_TAG}")
            }
            post {
                failure {
                    script {
                        SKIP_TRIGGERED_TESTS = true
                    }
                }
                always {
                    archiveArtifacts artifacts: '**/coverage.html,**/logs/*,**/*-cluster-dump/**', allowEmptyArchive: true
                    junit testResults: '**/*test-result.xml', allowEmptyResults: true
                }
            }
        }

        stage('Skip acceptance tests if commit message contains skip-at') {
            steps {
                script {
                    // note that SKIP_ACCEPTANCE_TESTS will be false at this point (its default value)
                    // so we are going to run the AT's unless this logic decides to skip them...

                    // if we are planning to run the AT's (which is the default)
                    if (params.RUN_ACCEPTANCE_TESTS == true) {
                        SKIP_ACCEPTANCE_TESTS = false
                        // check if the user has asked to skip AT using the commit message
                        result = sh (script: "git log -1 | grep 'skip-at'", returnStatus: true)
                        if (result == 0) {
                            // found 'skip-at', so don't run them
                            SKIP_ACCEPTANCE_TESTS = true
                            echo "Skip acceptance tests based on opt-out in commit message [skip-at]"
                            echo "SKIP_ACCEPTANCE_TESTS is ${SKIP_ACCEPTANCE_TESTS}"
                        }
                    } else {
                        SKIP_ACCEPTANCE_TESTS = true
                    }
                }
            }
        }

        stage('Acceptance Tests') {
            when {
                allOf {
                    not { buildingTag() }
                    anyOf {
                        branch 'master';
                        branch 'release-*';
                        expression {SKIP_ACCEPTANCE_TESTS == false};
                    }
                }
            }

            stages {
                stage('Prepare AT environment') {
                    environment {
                        VERRAZZANO_OPERATOR_IMAGE="NONE"
                        KIND_KUBERNETES_CLUSTER_VERSION="1.18"
                        OCI_OS_LOCATION="${env.BRANCH_NAME}/${SHORT_COMMIT_HASH}"
                    }
                    steps {
                        sh """
                            cd ${GO_REPO_PATH}/verrazzano
                            ci/scripts/prepare_jenkins_at_environment.sh ${params.CREATE_CLUSTER_USE_CALICO} ${params.WILDCARD_DNS_DOMAIN}
                        """
                    }
                    post {
                        always {
                            archiveArtifacts artifacts: "acceptance-test-operator.yaml,downloaded-operator.yaml", allowEmptyArchive: true
                            prepareATEnvironment()
                        }
                    }
                }

                stage('Run Acceptance Tests') {
                    environment {
                        TEST_ENV = "KIND"
                    }
                    parallel {
                        stage('verify-install') {
                            environment {
                                DUMP_DIRECTORY="${TEST_DUMP_ROOT}/verify-install"
                            }
                            steps {
                                runGinkgoRandomize('verify-install')
                            }
                        }
                        stage('verify-scripts') {
                            steps {
                                runGinkgo('scripts')
                            }
                        }
                        stage('verify-infra restapi') {
                            environment {
                                DUMP_DIRECTORY="${TEST_DUMP_ROOT}/verify-infra-restapi"
                            }
                            steps {
                                runGinkgoRandomize('verify-infra/restapi')
                            }
                        }
                        stage('verify-infra oam') {
                            environment {
                                DUMP_DIRECTORY="${TEST_DUMP_ROOT}/verify-infra-oam"
                            }
                            steps {
                                runGinkgoRandomize('verify-infra/oam')
                            }
                        }
                        stage('verify-infra vmi') {
                            environment {
                                DUMP_DIRECTORY="${TEST_DUMP_ROOT}/verify-infra-vmi"
                            }
                            steps {
                                runGinkgoRandomize('verify-infra/vmi')
                            }
                        }
                        stage('istio authorization policy') {
                            environment {
                                DUMP_DIRECTORY="${TEST_DUMP_ROOT}/istio-authz-policy"
                            }
                            steps {
                                runGinkgo('istio/authz')
                            }
                        }
                        stage('security role based access') {
                            environment {
                                DUMP_DIRECTORY="${TEST_DUMP_ROOT}/sec-role-based-access"
                            }
                            steps {
                                runGinkgo('security/rbac')
                            }
                        }
                        stage('security network policies') {
                            environment {
                                DUMP_DIRECTORY="${TEST_DUMP_ROOT}/netpol"
                            }
                            steps {
                                script {
                                    if (params.CREATE_CLUSTER_USE_CALICO == true) {
                                        runGinkgo('security/netpol')
                                    }
                                }
                            }
                        }
                        stage('k8s deployment workload metrics') {
                            environment {
                                DUMP_DIRECTORY="${TEST_DUMP_ROOT}/k8sdeploy-workload-metrics"
                            }
                            steps {
                                runGinkgo('metrics/deploymetrics')
                            }
                        }
                        stage('system component metrics') {
                            environment {
                                DUMP_DIRECTORY="${TEST_DUMP_ROOT}/system-component-metrics"
                            }
                            steps {
                                runGinkgo('metrics/syscomponents')
                            }
                        }
                        stage('examples logging helidon') {
                            environment {
                                DUMP_DIRECTORY="${TEST_DUMP_ROOT}/examples-logging-helidon"
                            }
                            steps {
                                runGinkgo('logging/helidon')
                            }
                        }
                        stage('examples todo') {
                            environment {
                                DUMP_DIRECTORY="${TEST_DUMP_ROOT}/examples-todo"
                            }
                            steps {
                                runGinkgo('examples/todo')
                            }
                        }
                        stage('examples socks') {
                            environment {
                                DUMP_DIRECTORY="${TEST_DUMP_ROOT}/examples-socks"
                            }
                            steps {
                                runGinkgo('examples/socks')
                            }
                        }
                        stage('examples spring') {
                            environment {
                                DUMP_DIRECTORY="${TEST_DUMP_ROOT}/examples-spring"
                            }
                            steps {
                                runGinkgo('examples/springboot')
                            }
                        }
                        stage('examples helidon') {
                            environment {
                                DUMP_DIRECTORY="${TEST_DUMP_ROOT}/examples-helidon"
                            }
                            steps {
                                runGinkgo('examples/helidon')
                            }
                        }
                        stage('examples helidon-config') {
                            environment {
                                DUMP_DIRECTORY="${TEST_DUMP_ROOT}/examples-helidon-config"
                            }
                            steps {
                                runGinkgo('examples/helidonconfig')
                            }
                        }
                        stage('examples bobs') {
                            environment {
                                DUMP_DIRECTORY="${TEST_DUMP_ROOT}/examples-bobs"
                            }
                            when {
                                expression {params.RUN_SLOW_TESTS == true}
                            }
                            steps {
                                runGinkgo('examples/bobsbooks')
                            }
                        }
                        stage('console ingress') {
                            environment {
                                DUMP_DIRECTORY="${TEST_DUMP_ROOT}/console-ingress"
                            }
                            steps {
                                runGinkgo('ingress/console')
                            }
                        }
                        stage ('console') {
                            environment {
                                DUMP_DIRECTORY="${TEST_DUMP_ROOT}/console"
                                GOOGLE_CHROME_VERSION="90.0.4430.93-1"
                                CHROMEDRIVER_VERSION="90.0.4430.24"
                            }
                            steps {
                                acceptanceTestsConsole()
                            }
                        }
                    }
                    post {
                        always {
                            archiveArtifacts artifacts: '**/coverage.html,**/logs/*,**/test-cluster-dumps/**', allowEmptyArchive: true
                            junit testResults: '**/*test-result.xml', allowEmptyResults: true
                        }
                    }
                }
            }

            post {
                failure {
                    script {
                        SKIP_TRIGGERED_TESTS = true
                        if ( fileExists(env.TESTS_EXECUTED_FILE) ) {
                            dumpK8sCluster('new-acceptance-tests-cluster-dump')
                        }
                    }
                }
                success {
                    script {
                        if (EFFECTIVE_DUMP_K8S_CLUSTER_ON_SUCCESS == true && fileExists(env.TESTS_EXECUTED_FILE) ) {
                            dumpK8sCluster('new-acceptance-tests-cluster-dump')
                        }
                    }
                }
            }
        }

        stage('Triggered Tests') {
            when {
                allOf {
                    not { buildingTag() }
                    expression {SKIP_TRIGGERED_TESTS == false}
                    anyOf {
                        branch 'master';
                        branch 'release-*';
                        expression {params.TRIGGER_FULL_TESTS == true};
                    }
                }
            }
            steps {
                script {
                    build job: "verrazzano-push-triggered-acceptance-tests/${BRANCH_NAME.replace("/", "%2F")}",
                        parameters: [
                            string(name: 'GIT_COMMIT_TO_USE', value: env.GIT_COMMIT),
                            string(name: 'WILDCARD_DNS_DOMAIN', value: params.WILDCARD_DNS_DOMAIN)
                        ], wait: true
                }
            }
        }
    }

    post {
        always {
            script {
                if ( fileExists(env.TESTS_EXECUTED_FILE) ) {
                    dumpVerrazzanoSystemPods()
                    dumpCattleSystemPods()
                    dumpNginxIngressControllerLogs()
                    dumpVerrazzanoPlatformOperatorLogs()
                    dumpVerrazzanoApplicationOperatorLogs()
                    dumpOamKubernetesRuntimeLogs()
                    dumpVerrazzanoApiLogs()
                }
            }
            archiveArtifacts artifacts: '**/coverage.html,**/logs/**,**/verrazzano_images.txt,**/*-cluster-dump/**', allowEmptyArchive: true
            junit testResults: '**/*test-result.xml', allowEmptyResults: true

            deleteCluster()
        }
        failure {
            sh """
                curl -k -u ${JENKINS_READ_USR}:${JENKINS_READ_PSW} -o ${WORKSPACE}/build-console-output.log ${BUILD_URL}consoleText
            """
            archiveArtifacts artifacts: '**/build-console-output.log', allowEmptyArchive: true
            sh """
                curl -k -u ${JENKINS_READ_USR}:${JENKINS_READ_PSW} -o archive.zip ${BUILD_URL}artifact/*zip*/archive.zip
                oci --region us-phoenix-1 os object put --force --namespace ${OCI_OS_NAMESPACE} -bn ${OCI_OS_ARTIFACT_BUCKET} --name ${env.BRANCH_NAME}/${env.BUILD_NUMBER}/archive.zip --file archive.zip
                rm archive.zip
            """
            mail to: "${env.BUILD_NOTIFICATION_TO_EMAIL}", from: "${env.BUILD_NOTIFICATION_FROM_EMAIL}",
            subject: "Verrazzano: ${env.JOB_NAME} - Failed",
            body: "Job Failed - \"${env.JOB_NAME}\" build: ${env.BUILD_NUMBER}\n\nView the log at:\n ${env.BUILD_URL}\n\nBlue Ocean:\n${env.RUN_DISPLAY_URL}\n\nSuspects:\n${SUSPECT_LIST}"
            script {
                if (env.JOB_NAME == "verrazzano/master" || env.JOB_NAME == "verrazzano/develop") {
                    pagerduty(resolve: false, serviceKey: "$SERVICE_KEY", incDescription: "Verrazzano: ${env.JOB_NAME} - Failed", incDetails: "Job Failed - \"${env.JOB_NAME}\" build: ${env.BUILD_NUMBER}\n\nView the log at:\n ${env.BUILD_URL}\n\nBlue Ocean:\n${env.RUN_DISPLAY_URL}")
                    slackSend ( channel: "$SLACK_ALERT_CHANNEL", message: "Job Failed - \"${env.JOB_NAME}\" build: ${env.BUILD_NUMBER}\n\nView the log at:\n ${env.BUILD_URL}\n\nBlue Ocean:\n${env.RUN_DISPLAY_URL}\n\nSuspects:\n${SUSPECT_LIST}" )
                }
            }
        }
        success {
            storePipelineArtifacts()
        }
        cleanup {
            deleteDir()
        }
    }
}

// Called in Stage Clean workspace and checkout steps
def moveContentToGoRepoPath() {
    sh """
        rm -rf ${GO_REPO_PATH}/verrazzano
        mkdir -p ${GO_REPO_PATH}/verrazzano
        tar cf - . | (cd ${GO_REPO_PATH}/verrazzano/ ; tar xf -)
    """
}

// Called in final post always block of pipeline
def deleteCluster() {
    sh """
        cd ${GO_REPO_PATH}/verrazzano/platform-operator
        make delete-cluster
        if [ -f ${POST_DUMP_FAILED_FILE} ]; then
          echo "Failures seen during dumping of artifacts, treat post as failed"
          exit 1
        fi
    """
}

// Called in final post success block of pipeline
def storePipelineArtifacts() {
    sh """
        if [ "${params.GENERATE_TARBALL}" == "true" ]; then
            mkdir ${WORKSPACE}/tar-files
            chmod uog+w ${WORKSPACE}/tar-files
            cp $WORKSPACE/generated-verrazzano-bom.json ${WORKSPACE}/tar-files/verrazzano-bom.json
            cp tools/scripts/vz-registry-image-helper.sh ${WORKSPACE}/tar-files/vz-registry-image-helper.sh
            cp tools/scripts/README.md ${WORKSPACE}/tar-files/README.md
            mkdir -p ${WORKSPACE}/tar-files/charts
            cp  -r platform-operator/helm_config/charts/verrazzano-platform-operator ${WORKSPACE}/tar-files/charts
            tools/scripts/generate_tarball.sh ${WORKSPACE}/tar-files/verrazzano-bom.json ${WORKSPACE}/tar-files ${WORKSPACE}/tarball.tar.gz
            cd ${WORKSPACE}
            sha256sum tarball.tar.gz > tarball.tar.gz.sha256
            echo "git-commit=${env.GIT_COMMIT}" > tarball-commit.txt
            oci --region us-phoenix-1 os object put --force --namespace ${OCI_OS_NAMESPACE} -bn ${OCI_OS_BUCKET} --name ${env.BRANCH_NAME}/tarball-commit.txt --file tarball-commit.txt
            oci --region us-phoenix-1 os object put --force --namespace ${OCI_OS_NAMESPACE} -bn ${OCI_OS_BUCKET} --name ${env.BRANCH_NAME}/tarball.tar.gz --file tarball.tar.gz
            oci --region us-phoenix-1 os object put --force --namespace ${OCI_OS_NAMESPACE} -bn ${OCI_OS_BUCKET} --name ${env.BRANCH_NAME}/tarball.tar.gz.sha256 --file tarball.tar.gz.sha256
       fi
    """

    // If this is master and it was clean, record the commit in object store so the periodic test jobs can run against that rather than the head of master
    sh """
        if [ "${env.JOB_NAME}" == "verrazzano/master" ]; then
            cd ${GO_REPO_PATH}/verrazzano
            echo "git-commit=${env.GIT_COMMIT}" > $WORKSPACE/last-stable-commit.txt
            oci --region us-phoenix-1 os object put --force --namespace ${OCI_OS_NAMESPACE} -bn ${OCI_OS_BUCKET} --name master/last-stable-commit.txt --file $WORKSPACE/last-stable-commit.txt
        fi
    """
}

// Called in parallel Stage console of Stage Run Acceptance Tests
def acceptanceTestsConsole() {
    sh """
        # Temporarily clone the console repo until it is moved to the verrazzano repo
        cd ${GO_REPO_PATH}
        git clone https://${GITHUB_PKGS_CREDS_USR}:${GITHUB_PKGS_CREDS_PSW}@github.com/verrazzano/console.git
        cd console
        git checkout ${params.CONSOLE_REPO_BRANCH}

        # Configure headless browser
        google-chrome --version || (curl -o google-chrome.rpm "https://dl.google.com/linux/chrome/rpm/stable/x86_64/google-chrome-stable-${GOOGLE_CHROME_VERSION}.x86_64.rpm"; sudo yum install -y ./google-chrome.rpm)
        curl -o chromedriver.zip "https://chromedriver.storage.googleapis.com/${CHROMEDRIVER_VERSION}/chromedriver_linux64.zip"
        unzip chromedriver.zip
        sudo cp chromedriver /usr/local/bin/

        # Run the tests
        make run-ui-tests
    """
}

// Called in Stage Prepare AT Environment post
def prepareATEnvironment() {
    sh """
        ## dump out install logs
        mkdir -p ${VERRAZZANO_INSTALL_LOGS_DIR}
        kubectl logs --selector=job-name=verrazzano-install-my-verrazzano > ${VERRAZZANO_INSTALL_LOGS_DIR}/${VERRAZZANO_INSTALL_LOG} --tail -1
        kubectl describe pod --selector=job-name=verrazzano-install-my-verrazzano > ${VERRAZZANO_INSTALL_LOGS_DIR}/verrazzano-install-job-pod.out
        echo "Verrazzano Installation logs dumped to verrazzano-install.log"
        echo "Verrazzano Install pod description dumped to verrazzano-install-job-pod.out"
        echo "------------------------------------------"
    """
}

// Called in Stage Integration Tests steps
def integrationTests(dockerImageTag) {
    sh """
        if [ "${params.SIMULATE_FAILURE}" == "true" ]; then
            echo "Simulate failure from a stage"
            exit 1
        fi
        cd ${GO_REPO_PATH}/verrazzano/platform-operator

        make cleanup-cluster
        make create-cluster KIND_CONFIG="kind-config-ci.yaml"
        ../ci/scripts/setup_kind_for_jenkins.sh
        make integ-test CLUSTER_DUMP_LOCATION=${WORKSPACE}/platform-operator-integ-cluster-dump DOCKER_REPO=${env.DOCKER_REPO} DOCKER_NAMESPACE=${env.DOCKER_NAMESPACE} DOCKER_IMAGE_NAME=${DOCKER_PLATFORM_IMAGE_NAME} DOCKER_IMAGE_TAG=${dockerImageTag}
        ../build/copy-junit-output.sh ${WORKSPACE}
        cd ${GO_REPO_PATH}/verrazzano/application-operator
        make cleanup-cluster
        make integ-test KIND_CONFIG="kind-config-ci.yaml" CLUSTER_DUMP_LOCATION=${WORKSPACE}/application-operator-integ-cluster-dump DOCKER_REPO=${env.DOCKER_REPO} DOCKER_NAMESPACE=${env.DOCKER_NAMESPACE} DOCKER_IMAGE_NAME=${DOCKER_OAM_IMAGE_NAME} DOCKER_IMAGE_TAG=${dockerImageTag}
        ../build/copy-junit-output.sh ${WORKSPACE}
        make cleanup-cluster
    """
}

// Called in Stage Analysis Tool steps
def buildAnalysisTool() {
    sh """
        cd ${GO_REPO_PATH}/verrazzano/tools/analysis
        make go-build
        ${GO_REPO_PATH}/verrazzano/ci/scripts/save_tooling.sh ${env.BRANCH_NAME} ${SHORT_COMMIT_HASH}
    """
}

// Called in Stage Build steps
// Makes target docker push for application/platform operator and analysis
def buildImages(dockerImageTag) {
    sh """
        cd ${GO_REPO_PATH}/verrazzano
        make docker-push VERRAZZANO_PLATFORM_OPERATOR_IMAGE_NAME=${DOCKER_PLATFORM_IMAGE_NAME} VERRAZZANO_APPLICATION_OPERATOR_IMAGE_NAME=${DOCKER_OAM_IMAGE_NAME} VERRAZZANO_ANALYSIS_IMAGE_NAME=${DOCKER_ANALYSIS_IMAGE_NAME} DOCKER_REPO=${env.DOCKER_REPO} DOCKER_NAMESPACE=${env.DOCKER_NAMESPACE} DOCKER_IMAGE_TAG=${dockerImageTag} CREATE_LATEST_TAG=${CREATE_LATEST_TAG}
        cp ${GO_REPO_PATH}/verrazzano/platform-operator/out/generated-verrazzano-bom.json $WORKSPACE/generated-verrazzano-bom.json
    """
}

// Called in Stage Image Patch Operator
// Makes target docker-push-ipo
def buildImagePatchOperator(dockerImageTag) {
    sh """
        cd ${GO_REPO_PATH}/verrazzano
        make docker-push-ipo VERRAZZANO_IMAGE_PATCH_OPERATOR_IMAGE_NAME=${DOCKER_IMAGE_PATCH_IMAGE_NAME} DOCKER_REPO=${env.DOCKER_REPO} DOCKER_NAMESPACE=${env.DOCKER_NAMESPACE} DOCKER_IMAGE_TAG=${dockerImageTag} CREATE_LATEST_TAG=${CREATE_LATEST_TAG}
    """
}

// Called in Stage Generate operator.yaml steps
def generateOperatorYaml(dockerImageTag) {
    sh """
        cd ${GO_REPO_PATH}/verrazzano/platform-operator
        case "${env.BRANCH_NAME}" in
            master|release-*)
                ;;
            *)
                echo "Adding image pull secrets to operator.yaml for non master/release branch"
                export IMAGE_PULL_SECRETS=verrazzano-container-registry
        esac
        DOCKER_IMAGE_NAME=${DOCKER_PLATFORM_IMAGE_NAME} VERRAZZANO_APPLICATION_OPERATOR_IMAGE_NAME=${DOCKER_OAM_IMAGE_NAME} DOCKER_REPO=${env.DOCKER_REPO} DOCKER_NAMESPACE=${env.DOCKER_NAMESPACE} DOCKER_IMAGE_TAG=${dockerImageTag} OPERATOR_YAML=$WORKSPACE/generated-operator.yaml make generate-operator-yaml
    """
}

// Called in Stage Quality and Compliance Checks steps
// Makes target check to run all linters
def qualityCheck() {
    sh """
        echo "run all linters"
        cd ${GO_REPO_PATH}/verrazzano
        make check

        echo "copyright scan"
        time make copyright-check

        echo "Third party license check"
    """
}

// Called in Stage Save Generated Files steps
def saveGeneratedFiles() {
    sh """
        cd ${GO_REPO_PATH}/verrazzano
        oci --region us-phoenix-1 os object put --force --namespace ${OCI_OS_NAMESPACE} -bn ${OCI_OS_BUCKET} --name ${env.BRANCH_NAME}/operator.yaml --file $WORKSPACE/generated-operator.yaml
        oci --region us-phoenix-1 os object put --force --namespace ${OCI_OS_NAMESPACE} -bn ${OCI_OS_BUCKET} --name ${env.BRANCH_NAME}/${SHORT_COMMIT_HASH}/operator.yaml --file $WORKSPACE/generated-operator.yaml
        oci --region us-phoenix-1 os object put --force --namespace ${OCI_OS_NAMESPACE} -bn ${OCI_OS_BUCKET} --name ${env.BRANCH_NAME}/generated-verrazzano-bom.json --file $WORKSPACE/generated-verrazzano-bom.json
        oci --region us-phoenix-1 os object put --force --namespace ${OCI_OS_NAMESPACE} -bn ${OCI_OS_BUCKET} --name ${env.BRANCH_NAME}/${SHORT_COMMIT_HASH}/generated-verrazzano-bom.json --file $WORKSPACE/generated-verrazzano-bom.json
    """
}

// Called in many parallel stages of Stage Run Acceptance Tests
def runGinkgoRandomize(testSuitePath) {
    catchError(buildResult: 'FAILURE', stageResult: 'FAILURE') {
        sh """
            cd ${GO_REPO_PATH}/verrazzano/tests/e2e
            ginkgo -p --randomizeAllSpecs -v -keepGoing --noColor ${testSuitePath}/...
            ../../build/copy-junit-output.sh ${WORKSPACE}
        """
    }
}

// Called in many parallel stages of Stage Run Acceptance Tests
def runGinkgo(testSuitePath) {
    catchError(buildResult: 'FAILURE', stageResult: 'FAILURE') {
        sh """
            cd ${GO_REPO_PATH}/verrazzano/tests/e2e
            ginkgo -v -keepGoing --noColor ${testSuitePath}/...
            ../../build/copy-junit-output.sh ${WORKSPACE}
        """
    }
}

// Called in Stage Acceptance Tests post
def dumpK8sCluster(dumpDirectory) {
    sh """
        ${GO_REPO_PATH}/verrazzano/tools/scripts/k8s-dump-cluster.sh -d ${dumpDirectory} -r ${dumpDirectory}/analysis.report
    """
}

// Called in final post block of pipeline
def dumpVerrazzanoSystemPods() {
    sh """
        cd ${GO_REPO_PATH}/verrazzano/platform-operator
        export DIAGNOSTIC_LOG="${VERRAZZANO_INSTALL_LOGS_DIR}/verrazzano-system-pods.log"
        ./scripts/install/k8s-dump-objects.sh -o pods -n verrazzano-system -m "verrazzano system pods" || echo "failed" > ${POST_DUMP_FAILED_FILE}
        export DIAGNOSTIC_LOG="${VERRAZZANO_INSTALL_LOGS_DIR}/verrazzano-system-certs.log"
        ./scripts/install/k8s-dump-objects.sh -o cert -n verrazzano-system -m "verrazzano system certs" || echo "failed" > ${POST_DUMP_FAILED_FILE}
        export DIAGNOSTIC_LOG="${VERRAZZANO_INSTALL_LOGS_DIR}/verrazzano-system-kibana.log"
        ./scripts/install/k8s-dump-objects.sh -o pods -n verrazzano-system -r "vmi-system-kibana-*" -m "verrazzano system kibana log" -l -c kibana || echo "failed" > ${POST_DUMP_FAILED_FILE}
        export DIAGNOSTIC_LOG="${VERRAZZANO_INSTALL_LOGS_DIR}/verrazzano-system-es-master.log"
        ./scripts/install/k8s-dump-objects.sh -o pods -n verrazzano-system -r "vmi-system-es-master-*" -m "verrazzano system kibana log" -l -c es-master || echo "failed" > ${POST_DUMP_FAILED_FILE}
    """
}

// Called in final post block of pipeline
def dumpCattleSystemPods() {
    sh """
        cd ${GO_REPO_PATH}/verrazzano/platform-operator
        export DIAGNOSTIC_LOG="${VERRAZZANO_INSTALL_LOGS_DIR}/cattle-system-pods.log"
        ./scripts/install/k8s-dump-objects.sh -o pods -n cattle-system -m "cattle system pods" || echo "failed" > ${POST_DUMP_FAILED_FILE}
        export DIAGNOSTIC_LOG="${VERRAZZANO_INSTALL_LOGS_DIR}/rancher.log"
        ./scripts/install/k8s-dump-objects.sh -o pods -n cattle-system -r "rancher-*" -m "Rancher logs" -c rancher -l || echo "failed" > ${POST_DUMP_FAILED_FILE}
    """
}

// Called in final post block of pipeline
def dumpNginxIngressControllerLogs() {
    sh """
        cd ${GO_REPO_PATH}/verrazzano/platform-operator
        export DIAGNOSTIC_LOG="${VERRAZZANO_INSTALL_LOGS_DIR}/nginx-ingress-controller.log"
        ./scripts/install/k8s-dump-objects.sh -o pods -n ingress-nginx -r "nginx-ingress-controller-*" -m "Nginx Ingress Controller" -c controller -l || echo "failed" > ${POST_DUMP_FAILED_FILE}
    """
}

// Called in final post block of pipeline
def dumpVerrazzanoPlatformOperatorLogs() {
    sh """
        ## dump out verrazzano-platform-operator logs
        mkdir -p ${WORKSPACE}/verrazzano-platform-operator/logs
        kubectl -n verrazzano-install logs --selector=app=verrazzano-platform-operator > ${WORKSPACE}/verrazzano-platform-operator/logs/verrazzano-platform-operator-pod.log --tail -1 || echo "failed" > ${POST_DUMP_FAILED_FILE}
        kubectl -n verrazzano-install describe pod --selector=app=verrazzano-platform-operator > ${WORKSPACE}/verrazzano-platform-operator/logs/verrazzano-platform-operator-pod.out || echo "failed" > ${POST_DUMP_FAILED_FILE}
        echo "verrazzano-platform-operator logs dumped to verrazzano-platform-operator-pod.log"
        echo "verrazzano-platform-operator pod description dumped to verrazzano-platform-operator-pod.out"
        echo "------------------------------------------"
    """
}

// Called in final post block of pipeline
def dumpVerrazzanoApplicationOperatorLogs() {
    sh """
        ## dump out verrazzano-application-operator logs
        mkdir -p ${WORKSPACE}/verrazzano-application-operator/logs
        kubectl -n verrazzano-system logs --selector=app=verrazzano-application-operator > ${WORKSPACE}/verrazzano-application-operator/logs/verrazzano-application-operator-pod.log --tail -1 || echo "failed" > ${POST_DUMP_FAILED_FILE}
        kubectl -n verrazzano-system describe pod --selector=app=verrazzano-application-operator > ${WORKSPACE}/verrazzano-application-operator/logs/verrazzano-application-operator-pod.out || echo "failed" > ${POST_DUMP_FAILED_FILE}
        echo "verrazzano-application-operator logs dumped to verrazzano-application-operator-pod.log"
        echo "verrazzano-application-operator pod description dumped to verrazzano-application-operator-pod.out"
        echo "------------------------------------------"
    """
}

// Called in final post block of pipeline
def dumpOamKubernetesRuntimeLogs() {
    sh """
        ## dump out oam-kubernetes-runtime logs
        mkdir -p ${WORKSPACE}/oam-kubernetes-runtime/logs
        kubectl -n verrazzano-system logs --selector=app.kubernetes.io/instance=oam-kubernetes-runtime > ${WORKSPACE}/oam-kubernetes-runtime/logs/oam-kubernetes-runtime-pod.log --tail -1 || echo "failed" > ${POST_DUMP_FAILED_FILE}
        kubectl -n verrazzano-system describe pod --selector=app.kubernetes.io/instance=oam-kubernetes-runtime > ${WORKSPACE}/verrazzano-application-operator/logs/oam-kubernetes-runtime-pod.out || echo "failed" > ${POST_DUMP_FAILED_FILE}
        echo "verrazzano-application-operator logs dumped to oam-kubernetes-runtime-pod.log"
        echo "verrazzano-application-operator pod description dumped to oam-kubernetes-runtime-pod.out"
        echo "------------------------------------------"
    """
}

// Called in final post block of pipeline
def dumpVerrazzanoApiLogs() {
    sh """
        cd ${GO_REPO_PATH}/verrazzano/platform-operator
        export DIAGNOSTIC_LOG="${VERRAZZANO_INSTALL_LOGS_DIR}/verrazzano-api.log"
        ./scripts/install/k8s-dump-objects.sh -o pods -n verrazzano-system -r "verrazzano-api-*" -m "verrazzano api" -c verrazzano-api -l || echo "failed" > ${POST_DUMP_FAILED_FILE}
    """
}

// Called in Stage Clean workspace and checkout steps
@NonCPS
def getCommitList() {
    echo "Checking for change sets"
    def commitList = []
    def changeSets = currentBuild.changeSets
    for (int i = 0; i < changeSets.size(); i++) {
        echo "get commits from change set"
        def commits = changeSets[i].items
        for (int j = 0; j < commits.length; j++) {
            def commit = commits[j]
            def id = commit.commitId
            echo "Add commit id: ${id}"
            commitList.add(id)
        }
    }
    return commitList
}

def trimIfGithubNoreplyUser(userIn) {
    if (userIn == null) {
        echo "Not a github noreply user, not trimming: ${userIn}"
        return userIn
    }
    if (userIn.matches(".*\\+.*@users.noreply.github.com.*")) {
        def userOut = userIn.substring(userIn.indexOf("+") + 1, userIn.indexOf("@"))
        return userOut;
    }
    if (userIn.matches(".*<.*@users.noreply.github.com.*")) {
        def userOut = userIn.substring(userIn.indexOf("<") + 1, userIn.indexOf("@"))
        return userOut;
    }
    if (userIn.matches(".*@users.noreply.github.com")) {
        def userOut = userIn.substring(0, userIn.indexOf("@"))
        return userOut;
    }
    echo "Not a github noreply user, not trimming: ${userIn}"
    return userIn
}

def getSuspectList(commitList, userMappings) {
    def retValue = ""
    if (commitList == null || commitList.size() == 0) {
        echo "No commits to form suspect list"
        return retValue
    }
    def suspectList = []
    for (int i = 0; i < commitList.size(); i++) {
        def id = commitList[i]
        def gitAuthor = sh(
            script: "git log --format='%ae' '$id^!'",
            returnStdout: true
        ).trim()
        if (gitAuthor != null) {
            def author = trimIfGithubNoreplyUser(gitAuthor)
            echo "DEBUG: author: ${gitAuthor}, ${author}, id: ${id}"
            if (userMappings.containsKey(author)) {
                def slackUser = userMappings.get(author)
                if (!suspectList.contains(slackUser)) {
                    echo "Added ${slackUser} as suspect"
                    retValue += " ${slackUser}"
                    suspectList.add(slackUser)
                }
            } else {
                // If we don't have a name mapping use the commit.author, at least we can easily tell if the mapping gets dated
                if (!suspectList.contains(author)) {
                    echo "Added ${author} as suspect"
                    retValue += " ${author}"
                   suspectList.add(author)
                }
            }
        } else {
            echo "No author returned from git"
        }
    }
    echo "returning suspect list: ${retValue}"
    return retValue
}

def getEffectiveDumpOnSuccess() {
    def effectiveValue = params.DUMP_K8S_CLUSTER_ON_SUCCESS
    if (FORCE_DUMP_K8S_CLUSTER_ON_SUCCESS.equals("true") && (env.BRANCH_NAME.equals("master"))) {
        effectiveValue = true
        echo "Forcing dump on success based on global override setting"
    }
    return effectiveValue
}<|MERGE_RESOLUTION|>--- conflicted
+++ resolved
@@ -5,11 +5,8 @@
 def SKIP_ACCEPTANCE_TESTS = false
 def SKIP_TRIGGERED_TESTS = false
 def SUSPECT_LIST = ""
-<<<<<<< HEAD
 def SCAN_IMAGE_PATCH_OPERATOR = false
-=======
 def EFFECTIVE_DUMP_K8S_CLUSTER_ON_SUCCESS = false
->>>>>>> 10a52dc6
 
 def agentLabel = env.JOB_NAME.contains('master') ? "phxlarge" : "VM.Standard2.8"
 
