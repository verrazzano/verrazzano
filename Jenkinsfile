--- conflicted
+++ resolved
@@ -45,11 +45,7 @@
                 defaultValue: 'master',
                 description: 'The branch to check out after cloning the console repository.',
                 trim: true)
-<<<<<<< HEAD
-        booleanParam (description: 'Whether to emit pipeline metrics', name: 'EMIT_METRICS', defaultValue: true)
-=======
         booleanParam (description: 'Whether to emit metrics from the pipeline', name: 'EMIT_METRICS', defaultValue: true)
->>>>>>> b3cb6c1c
     }
 
     environment {
