// Copyright (c) 2020, 2021, Oracle and/or its affiliates.
// Licensed under the Universal Permissive License v 1.0 as shown at https://oss.oracle.com/licenses/upl.

def DOCKER_IMAGE_TAG
def SKIP_ACCEPTANCE_TESTS = false

pipeline {
    options {
        skipDefaultCheckout true
    }

    agent {
       docker {
            image "${RUNNER_DOCKER_IMAGE}"
            args "${EXPERIMENTAL_RUNNER_DOCKER_ARGS}"
            registryUrl "${RUNNER_DOCKER_REGISTRY_URL}"
            registryCredentialsId 'ocir-pull-and-push-account'
            label "largeexperimental"
        }
    }

    parameters {
        booleanParam (description: 'Whether to kick off acceptance test run at the end of this build', name: 'RUN_ACCEPTANCE_TESTS', defaultValue: true)
        booleanParam (description: 'Whether to include the slow tests in the acceptance tests', name: 'RUN_SLOW_TESTS', defaultValue: false)
        booleanParam (description: 'Whether to dump k8s cluster on success (off by default can be useful to capture for comparing to failed cluster)', name: 'DUMP_K8S_CLUSTER_ON_SUCCESS', defaultValue: false)
    }

    environment {
        DOCKER_ANALYSIS_CI_IMAGE_NAME = 'verrazzano-analysis-jenkins'
        DOCKER_ANALYSIS_PUBLISH_IMAGE_NAME = 'verrazzano-analysis'
        DOCKER_ANALYSIS_IMAGE_NAME = "${env.BRANCH_NAME ==~ /^release-.*/ || env.BRANCH_NAME == 'master' ? env.DOCKER_ANALYSIS_PUBLISH_IMAGE_NAME : env.DOCKER_ANALYSIS_CI_IMAGE_NAME}"
        DOCKER_PLATFORM_CI_IMAGE_NAME = 'verrazzano-platform-operator-jenkins'
        DOCKER_PLATFORM_PUBLISH_IMAGE_NAME = 'verrazzano-platform-operator'
        DOCKER_PLATFORM_IMAGE_NAME = "${env.BRANCH_NAME ==~ /^release-.*/ || env.BRANCH_NAME == 'master' ? env.DOCKER_PLATFORM_PUBLISH_IMAGE_NAME : env.DOCKER_PLATFORM_CI_IMAGE_NAME}"
        DOCKER_OAM_CI_IMAGE_NAME = 'verrazzano-application-operator-jenkins'
        DOCKER_OAM_PUBLISH_IMAGE_NAME = 'verrazzano-application-operator'
        DOCKER_OAM_IMAGE_NAME = "${env.BRANCH_NAME ==~ /^release-.*/ || env.BRANCH_NAME == 'master' ? env.DOCKER_OAM_PUBLISH_IMAGE_NAME : env.DOCKER_OAM_CI_IMAGE_NAME}"
        CREATE_LATEST_TAG = "${env.BRANCH_NAME == 'master' ? '1' : '0'}"
        GOPATH = '/home/opc/go'
        GO_REPO_PATH = "${GOPATH}/src/github.com/verrazzano"
        DOCKER_CREDS = credentials('github-packages-credentials-rw')
        DOCKER_EMAIL = credentials('github-packages-email')
        DOCKER_REPO = 'ghcr.io'
        DOCKER_NAMESPACE = 'verrazzano'
        NETRC_FILE = credentials('netrc')
        GITHUB_API_TOKEN = credentials('github-api-token-release-assets')
        GITHUB_RELEASE_USERID = credentials('github-userid-release')
        GITHUB_RELEASE_EMAIL = credentials('github-email-release')
        SERVICE_KEY = credentials('PAGERDUTY_SERVICE_KEY')

        CLUSTER_NAME = 'verrazzano'
        POST_DUMP_FAILED_FILE = "${WORKSPACE}/post_dump_failed_file.tmp"
        TESTS_EXECUTED_FILE = "${WORKSPACE}/tests_executed_file.tmp"
        KUBECONFIG = "${WORKSPACE}/test_kubeconfig"
        VERRAZZANO_KUBECONFIG = "${KUBECONFIG}"
        OCR_CREDS = credentials('ocr-pull-and-push-account')
        OCR_REPO = 'container-registry.oracle.com'
        IMAGE_PULL_SECRET = 'verrazzano-container-registry'
        INSTALL_CONFIG_FILE_KIND = "./tests/e2e/config/scripts/install-verrazzano-kind.yaml"
        INSTALL_PROFILE = "dev"
        VZ_ENVIRONMENT_NAME = "default"

        WEBLOGIC_PSW = credentials('weblogic-example-domain-password') // Needed by ToDoList example test
        DATABASE_PSW = credentials('todo-mysql-password') // Needed by ToDoList example test

        JENKINS_READ = credentials('jenkins-auditor')
    }

    stages {
        stage('Clean workspace and checkout') {
            steps {
                sh """
                    echo "${NODE_LABELS}"
                """

                script {
                    checkout scm
                }
                sh """
                    cp -f "${NETRC_FILE}" $HOME/.netrc
                    chmod 600 $HOME/.netrc
                """

                script {
                    try {
                        sh """
                            echo "${DOCKER_CREDS_PSW}" | docker login ${env.DOCKER_REPO} -u ${DOCKER_CREDS_USR} --password-stdin
                        """
                    } catch(error) {
                        echo "docker login failed, retrying after sleep"
                        retry(4) {
                            sleep(30)
                            sh """
                            echo "${DOCKER_CREDS_PSW}" | docker login ${env.DOCKER_REPO} -u ${DOCKER_CREDS_USR} --password-stdin
                            """
                        }
                    }
                }
                script {
                    try {
                        sh """
                            echo "${OCR_CREDS_PSW}" | docker login -u ${OCR_CREDS_USR} ${OCR_REPO} --password-stdin
                        """
                    } catch(error) {
                        echo "OCR docker login failed, retrying after sleep"
                        retry(4) {
                            sleep(30)
                            sh """
                                echo "${OCR_CREDS_PSW}" | docker login -u ${OCR_CREDS_USR} ${OCR_REPO} --password-stdin
                            """
                        }
                    }
                }
                sh """
                    rm -rf ${GO_REPO_PATH}/verrazzano
                    mkdir -p ${GO_REPO_PATH}/verrazzano
                    tar cf - . | (cd ${GO_REPO_PATH}/verrazzano/ ; tar xf -)
                """

                script {
                    def props = readProperties file: '.verrazzano-development-version'
                    VERRAZZANO_DEV_VERSION = props['verrazzano-development-version']
                    TIMESTAMP = sh(returnStdout: true, script: "date +%Y%m%d%H%M%S").trim()
                    SHORT_COMMIT_HASH = sh(returnStdout: true, script: "git rev-parse --short HEAD").trim()
                    DOCKER_IMAGE_TAG = "${VERRAZZANO_DEV_VERSION}-${TIMESTAMP}-${SHORT_COMMIT_HASH}"
                }
            }
        }

        stage('Generate operator.yaml') {
            when { not { buildingTag() } }
            steps {
                sh """
                    cd ${GO_REPO_PATH}/verrazzano/platform-operator
                    case "${env.BRANCH_NAME}" in
                        master|release-*)
                            ;;
                        *)
                            echo "Adding image pull secrets to operator.yaml for non master/release branch"
                            export IMAGE_PULL_SECRETS=verrazzano-container-registry
                    esac
                    DOCKER_IMAGE_NAME=${DOCKER_PLATFORM_IMAGE_NAME} VERRAZZANO_APPLICATION_OPERATOR_IMAGE_NAME=${DOCKER_OAM_IMAGE_NAME} DOCKER_REPO=${env.DOCKER_REPO} DOCKER_NAMESPACE=${env.DOCKER_NAMESPACE} DOCKER_IMAGE_TAG=${DOCKER_IMAGE_TAG} OPERATOR_YAML=$WORKSPACE/generated-operator.yaml make generate-operator-yaml
                   """
            }
            post {
                success {
                    archiveArtifacts artifacts: "generated-operator.yaml", allowEmptyArchive: true
                }
            }
        }

        stage('Update operator.yaml') {
            when {
                allOf {
                    not { buildingTag() }
                }
            }
            environment {
                OCI_CLI_AUTH="instance_principal"
                OCI_OS_NAMESPACE = credentials('oci-os-namespace')
                OCI_OS_BUCKET="verrazzano-builds"
            }
            steps {
                sh """
                    cd ${GO_REPO_PATH}/verrazzano
                    oci --region us-phoenix-1 os object put --force --namespace ${OCI_OS_NAMESPACE} -bn ${OCI_OS_BUCKET} --name ${env.BRANCH_NAME}/operator.yaml --file $WORKSPACE/generated-operator.yaml
                    oci --region us-phoenix-1 os object put --force --namespace ${OCI_OS_NAMESPACE} -bn ${OCI_OS_BUCKET} --name ${SHORT_COMMIT_HASH}/operator.yaml --file $WORKSPACE/generated-operator.yaml
                   """
            }
        }

        stage('Build') {
            when { not { buildingTag() } }
            steps {
                sh """
                    cd ${GO_REPO_PATH}/verrazzano
                    make docker-push VERRAZZANO_PLATFORM_OPERATOR_IMAGE_NAME=${DOCKER_PLATFORM_IMAGE_NAME} VERRAZZANO_APPLICATION_OPERATOR_IMAGE_NAME=${DOCKER_OAM_IMAGE_NAME} VERRAZZANO_ANALYSIS_IMAGE_NAME=${DOCKER_ANALYSIS_IMAGE_NAME} DOCKER_REPO=${env.DOCKER_REPO} DOCKER_NAMESPACE=${env.DOCKER_NAMESPACE} DOCKER_IMAGE_TAG=${DOCKER_IMAGE_TAG} CREATE_LATEST_TAG=${CREATE_LATEST_TAG}
                   """
            }
        }

        stage('Quality and Compliance Checks') {
            when { not { buildingTag() } }
            steps {
                sh """
                    echo "run all linters"
                    cd ${GO_REPO_PATH}/verrazzano
                    make check

                    echo "copyright scan"
                    time make copyright-check

                    echo "Third party license check"
                """
                thirdpartyCheck()
            }
        }

        stage('Unit Tests') {
            when { not { buildingTag() } }
            steps {
                sh """
                    cd ${GO_REPO_PATH}/verrazzano
                    make -B coverage
                    cp coverage.html ${WORKSPACE}
                    cp coverage.xml ${WORKSPACE}
                    build/copy-junit-output.sh ${WORKSPACE}
                """
            }
            post {
                always {
                    archiveArtifacts artifacts: '**/coverage.html', allowEmptyArchive: true
                    junit testResults: '**/*test-result.xml', allowEmptyResults: true
                    cobertura(coberturaReportFile: 'coverage.xml',
                      enableNewApi: true,
                      autoUpdateHealth: false,
                      autoUpdateStability: false,
                      failUnstable: true,
                      failUnhealthy: true,
                      failNoReports: true,
                      onlyStable: false,
                      fileCoverageTargets: '100, 0, 0',
                      lineCoverageTargets: '75, 75, 75',
                      packageCoverageTargets: '100, 0, 0',
                    )
                }
            }
        }

        stage('Scan Image') {
            when { not { buildingTag() } }
            steps {
                script {
                    clairScanTemp "${env.DOCKER_REPO}/${env.DOCKER_NAMESPACE}/${DOCKER_PLATFORM_IMAGE_NAME}:${DOCKER_IMAGE_TAG}"
                    clairScanTemp "${env.DOCKER_REPO}/${env.DOCKER_NAMESPACE}/${DOCKER_OAM_IMAGE_NAME}:${DOCKER_IMAGE_TAG}"
                    clairScanTemp "${env.DOCKER_REPO}/${env.DOCKER_NAMESPACE}/${DOCKER_ANALYSIS_IMAGE_NAME}:${DOCKER_IMAGE_TAG}"
                }
            }
            post {
                always {
                    archiveArtifacts artifacts: '**/scanning-report.json', allowEmptyArchive: true
                }
            }
        }

        stage('Integration Tests') {
            when { not { buildingTag() } }
            steps {
                sh """
                    cd ${GO_REPO_PATH}/verrazzano/platform-operator

                    make cleanup-cluster
                    make create-cluster KIND_CONFIG="kind-config-ci.yaml"
                    ../ci/scripts/setup_kind_for_jenkins.sh
                    make integ-test CLUSTER_DUMP_LOCATION=${WORKSPACE}/platform-operator-integ-cluster-dump DOCKER_REPO=${env.DOCKER_REPO} DOCKER_NAMESPACE=${env.DOCKER_NAMESPACE} DOCKER_IMAGE_NAME=${DOCKER_PLATFORM_IMAGE_NAME} DOCKER_IMAGE_TAG=${DOCKER_IMAGE_TAG}
                    ../build/copy-junit-output.sh ${WORKSPACE}
                    cd ${GO_REPO_PATH}/verrazzano/application-operator
<<<<<<< HEAD
                    make cleanup-cluster
                    make integ-test CLUSTER_DUMP_LOCATION=${WORKSPACE}/application-operator-integ-cluster-dump KIND_CONFIG="kind-config-ci.yaml" DOCKER_REPO=${env.DOCKER_REPO} DOCKER_NAMESPACE=${env.DOCKER_NAMESPACE} DOCKER_IMAGE_NAME=${DOCKER_OAM_IMAGE_NAME} DOCKER_IMAGE_TAG=${DOCKER_IMAGE_TAG}
=======
                    ../ci/scripts/setup_kind_for_jenkins.sh apo-integ ${HOME}/.kube/apo-integ-config
                    make integ-test JENKINS_KUBECONFIG=${HOME}/.kube/apo-integ-config CLUSTER_DUMP_LOCATION=${WORKSPACE}/application-operator-integ-cluster-dump DOCKER_REPO=${env.DOCKER_REPO} DOCKER_NAMESPACE=${env.DOCKER_NAMESPACE} DOCKER_IMAGE_NAME=${DOCKER_OAM_IMAGE_NAME} DOCKER_IMAGE_TAG=${DOCKER_IMAGE_TAG}
>>>>>>> 7d3b3d56
                    ../build/copy-junit-output.sh ${WORKSPACE}
                """
            }
            post {
                always {
                    archiveArtifacts artifacts: '**/coverage.html,**/logs/*,**/*-cluster-dump/**', allowEmptyArchive: true
                    junit testResults: '**/*test-result.xml', allowEmptyResults: true
                }
            }
        }

        stage('Skip acceptance tests if commit message contains skip-at') {
            steps {
                script {
                    // note that SKIP_ACCEPTANCE_TESTS will be false at this point (its default value)
                    // so we are going to run the AT's unless this logic decides to skip them...

                    // if we are planning to run the AT's (which is the default)
                    if (params.RUN_ACCEPTANCE_TESTS == true) {
                        SKIP_ACCEPTANCE_TESTS = false
                        // check if the user has asked to skip AT using the commit message
                        result = sh (script: "git log -1 | grep 'skip-at'", returnStatus: true)
                        if (result == 0) {
                            // found 'skip-at', so don't run them
                            SKIP_ACCEPTANCE_TESTS = true
                            echo "Skip acceptance tests based on opt-out in commit message [skip-at]"
                            echo "SKIP_ACCEPTANCE_TESTS is ${SKIP_ACCEPTANCE_TESTS}"
                        }
                    } else {
                        SKIP_ACCEPTANCE_TESTS = true
                    }
                }
            }
        }

        stage('Acceptance Tests') {
            when {
                allOf {
                    not { buildingTag() }
                    anyOf {
                        branch 'master';
                        branch 'release-*';
                        expression {SKIP_ACCEPTANCE_TESTS == false};
                    }
                }
            }

            stages {

                stage('Prepare AT environment') {
                    environment {
                        OCI_CLI_AUTH="instance_principal"
                        OCI_OS_NAMESPACE = credentials('oci-os-namespace')
                        OCI_OS_BUCKET="verrazzano-builds"
                    }
                    steps {
                        sh """
                            echo "tests will execute" > ${TESTS_EXECUTED_FILE}
                            echo "Create Kind cluster"
                            cd ${GO_REPO_PATH}/verrazzano/platform-operator
                            make cleanup-cluster
                            make create-cluster KIND_CONFIG="kind-config-ci.yaml"
                            ../ci/scripts/setup_kind_for_jenkins.sh

                            echo "Install metallb"
                            cd ${GO_REPO_PATH}/verrazzano
                            ./tests/e2e/config/scripts/install-metallb.sh

                            echo "Create Image Pull Secrets"
                            cd ${GO_REPO_PATH}/verrazzano
                            ./tests/e2e/config/scripts/create-image-pull-secret.sh "${IMAGE_PULL_SECRET}" "${DOCKER_REPO}" "${DOCKER_CREDS_USR}" "${DOCKER_CREDS_PSW}"
                            ./tests/e2e/config/scripts/create-image-pull-secret.sh github-packages "${DOCKER_REPO}" "${DOCKER_CREDS_USR}" "${DOCKER_CREDS_PSW}"
                            ./tests/e2e/config/scripts/create-image-pull-secret.sh ocr "${OCR_REPO}" "${OCR_CREDS_USR}" "${OCR_CREDS_PSW}"

                            echo "Install Platform Operator"
                            cd ${GO_REPO_PATH}/verrazzano

                            # Configure the deployment file to use an image pull secret for branches that have private images
                            oci --region us-phoenix-1 os object get --namespace ${OCI_OS_NAMESPACE} -bn ${OCI_OS_BUCKET} --name ${SHORT_COMMIT_HASH}/operator.yaml --file ${WORKSPACE}/downloaded-operator.yaml
                            cp ${WORKSPACE}/downloaded-operator.yaml ${WORKSPACE}/acceptance-test-operator.yaml

                            # Install the verrazzano-platform-operator
                            kubectl apply -f $WORKSPACE/acceptance-test-operator.yaml

                            # make sure ns exists
                            ./tests/e2e/config/scripts/check_verrazzano_ns_exists.sh verrazzano-install

                            # create secret in verrazzano-install ns
                            ./tests/e2e/config/scripts/create-image-pull-secret.sh "${IMAGE_PULL_SECRET}" "${DOCKER_REPO}" "${DOCKER_CREDS_USR}" "${DOCKER_CREDS_PSW}" "verrazzano-install"

                            # Configure the custom resource to install verrazzano on Kind
                            echo "Installing yq"
                            GO111MODULE=on go get github.com/mikefarah/yq/v4
                            export PATH=${HOME}/go/bin:${PATH}
                            ./tests/e2e/config/scripts/process_kind_install_yaml.sh ${INSTALL_CONFIG_FILE_KIND}

                            echo "Wait for Operator to be ready"
                            cd ${GO_REPO_PATH}/verrazzano
                            kubectl -n verrazzano-install rollout status deployment/verrazzano-platform-operator

                            echo "Installing Verrazzano on Kind"
                            kubectl apply -f ${INSTALL_CONFIG_FILE_KIND}

                            # wait for Verrazzano install to complete
                            ./tests/e2e/config/scripts/wait-for-verrazzano-install.sh
                        """
                    }
                    post {
                        always {
                            archiveArtifacts artifacts: "acceptance-test-operator.yaml,downloaded-operator.yaml", allowEmptyArchive: true
                            sh """
                                ## dump out install logs
                                mkdir -p ${WORKSPACE}/verrazzano/platform-operator/scripts/install/build/logs
                                kubectl logs --selector=job-name=verrazzano-install-my-verrazzano > ${WORKSPACE}/verrazzano/platform-operator/scripts/install/build/logs/verrazzano-install.log --tail -1
                                kubectl describe pod --selector=job-name=verrazzano-install-my-verrazzano > ${WORKSPACE}/verrazzano/platform-operator/scripts/install/build/logs/verrazzano-install-job-pod.out
                                echo "Verrazzano Installation logs dumped to verrazzano-install.log"
                                echo "Verrazzano Install pod description dumped to verrazzano-install-job-pod.out"
                                echo "------------------------------------------"
                            """
                        }
                    }
                }

                stage('Run Acceptance Tests') {
                    environment {
                        TEST_ENV = "KIND"
                    }
                    parallel {
                        stage('verify-install') {
                            steps {
                                runGinkgoRandomize('verify-install')
                            }
                        }
                        stage('verify-infra restapi') {
                            steps {
                                runGinkgoRandomize('verify-infra/restapi')
                            }
                        }
                        stage('verify-infra oam') {
                            steps {
                                runGinkgoRandomize('verify-infra/oam')
                            }
                        }
                        stage('verify-infra vmi') {
                            steps {
                                runGinkgoRandomize('verify-infra/vmi')
                            }
                        }
                        stage('examples authorization policy') {
                            steps {
                                runGinkgo('istio/authz')
                            }
                        }
                        stage('examples logging helidon') {
                            steps {
                                runGinkgo('logging/helidon')
                            }
                        }
                        stage('examples todo') {
                            steps {
                                runGinkgo('examples/todo')
                            }
                        }
                        stage('examples socks') {
                            steps {
                                runGinkgo('examples/socks')
                            }
                        }
                        stage('examples spring') {
                            steps {
                                runGinkgo('examples/springboot')
                            }
                        }
                        stage('examples helidon') {
                            steps {
                                runGinkgo('examples/helidon')
                            }
                        }
                        stage('examples bobs') {
                            when {
                                expression {params.RUN_SLOW_TESTS == true}
                            }
                            steps {
                                runGinkgo('examples/bobsbooks')
                            }
                        }
                        stage('console ingress') {
                            steps {
                                runGinkgo('ingress/console')
                            }
                        }
                    }
                    post {
                        always {
                            archiveArtifacts artifacts: '**/coverage.html,**/logs/*', allowEmptyArchive: true
                            junit testResults: '**/*test-result.xml', allowEmptyResults: true
                        }
                    }
                }
            }

            post {
                failure {
                    script {
                        if ( fileExists(env.TESTS_EXECUTED_FILE) ) {
                            dumpK8sCluster('new-acceptance-tests-cluster-dump')
                        }
                    }
                }
                success {
                    script {
                        if (params.DUMP_K8S_CLUSTER_ON_SUCCESS == true && fileExists(env.TESTS_EXECUTED_FILE) ) {
                            dumpK8sCluster('new-acceptance-tests-cluster-dump')
                        }
                    }
                }
            }
        }
    }

    post {
        always {
            script {
                if ( fileExists(env.TESTS_EXECUTED_FILE) ) {
                    dumpVerrazzanoSystemPods()
                    dumpCattleSystemPods()
                    dumpNginxIngressControllerLogs()
                    dumpVerrazzanoPlatformOperatorLogs()
                    dumpVerrazzanoApplicationOperatorLogs()
                    dumpOamKubernetesRuntimeLogs()
                    dumpVerrazzanoApiLogs()
                }
            }
            archiveArtifacts artifacts: '**/coverage.html,**/logs/**,**/verrazzano_images.txt,**/*-cluster-dump/**', allowEmptyArchive: true
            junit testResults: '**/*test-result.xml', allowEmptyResults: true

            sh """
                cd ${GO_REPO_PATH}/verrazzano/platform-operator
                make delete-cluster
                if [ -f ${POST_DUMP_FAILED_FILE} ]; then
                  echo "Failures seen during dumping of artifacts, treat post as failed"
                  exit 1
                fi
            """
        }
        failure {
            sh """
                curl -k -u ${JENKINS_READ_USR}:${JENKINS_READ_PSW} -o ${WORKSPACE}/build-console-output.log ${BUILD_URL}consoleText
            """
            archiveArtifacts artifacts: '**/build-console-output.log', allowEmptyArchive: true
            mail to: "${env.BUILD_NOTIFICATION_TO_EMAIL}", from: "${env.BUILD_NOTIFICATION_FROM_EMAIL}",
            subject: "Verrazzano: ${env.JOB_NAME} - Failed",
            body: "Job Failed - \"${env.JOB_NAME}\" build: ${env.BUILD_NUMBER}\n\nView the log at:\n ${env.BUILD_URL}\n\nBlue Ocean:\n${env.RUN_DISPLAY_URL}"
            script {
                if (env.JOB_NAME == "verrazzano/master" || env.JOB_NAME == "verrazzano/develop") {
                    pagerduty(resolve: false, serviceKey: "$SERVICE_KEY", incDescription: "Verrazzano: ${env.JOB_NAME} - Failed", incDetails: "Job Failed - \"${env.JOB_NAME}\" build: ${env.BUILD_NUMBER}\n\nView the log at:\n ${env.BUILD_URL}\n\nBlue Ocean:\n${env.RUN_DISPLAY_URL}")
                    slackSend ( message: "Job Failed - \"${env.JOB_NAME}\" build: ${env.BUILD_NUMBER}\n\nView the log at:\n ${env.BUILD_URL}\n\nBlue Ocean:\n${env.RUN_DISPLAY_URL}" )
                }
            }
        }
        cleanup {
            deleteDir()
        }
    }
}

def runGinkgoRandomize(testSuitePath) {
    catchError(buildResult: 'FAILURE', stageResult: 'FAILURE') {
        sh """
            cd ${GO_REPO_PATH}/verrazzano/tests/e2e
            ginkgo -p --randomizeAllSpecs -v -keepGoing --noColor ${testSuitePath}/...
        """
    }
}

def runGinkgo(testSuitePath) {
    catchError(buildResult: 'FAILURE', stageResult: 'FAILURE') {
        sh """
            cd ${GO_REPO_PATH}/verrazzano/tests/e2e
            ginkgo -v -keepGoing --noColor ${testSuitePath}/...
        """
    }
}

def dumpK8sCluster(dumpDirectory) {
    sh """
        ${GO_REPO_PATH}/verrazzano/tools/scripts/k8s-dump-cluster.sh -d ${dumpDirectory} -r ${dumpDirectory}/analysis.report
    """
}

def dumpVerrazzanoSystemPods() {
    sh """
        cd ${GO_REPO_PATH}/verrazzano/platform-operator
        export DIAGNOSTIC_LOG="${WORKSPACE}/verrazzano/platform-operator/scripts/install/build/logs/verrazzano-system-pods.log"
        ./scripts/install/k8s-dump-objects.sh -o pods -n verrazzano-system -m "verrazzano system pods" || echo "failed" > ${POST_DUMP_FAILED_FILE}
        export DIAGNOSTIC_LOG="${WORKSPACE}/verrazzano/platform-operator/scripts/install/build/logs/verrazzano-system-certs.log"
        ./scripts/install/k8s-dump-objects.sh -o cert -n verrazzano-system -m "verrazzano system certs" || echo "failed" > ${POST_DUMP_FAILED_FILE}
        export DIAGNOSTIC_LOG="${WORKSPACE}/verrazzano/platform-operator/scripts/install/build/logs/verrazzano-system-kibana.log"
        ./scripts/install/k8s-dump-objects.sh -o pods -n verrazzano-system -r "vmi-system-kibana-*" -m "verrazzano system kibana log" -l -c kibana || echo "failed" > ${POST_DUMP_FAILED_FILE}
        export DIAGNOSTIC_LOG="${WORKSPACE}/verrazzano/platform-operator/scripts/install/build/logs/verrazzano-system-es-master.log"
        ./scripts/install/k8s-dump-objects.sh -o pods -n verrazzano-system -r "vmi-system-es-master-*" -m "verrazzano system kibana log" -l -c es-master || echo "failed" > ${POST_DUMP_FAILED_FILE}
    """
}

def dumpCattleSystemPods() {
    sh """
        cd ${GO_REPO_PATH}/verrazzano/platform-operator
        export DIAGNOSTIC_LOG="${WORKSPACE}/verrazzano/platform-operator/scripts/install/build/logs/cattle-system-pods.log"
        ./scripts/install/k8s-dump-objects.sh -o pods -n cattle-system -m "cattle system pods" || echo "failed" > ${POST_DUMP_FAILED_FILE}
        export DIAGNOSTIC_LOG="${WORKSPACE}/verrazzano/platform-operator/scripts/install/build/logs/rancher.log"
        ./scripts/install/k8s-dump-objects.sh -o pods -n cattle-system -r "rancher-*" -m "Rancher logs" -l || echo "failed" > ${POST_DUMP_FAILED_FILE}
    """
}

def dumpNginxIngressControllerLogs() {
    sh """
        cd ${GO_REPO_PATH}/verrazzano/platform-operator
        export DIAGNOSTIC_LOG="${WORKSPACE}/verrazzano/platform-operator/scripts/install/build/logs/nginx-ingress-controller.log"
        ./scripts/install/k8s-dump-objects.sh -o pods -n ingress-nginx -r "nginx-ingress-controller-*" -m "Nginx Ingress Controller" -l || echo "failed" > ${POST_DUMP_FAILED_FILE}
    """
}

def dumpVerrazzanoPlatformOperatorLogs() {
    sh """
        ## dump out verrazzano-platform-operator logs
        mkdir -p ${WORKSPACE}/verrazzano-platform-operator/logs
        kubectl -n verrazzano-install logs --selector=app=verrazzano-platform-operator > ${WORKSPACE}/verrazzano-platform-operator/logs/verrazzano-platform-operator-pod.log --tail -1 || echo "failed" > ${POST_DUMP_FAILED_FILE}
        kubectl -n verrazzano-install describe pod --selector=app=verrazzano-platform-operator > ${WORKSPACE}/verrazzano-platform-operator/logs/verrazzano-platform-operator-pod.out || echo "failed" > ${POST_DUMP_FAILED_FILE}
        echo "verrazzano-platform-operator logs dumped to verrazzano-platform-operator-pod.log"
        echo "verrazzano-platform-operator pod description dumped to verrazzano-platform-operator-pod.out"
        echo "------------------------------------------"
    """
}

def dumpVerrazzanoApplicationOperatorLogs() {
    sh """
        ## dump out verrazzano-application-operator logs
        mkdir -p ${WORKSPACE}/verrazzano-application-operator/logs
        kubectl -n verrazzano-system logs --selector=app=verrazzano-application-operator > ${WORKSPACE}/verrazzano-application-operator/logs/verrazzano-application-operator-pod.log --tail -1 || echo "failed" > ${POST_DUMP_FAILED_FILE}
        kubectl -n verrazzano-system describe pod --selector=app=verrazzano-application-operator > ${WORKSPACE}/verrazzano-application-operator/logs/verrazzano-application-operator-pod.out || echo "failed" > ${POST_DUMP_FAILED_FILE}
        echo "verrazzano-application-operator logs dumped to verrazzano-application-operator-pod.log"
        echo "verrazzano-application-operator pod description dumped to verrazzano-application-operator-pod.out"
        echo "------------------------------------------"
    """
}

def dumpOamKubernetesRuntimeLogs() {
    sh """
        ## dump out oam-kubernetes-runtime logs
        mkdir -p ${WORKSPACE}/oam-kubernetes-runtime/logs
        kubectl -n verrazzano-system logs --selector=app.kubernetes.io/instance=oam-kubernetes-runtime > ${WORKSPACE}/oam-kubernetes-runtime/logs/oam-kubernetes-runtime-pod.log --tail -1 || echo "failed" > ${POST_DUMP_FAILED_FILE}
        kubectl -n verrazzano-system describe pod --selector=app.kubernetes.io/instance=oam-kubernetes-runtime > ${WORKSPACE}/verrazzano-application-operator/logs/oam-kubernetes-runtime-pod.out || echo "failed" > ${POST_DUMP_FAILED_FILE}
        echo "verrazzano-application-operator logs dumped to oam-kubernetes-runtime-pod.log"
        echo "verrazzano-application-operator pod description dumped to oam-kubernetes-runtime-pod.out"
        echo "------------------------------------------"
    """
}

def dumpVerrazzanoApiLogs() {
    sh """
        cd ${GO_REPO_PATH}/verrazzano/platform-operator
        export DIAGNOSTIC_LOG="${WORKSPACE}/verrazzano/platform-operator/scripts/install/build/logs/verrazzano-api.log"
        ./scripts/install/k8s-dump-objects.sh -o pods -n verrazzano-system -r "verrazzano-api-*" -m "verrazzano api" -l || echo "failed" > ${POST_DUMP_FAILED_FILE}
    """
}<|MERGE_RESOLUTION|>--- conflicted
+++ resolved
@@ -255,13 +255,8 @@
                     make integ-test CLUSTER_DUMP_LOCATION=${WORKSPACE}/platform-operator-integ-cluster-dump DOCKER_REPO=${env.DOCKER_REPO} DOCKER_NAMESPACE=${env.DOCKER_NAMESPACE} DOCKER_IMAGE_NAME=${DOCKER_PLATFORM_IMAGE_NAME} DOCKER_IMAGE_TAG=${DOCKER_IMAGE_TAG}
                     ../build/copy-junit-output.sh ${WORKSPACE}
                     cd ${GO_REPO_PATH}/verrazzano/application-operator
-<<<<<<< HEAD
                     make cleanup-cluster
-                    make integ-test CLUSTER_DUMP_LOCATION=${WORKSPACE}/application-operator-integ-cluster-dump KIND_CONFIG="kind-config-ci.yaml" DOCKER_REPO=${env.DOCKER_REPO} DOCKER_NAMESPACE=${env.DOCKER_NAMESPACE} DOCKER_IMAGE_NAME=${DOCKER_OAM_IMAGE_NAME} DOCKER_IMAGE_TAG=${DOCKER_IMAGE_TAG}
-=======
-                    ../ci/scripts/setup_kind_for_jenkins.sh apo-integ ${HOME}/.kube/apo-integ-config
-                    make integ-test JENKINS_KUBECONFIG=${HOME}/.kube/apo-integ-config CLUSTER_DUMP_LOCATION=${WORKSPACE}/application-operator-integ-cluster-dump DOCKER_REPO=${env.DOCKER_REPO} DOCKER_NAMESPACE=${env.DOCKER_NAMESPACE} DOCKER_IMAGE_NAME=${DOCKER_OAM_IMAGE_NAME} DOCKER_IMAGE_TAG=${DOCKER_IMAGE_TAG}
->>>>>>> 7d3b3d56
+                    make integ-test KIND_CONFIG="kind-config-ci.yaml" CLUSTER_DUMP_LOCATION=${WORKSPACE}/application-operator-integ-cluster-dump DOCKER_REPO=${env.DOCKER_REPO} DOCKER_NAMESPACE=${env.DOCKER_NAMESPACE} DOCKER_IMAGE_NAME=${DOCKER_OAM_IMAGE_NAME} DOCKER_IMAGE_TAG=${DOCKER_IMAGE_TAG}
                     ../build/copy-junit-output.sh ${WORKSPACE}
                 """
             }
