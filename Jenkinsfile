--- conflicted
+++ resolved
@@ -487,11 +487,8 @@
                                     steps {
                                         runGinkgo('examples/todo-list')
                                         runGinkgo('examples/sock-shop')
-<<<<<<< HEAD
+                                        runGinkgo('examples/springboot-app')
                                         runGinkgo('examples/hello-helidon')
-=======
-                                        runGinkgo('examples/springboot-app')
->>>>>>> f147b27d
                                     }
                                 }
                             }
