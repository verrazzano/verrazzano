--- conflicted
+++ resolved
@@ -48,7 +48,7 @@
         GITHUB_RELEASE_EMAIL = credentials('github-email-release')
         SERVICE_KEY = credentials('PAGERDUTY_SERVICE_KEY')
 
-        CLUSTER_NAME = 'at-tests'
+        CLUSTER_NAME = 'verrazzano'
         POST_DUMP_FAILED_FILE = "${WORKSPACE}/post_dump_failed_file.tmp"
         TESTS_EXECUTED_FILE = "${WORKSPACE}/tests_executed_file.tmp"
         KUBECONFIG = "${WORKSPACE}/test_kubeconfig"
@@ -257,25 +257,15 @@
             steps {
                 sh """
                     cd ${GO_REPO_PATH}/verrazzano/platform-operator
-<<<<<<< HEAD
-                    make create-cluster KIND_CACHE="vpo-integ"
-                    ../ci/scripts/setup_kind_for_jenkins.sh vpo-integ
+
+                    make cleanup-cluster
+                    make create-cluster KIND_CONFIG="kind-config-ci.yaml"
+                    ../ci/scripts/setup_kind_for_jenkins.sh
                     make integ-test CLUSTER_DUMP_LOCATION=${WORKSPACE}/platform-operator-integ-cluster-dump DOCKER_REPO=${env.DOCKER_REPO} DOCKER_NAMESPACE=${env.DOCKER_NAMESPACE} DOCKER_IMAGE_NAME=${DOCKER_PLATFORM_IMAGE_NAME} DOCKER_IMAGE_TAG=${DOCKER_IMAGE_TAG}
-                    build/scripts/copy-junit-output.sh ${WORKSPACE}
-                    cd ${GO_REPO_PATH}/verrazzano/application-operator
-                    make create-cluster KIND_CACHE="apo-integ"
-                    ../ci/scripts/setup_kind_for_jenkins.sh apo-integ
-                    make integ-test DOCKER_REPO=${env.DOCKER_REPO} DOCKER_NAMESPACE=${env.DOCKER_NAMESPACE} DOCKER_IMAGE_NAME=${DOCKER_OAM_IMAGE_NAME} DOCKER_IMAGE_TAG=${DOCKER_IMAGE_TAG}
-                    build/scripts/copy-junit-output.sh ${WORKSPACE}
-=======
-                    ../ci/scripts/setup_kind_for_jenkins.sh vpo-integ ${HOME}/.kube/vpo-integ-config
-                    make integ-test JENKINS_KUBECONFIG=${HOME}/.kube/vpo-integ-config CLUSTER_DUMP_LOCATION=${WORKSPACE}/platform-operator-integ-cluster-dump DOCKER_REPO=${env.DOCKER_REPO} DOCKER_NAMESPACE=${env.DOCKER_NAMESPACE} DOCKER_IMAGE_NAME=${DOCKER_PLATFORM_IMAGE_NAME} DOCKER_IMAGE_TAG=${DOCKER_IMAGE_TAG}
                     ../build/copy-junit-output.sh ${WORKSPACE}
                     cd ${GO_REPO_PATH}/verrazzano/application-operator
-                    ../ci/scripts/setup_kind_for_jenkins.sh apo-integ ${HOME}/.kube/apo-integ-config
-                    make integ-test JENKINS_KUBECONFIG=${HOME}/.kube/apo-integ-config DOCKER_REPO=${env.DOCKER_REPO} DOCKER_NAMESPACE=${env.DOCKER_NAMESPACE} DOCKER_IMAGE_NAME=${DOCKER_OAM_IMAGE_NAME} DOCKER_IMAGE_TAG=${DOCKER_IMAGE_TAG}
+                    make integ-test DOCKER_REPO=${env.DOCKER_REPO} DOCKER_NAMESPACE=${env.DOCKER_NAMESPACE} DOCKER_IMAGE_NAME=${DOCKER_OAM_IMAGE_NAME} DOCKER_IMAGE_TAG=${DOCKER_IMAGE_TAG}
                     ../build/copy-junit-output.sh ${WORKSPACE}
->>>>>>> 972953a4
                 """
             }
             post {
@@ -335,8 +325,8 @@
                             echo "tests will execute" > ${TESTS_EXECUTED_FILE}
                             echo "Create Kind cluster"
                             cd ${GO_REPO_PATH}/verrazzano/platform-operator
-                            make create-cluster KIND_CACHE="at-tests"
-                            ../ci/scripts/setup_kind_for_jenkins.sh at-tests
+                            make create-cluster KIND_CONFIG="kind-config-ci.yaml"
+                            ../ci/scripts/setup_kind_for_jenkins.sh
 
                             echo "Install metallb"
                             cd ${GO_REPO_PATH}/verrazzano
