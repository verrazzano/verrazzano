// Copyright (c) 2020, 2023, Oracle and/or its affiliates.
// Licensed under the Universal Permissive License v 1.0 as shown at https://oss.oracle.com/licenses/upl.

def DOCKER_IMAGE_TAG
def SKIP_ACCEPTANCE_TESTS = false
def SKIP_TRIGGERED_TESTS = false
def SUSPECT_LIST = ""
def VERRAZZANO_DEV_VERSION = ""
def VZ_BASE_IMAGE = ""
def tarfilePrefix=""
def storeLocation=""

def agentLabel = env.JOB_NAME.contains('master') ? "phx-large" : "large"
def BRANCH_TAG = env.BRANCH_NAME.contains('master') || env.BRANCH_NAME.startsWith('release') ? env.BRANCH_NAME : "feature-branch"
def JOB_SCENARIO_TAG = env.JOB_NAME.split('/')[0]

pipeline {
    options {
        skipDefaultCheckout true
        copyArtifactPermission('*');
        timestamps ()
    }

    agent {
       docker {
            image "${RUNNER_DOCKER_IMAGE}"
            args "${RUNNER_DOCKER_ARGS}"
            registryUrl "${RUNNER_DOCKER_REGISTRY_URL}"
            registryCredentialsId 'ocir-pull-and-push-account'
            label "${agentLabel}"
        }
    }

    parameters {
        booleanParam (description: 'Whether to kick off acceptance test run at the end of this build', name: 'RUN_ACCEPTANCE_TESTS', defaultValue: true)
        booleanParam (description: 'Whether to include the slow tests in the acceptance tests', name: 'RUN_SLOW_TESTS', defaultValue: false)
        booleanParam (description: 'Whether to create the cluster with Calico for AT testing (defaults to true)', name: 'CREATE_CLUSTER_USE_CALICO', defaultValue: true)
        booleanParam (description: 'Whether to dump k8s cluster on success (off by default can be useful to capture for comparing to failed cluster)', name: 'DUMP_K8S_CLUSTER_ON_SUCCESS', defaultValue: false)
        booleanParam (description: 'Whether to trigger full testing after a successful run. Off by default. This is always done for successful master and release* builds, this setting only is used to enable the trigger for other branches', name: 'TRIGGER_FULL_TESTS', defaultValue: false)
        booleanParam (description: 'Whether to generate a tarball', name: 'GENERATE_TARBALL', defaultValue: false)
        booleanParam (description: 'Whether to push images to OCIR', name: 'PUSH_TO_OCIR', defaultValue: false)
        booleanParam (description: 'Whether to fail the Integration Tests to test failure handling', name: 'SIMULATE_FAILURE', defaultValue: false)
        booleanParam (description: 'Whether to perform a scan of the built images', name: 'PERFORM_SCAN', defaultValue: false)
        booleanParam (description: 'Whether to wait for triggered tests or not. This defaults to false, this setting is useful for things like release automation that require everything to complete successfully', name: 'WAIT_FOR_TRIGGERED', defaultValue: false)
        booleanParam (description: 'Whether to fail build if UT coverage number decreases lower than its release-* coverage from object storage. This defaults to false, meaning Any non release-*/master branch will WARN only if its coverage is lower. This can be enabled so that jobs will FAIL if coverage drops, for example when testing a PR before merging.', name: 'FAIL_IF_COVERAGE_DECREASED', defaultValue: false)
        booleanParam (description: 'Whether to write the UT coverage number to object storage. This always occurs for release-*/master branches. Defaults to true, but it can be disabled to not always upload.', name: 'UPLOAD_UNIT_TEST_COVERAGE', defaultValue: true)
        choice (name: 'WILDCARD_DNS_DOMAIN',
                description: 'Wildcard DNS Domain',
                // 1st choice is the default value
                choices: [ "nip.io", "sslip.io"])
        choice (name: 'CRD_API_VERSION',
                description: 'This is the API crd version.',
                // 1st choice is the default value
                choices: [ "v1beta1", "v1alpha1"])
        string (name: 'CONSOLE_REPO_BRANCH',
                defaultValue: '',
                description: 'The branch to check out after cloning the console repository.',
                trim: true)
    }

    environment {
        TEST_ENV = "JENKINS"
        CLEAN_BRANCH_NAME = "${env.BRANCH_NAME.replace("/", "%2F")}"
        IS_PERIODIC_PIPELINE = "false"

        DOCKER_PLATFORM_CI_IMAGE_NAME = 'verrazzano-platform-operator-jenkins'
        DOCKER_PLATFORM_PUBLISH_IMAGE_NAME = 'verrazzano-platform-operator'
        DOCKER_PLATFORM_IMAGE_NAME = "${env.BRANCH_NAME ==~ /^release-.*/ || env.BRANCH_NAME == 'master' ? env.DOCKER_PLATFORM_PUBLISH_IMAGE_NAME : env.DOCKER_PLATFORM_CI_IMAGE_NAME}"
        DOCKER_APP_CI_IMAGE_NAME = 'verrazzano-application-operator-jenkins'
        DOCKER_APP_PUBLISH_IMAGE_NAME = 'verrazzano-application-operator'
        DOCKER_APP_IMAGE_NAME = "${env.BRANCH_NAME ==~ /^release-.*/ || env.BRANCH_NAME == 'master' ? env.DOCKER_APP_PUBLISH_IMAGE_NAME : env.DOCKER_APP_CI_IMAGE_NAME}"
        DOCKER_CLUSTER_CI_IMAGE_NAME = 'verrazzano-cluster-operator-jenkins'
        DOCKER_CLUSTER_PUBLISH_IMAGE_NAME = 'verrazzano-cluster-operator'
        DOCKER_CLUSTER_IMAGE_NAME = "${env.BRANCH_NAME ==~ /^release-.*/ || env.BRANCH_NAME == 'master' ? env.DOCKER_CLUSTER_PUBLISH_IMAGE_NAME : env.DOCKER_CLUSTER_CI_IMAGE_NAME}"
        CREATE_LATEST_TAG = "${env.BRANCH_NAME == 'master' ? '1' : '0'}"
        USE_V8O_DOC_STAGE = "${env.BRANCH_NAME == 'master' ? 'true' : 'false'}"
        GOPATH = '/home/opc/go'
        GO_REPO_PATH = "${GOPATH}/src/github.com/verrazzano"
        DOCKER_CREDS = credentials('github-packages-credentials-rw')
        DOCKER_EMAIL = credentials('github-packages-email')
        DOCKER_REPO = 'ghcr.io'
        DOCKER_NAMESPACE = 'verrazzano'
        NETRC_FILE = credentials('netrc')
        GITHUB_PKGS_CREDS = credentials('github-packages-credentials-rw')
        SERVICE_KEY = credentials('PAGERDUTY_SERVICE_KEY')

        CLUSTER_NAME = 'verrazzano'
        POST_DUMP_FAILED_FILE = "${WORKSPACE}/post_dump_failed_file.tmp"
        TESTS_EXECUTED_FILE = "${WORKSPACE}/tests_executed_file.tmp"
        KUBECONFIG = "${WORKSPACE}/test_kubeconfig"
        VERRAZZANO_KUBECONFIG = "${KUBECONFIG}"
        OCR_CREDS = credentials('ocr-pull-and-push-account')
        OCR_REPO = 'container-registry.oracle.com'
        IMAGE_PULL_SECRET = 'verrazzano-container-registry'
        INSTALL_CONFIG_FILE_KIND = "./tests/e2e/config/scripts/${params.CRD_API_VERSION}/install-verrazzano-kind.yaml"
        INSTALL_PROFILE = "dev"
        VZ_ENVIRONMENT_NAME = "default"
        TEST_SCRIPTS_DIR = "${GO_REPO_PATH}/verrazzano/tests/e2e/config/scripts"

        WEBLOGIC_PSW = credentials('weblogic-example-domain-password') // Needed by ToDoList example test
        DATABASE_PSW = credentials('todo-mysql-password') // Needed by ToDoList example test

        // used for console artifact capture on failure
        JENKINS_READ = credentials('jenkins-auditor')

        OCI_CLI_AUTH="instance_principal"
        OCI_OS_NAMESPACE = credentials('oci-os-namespace')
        OCI_OS_ARTIFACT_BUCKET="build-failure-artifacts"
        OCI_OS_BUCKET="verrazzano-builds"
        OCI_OS_COMMIT_BUCKET="verrazzano-builds-by-commit"
        OCI_OS_REGION="us-phoenix-1" // where to download existing artifacts from
        OCI_OS_DIST_REGION="eu-frankfurt-1" // where to upload distributions to

        // used to emit metrics
        PROMETHEUS_CREDENTIALS = credentials('prometheus-credentials')

        OCIR_SCAN_COMPARTMENT = credentials('ocir-scan-compartment')
        OCIR_SCAN_TARGET = credentials('ocir-scan-target')
        OCIR_SCAN_REGISTRY = credentials('ocir-scan-registry')
        OCIR_SCAN_REPOSITORY_PATH = credentials('ocir-scan-repository-path')
        DOCKER_SCAN_CREDS = credentials('v8odev-ocir')

<<<<<<< HEAD
        PIPELINE_TAG = "main"
=======
        // used to write to object storage, or fail build if UT coverage does not pass
        FAIL_BUILD_COVERAGE = "${params.FAIL_IF_COVERAGE_DECREASED}"
        UPLOAD_UT_COVERAGE = "${params.UPLOAD_UNIT_TEST_COVERAGE}"
<<<<<<< HEAD
>>>>>>> master
=======

	// File containing base image information
	BASE_IMAGE_INFO_FILE = "base-image-v1.0.0.txt"
>>>>>>> 130d93ad
    }

    stages {
        stage('Clean workspace and checkout') {
            steps {
                sh """
                    echo "${NODE_LABELS}"
                """

                script {
                    def scmInfo = checkout scm
                    env.GIT_COMMIT = scmInfo.GIT_COMMIT
                    env.GIT_BRANCH = scmInfo.GIT_BRANCH
                    echo "SCM checkout of ${env.GIT_BRANCH} at ${env.GIT_COMMIT}"
                }
                sh """
                    cp -f "${NETRC_FILE}" $HOME/.netrc
                    chmod 600 $HOME/.netrc
                """

                script {
                    try {
                        sh """
                            echo "${DOCKER_CREDS_PSW}" | docker login ${env.DOCKER_REPO} -u ${DOCKER_CREDS_USR} --password-stdin
                        """
                    } catch(error) {
                        echo "docker login failed, retrying after sleep"
                        retry(4) {
                            sleep(30)
                            sh """
                            echo "${DOCKER_CREDS_PSW}" | docker login ${env.DOCKER_REPO} -u ${DOCKER_CREDS_USR} --password-stdin
                            """
                        }
                    }
                }
                moveContentToGoRepoPath()
		downloadBaseImageInfoFile()

                script {
                    def props = readProperties file: '.verrazzano-development-version'
                    VERRAZZANO_DEV_VERSION = props['verrazzano-development-version']
                    TIMESTAMP = sh(returnStdout: true, script: "date +%Y%m%d%H%M%S").trim()
                    SHORT_COMMIT_HASH = sh(returnStdout: true, script: "echo $env.GIT_COMMIT | head -c 8")
                    env.VERRAZZANO_VERSION = "${VERRAZZANO_DEV_VERSION}"
                    if (!"${env.GIT_BRANCH}".startsWith("release-")) {
                        env.VERRAZZANO_VERSION = "${env.VERRAZZANO_VERSION}-${env.BUILD_NUMBER}+${SHORT_COMMIT_HASH}"
                    }
                    DOCKER_IMAGE_TAG = "v${VERRAZZANO_DEV_VERSION}-${TIMESTAMP}-${SHORT_COMMIT_HASH}"
                    // update the description with some meaningful info
                    currentBuild.description = SHORT_COMMIT_HASH + " : " + env.GIT_COMMIT
                    def currentCommitHash = env.GIT_COMMIT
                    def commitList = getCommitList()
                    withCredentials([file(credentialsId: 'jenkins-to-slack-users', variable: 'JENKINS_TO_SLACK_JSON')]) {
                        def userMappings = readJSON file: JENKINS_TO_SLACK_JSON
                        SUSPECT_LIST = getSuspectList(commitList, userMappings)
                        echo "Suspect list: ${SUSPECT_LIST}"
                    }

                    def imageProps = readProperties file: "${WORKSPACE}/${BASE_IMAGE_INFO_FILE}"
                    VZ_BASE_IMAGE = imageProps['base-image']
                    env.VZ_BASE_IMAGE = "${VZ_BASE_IMAGE}"
                    echo "Verrazzano base image: ${VZ_BASE_IMAGE}"
                }

                sh """
                    ./ci/scripts/tag_instance.sh ${BRANCH_TAG} ${PIPELINE_TAG} ${JOB_SCENARIO_TAG}
                """
            }
        }

        stage('Generate operator.yaml') {
            when { not { buildingTag() } }
            steps {
                generateOperatorYaml("${DOCKER_IMAGE_TAG}")
            }
            post {
                failure {
                    script {
                        SKIP_TRIGGERED_TESTS = true
                    }
                }
                success {
                    archiveArtifacts artifacts: "generated-operator.yaml", allowEmptyArchive: true
                }
            }
        }

        stage('Check Repo Clean') {
            steps {
                checkRepoClean()
            }
            post {
                failure {
                    script {
                        SKIP_TRIGGERED_TESTS = true
                    }
                }
            }
        }

        stage('Parallel Build, Test, and Compliance') {
            parallel {
                stage('Build Verrazzano CLI and Save Binary') {
                    steps {
                        buildVerrazzanoCLI("${DOCKER_IMAGE_TAG}")
                    }
                    post {
                        failure {
                            script {
                                SKIP_TRIGGERED_TESTS = true
                            }
                        }
                        success {
                            script {
                                archiveArtifacts artifacts: '**/*.tar.gz*', allowEmptyArchive: true
                                echo "Saving CLI Binary"
                                saveCLIExecutable()
                            }

                        }
                    }
                }

                stage('Build Images and Save Generated Files') {
                    when { not { buildingTag() } }
                    steps {
                        script {
                            buildImages("${DOCKER_IMAGE_TAG}")
                        }
                    }
                    post {
                        failure {
                            script {
                                SKIP_TRIGGERED_TESTS = true
                            }
                        }
                        success {
                            echo "Saving generated files"
                            saveGeneratedFiles()
                            script {
                                archiveArtifacts artifacts: "generated-verrazzano-bom.json,verrazzano_images.txt", allowEmptyArchive: true
                            }
                        }
                    }
                }

                stage('Quality, Compliance Checks, and Unit Tests') {
                    when { not { buildingTag() } }
                    steps {
                        sh """
                    cd ${GO_REPO_PATH}/verrazzano
                    make precommit
                    make unit-test-coverage-ratcheting
                """
                    }
                    post {
                        failure {
                            script {
                                SKIP_TRIGGERED_TESTS = true
                            }
                        }
                        always {
                            sh """
                        cd ${GO_REPO_PATH}/verrazzano
                        cp coverage.html ${WORKSPACE}
                        cp coverage.xml ${WORKSPACE}
                        build/copy-junit-output.sh ${WORKSPACE}
                    """
                            archiveArtifacts artifacts: '**/coverage.html', allowEmptyArchive: true
                            junit testResults: '**/*test-result.xml', allowEmptyResults: true
                            cobertura(coberturaReportFile: 'coverage.xml',
                                    enableNewApi: true,
                                    autoUpdateHealth: false,
                                    autoUpdateStability: false,
                                    failUnstable: true,
                                    failUnhealthy: true,
                                    failNoReports: true,
                                    onlyStable: false,
                                    fileCoverageTargets: '100, 0, 0',
                                    lineCoverageTargets: '68, 68, 68',
                                    packageCoverageTargets: '100, 0, 0',
                            )
                        }
                    }
                }
            }

        }

        stage('Scan Image') {
            when {
               allOf {
                   not { buildingTag() }
                   expression {params.PERFORM_SCAN == true}
               }
            }
            steps {
                script {
                    scanContainerImage "${env.DOCKER_REPO}/${env.DOCKER_NAMESPACE}/${DOCKER_PLATFORM_IMAGE_NAME}:${DOCKER_IMAGE_TAG}"
                    scanContainerImage "${env.DOCKER_REPO}/${env.DOCKER_NAMESPACE}/${DOCKER_APP_IMAGE_NAME}:${DOCKER_IMAGE_TAG}"
                    scanContainerImage "${env.DOCKER_REPO}/${env.DOCKER_NAMESPACE}/${DOCKER_CLUSTER_IMAGE_NAME}:${DOCKER_IMAGE_TAG}"
                }
            }
            post {
                failure {
                    script {
                        SKIP_TRIGGERED_TESTS = true
                    }
                }
                always {
                    archiveArtifacts artifacts: '**/scanning-report*.json', allowEmptyArchive: true
                }
            }
        }

        stage('Skip acceptance tests if commit message contains skip-at') {
            steps {
                script {
                    // note that SKIP_ACCEPTANCE_TESTS will be false at this point (its default value)
                    // so we are going to run the AT's unless this logic decides to skip them...

                    // if we are planning to run the AT's (which is the default)
                    if (params.RUN_ACCEPTANCE_TESTS == true) {
                        SKIP_ACCEPTANCE_TESTS = false
                        // check if the user has asked to skip AT using the commit message
                        result = sh (script: "git log -1 | grep 'skip-at'", returnStatus: true)
                        if (result == 0) {
                            // found 'skip-at', so don't run them
                            SKIP_ACCEPTANCE_TESTS = true
                            echo "Skip acceptance tests based on opt-out in commit message [skip-at]"
                            echo "SKIP_ACCEPTANCE_TESTS is ${SKIP_ACCEPTANCE_TESTS}"
                        }
                    } else {
                        SKIP_ACCEPTANCE_TESTS = true
                    }
                }
            }
        }

        stage('Kind Acceptance Tests on 1.26') {
            when {
                allOf {
                    not { buildingTag() }
                    anyOf {
                        branch 'master';
                        branch 'release-*';
                        expression {SKIP_ACCEPTANCE_TESTS == false};
                    }
                }
            }

            environment {
                SEARCH_HTTP_ENDPOINT = credentials('search-gw-url')
                SEARCH_PASSWORD = "${PROMETHEUS_CREDENTIALS_PSW}"
                SEARCH_USERNAME = "${PROMETHEUS_CREDENTIALS_USR}"
            }

            steps {
                retry(count: JOB_PROMOTION_RETRIES) {
                    script {
                        build job: "verrazzano-new-kind-acceptance-tests/${BRANCH_NAME.replace("/", "%2F")}",
                            parameters: [
<<<<<<< HEAD
                                string(name: 'PIPELINE_TAG', value: PIPELINE_TAG),
                                string(name: 'SCENARIO_TAG', value: "main-job"),
                                string(name: 'KUBERNETES_CLUSTER_VERSION', value: '1.24'),
=======
                                string(name: 'KUBERNETES_CLUSTER_VERSION', value: '1.26'),
>>>>>>> 130d93ad
                                string(name: 'GIT_COMMIT_TO_USE', value: env.GIT_COMMIT),
                                string(name: 'WILDCARD_DNS_DOMAIN', value: params.WILDCARD_DNS_DOMAIN),
                                string(name: 'CRD_API_VERSION', value: params.CRD_API_VERSION),
                                booleanParam(name: 'RUN_SLOW_TESTS', value: params.RUN_SLOW_TESTS),
                                booleanParam(name: 'DUMP_K8S_CLUSTER_ON_SUCCESS', value: params.DUMP_K8S_CLUSTER_ON_SUCCESS),
                                booleanParam(name: 'CREATE_CLUSTER_USE_CALICO', value: params.CREATE_CLUSTER_USE_CALICO),
                                string(name: 'CONSOLE_REPO_BRANCH', value: params.CONSOLE_REPO_BRANCH),
                            ], wait: true
                    }
                }
            }
            post {
                failure {
                    script {
                        SKIP_TRIGGERED_TESTS = true
                    }
                }
            }
        }
        stage('Triggered Tests') {
            when {
                allOf {
                    not { buildingTag() }
                    expression {SKIP_TRIGGERED_TESTS == false}
                    anyOf {
                        branch 'master';
                        branch 'release-*';
                        expression {params.TRIGGER_FULL_TESTS == true};
                    }
                }
            }
            steps {
                script {
                    build job: "verrazzano-push-triggered-acceptance-tests/${BRANCH_NAME.replace("/", "%2F")}",
                        parameters: [
                            string(name: 'GIT_COMMIT_TO_USE', value: env.GIT_COMMIT),
                            string(name: 'WILDCARD_DNS_DOMAIN', value: params.WILDCARD_DNS_DOMAIN),
                            string(name: 'CONSOLE_REPO_BRANCH', value: params.CONSOLE_REPO_BRANCH)
                        ], wait: params.WAIT_FOR_TRIGGERED
                }
            }
        }
        stage('Zip Build and Test') {
            // If the tests are clean and this is a release branch or GENERATE_TARBALL == true,
            // generate the Verrazzano full product zip and run the Private Registry tests.
            // Optionally push images to OCIR for scanning.
            when {
                allOf {
                    not { buildingTag() }
                    expression {SKIP_TRIGGERED_TESTS == false}
                    anyOf {
                        expression{params.GENERATE_TARBALL == true};
                        expression{params.PUSH_TO_OCIR == true};
                    }
                }
            }
            stages{
                stage("Build Product Zip") {
                    steps {
                        script {
                            try {
                                sh """
                                     echo "${OCR_CREDS_PSW}" | docker login -u ${OCR_CREDS_USR} ${OCR_REPO} --password-stdin
                                """
                            } catch(error) {
                                echo "OCIR docker login at ${OCIR_REPO} failed, retrying after sleep"
                                retry(4) {
                                    sleep(30)
                                    sh """
                                        echo "${OCR_CREDS_PSW}" | docker login -u ${OCR_CREDS_USR} ${OCR_REPO} --password-stdin
                                    """
                                }
                            }
                        }
                        script {
                            sh """
                                ci/scripts/generate_vz_distribution.sh ${WORKSPACE} ${VERRAZZANO_DEV_VERSION} ${SHORT_COMMIT_HASH}
                            """
                        }
                    }
                }
                stage("Private Registry Test") {
                    steps {
                        script {
                            tarfilePrefix="verrazzano-${VERRAZZANO_DEV_VERSION}-lite"
                            storeLocation="ephemeral/${env.BRANCH_NAME}/${SHORT_COMMIT_HASH}/${tarfilePrefix}.zip"
                            echo "Starting private registry test for ${storeLocation}, file prefix ${tarfilePrefix}"
                            build job: "verrazzano-private-registry/${BRANCH_NAME.replace("/", "%2F")}",
                                parameters: [
                                    string(name: 'GIT_COMMIT_TO_USE', value: env.GIT_COMMIT),
                                    string(name: 'WILDCARD_DNS_DOMAIN', value: params.WILDCARD_DNS_DOMAIN),
                                    string(name: 'DISTRIBUTION_VARIANT', value: 'Lite'),
                                    string(name: 'ZIPFILE_LOCATION', value: storeLocation)
                                ], wait: true
                        }
                    }
                }
                stage("Push Images to OCIR") {
                    environment {
                        OCI_CLI_AUTH="api_key"
                        OCI_CLI_TENANCY = credentials('oci-dev-tenancy')
                        OCI_CLI_USER = credentials('oci-dev-user-ocid')
                        OCI_CLI_FINGERPRINT = credentials('oci-dev-api-key-fingerprint')
                        OCI_CLI_KEY_FILE = credentials('oci-dev-api-key-file')
                        OCI_CLI_REGION = "us-ashburn-1"
                        OCI_REGION = "${env.OCI_CLI_REGION}"
                        // Directory containing the Verrazzano image tar files
                        VERRAZZANO_IMAGES_DIRECTORY = "${WORKSPACE}/vz-full/verrazzano-${VERRAZZANO_DEV_VERSION}/images"
                    }
                    when {
                        expression{params.PUSH_TO_OCIR == true}
                    }
                    steps {
                        script {
                            try {
                                sh """
                                    echo "${DOCKER_SCAN_CREDS_PSW}" | docker login ${env.OCIR_SCAN_REGISTRY} -u ${DOCKER_SCAN_CREDS_USR} --password-stdin
                                """
                            } catch(error) {
                                echo "docker login failed, retrying after sleep"
                                retry(4) {
                                    sleep(30)
                                    sh """
                                    echo "${DOCKER_SCAN_CREDS_PSW}" | docker login ${env.OCIR_SCAN_REGISTRY} -u ${DOCKER_SCAN_CREDS_USR} --password-stdin
                                    """
                                }
                            }

                            sh """
                                echo "Pushing images to OCIR, note that images pushed using this pipeline are NOT treated as the latest scan results, those come from periodic test runs"
                                ci/scripts/push_to_ocir.sh
                            """
                        }
                    }
                }
            }
        }
    }

    post {
        always {
            archiveArtifacts artifacts: '**/coverage.html,**/logs/**,**/verrazzano_images.txt,**/*cluster-snapshot*/**', allowEmptyArchive: true
            junit testResults: '**/*test-result.xml', allowEmptyResults: true
        }
        failure {
            sh """
                curl -k -u ${JENKINS_READ_USR}:${JENKINS_READ_PSW} -o ${WORKSPACE}/build-console-output.log ${BUILD_URL}consoleText
            """
            archiveArtifacts artifacts: '**/build-console-output.log', allowEmptyArchive: true
            sh """
                curl -k -u ${JENKINS_READ_USR}:${JENKINS_READ_PSW} -o archive.zip ${BUILD_URL}artifact/*zip*/archive.zip
                oci --region us-phoenix-1 os object put --force --namespace ${OCI_OS_NAMESPACE} -bn ${OCI_OS_ARTIFACT_BUCKET} --name ${env.JOB_NAME}/${env.BRANCH_NAME}/${env.BUILD_NUMBER}/archive.zip --file archive.zip
                rm archive.zip
            """
            script {
                if (isPagerDutyEnabled() && (env.JOB_NAME == "verrazzano/master" || env.JOB_NAME ==~ "verrazzano/release-1.*")) {
                    pagerduty(resolve: false, serviceKey: "$SERVICE_KEY", incDescription: "Verrazzano: ${env.JOB_NAME} - Failed", incDetails: "Job Failed - \"${env.JOB_NAME}\" build: ${env.BUILD_NUMBER}\n\nView the log at:\n ${env.BUILD_URL}\n\nBlue Ocean:\n${env.RUN_DISPLAY_URL}")
                }
                if (env.JOB_NAME == "verrazzano/master" || env.JOB_NAME ==~ "verrazzano/release-1.*" || env.BRANCH_NAME ==~ "mark/*") {
                    slackSend ( channel: "$SLACK_ALERT_CHANNEL", message: "Job Failed - \"${env.JOB_NAME}\" build: ${env.BUILD_NUMBER}\n\nView the log at:\n ${env.BUILD_URL}\n\nBlue Ocean:\n${env.RUN_DISPLAY_URL}\n\nSuspects:\n${SUSPECT_LIST}" )
                }
            }
        }
        cleanup {
            deleteDir()
        }
    }
}

def isPagerDutyEnabled() {
    // this controls whether PD alerts are enabled
    if (NOTIFY_PAGERDUTY_MAINJOB_FAILURES.equals("true")) {
        echo "Pager-Duty notifications enabled via global override setting"
        return true
    }
    return false
}

// Called in Stage Clean workspace and checkout steps
def moveContentToGoRepoPath() {
    sh """
        rm -rf ${GO_REPO_PATH}/verrazzano
        mkdir -p ${GO_REPO_PATH}/verrazzano
        tar cf - . | (cd ${GO_REPO_PATH}/verrazzano/ ; tar xf -)
    """
}

// Download the file containing the base image name and digest
def downloadBaseImageInfoFile() {
    sh """
        oci --region us-phoenix-1 os object get --namespace ${OCI_OS_NAMESPACE} -bn ${OCI_OS_BUCKET} --name verrazzano-base-images/${BASE_IMAGE_INFO_FILE} --file ${WORKSPACE}/${BASE_IMAGE_INFO_FILE}
    """
}

// Called in Stage CLI steps
def buildVerrazzanoCLI(dockerImageTag) {
    sh """
        cd ${GO_REPO_PATH}/verrazzano/tools/vz
        make go-build DOCKER_IMAGE_TAG=${dockerImageTag}
        ${GO_REPO_PATH}/verrazzano/ci/scripts/save_tooling.sh ${env.BRANCH_NAME} ${SHORT_COMMIT_HASH}
        cp out/linux_amd64/vz ${GO_REPO_PATH}/vz
    """
}

def checkRepoClean() {
    sh """
        cd ${GO_REPO_PATH}/verrazzano
        echo 'Check for forgotten manifest/generate actions...'
        (cd platform-operator; make check-repo-clean)
        (cd application-operator; make check-repo-clean)
        (cd cluster-operator; make check-repo-clean)
    """
}

// Called in Stage Build steps
// Makes target docker push for application/platform operator and analysis
def buildImages(dockerImageTag) {
    sh """
        cd ${GO_REPO_PATH}/verrazzano
        echo 'Now build using ${env.VZ_BASE_IMAGE} as base image...'
        make docker-push VERRAZZANO_PLATFORM_OPERATOR_IMAGE_NAME=${DOCKER_PLATFORM_IMAGE_NAME} VERRAZZANO_APPLICATION_OPERATOR_IMAGE_NAME=${DOCKER_APP_IMAGE_NAME} VERRAZZANO_CLUSTER_OPERATOR_IMAGE_NAME=${DOCKER_CLUSTER_IMAGE_NAME} DOCKER_REPO=${env.DOCKER_REPO} DOCKER_NAMESPACE=${env.DOCKER_NAMESPACE} DOCKER_IMAGE_TAG=${dockerImageTag} CREATE_LATEST_TAG=${CREATE_LATEST_TAG}
        cp ${GO_REPO_PATH}/verrazzano/platform-operator/out/generated-verrazzano-bom.json $WORKSPACE/generated-verrazzano-bom.json
        cp $WORKSPACE/generated-verrazzano-bom.json $WORKSPACE/verrazzano-bom.json
        ${GO_REPO_PATH}/verrazzano/tools/scripts/generate_image_list.sh $WORKSPACE/generated-verrazzano-bom.json $WORKSPACE/verrazzano_images.txt
    """
}

// Called in Stage Generate operator.yaml steps
def generateOperatorYaml(dockerImageTag) {
    sh """
        cd ${GO_REPO_PATH}/verrazzano/platform-operator
        case "${env.BRANCH_NAME}" in
            master|release-*)
                ;;
            *)
                echo "Adding image pull secrets to operator.yaml for non master/release branch"
                export IMAGE_PULL_SECRETS=verrazzano-container-registry
        esac
        DOCKER_IMAGE_NAME=${DOCKER_PLATFORM_IMAGE_NAME} VERRAZZANO_APPLICATION_OPERATOR_IMAGE_NAME=${DOCKER_APP_IMAGE_NAME} VERRAZZANO_CLUSTER_OPERATOR_IMAGE_NAME=${DOCKER_CLUSTER_IMAGE_NAME} DOCKER_REPO=${env.DOCKER_REPO} DOCKER_NAMESPACE=${env.DOCKER_NAMESPACE} DOCKER_IMAGE_TAG=${dockerImageTag} OPERATOR_YAML=$WORKSPACE/generated-operator.yaml make generate-operator-yaml
    """
}

// Called in Stage Save Generated Files steps
def saveGeneratedFiles() {
    sh """
        cd ${GO_REPO_PATH}/verrazzano
        oci --region us-phoenix-1 os object put --force --namespace ${OCI_OS_NAMESPACE} -bn ${OCI_OS_BUCKET} --name ${env.BRANCH_NAME}/operator.yaml --file $WORKSPACE/generated-operator.yaml
        oci --region us-phoenix-1 os object put --force --namespace ${OCI_OS_NAMESPACE} -bn ${OCI_OS_COMMIT_BUCKET} --name ephemeral/${env.BRANCH_NAME}/${SHORT_COMMIT_HASH}/operator.yaml --file $WORKSPACE/generated-operator.yaml
        oci --region us-phoenix-1 os object put --force --namespace ${OCI_OS_NAMESPACE} -bn ${OCI_OS_BUCKET} --name ${env.BRANCH_NAME}/generated-verrazzano-bom.json --file $WORKSPACE/generated-verrazzano-bom.json
        oci --region us-phoenix-1 os object put --force --namespace ${OCI_OS_NAMESPACE} -bn ${OCI_OS_COMMIT_BUCKET} --name ephemeral/${env.BRANCH_NAME}/${SHORT_COMMIT_HASH}/generated-verrazzano-bom.json --file $WORKSPACE/generated-verrazzano-bom.json
    """
}

def saveCLIExecutable() {
    sh """
        cd ${GO_REPO_PATH}/verrazzano
        oci --region us-phoenix-1 os object put --force --namespace ${OCI_OS_NAMESPACE} -bn ${OCI_OS_BUCKET} --name ${env.BRANCH_NAME}/vz-linux-amd64.tar.gz --file $WORKSPACE/vz-linux-amd64.tar.gz
        oci --region us-phoenix-1 os object put --force --namespace ${OCI_OS_NAMESPACE} -bn ${OCI_OS_COMMIT_BUCKET} --name ephemeral/${env.BRANCH_NAME}/${SHORT_COMMIT_HASH}/vz-linux-amd64.tar.gz --file $WORKSPACE/vz-linux-amd64.tar.gz
        oci --region us-phoenix-1 os object put --force --namespace ${OCI_OS_NAMESPACE} -bn ${OCI_OS_BUCKET} --name ${env.BRANCH_NAME}/vz-linux-amd64.tar.gz.sha256 --file $WORKSPACE/vz-linux-amd64.tar.gz.sha256
        oci --region us-phoenix-1 os object put --force --namespace ${OCI_OS_NAMESPACE} -bn ${OCI_OS_COMMIT_BUCKET} --name ephemeral/${env.BRANCH_NAME}/${SHORT_COMMIT_HASH}/vz-linux-amd64.tar.gz.sha256 --file $WORKSPACE/vz-linux-amd64.tar.gz.sha256
    """
}

// Called in many parallel stages of Stage Run Acceptance Tests
def runGinkgoRandomize(testSuitePath) {
    catchError(buildResult: 'FAILURE', stageResult: 'FAILURE') {
        sh """
            cd ${GO_REPO_PATH}/verrazzano/tests/e2e
            ginkgo -p --randomize-all -v --keep-going --no-color ${testSuitePath}/...
            ../../build/copy-junit-output.sh ${WORKSPACE}
        """
    }
}

// Called in many parallel stages of Stage Run Acceptance Tests
def runGinkgo(testSuitePath) {
    catchError(buildResult: 'FAILURE', stageResult: 'FAILURE') {
        sh """
            cd ${GO_REPO_PATH}/verrazzano/tests/e2e
            ginkgo -v --keep-going --no-color ${testSuitePath}/...
            ../../build/copy-junit-output.sh ${WORKSPACE}
        """
    }
}

// Called in Stage Acceptance Tests post
def dumpK8sCluster(dumpDirectory) {
    sh """
        mkdir -p ${dumpDirectory}/cluster-snapshot
        ${GO_REPO_PATH}/verrazzano/tools/scripts/k8s-dump-cluster.sh -d ${dumpDirectory}/cluster-snapshot -r ${dumpDirectory}/cluster-snapshot/analysis.report
        ${GO_REPO_PATH}/vz bug-report --report-file ${dumpDirectory}/bug-report.tar.gz
        mkdir -p ${dumpDirectory}/bug-report
        tar -xvf ${dumpDirectory}/bug-report.tar.gz -C ${dumpDirectory}/bug-report
    """
}


// Called in Stage Clean workspace and checkout steps
@NonCPS
def getCommitList() {
    echo "Checking for change sets"
    def commitList = []
    def changeSets = currentBuild.changeSets
    for (int i = 0; i < changeSets.size(); i++) {
        echo "get commits from change set"
        def commits = changeSets[i].items
        for (int j = 0; j < commits.length; j++) {
            def commit = commits[j]
            def id = commit.commitId
            echo "Add commit id: ${id}"
            commitList.add(id)
        }
    }
    return commitList
}

def trimIfGithubNoreplyUser(userIn) {
    if (userIn == null) {
        echo "Not a github noreply user, not trimming: ${userIn}"
        return userIn
    }
    if (userIn.matches(".*\\+.*@users.noreply.github.com.*")) {
        def userOut = userIn.substring(userIn.indexOf("+") + 1, userIn.indexOf("@"))
        return userOut;
    }
    if (userIn.matches(".*<.*@users.noreply.github.com.*")) {
        def userOut = userIn.substring(userIn.indexOf("<") + 1, userIn.indexOf("@"))
        return userOut;
    }
    if (userIn.matches(".*@users.noreply.github.com")) {
        def userOut = userIn.substring(0, userIn.indexOf("@"))
        return userOut;
    }
    echo "Not a github noreply user, not trimming: ${userIn}"
    return userIn
}

def getSuspectList(commitList, userMappings) {
    def retValue = ""
    def suspectList = []
    if (commitList == null || commitList.size() == 0) {
        echo "No commits to form suspect list"
    } else {
        for (int i = 0; i < commitList.size(); i++) {
            def id = commitList[i]
            try {
                def gitAuthor = sh(
                    script: "git log --format='%ae' '$id^!'",
                    returnStdout: true
                ).trim()
                if (gitAuthor != null) {
                    def author = trimIfGithubNoreplyUser(gitAuthor)
                    echo "DEBUG: author: ${gitAuthor}, ${author}, id: ${id}"
                    if (userMappings.containsKey(author)) {
                        def slackUser = userMappings.get(author)
                        if (!suspectList.contains(slackUser)) {
                            echo "Added ${slackUser} as suspect"
                            retValue += " ${slackUser}"
                            suspectList.add(slackUser)
                        }
                    } else {
                        // If we don't have a name mapping use the commit.author, at least we can easily tell if the mapping gets dated
                        if (!suspectList.contains(author)) {
                            echo "Added ${author} as suspect"
                            retValue += " ${author}"
                            suspectList.add(author)
                        }
                    }
                } else {
                    echo "No author returned from git"
                }
            } catch (Exception e) {
                echo "INFO: Problem processing commit ${id}, skipping commit: " + e.toString()
            }
        }
    }
    def startedByUser = "";
    def causes = currentBuild.getBuildCauses()
    echo "causes: " + causes.toString()
    for (cause in causes) {
        def causeString = cause.toString()
        echo "current cause: " + causeString
        def causeInfo = readJSON text: causeString
        if (causeInfo.userId != null) {
            startedByUser = causeInfo.userId
        }
    }

    if (startedByUser.length() > 0) {
        echo "Build was started by a user, adding them to the suspect notification list: ${startedByUser}"
        def author = trimIfGithubNoreplyUser(startedByUser)
        echo "DEBUG: author: ${startedByUser}, ${author}"
        if (userMappings.containsKey(author)) {
            def slackUser = userMappings.get(author)
            if (!suspectList.contains(slackUser)) {
                echo "Added ${slackUser} as suspect"
                retValue += " ${slackUser}"
                suspectList.add(slackUser)
            }
        } else {
            // If we don't have a name mapping use the commit.author, at least we can easily tell if the mapping gets dated
            if (!suspectList.contains(author)) {
               echo "Added ${author} as suspect"
               retValue += " ${author}"
               suspectList.add(author)
            }
        }
    } else {
        echo "Build not started by a user, not adding to notification list"
    }
    echo "returning suspect list: ${retValue}"
    return retValue
}<|MERGE_RESOLUTION|>--- conflicted
+++ resolved
@@ -120,19 +120,14 @@
         OCIR_SCAN_REPOSITORY_PATH = credentials('ocir-scan-repository-path')
         DOCKER_SCAN_CREDS = credentials('v8odev-ocir')
 
-<<<<<<< HEAD
         PIPELINE_TAG = "main"
-=======
+
         // used to write to object storage, or fail build if UT coverage does not pass
         FAIL_BUILD_COVERAGE = "${params.FAIL_IF_COVERAGE_DECREASED}"
         UPLOAD_UT_COVERAGE = "${params.UPLOAD_UNIT_TEST_COVERAGE}"
-<<<<<<< HEAD
->>>>>>> master
-=======
 
 	// File containing base image information
 	BASE_IMAGE_INFO_FILE = "base-image-v1.0.0.txt"
->>>>>>> 130d93ad
     }
 
     stages {
@@ -395,13 +390,9 @@
                     script {
                         build job: "verrazzano-new-kind-acceptance-tests/${BRANCH_NAME.replace("/", "%2F")}",
                             parameters: [
-<<<<<<< HEAD
                                 string(name: 'PIPELINE_TAG', value: PIPELINE_TAG),
                                 string(name: 'SCENARIO_TAG', value: "main-job"),
-                                string(name: 'KUBERNETES_CLUSTER_VERSION', value: '1.24'),
-=======
                                 string(name: 'KUBERNETES_CLUSTER_VERSION', value: '1.26'),
->>>>>>> 130d93ad
                                 string(name: 'GIT_COMMIT_TO_USE', value: env.GIT_COMMIT),
                                 string(name: 'WILDCARD_DNS_DOMAIN', value: params.WILDCARD_DNS_DOMAIN),
                                 string(name: 'CRD_API_VERSION', value: params.CRD_API_VERSION),
