// Copyright (c) 2020, 2021, Oracle and/or its affiliates.
// Licensed under the Universal Permissive License v 1.0 as shown at https://oss.oracle.com/licenses/upl.

def DOCKER_IMAGE_TAG
def SKIP_ACCEPTANCE_TESTS = false

pipeline {
    options {
        skipDefaultCheckout true
    }

    agent {
       docker {
            image "${RUNNER_DOCKER_IMAGE}"
            args "${RUNNER_DOCKER_ARGS}"
            registryUrl "${RUNNER_DOCKER_REGISTRY_URL}"
            registryCredentialsId 'ocir-pull-and-push-account'
            label "VM.Standard2.8"
        }
    }

    parameters {
        booleanParam (description: 'Whether to kick off acceptance test run at the end of this build', name: 'RUN_ACCEPTANCE_TESTS', defaultValue: true)
        booleanParam (description: 'Whether to include the slow tests in the acceptance tests', name: 'RUN_SLOW_TESTS', defaultValue: false)
        booleanParam (description: 'Whether to dump k8s cluster on success (off by default can be useful to capture for comparing to failed cluster)', name: 'DUMP_K8S_CLUSTER_ON_SUCCESS', defaultValue: false)
<<<<<<< HEAD
        booleanParam (description: 'Whether to build the analysis tool release bundle for non-master/release branch (default is off)', name: 'BUILD_ANALYSIS_TOOL', defaultValue: false)
=======
        booleanParam (description: 'Whether to trigger full testing after a successful run. Off by default. This is always done for successful master and release* builds, this setting only is used to enable the trigger for other branches', name: 'TRIGGER_FULL_TESTS', defaultValue: false)
>>>>>>> b175fca3
    }

    environment {
        DOCKER_ANALYSIS_CI_IMAGE_NAME = 'verrazzano-analysis-jenkins'
        DOCKER_ANALYSIS_PUBLISH_IMAGE_NAME = 'verrazzano-analysis'
        DOCKER_ANALYSIS_IMAGE_NAME = "${env.BRANCH_NAME ==~ /^release-.*/ || env.BRANCH_NAME == 'master' ? env.DOCKER_ANALYSIS_PUBLISH_IMAGE_NAME : env.DOCKER_ANALYSIS_CI_IMAGE_NAME}"
        DOCKER_PLATFORM_CI_IMAGE_NAME = 'verrazzano-platform-operator-jenkins'
        DOCKER_PLATFORM_PUBLISH_IMAGE_NAME = 'verrazzano-platform-operator'
        DOCKER_PLATFORM_IMAGE_NAME = "${env.BRANCH_NAME ==~ /^release-.*/ || env.BRANCH_NAME == 'master' ? env.DOCKER_PLATFORM_PUBLISH_IMAGE_NAME : env.DOCKER_PLATFORM_CI_IMAGE_NAME}"
        DOCKER_OAM_CI_IMAGE_NAME = 'verrazzano-application-operator-jenkins'
        DOCKER_OAM_PUBLISH_IMAGE_NAME = 'verrazzano-application-operator'
        DOCKER_OAM_IMAGE_NAME = "${env.BRANCH_NAME ==~ /^release-.*/ || env.BRANCH_NAME == 'master' ? env.DOCKER_OAM_PUBLISH_IMAGE_NAME : env.DOCKER_OAM_CI_IMAGE_NAME}"
        CREATE_LATEST_TAG = "${env.BRANCH_NAME == 'master' ? '1' : '0'}"
        GOPATH = '/home/opc/go'
        GO_REPO_PATH = "${GOPATH}/src/github.com/verrazzano"
        DOCKER_CREDS = credentials('github-packages-credentials-rw')
        DOCKER_EMAIL = credentials('github-packages-email')
        DOCKER_REPO = 'ghcr.io'
        DOCKER_NAMESPACE = 'verrazzano'
        NETRC_FILE = credentials('netrc')
        GITHUB_API_TOKEN = credentials('github-api-token-release-assets')
        GITHUB_RELEASE_USERID = credentials('github-userid-release')
        GITHUB_RELEASE_EMAIL = credentials('github-email-release')
        SERVICE_KEY = credentials('PAGERDUTY_SERVICE_KEY')

        CLUSTER_NAME = 'at-tests'
        POST_DUMP_FAILED_FILE = "${WORKSPACE}/post_dump_failed_file.tmp"
        TESTS_EXECUTED_FILE = "${WORKSPACE}/tests_executed_file.tmp"
        KUBECONFIG = "${WORKSPACE}/test_kubeconfig"
        VERRAZZANO_KUBECONFIG = "${KUBECONFIG}"
        OCR_CREDS = credentials('ocr-pull-and-push-account')
        OCR_REPO = 'container-registry.oracle.com'
        IMAGE_PULL_SECRET = 'verrazzano-container-registry'
        INSTALL_CONFIG_FILE_KIND = "./tests/e2e/config/scripts/install-verrazzano-kind.yaml"
        INSTALL_PROFILE = "dev"
        VZ_ENVIRONMENT_NAME = "default"

        WEBLOGIC_PSW = credentials('weblogic-example-domain-password') // Needed by ToDoList example test
        DATABASE_PSW = credentials('todo-mysql-password') // Needed by ToDoList example test

        JENKINS_READ = credentials('jenkins-auditor')

        OCI_CLI_AUTH="instance_principal"
        OCI_OS_NAMESPACE = credentials('oci-os-namespace')
        OCI_OS_ARTIFACT_BUCKET="build-failure-artifacts"
    }

    stages {
        stage('Clean workspace and checkout') {
            steps {
                sh """
                    echo "${NODE_LABELS}"
                """

                script {
                    def scmInfo = checkout scm
                    env.GIT_COMMIT = scmInfo.GIT_COMMIT
                    env.GIT_BRANCH = scmInfo.GIT_BRANCH
                    echo "SCM checkout of ${env.GIT_BRANCH} at ${env.GIT_COMMIT}"
                }
                sh """
                    cp -f "${NETRC_FILE}" $HOME/.netrc
                    chmod 600 $HOME/.netrc
                """

                script {
                    try {
                        sh """
                            echo "${DOCKER_CREDS_PSW}" | docker login ${env.DOCKER_REPO} -u ${DOCKER_CREDS_USR} --password-stdin
                        """
                    } catch(error) {
                        echo "docker login failed, retrying after sleep"
                        retry(4) {
                            sleep(30)
                            sh """
                            echo "${DOCKER_CREDS_PSW}" | docker login ${env.DOCKER_REPO} -u ${DOCKER_CREDS_USR} --password-stdin
                            """
                        }
                    }
                }
                script {
                    try {
                        sh """
                            echo "${OCR_CREDS_PSW}" | docker login -u ${OCR_CREDS_USR} ${OCR_REPO} --password-stdin
                        """
                    } catch(error) {
                        echo "OCR docker login failed, retrying after sleep"
                        retry(4) {
                            sleep(30)
                            sh """
                                echo "${OCR_CREDS_PSW}" | docker login -u ${OCR_CREDS_USR} ${OCR_REPO} --password-stdin
                            """
                        }
                    }
                }
                sh """
                    rm -rf ${GO_REPO_PATH}/verrazzano
                    mkdir -p ${GO_REPO_PATH}/verrazzano
                    tar cf - . | (cd ${GO_REPO_PATH}/verrazzano/ ; tar xf -)
                """

                script {
                    def props = readProperties file: '.verrazzano-development-version'
                    VERRAZZANO_DEV_VERSION = props['verrazzano-development-version']
                    TIMESTAMP = sh(returnStdout: true, script: "date +%Y%m%d%H%M%S").trim()
                    SHORT_COMMIT_HASH = sh(returnStdout: true, script: "git rev-parse --short HEAD").trim()
                    DOCKER_IMAGE_TAG = "${VERRAZZANO_DEV_VERSION}-${TIMESTAMP}-${SHORT_COMMIT_HASH}"
                }
            }
        }

        stage('Generate operator.yaml') {
            when { not { buildingTag() } }
            steps {
                sh """
                    cd ${GO_REPO_PATH}/verrazzano/platform-operator
                    case "${env.BRANCH_NAME}" in
                        master|release-*)
                            ;;
                        *)
                            echo "Adding image pull secrets to operator.yaml for non master/release branch"
                            export IMAGE_PULL_SECRETS=verrazzano-container-registry
                    esac
                    DOCKER_IMAGE_NAME=${DOCKER_PLATFORM_IMAGE_NAME} VERRAZZANO_APPLICATION_OPERATOR_IMAGE_NAME=${DOCKER_OAM_IMAGE_NAME} DOCKER_REPO=${env.DOCKER_REPO} DOCKER_NAMESPACE=${env.DOCKER_NAMESPACE} DOCKER_IMAGE_TAG=${DOCKER_IMAGE_TAG} OPERATOR_YAML=$WORKSPACE/generated-operator.yaml make generate-operator-yaml
                   """
            }
            post {
                success {
                    archiveArtifacts artifacts: "generated-operator.yaml", allowEmptyArchive: true
                }
            }
        }

        stage('Update operator.yaml') {
            when {
                allOf {
                    not { buildingTag() }
                }
            }
            environment {
                OCI_CLI_AUTH="instance_principal"
                OCI_OS_NAMESPACE = credentials('oci-os-namespace')
                OCI_OS_BUCKET="verrazzano-builds"
            }
            steps {
                sh """
                    cd ${GO_REPO_PATH}/verrazzano
                    oci --region us-phoenix-1 os object put --force --namespace ${OCI_OS_NAMESPACE} -bn ${OCI_OS_BUCKET} --name ${env.BRANCH_NAME}/operator.yaml --file $WORKSPACE/generated-operator.yaml
                    oci --region us-phoenix-1 os object put --force --namespace ${OCI_OS_NAMESPACE} -bn ${OCI_OS_BUCKET} --name ${SHORT_COMMIT_HASH}/operator.yaml --file $WORKSPACE/generated-operator.yaml
                   """
            }
        }

        stage('Build') {
            when { not { buildingTag() } }
            steps {
                sh """
                    cd ${GO_REPO_PATH}/verrazzano
                    make docker-push VERRAZZANO_PLATFORM_OPERATOR_IMAGE_NAME=${DOCKER_PLATFORM_IMAGE_NAME} VERRAZZANO_APPLICATION_OPERATOR_IMAGE_NAME=${DOCKER_OAM_IMAGE_NAME} VERRAZZANO_ANALYSIS_IMAGE_NAME=${DOCKER_ANALYSIS_IMAGE_NAME} DOCKER_REPO=${env.DOCKER_REPO} DOCKER_NAMESPACE=${env.DOCKER_NAMESPACE} DOCKER_IMAGE_TAG=${DOCKER_IMAGE_TAG} CREATE_LATEST_TAG=${CREATE_LATEST_TAG}
                   """
            }
        }

        stage('Quality and Compliance Checks') {
            when { not { buildingTag() } }
            steps {
                sh """
                    echo "run all linters"
                    cd ${GO_REPO_PATH}/verrazzano
                    make check

                    echo "copyright scan"
                    time make copyright-check

                    echo "Third party license check"
                """
                thirdpartyCheck()
            }
        }

        stage('Unit Tests') {
            when { not { buildingTag() } }
            steps {
                sh """
                    cd ${GO_REPO_PATH}/verrazzano
                    make -B coverage
                """
            }
            post {
                always {
                    sh """
                        cd ${GO_REPO_PATH}/verrazzano
                        cp coverage.html ${WORKSPACE}
                        cp coverage.xml ${WORKSPACE}
                        build/copy-junit-output.sh ${WORKSPACE}
                    """
                    archiveArtifacts artifacts: '**/coverage.html', allowEmptyArchive: true
                    junit testResults: '**/*test-result.xml', allowEmptyResults: true
                    cobertura(coberturaReportFile: 'coverage.xml',
                      enableNewApi: true,
                      autoUpdateHealth: false,
                      autoUpdateStability: false,
                      failUnstable: true,
                      failUnhealthy: true,
                      failNoReports: true,
                      onlyStable: false,
                      fileCoverageTargets: '100, 0, 0',
                      lineCoverageTargets: '75, 75, 75',
                      packageCoverageTargets: '100, 0, 0',
                    )
                }
            }
        }

        stage('Scan Image') {
            when { not { buildingTag() } }
            steps {
                script {
                    clairScanTemp "${env.DOCKER_REPO}/${env.DOCKER_NAMESPACE}/${DOCKER_PLATFORM_IMAGE_NAME}:${DOCKER_IMAGE_TAG}"
                    clairScanTemp "${env.DOCKER_REPO}/${env.DOCKER_NAMESPACE}/${DOCKER_OAM_IMAGE_NAME}:${DOCKER_IMAGE_TAG}"
                    clairScanTemp "${env.DOCKER_REPO}/${env.DOCKER_NAMESPACE}/${DOCKER_ANALYSIS_IMAGE_NAME}:${DOCKER_IMAGE_TAG}"
                }
            }
            post {
                always {
                    archiveArtifacts artifacts: '**/scanning-report.json', allowEmptyArchive: true
                }
            }
        }

        stage('Analysis Tool') {
            when {
                allOf {
                    not { buildingTag() }
                    anyOf {
                        branch 'master';
                        branch 'release-*';
                        expression {BUILD_ANALYSIS_TOOL == true};
                    }
                }
            }

            when { not { buildingTag() } }
            steps {
                sh """
                    mkdir ${HOME}/.kube/ || true
                    cd ${GO_REPO_PATH}/verrazzano/tools/analysis
                    make release-package
                    cd out
                    zip -r ${WORKSPACE}analysis-tool.zip linux darwin
                    oci --region us-phoenix-1 os object put --force --namespace ${OCI_OS_NAMESPACE} -bn ${OCI_OS_BUCKET} --name ${env.BRANCH_NAME}/analysis-tool.zip --file $WORKSPACE/analysis-tool.zip
                """
            }
            post {
                always {
                    archiveArtifacts artifacts: '**/scanning-report.json', allowEmptyArchive: true
                }
            }
        }

        stage('Integration Tests') {
            when { not { buildingTag() } }
            steps {
                sh """
                    mkdir ${HOME}/.kube/ || true
                    cd ${GO_REPO_PATH}/verrazzano/platform-operator
                    ../ci/scripts/setup_kind_for_jenkins.sh vpo-integ ${HOME}/.kube/vpo-integ-config
                    make integ-test JENKINS_KUBECONFIG=${HOME}/.kube/vpo-integ-config CLUSTER_DUMP_LOCATION=${WORKSPACE}/platform-operator-integ-cluster-dump DOCKER_REPO=${env.DOCKER_REPO} DOCKER_NAMESPACE=${env.DOCKER_NAMESPACE} DOCKER_IMAGE_NAME=${DOCKER_PLATFORM_IMAGE_NAME} DOCKER_IMAGE_TAG=${DOCKER_IMAGE_TAG}
                    ../build/copy-junit-output.sh ${WORKSPACE}
                    cd ${GO_REPO_PATH}/verrazzano/application-operator
                    ../ci/scripts/setup_kind_for_jenkins.sh apo-integ ${HOME}/.kube/apo-integ-config
                    make integ-test JENKINS_KUBECONFIG=${HOME}/.kube/apo-integ-config CLUSTER_DUMP_LOCATION=${WORKSPACE}/application-operator-integ-cluster-dump DOCKER_REPO=${env.DOCKER_REPO} DOCKER_NAMESPACE=${env.DOCKER_NAMESPACE} DOCKER_IMAGE_NAME=${DOCKER_OAM_IMAGE_NAME} DOCKER_IMAGE_TAG=${DOCKER_IMAGE_TAG}
                    ../build/copy-junit-output.sh ${WORKSPACE}
                """
            }
            post {
                always {
                    archiveArtifacts artifacts: '**/coverage.html,**/logs/*,**/*-cluster-dump/**', allowEmptyArchive: true
                    junit testResults: '**/*test-result.xml', allowEmptyResults: true
                }
            }
        }

        stage('Skip acceptance tests if commit message contains skip-at') {
            steps {
                script {
                    // note that SKIP_ACCEPTANCE_TESTS will be false at this point (its default value)
                    // so we are going to run the AT's unless this logic decides to skip them...

                    // if we are planning to run the AT's (which is the default)
                    if (params.RUN_ACCEPTANCE_TESTS == true) {
                        SKIP_ACCEPTANCE_TESTS = false
                        // check if the user has asked to skip AT using the commit message
                        result = sh (script: "git log -1 | grep 'skip-at'", returnStatus: true)
                        if (result == 0) {
                            // found 'skip-at', so don't run them
                            SKIP_ACCEPTANCE_TESTS = true
                            echo "Skip acceptance tests based on opt-out in commit message [skip-at]"
                            echo "SKIP_ACCEPTANCE_TESTS is ${SKIP_ACCEPTANCE_TESTS}"
                        }
                    } else {
                        SKIP_ACCEPTANCE_TESTS = true
                    }
                }
            }
        }

        stage('Acceptance Tests') {
            when {
                allOf {
                    not { buildingTag() }
                    anyOf {
                        branch 'master';
                        branch 'release-*';
                        expression {SKIP_ACCEPTANCE_TESTS == false};
                    }
                }
            }

            stages {

                stage('Prepare AT environment') {
                    environment {
                        OCI_CLI_AUTH="instance_principal"
                        OCI_OS_NAMESPACE = credentials('oci-os-namespace')
                        OCI_OS_BUCKET="verrazzano-builds"
                    }
                    steps {
                        sh """
                            echo "tests will execute" > ${TESTS_EXECUTED_FILE}
                            echo "Create Kind cluster"
                            cd ${GO_REPO_PATH}/verrazzano/platform-operator

                            ../ci/scripts/setup_kind_for_jenkins.sh at-tests ${KUBECONFIG}

                            echo "Install metallb"
                            cd ${GO_REPO_PATH}/verrazzano
                            ./tests/e2e/config/scripts/install-metallb.sh

                            echo "Create Image Pull Secrets"
                            cd ${GO_REPO_PATH}/verrazzano
                            ./tests/e2e/config/scripts/create-image-pull-secret.sh "${IMAGE_PULL_SECRET}" "${DOCKER_REPO}" "${DOCKER_CREDS_USR}" "${DOCKER_CREDS_PSW}"
                            ./tests/e2e/config/scripts/create-image-pull-secret.sh github-packages "${DOCKER_REPO}" "${DOCKER_CREDS_USR}" "${DOCKER_CREDS_PSW}"
                            ./tests/e2e/config/scripts/create-image-pull-secret.sh ocr "${OCR_REPO}" "${OCR_CREDS_USR}" "${OCR_CREDS_PSW}"

                            echo "Install Platform Operator"
                            cd ${GO_REPO_PATH}/verrazzano

                            # Configure the deployment file to use an image pull secret for branches that have private images
                            oci --region us-phoenix-1 os object get --namespace ${OCI_OS_NAMESPACE} -bn ${OCI_OS_BUCKET} --name ${SHORT_COMMIT_HASH}/operator.yaml --file ${WORKSPACE}/downloaded-operator.yaml
                            cp ${WORKSPACE}/downloaded-operator.yaml ${WORKSPACE}/acceptance-test-operator.yaml

                            # Install the verrazzano-platform-operator
                            kubectl apply -f $WORKSPACE/acceptance-test-operator.yaml

                            # make sure ns exists
                            ./tests/e2e/config/scripts/check_verrazzano_ns_exists.sh verrazzano-install

                            # create secret in verrazzano-install ns
                            ./tests/e2e/config/scripts/create-image-pull-secret.sh "${IMAGE_PULL_SECRET}" "${DOCKER_REPO}" "${DOCKER_CREDS_USR}" "${DOCKER_CREDS_PSW}" "verrazzano-install"

                            # Configure the custom resource to install verrazzano on Kind
                            echo "Installing yq"
                            GO111MODULE=on go get github.com/mikefarah/yq/v4
                            export PATH=${HOME}/go/bin:${PATH}
                            ./tests/e2e/config/scripts/process_kind_install_yaml.sh ${INSTALL_CONFIG_FILE_KIND}

                            echo "Wait for Operator to be ready"
                            cd ${GO_REPO_PATH}/verrazzano
                            kubectl -n verrazzano-install rollout status deployment/verrazzano-platform-operator

                            echo "Installing Verrazzano on Kind"
                            kubectl apply -f ${INSTALL_CONFIG_FILE_KIND}

                            # wait for Verrazzano install to complete
                            ./tests/e2e/config/scripts/wait-for-verrazzano-install.sh
                        """
                    }
                    post {
                        always {
                            archiveArtifacts artifacts: "acceptance-test-operator.yaml,downloaded-operator.yaml", allowEmptyArchive: true
                            sh """
                                ## dump out install logs
                                mkdir -p ${WORKSPACE}/verrazzano/platform-operator/scripts/install/build/logs
                                kubectl logs --selector=job-name=verrazzano-install-my-verrazzano > ${WORKSPACE}/verrazzano/platform-operator/scripts/install/build/logs/verrazzano-install.log --tail -1
                                kubectl describe pod --selector=job-name=verrazzano-install-my-verrazzano > ${WORKSPACE}/verrazzano/platform-operator/scripts/install/build/logs/verrazzano-install-job-pod.out
                                echo "Verrazzano Installation logs dumped to verrazzano-install.log"
                                echo "Verrazzano Install pod description dumped to verrazzano-install-job-pod.out"
                                echo "------------------------------------------"
                            """
                        }
                    }
                }

                stage('Run Acceptance Tests') {
                    environment {
                        TEST_ENV = "KIND"
                    }
                    parallel {
                        stage('verify-install') {
                            steps {
                                runGinkgoRandomize('verify-install')
                            }
                        }
                        stage('verify-infra restapi') {
                            steps {
                                runGinkgoRandomize('verify-infra/restapi')
                            }
                        }
                        stage('verify-infra oam') {
                            steps {
                                runGinkgoRandomize('verify-infra/oam')
                            }
                        }
                        stage('verify-infra vmi') {
                            steps {
                                runGinkgoRandomize('verify-infra/vmi')
                            }
                        }
                        stage('istio authorization policy') {
                            steps {
                                runGinkgo('istio/authz')
                            }
                        }
                        stage('security role based access') {
                            steps {
                                runGinkgo('security/rbac')
                            }
                        }
                        stage('examples logging helidon') {
                            steps {
                                runGinkgo('logging/helidon')
                            }
                        }
                        stage('examples todo') {
                            steps {
                                runGinkgo('examples/todo')
                            }
                        }
                        stage('examples socks') {
                            steps {
                                runGinkgo('examples/socks')
                            }
                        }
                        stage('examples spring') {
                            steps {
                                runGinkgo('examples/springboot')
                            }
                        }
                        stage('examples helidon') {
                            steps {
                                runGinkgo('examples/helidon')
                            }
                        }
                        stage('examples bobs') {
                            when {
                                expression {params.RUN_SLOW_TESTS == true}
                            }
                            steps {
                                runGinkgo('examples/bobsbooks')
                            }
                        }
                        stage('console ingress') {
                            steps {
                                runGinkgo('ingress/console')
                            }
                        }
                    }
                    post {
                        always {
                            archiveArtifacts artifacts: '**/coverage.html,**/logs/*', allowEmptyArchive: true
                            junit testResults: '**/*test-result.xml', allowEmptyResults: true
                        }
                    }
                }
            }

            post {
                failure {
                    script {
                        if ( fileExists(env.TESTS_EXECUTED_FILE) ) {
                            dumpK8sCluster('new-acceptance-tests-cluster-dump')
                        }
                    }
                }
                success {
                    script {
                        if (params.DUMP_K8S_CLUSTER_ON_SUCCESS == true && fileExists(env.TESTS_EXECUTED_FILE) ) {
                            dumpK8sCluster('new-acceptance-tests-cluster-dump')
                        }
                    }
                }
            }
        }

        stage('Triggered Tests') {
            when {
                allOf {
                    not { buildingTag() }
                    anyOf {
                        branch 'master';
                        branch 'release-*';
                        expression {params.TRIGGER_FULL_TESTS == true};
                    }
                }
            }
            steps {
                script {
                    build job: "verrazzano-push-triggered-acceptance-tests/${BRANCH_NAME.replace("/", "%2F")}",
                        parameters: [
                            string(name: 'GIT_COMMIT_TO_USE', value: env.GIT_COMMIT)
                        ], wait: true
                }
            }
        }
    }

    post {
        always {
            script {
                if ( fileExists(env.TESTS_EXECUTED_FILE) ) {
                    dumpVerrazzanoSystemPods()
                    dumpCattleSystemPods()
                    dumpNginxIngressControllerLogs()
                    dumpVerrazzanoPlatformOperatorLogs()
                    dumpVerrazzanoApplicationOperatorLogs()
                    dumpOamKubernetesRuntimeLogs()
                    dumpVerrazzanoApiLogs()
                }
            }
            archiveArtifacts artifacts: '**/coverage.html,**/logs/**,**/verrazzano_images.txt,**/*-cluster-dump/**', allowEmptyArchive: true
            junit testResults: '**/*test-result.xml', allowEmptyResults: true

            sh """
                cd ${GO_REPO_PATH}/verrazzano/platform-operator
                make delete-cluster
                if [ -f ${POST_DUMP_FAILED_FILE} ]; then
                  echo "Failures seen during dumping of artifacts, treat post as failed"
                  exit 1
                fi
            """
        }
        failure {
            sh """
                curl -k -u ${JENKINS_READ_USR}:${JENKINS_READ_PSW} -o ${WORKSPACE}/build-console-output.log ${BUILD_URL}consoleText
            """
            archiveArtifacts artifacts: '**/build-console-output.log', allowEmptyArchive: true
            sh """
                curl -k -u ${JENKINS_READ_USR}:${JENKINS_READ_PSW} -o archive.zip ${BUILD_URL}artifact/*zip*/archive.zip
                oci --region us-phoenix-1 os object put --force --namespace ${OCI_OS_NAMESPACE} -bn ${OCI_OS_ARTIFACT_BUCKET} --name ${env.BRANCH_NAME}-${env.BUILD_NUMBER}/archive.zip --file archive.zip
                rm archive.zip
            """
            mail to: "${env.BUILD_NOTIFICATION_TO_EMAIL}", from: "${env.BUILD_NOTIFICATION_FROM_EMAIL}",
            subject: "Verrazzano: ${env.JOB_NAME} - Failed",
            body: "Job Failed - \"${env.JOB_NAME}\" build: ${env.BUILD_NUMBER}\n\nView the log at:\n ${env.BUILD_URL}\n\nBlue Ocean:\n${env.RUN_DISPLAY_URL}"
            script {
                if (env.JOB_NAME == "verrazzano/master" || env.JOB_NAME == "verrazzano/develop") {
                    pagerduty(resolve: false, serviceKey: "$SERVICE_KEY", incDescription: "Verrazzano: ${env.JOB_NAME} - Failed", incDetails: "Job Failed - \"${env.JOB_NAME}\" build: ${env.BUILD_NUMBER}\n\nView the log at:\n ${env.BUILD_URL}\n\nBlue Ocean:\n${env.RUN_DISPLAY_URL}")
                    slackSend ( message: "Job Failed - \"${env.JOB_NAME}\" build: ${env.BUILD_NUMBER}\n\nView the log at:\n ${env.BUILD_URL}\n\nBlue Ocean:\n${env.RUN_DISPLAY_URL}" )
                }
            }
        }
        cleanup {
            deleteDir()
        }
    }
}

def runGinkgoRandomize(testSuitePath) {
    catchError(buildResult: 'FAILURE', stageResult: 'FAILURE') {
        sh """
            cd ${GO_REPO_PATH}/verrazzano/tests/e2e
            ginkgo -p --randomizeAllSpecs -v -keepGoing --noColor ${testSuitePath}/...
        """
    }
}

def runGinkgo(testSuitePath) {
    catchError(buildResult: 'FAILURE', stageResult: 'FAILURE') {
        sh """
            cd ${GO_REPO_PATH}/verrazzano/tests/e2e
            ginkgo -v -keepGoing --noColor ${testSuitePath}/...
        """
    }
}

def dumpK8sCluster(dumpDirectory) {
    sh """
        ${GO_REPO_PATH}/verrazzano/tools/scripts/k8s-dump-cluster.sh -d ${dumpDirectory} -r ${dumpDirectory}/analysis.report
    """
}

def dumpVerrazzanoSystemPods() {
    sh """
        cd ${GO_REPO_PATH}/verrazzano/platform-operator
        export DIAGNOSTIC_LOG="${WORKSPACE}/verrazzano/platform-operator/scripts/install/build/logs/verrazzano-system-pods.log"
        ./scripts/install/k8s-dump-objects.sh -o pods -n verrazzano-system -m "verrazzano system pods" || echo "failed" > ${POST_DUMP_FAILED_FILE}
        export DIAGNOSTIC_LOG="${WORKSPACE}/verrazzano/platform-operator/scripts/install/build/logs/verrazzano-system-certs.log"
        ./scripts/install/k8s-dump-objects.sh -o cert -n verrazzano-system -m "verrazzano system certs" || echo "failed" > ${POST_DUMP_FAILED_FILE}
        export DIAGNOSTIC_LOG="${WORKSPACE}/verrazzano/platform-operator/scripts/install/build/logs/verrazzano-system-kibana.log"
        ./scripts/install/k8s-dump-objects.sh -o pods -n verrazzano-system -r "vmi-system-kibana-*" -m "verrazzano system kibana log" -l -c kibana || echo "failed" > ${POST_DUMP_FAILED_FILE}
        export DIAGNOSTIC_LOG="${WORKSPACE}/verrazzano/platform-operator/scripts/install/build/logs/verrazzano-system-es-master.log"
        ./scripts/install/k8s-dump-objects.sh -o pods -n verrazzano-system -r "vmi-system-es-master-*" -m "verrazzano system kibana log" -l -c es-master || echo "failed" > ${POST_DUMP_FAILED_FILE}
    """
}

def dumpCattleSystemPods() {
    sh """
        cd ${GO_REPO_PATH}/verrazzano/platform-operator
        export DIAGNOSTIC_LOG="${WORKSPACE}/verrazzano/platform-operator/scripts/install/build/logs/cattle-system-pods.log"
        ./scripts/install/k8s-dump-objects.sh -o pods -n cattle-system -m "cattle system pods" || echo "failed" > ${POST_DUMP_FAILED_FILE}
        export DIAGNOSTIC_LOG="${WORKSPACE}/verrazzano/platform-operator/scripts/install/build/logs/rancher.log"
        ./scripts/install/k8s-dump-objects.sh -o pods -n cattle-system -r "rancher-*" -m "Rancher logs" -l || echo "failed" > ${POST_DUMP_FAILED_FILE}
    """
}

def dumpNginxIngressControllerLogs() {
    sh """
        cd ${GO_REPO_PATH}/verrazzano/platform-operator
        export DIAGNOSTIC_LOG="${WORKSPACE}/verrazzano/platform-operator/scripts/install/build/logs/nginx-ingress-controller.log"
        ./scripts/install/k8s-dump-objects.sh -o pods -n ingress-nginx -r "nginx-ingress-controller-*" -m "Nginx Ingress Controller" -l || echo "failed" > ${POST_DUMP_FAILED_FILE}
    """
}

def dumpVerrazzanoPlatformOperatorLogs() {
    sh """
        ## dump out verrazzano-platform-operator logs
        mkdir -p ${WORKSPACE}/verrazzano-platform-operator/logs
        kubectl -n verrazzano-install logs --selector=app=verrazzano-platform-operator > ${WORKSPACE}/verrazzano-platform-operator/logs/verrazzano-platform-operator-pod.log --tail -1 || echo "failed" > ${POST_DUMP_FAILED_FILE}
        kubectl -n verrazzano-install describe pod --selector=app=verrazzano-platform-operator > ${WORKSPACE}/verrazzano-platform-operator/logs/verrazzano-platform-operator-pod.out || echo "failed" > ${POST_DUMP_FAILED_FILE}
        echo "verrazzano-platform-operator logs dumped to verrazzano-platform-operator-pod.log"
        echo "verrazzano-platform-operator pod description dumped to verrazzano-platform-operator-pod.out"
        echo "------------------------------------------"
    """
}

def dumpVerrazzanoApplicationOperatorLogs() {
    sh """
        ## dump out verrazzano-application-operator logs
        mkdir -p ${WORKSPACE}/verrazzano-application-operator/logs
        kubectl -n verrazzano-system logs --selector=app=verrazzano-application-operator > ${WORKSPACE}/verrazzano-application-operator/logs/verrazzano-application-operator-pod.log --tail -1 || echo "failed" > ${POST_DUMP_FAILED_FILE}
        kubectl -n verrazzano-system describe pod --selector=app=verrazzano-application-operator > ${WORKSPACE}/verrazzano-application-operator/logs/verrazzano-application-operator-pod.out || echo "failed" > ${POST_DUMP_FAILED_FILE}
        echo "verrazzano-application-operator logs dumped to verrazzano-application-operator-pod.log"
        echo "verrazzano-application-operator pod description dumped to verrazzano-application-operator-pod.out"
        echo "------------------------------------------"
    """
}

def dumpOamKubernetesRuntimeLogs() {
    sh """
        ## dump out oam-kubernetes-runtime logs
        mkdir -p ${WORKSPACE}/oam-kubernetes-runtime/logs
        kubectl -n verrazzano-system logs --selector=app.kubernetes.io/instance=oam-kubernetes-runtime > ${WORKSPACE}/oam-kubernetes-runtime/logs/oam-kubernetes-runtime-pod.log --tail -1 || echo "failed" > ${POST_DUMP_FAILED_FILE}
        kubectl -n verrazzano-system describe pod --selector=app.kubernetes.io/instance=oam-kubernetes-runtime > ${WORKSPACE}/verrazzano-application-operator/logs/oam-kubernetes-runtime-pod.out || echo "failed" > ${POST_DUMP_FAILED_FILE}
        echo "verrazzano-application-operator logs dumped to oam-kubernetes-runtime-pod.log"
        echo "verrazzano-application-operator pod description dumped to oam-kubernetes-runtime-pod.out"
        echo "------------------------------------------"
    """
}

def dumpVerrazzanoApiLogs() {
    sh """
        cd ${GO_REPO_PATH}/verrazzano/platform-operator
        export DIAGNOSTIC_LOG="${WORKSPACE}/verrazzano/platform-operator/scripts/install/build/logs/verrazzano-api.log"
        ./scripts/install/k8s-dump-objects.sh -o pods -n verrazzano-system -r "verrazzano-api-*" -m "verrazzano api" -l || echo "failed" > ${POST_DUMP_FAILED_FILE}
    """
}<|MERGE_RESOLUTION|>--- conflicted
+++ resolved
@@ -23,11 +23,8 @@
         booleanParam (description: 'Whether to kick off acceptance test run at the end of this build', name: 'RUN_ACCEPTANCE_TESTS', defaultValue: true)
         booleanParam (description: 'Whether to include the slow tests in the acceptance tests', name: 'RUN_SLOW_TESTS', defaultValue: false)
         booleanParam (description: 'Whether to dump k8s cluster on success (off by default can be useful to capture for comparing to failed cluster)', name: 'DUMP_K8S_CLUSTER_ON_SUCCESS', defaultValue: false)
-<<<<<<< HEAD
         booleanParam (description: 'Whether to build the analysis tool release bundle for non-master/release branch (default is off)', name: 'BUILD_ANALYSIS_TOOL', defaultValue: false)
-=======
         booleanParam (description: 'Whether to trigger full testing after a successful run. Off by default. This is always done for successful master and release* builds, this setting only is used to enable the trigger for other branches', name: 'TRIGGER_FULL_TESTS', defaultValue: false)
->>>>>>> b175fca3
     }
 
     environment {
