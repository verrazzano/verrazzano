--- conflicted
+++ resolved
@@ -63,9 +63,6 @@
         GITHUB_RELEASE_USERID = credentials('github-userid-release')
         GITHUB_RELEASE_EMAIL = credentials('github-email-release')
         SERVICE_KEY = credentials('PAGERDUTY_SERVICE_KEY')
-<<<<<<< HEAD
-        RETRIES = 0
-=======
 
         CLUSTER_NAME = 'verrazzano'
         POST_DUMP_FAILED_FILE = "${WORKSPACE}/post_dump_failed_file.tmp"
@@ -77,7 +74,6 @@
         INSTALL_CONFIG_FILE_KIND = "./tests/e2e/config/scripts/install-verrazzano-kind.yaml"
         INSTALL_PROFILE = "dev"
         VZ_ENVIRONMENT_NAME = "default"
->>>>>>> 7e1a9d85
     }
 
     stages {
@@ -110,12 +106,23 @@
 		        }
 		    }
 	        }
-                sh """
-<<<<<<< HEAD
-=======
-                    echo "${DOCKER_CREDS_PSW}" | docker login ${env.DOCKER_REPO} -u ${DOCKER_CREDS_USR} --password-stdin
-                    echo "${OCR_CREDS_PSW}" | docker login -u ${OCR_CREDS_USR} ${OCR_REPO} --password-stdin                    
->>>>>>> 7e1a9d85
+                script {
+	            try {
+		        sh """
+                            echo "${OCR_CREDS_PSW}" | docker login -u ${OCR_CREDS_USR} ${OCR_REPO} --password-stdin
+		        """
+		    } catch(error) {
+		        echo "OCR docker login failed, retrying after sleep"
+		        retry(4) {
+			    sleep(30)
+			    sh """
+                                echo "${OCR_CREDS_PSW}" | docker login -u ${OCR_CREDS_USR} ${OCR_REPO} --password-stdin
+			    """
+		        }
+		    }
+	        }
+                sh """
+                    echo "${OCR_CREDS_PSW}" | docker login -u ${OCR_CREDS_USR} ${OCR_REPO} --password-stdin
                     rm -rf ${GO_REPO_PATH}/verrazzano
                     mkdir -p ${GO_REPO_PATH}/verrazzano
                     tar cf - . | (cd ${GO_REPO_PATH}/verrazzano/ ; tar xf -)
