# Copyright (c) 2020, Oracle and/or its affiliates.
# Licensed under the Universal Permissive License v 1.0 as shown at https://oss.oracle.com/licenses/upl.
apiVersion: verrazzano.io/v1beta1
kind: VerrazzanoModel
metadata:
  name: bobs-books-model
  namespace: default
spec:
  description: "Bob's Books model"
  weblogicDomains:
    - name: bobbys-front-end
      #t3Port: 32702
      domainCRValues:
        domainUID: bobbys-front-end
        domainHome: /u01/oracle/user_projects/domains/bobbys-front-end
        image: "container-registry.oracle.com/verrazzano/example-bobbys-front-end:0.1.10-3-e5ae893-124"
        logHome: /u01/oracle/user_projects/domains/bobbys-front-end/logs
        logHomeEnabled: false
        includeServerOutInPodLog: true
        replicas: 1
        webLogicCredentialsSecret:
          name: bobbys-front-end-weblogic-credentials
        imagePullSecrets:
          - name: ocr
        clusters:
          - clusterName: cluster-1
        serverPod:
          env:
            - name: JAVA_OPTIONS
              value: "-Dweblogic.StdoutDebugEnabled=false"
            - name: USER_MEM_ARGS
              value: "-Djava.security.egd=file:/dev/./urandom "
            - name: WL_HOME
              value: /u01/oracle/wlserver
            - name: MW_HOME
              value: /u01/oracle
      connections:
        - ingress:
            - name: bobbys-ingress
              match:
                - uri:
                    prefix: "/bobbys-front-end"
        - rest:
            - target: "bobbys-helidon-stock-application"
              environmentVariableForHost: "HELIDON_HOSTNAME"
              environmentVariableForPort: "HELIDON_PORT"
    - name: bobs-bookstore
      #t3Port: 32402
      domainCRValues:
        domainUID: bobs-bookstore
        domainHome: /u01/oracle/user_projects/domains/bobs-bookstore
        image: "container-registry.oracle.com/verrazzano/example-bobs-books-order-manager:0.1.10-3-e5ae893-124"
        logHome: /u01/oracle/bobs-bookstore/logs
        logHomeEnabled: false
        includeServerOutInPodLog: true
        replicas: 2
        webLogicCredentialsSecret:
          name: bobs-bookstore-weblogic-credentials
        imagePullSecrets:
          - name: ocr
        clusters:
          - clusterName: cluster-1
        serverPod:
          env:
            - name: JAVA_OPTIONS
              value: "-Dweblogic.StdoutDebugEnabled=false"
            - name: USER_MEM_ARGS
              value: "-Djava.security.egd=file:/dev/./urandom "
            - name: WL_HOME
              value: /u01/oracle/wlserver
            - name: MW_HOME
              value: /u01/oracle
      connections:
        - ingress:
            - name: bobs-ingress
              match:
                - uri:
                    prefix: "/bobs-bookstore-order-manager"
        - database:
            - target: mysql
              datasourceName: books
  helidonApplications:
    - name: "bobbys-helidon-stock-application"
      image: "container-registry.oracle.com/verrazzano/example-bobbys-helidon-stock-application:0.1.10-3-e5ae893-124"
      imagePullSecrets:
        - name: ocr
      connections:
        - coherence:
            - target: "bobbys-coherence"
              address: "bobbys-coherence-wka"
        - rest:
            - target: "bobs-bookstore"
              environmentVariableForHost: "BACKEND_HOSTNAME"
              environmentVariableForPort: "BACKEND_PORT"
    - name: "roberts-helidon-stock-application"
<<<<<<< HEAD
      image: "docker.pkg.github.com/verrazzano/examples/roberts-helidon-stock-application:v0.0.0-69c254f-3"
      imagePullSecrets:
        - name: github-packages
      env:
        - name: COH_CACHE_CONFIG
          value: roberts-cache-config.xml
        - name: COH_POF_CONFIG
          value: roberts-pof-config.xml
=======
      image: "container-registry.oracle.com/verrazzano/example-roberts-helidon-stock-application:0.1.10-3-e5ae893-124"
      imagePullSecrets:
        - name: ocr
>>>>>>> fc7e5d5f
      connections:
        - ingress:
            - name: "roberts-ingress"
        - coherence:
            - target: "roberts-coherence"
              address: "roberts-coherence-wka"
  coherenceClusters:
    - name: "bobbys-coherence"
      image: "container-registry.oracle.com/verrazzano/example-bobbys-coherence:0.1.10-3-e5ae893-124"
      imagePullSecrets:
        - name: ocr  # secret to pull bobbys-coherence and container-registry.oracle.com/middleware/coherence:12.2.1.4.0
      cacheConfig: "bobbys-cache-config.xml"
      pofConfig: "bobbys-pof-config.xml"
    - name: "roberts-coherence"
<<<<<<< HEAD
      image: "docker.pkg.github.com/verrazzano/examples/roberts-coherence:v0.0.0-69c254f-3"
=======
      image: "container-registry.oracle.com/verrazzano/example-roberts-coherence:0.1.10-3-e5ae893-124"
>>>>>>> fc7e5d5f
      imagePullSecrets:
        - name: ocr  # secret to pull roberts-coherence and container-registry.oracle.com/middleware/coherence:12.2.1.4.0
      cacheConfig: "books-cache-config.xml"
      pofConfig: "books-pof-config.xml"
      ports:
        - name: extend
          port: 9000
      connections:
        - rest:
            - target: "bobs-bookstore"
              environmentVariableForHost: "BACKEND_HOSTNAME"
              environmentVariableForPort: "BACKEND_PORT"<|MERGE_RESOLUTION|>--- conflicted
+++ resolved
@@ -93,20 +93,15 @@
               environmentVariableForHost: "BACKEND_HOSTNAME"
               environmentVariableForPort: "BACKEND_PORT"
     - name: "roberts-helidon-stock-application"
-<<<<<<< HEAD
       image: "docker.pkg.github.com/verrazzano/examples/roberts-helidon-stock-application:v0.0.0-69c254f-3"
       imagePullSecrets:
         - name: github-packages
+        - name: ocr
       env:
         - name: COH_CACHE_CONFIG
           value: roberts-cache-config.xml
         - name: COH_POF_CONFIG
           value: roberts-pof-config.xml
-=======
-      image: "container-registry.oracle.com/verrazzano/example-roberts-helidon-stock-application:0.1.10-3-e5ae893-124"
-      imagePullSecrets:
-        - name: ocr
->>>>>>> fc7e5d5f
       connections:
         - ingress:
             - name: "roberts-ingress"
@@ -121,12 +116,9 @@
       cacheConfig: "bobbys-cache-config.xml"
       pofConfig: "bobbys-pof-config.xml"
     - name: "roberts-coherence"
-<<<<<<< HEAD
       image: "docker.pkg.github.com/verrazzano/examples/roberts-coherence:v0.0.0-69c254f-3"
-=======
-      image: "container-registry.oracle.com/verrazzano/example-roberts-coherence:0.1.10-3-e5ae893-124"
->>>>>>> fc7e5d5f
       imagePullSecrets:
+        - name: github-packages
         - name: ocr  # secret to pull roberts-coherence and container-registry.oracle.com/middleware/coherence:12.2.1.4.0
       cacheConfig: "books-cache-config.xml"
       pofConfig: "books-pof-config.xml"
