# Copyright (c) 2020, Oracle and/or its affiliates.
# Licensed under the Universal Permissive License v 1.0 as shown at https://oss.oracle.com/licenses/upl.
apiVersion: verrazzano.io/v1beta1
kind: VerrazzanoModel
metadata:
  name: bobs-books-model
  namespace: default
spec:
  description: "Bob's Books model"
  weblogicDomains:
    - name: bobbys-front-end
      #t3Port: 32702
      domainCRValues:
        domainUID: bobbys-front-end
        domainHome: /u01/oracle/user_projects/domains/bobbys-front-end
        image: "container-registry.oracle.com/verrazzano/example-bobbys-front-end:0.1.10-3-20201016220428-56fb4d4"
        logHome: /u01/oracle/user_projects/domains/bobbys-front-end/logs
        logHomeEnabled: false
        includeServerOutInPodLog: true
        replicas: 1
        webLogicCredentialsSecret:
          name: bobbys-front-end-weblogic-credentials
        imagePullSecrets:
          - name: ocr
        clusters:
          - clusterName: cluster-1
        serverPod:
          env:
            - name: JAVA_OPTIONS
              value: "-Dweblogic.StdoutDebugEnabled=false"
            - name: USER_MEM_ARGS
              value: "-Djava.security.egd=file:/dev/./urandom "
            - name: WL_HOME
              value: /u01/oracle/wlserver
            - name: MW_HOME
              value: /u01/oracle
      connections:
        - ingress:
            - name: bobbys-ingress
              match:
                - uri:
                    prefix: "/bobbys-front-end"
        - rest:
            - target: "bobbys-helidon-stock-application"
              environmentVariableForHost: "HELIDON_HOSTNAME"
              environmentVariableForPort: "HELIDON_PORT"
    - name: bobs-bookstore
      #t3Port: 32402
      domainCRValues:
        domainUID: bobs-bookstore
        domainHome: /u01/oracle/user_projects/domains/bobs-bookstore
        image: "container-registry.oracle.com/verrazzano/example-bobs-books-order-manager:0.1.10-3-20201016220428-56fb4d4"
        logHome: /u01/oracle/bobs-bookstore/logs
        logHomeEnabled: false
        includeServerOutInPodLog: true
        replicas: 2
        webLogicCredentialsSecret:
          name: bobs-bookstore-weblogic-credentials
        imagePullSecrets:
          - name: ocr
        clusters:
          - clusterName: cluster-1
        serverPod:
          env:
            - name: JAVA_OPTIONS
              value: "-Dweblogic.StdoutDebugEnabled=false"
            - name: USER_MEM_ARGS
              value: "-Djava.security.egd=file:/dev/./urandom "
            - name: WL_HOME
              value: /u01/oracle/wlserver
            - name: MW_HOME
              value: /u01/oracle
      connections:
        - ingress:
            - name: bobs-ingress
              match:
                - uri:
                    prefix: "/bobs-bookstore-order-manager"
        - database:
            - target: mysql
              datasourceName: books
  helidonApplications:
    - name: "bobbys-helidon-stock-application"
      image: "container-registry.oracle.com/verrazzano/example-bobbys-helidon-stock-application:0.1.10-3-20201016220428-56fb4d4"
      imagePullSecrets:
        - name: ocr
      env:
        - name: COH_CACHE_CONFIG
          value: bobbys-helidon-cache-config.xml
        - name: COH_POF_CONFIG
          value: bobbys-helidon-pof-config.xml
      connections:
        - coherence:
            - target: "bobbys-coherence"
              address: "bobbys-coherence-wka"
        - rest:
            - target: "bobs-bookstore"
              environmentVariableForHost: "BACKEND_HOSTNAME"
              environmentVariableForPort: "BACKEND_PORT"
    - name: "roberts-helidon-stock-application"
      image: "container-registry.oracle.com/verrazzano/example-roberts-helidon-stock-application:0.1.10-3-20201016220428-56fb4d4"
      imagePullSecrets:
        - name: ocr
      env:
        - name: COH_CACHE_CONFIG
          value: roberts-cache-config.xml
        - name: COH_POF_CONFIG
          value: roberts-pof-config.xml
      connections:
        - ingress:
            - name: "roberts-ingress"
        - coherence:
            - target: "roberts-coherence"
              address: "roberts-coherence-wka"
  coherenceClusters:
    - name: "bobbys-coherence"
      image: "container-registry.oracle.com/verrazzano/example-bobbys-coherence:0.1.10-3-20201016220428-56fb4d4"
      imagePullSecrets:
<<<<<<< HEAD
        - name: ocr
=======
        - name: ocr  # secret to pull bobbys-coherence and container-registry.oracle.com/middleware/coherence:12.2.1.4.0
>>>>>>> 291807c5
      cacheConfig: "bobbys-cache-config.xml"
      pofConfig: "bobbys-pof-config.xml"
      ports:
        - name: extend
          port: 9000
    - name: "roberts-coherence"
      image: "container-registry.oracle.com/verrazzano/example-roberts-coherence:0.1.10-3-20201016220428-56fb4d4"
      imagePullSecrets:
<<<<<<< HEAD
        - name: ocr
=======
        - name: ocr  # secret to pull roberts-coherence and container-registry.oracle.com/middleware/coherence:12.2.1.4.0
>>>>>>> 291807c5
      cacheConfig: "books-cache-config.xml"
      pofConfig: "books-pof-config.xml"
      ports:
        - name: extend
          port: 9000
      connections:
        - rest:
            - target: "bobs-bookstore"
              environmentVariableForHost: "BACKEND_HOSTNAME"
              environmentVariableForPort: "BACKEND_PORT"<|MERGE_RESOLUTION|>--- conflicted
+++ resolved
@@ -116,11 +116,7 @@
     - name: "bobbys-coherence"
       image: "container-registry.oracle.com/verrazzano/example-bobbys-coherence:0.1.10-3-20201016220428-56fb4d4"
       imagePullSecrets:
-<<<<<<< HEAD
         - name: ocr
-=======
-        - name: ocr  # secret to pull bobbys-coherence and container-registry.oracle.com/middleware/coherence:12.2.1.4.0
->>>>>>> 291807c5
       cacheConfig: "bobbys-cache-config.xml"
       pofConfig: "bobbys-pof-config.xml"
       ports:
@@ -129,11 +125,7 @@
     - name: "roberts-coherence"
       image: "container-registry.oracle.com/verrazzano/example-roberts-coherence:0.1.10-3-20201016220428-56fb4d4"
       imagePullSecrets:
-<<<<<<< HEAD
         - name: ocr
-=======
-        - name: ocr  # secret to pull roberts-coherence and container-registry.oracle.com/middleware/coherence:12.2.1.4.0
->>>>>>> 291807c5
       cacheConfig: "books-cache-config.xml"
       pofConfig: "books-pof-config.xml"
       ports:
