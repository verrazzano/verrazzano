--- conflicted
+++ resolved
@@ -83,16 +83,12 @@
       overrides:
         - values:
             replicas: 2
-<<<<<<< HEAD
-      mysql:
-        overrides:
-          - values:
-              serverInstances: 3
-              routerInstances: 1
-    kibana:
-=======
+    mysql:
+      overrides:
+        - values:
+            serverInstances: 3
+            routerInstances: 2
     opensearchDashboards:
->>>>>>> 88c027d6
       replicas: 2
     kiali:
       overrides:
