--- conflicted
+++ resolved
@@ -9,11 +9,7 @@
   description: "Hello World application"
   helidonApplications:
     - name: "hello-world-application"
-<<<<<<< HEAD
-      image: "ghcr.io/verrazzano/example-helidon-greet-app-v1:0.1.10-3-20201016220428-56fb4d4"
-=======
       image: "container-registry.oracle.com/verrazzano/example-hello-world-helidon:0.1.10-3-20201016220428-56fb4d4"
->>>>>>> 291807c5
       connections:
         - ingress:
             - name: "greet-ingress"
