// Copyright (c) 2021, Oracle and/or its affiliates.
// Licensed under the Universal Permissive License v 1.0 as shown at https://oss.oracle.com/licenses/upl.

package bom

import (
	"encoding/json"
	"errors"
	"io/ioutil"
	"os"
	"strings"

	"github.com/verrazzano/verrazzano/platform-operator/constants"
)

const defaultImageKey = "image"
const slash = "/"
const tagSep = ":"

// Bom contains information related to the bill of materials along with structures to process it.
// The bom file is verrazzano-bom.json and it mainly has image information.
type Bom struct {
	// bomDoc contains the contents of the JSON bom, in go structure format.
	bomDoc BomDoc

	// subComponentMap is a map of subcomponents keyed by subcomponent name.
	subComponentMap map[string]*BomSubComponent
}

// BomDoc contains product metadata for components installed by Verrazzano.
// Currently, this metadata only describes images and image repositories.
// This information is needed by the helm charts and used during install/upgrade.
type BomDoc struct {
	// Registry is the top level registry URI which contains the image repositories.
	// An example is ghcr.io
	Registry string `json:"registry"`

	// Version is the verrazzano version corresponding to the build
	Version string `json:"version"`

	// Components is the array of component boms
	Components []BomComponent `json:"components"`
}

// BomComponent represents a high level component, such as Istio.
// Each component has one or more subcomponents.
type BomComponent struct {
	// The name of the component, for example: Istio
	Name string `json:"name"`

	// SubComponents is the array of subcomponents in the component
	SubComponents []BomSubComponent `json:"subcomponents"`
}

// BomSubComponent contains the bom information for a single helm chart.
// Istio is an example of a component with several subcomponents.
type BomSubComponent struct {
	Name string `json:"name"`

	// Repository is the name of the repository within a registry.  This is combined
	// with the registry Value to form the image URL prefix, for example: ghcr.io/verrazzano,
	// where ghci.io is the registry and Verrazzano is the repository name.
	Repository string `json:"repository"`

	// Override the registry within a subcomponent
	Registry string `json:"registry"`

	// Images is the array of images for this subcomponent
	Images []BomImage `json:"images"`
}

// BomImage describes a single image used by one of the helm charts.  This structure
// is needed to render the helm chart manifest, so the image fields are correctly populated
// in the resulting YAML.  There is no helm standard which specifies the keys for
// image information used by a template, each product usually has a custom way to do this.
// The helm keys fields in this structure specify those custom keys.
type BomImage struct {
	// ImageName specifies the name of the image tag, such as `nginx-ingress-controller`
	ImageName string `json:"image"`

	// ImageTag specifies the name of the image tag, such as `0.46.0-20210510134749-abc2d2088`
	ImageTag string `json:"tag"`

	// HelmRegistryKey is the helm template Key which identifies the image registry.  This is not
	// normally specified.  An example is `image.registry` in external-dns.  The default is empty string
	HelmRegistryKey string `json:"helmRegKey"`

	// HelmRepoKey is the helm template Key which identifies the image repository.
	HelmRepoKey string `json:"helmRepoKey"`

	// HelmImageKey is the helm template Key which identifies the image name.  There are a variety
	// of keys used by the different helm charts, such as `api.imageName`.  The default is `image`
	HelmImageKey string `json:"helmImageKey"`

	// HelmTagKey is the helm template Key which identifies the image tag.  There are a variety
	// of keys used by the different helm charts, such as `api.imageVersion`.
	HelmTagKey string `json:"helmTagKey"`

	// HelmFullImageKey is the helm path Key which identifies the image name.  There are a variety
	// of keys used by the different helm charts, such as `api.imageName`.
	HelmFullImageKey string `json:"helmFullImageKey"`

	// HelmRegistryAndRepoKey is the helm Key which identifies the registry/repo string,
	// for example  global.hub = ghcr.io/verrazzano
	HelmRegistryAndRepoKey string `json:"helmRegistryAndRepoKey"`
}

// keyVal defines the Key, Value pair used to override a single helm Value
type KeyValue struct {
	Key       string
	Value     string
<<<<<<< HEAD
	SetString bool
	SetFile   bool
=======
	SetString bool // for --set-string
	SetFile   bool // for --set-file
	IsFile    bool // for -f
>>>>>>> f7d57927
}

// Create a new bom from a JSON file
func NewBom(bomPath string) (Bom, error) {
	jsonBom, err := ioutil.ReadFile(bomPath)
	if err != nil {
		return Bom{}, err
	}
	bom := Bom{
		subComponentMap: make(map[string]*BomSubComponent),
	}
	err = bom.init(string(jsonBom))
	if err != nil {
		return Bom{}, err
	}
	return bom, nil
}

// Initialize the BomInfo.  Load the Bom from the JSON file and build
// a map of subcomponents
func (b *Bom) init(jsonBom string) error {
	// Convert the json into a to bom
	if err := json.Unmarshal([]byte(jsonBom), &b.bomDoc); err != nil {
		return err
	}

	// Build a map of subcomponents
	for _, comp := range b.bomDoc.Components {
		for i, sub := range comp.SubComponents {
			b.subComponentMap[sub.Name] = &comp.SubComponents[i]
		}
	}
	return nil
}

// GetRegistry Gets the registry name
func (b *Bom) GetRegistry() string {
	return b.bomDoc.Registry
}

// GetVersion gets the BOM product version
func (b *Bom) GetVersion() string {
	return b.bomDoc.Version
}

// GetSubcomponent gets the bom subcomponent
func (b *Bom) GetSubcomponent(subComponentName string) (*BomSubComponent, error) {
	sc, ok := b.subComponentMap[subComponentName]
	if !ok {
		return nil, errors.New("unknown subcomponent " + subComponentName)
	}
	return sc, nil
}

// GetSubcomponentImages the imageBoms for a subcomponent
func (b *Bom) GetSubcomponentImages(subComponentName string) ([]BomImage, error) {
	sc, err := b.GetSubcomponent(subComponentName)
	if err != nil {
		return nil, err
	}
	return sc.Images, nil
}

// GetSubcomponentImageCount returns the number of subcomponent images
func (b *Bom) GetSubcomponentImageCount(subComponentName string) int {
	imageBom, ok := b.subComponentMap[subComponentName]
	if !ok {
		return 0
	}
	return len(imageBom.Images)
}

// BuildImageOverrides builds the image overrides array for the subComponent.
// Each override has an array of 1-n Helm Key:Value pairs
func (b *Bom) BuildImageOverrides(subComponentName string) ([]KeyValue, error) {
	sc, ok := b.subComponentMap[subComponentName]
	if !ok {
		return nil, errors.New("unknown subcomponent " + subComponentName)
	}

	registry := b.ResolveRegistry(sc)
	repo := b.ResolveRepo(sc)

	// Loop through the images used by this subcomponent, building
	// the list of Key:Value pairs.  At the very least, this will build
	// a single Value for the fully qualified image name in the format of
	// registry/repository/image.tag
	var kvs []KeyValue
	for _, imageBom := range sc.Images {
		fullImageBldr := strings.Builder{}

		// Normally, the registry is the first segment of the image name, for example "ghcr.io/"
		// However, there are exceptions like in external-dns, where the registry is a separate helm field,
		// in which case the registry is omitted from the image full name.
		if imageBom.HelmRegistryKey != "" {
			kvs = append(kvs, KeyValue{
				Key:   imageBom.HelmRegistryKey,
				Value: registry,
			})
		} else {
			fullImageBldr.WriteString(registry)
			fullImageBldr.WriteString(slash)
		}

		// Either write the repo name Key Value, or append it to the full image path
		if imageBom.HelmRepoKey != "" {
			kvs = append(kvs, KeyValue{
				Key:   imageBom.HelmRepoKey,
				Value: repo,
			})
		} else {
			fullImageBldr.WriteString(repo)
			fullImageBldr.WriteString(slash)
		}

		// If the Registry/Repo key is defined then set it
		if imageBom.HelmRegistryAndRepoKey != "" {
			regAndRep := registry + "/" + repo
			kvs = append(kvs, KeyValue{
				Key:   imageBom.HelmRegistryAndRepoKey,
				Value: regAndRep,
			})
		}
		// Either write the image name Key Value, or append it to the full image path
		if imageBom.HelmImageKey != "" {
			kvs = append(kvs, KeyValue{
				Key:   imageBom.HelmImageKey,
				Value: imageBom.ImageName,
			})
		} else {
			fullImageBldr.WriteString(imageBom.ImageName)
		}

		// Either write the tag name Key Value, or append it to the full image path
		if imageBom.HelmTagKey != "" {
			kvs = append(kvs, KeyValue{
				Key:   imageBom.HelmTagKey,
				Value: imageBom.ImageTag,
			})
		} else {
			fullImageBldr.WriteString(tagSep)
			fullImageBldr.WriteString(imageBom.ImageTag)
		}

		fullImagePath := fullImageBldr.String()

		// If the image path Key is present the create the kv with the full image path
		if imageBom.HelmFullImageKey != "" {
			kvs = append(kvs, KeyValue{
				Key:   imageBom.HelmFullImageKey,
				Value: fullImagePath,
			})
		}
		// Default the image Key if there are no specified tags.  Keycloak theme needs this
		if len(kvs) == 0 {
			kvs = append(kvs, KeyValue{
				Key:   defaultImageKey,
				Value: fullImagePath,
			})
		}
	}
	return kvs, nil
}

// ResolveRegistry resolves the registry name using the ENV var if it exists.
func (b *Bom) ResolveRegistry(sc *BomSubComponent) string {
	// Get the registry ENV override, if it doesn't exist use the default
	registry := os.Getenv(constants.RegistryOverrideEnvVar)
	if registry == "" {
		registry = b.bomDoc.Registry
		if len(sc.Registry) > 0 {
			registry = sc.Registry
		}
	}
	return registry
}

// ResolveRepo resolves the repository name using the ENV var if it exists.
func (b *Bom) ResolveRepo(sc *BomSubComponent) string {
	// Get the repo ENV override.  This needs to get prepended to the bom repo
	userRepo := os.Getenv(constants.ImageRepoOverrideEnvVar)
	repo := sc.Repository
	if userRepo != "" {
		repo = userRepo + slash + repo
	}
	return repo
}

// FindKV searches an array of KeyValue structs for a Key and returns the Value if found, or returns an empty string
func FindKV(kvs []KeyValue, key string) string {
	for _, kv := range kvs {
		if kv.Key == key {
			return kv.Value
		}
	}
	return ""
}<|MERGE_RESOLUTION|>--- conflicted
+++ resolved
@@ -109,14 +109,9 @@
 type KeyValue struct {
 	Key       string
 	Value     string
-<<<<<<< HEAD
-	SetString bool
-	SetFile   bool
-=======
 	SetString bool // for --set-string
 	SetFile   bool // for --set-file
 	IsFile    bool // for -f
->>>>>>> f7d57927
 }
 
 // Create a new bom from a JSON file
