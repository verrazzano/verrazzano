// Copyright (c) 2021, 2022, Oracle and/or its affiliates.
// Licensed under the Universal Permissive License v 1.0 as shown at https://oss.oracle.com/licenses/upl.

package constants

import "time"

// RestartVersionAnnotation - the annotation used by user to tell Verrazzano applicaton to restart its components
const RestartVersionAnnotation = "verrazzano.io/restart-version"

// VerrazzanoRestartAnnotation is the annotation used to restart platform workloads
const VerrazzanoRestartAnnotation = "verrazzano.io/restartedAt"

// LifecycleActionAnnotation - the annotation perform lifecycle actions on a workload
const LifecycleActionAnnotation = "verrazzano.io/lifecycle-action"

// LifecycleActionStop - the annotation value used to stop a workload
const LifecycleActionStop = "stop"

// LifecycleActionStart - the annotation value used to start a workload
const LifecycleActionStart = "start"

// VerrazzanoWebLogicWorkloadKind - the VerrazzanoWebLogicWorkload resource kind
const VerrazzanoWebLogicWorkloadKind = "VerrazzanoWebLogicWorkload"

// VerrazzanoCoherenceWorkloadKind - the VerrazzanoCoherenceWorkload resource kind
const VerrazzanoCoherenceWorkloadKind = "VerrazzanoCoherenceWorkload"

// VerrazzanoHelidonWorkloadKind - the VerrazzanoHelidonWorkload resource kind
const VerrazzanoHelidonWorkloadKind = "VerrazzanoHelidonWorkload"

// ContainerizedWorkloadKind - the ContainerizedWorkload resource kind
const ContainerizedWorkloadKind = "ContainerizedWorkload"

// DeploymentWorkloadKind - the Deployment workload resource kind
const DeploymentWorkloadKind = "Deployment"

// StatefulSetWorkloadKind - the StatefulSet workload resource kind
const StatefulSetWorkloadKind = "StatefulSet"

// DaemonSetWorkloadKind - the DaemonSet workload resource kind
const DaemonSetWorkloadKind = "DaemonSet"

// VerrazzanoSystemNamespace is the system namespace for Verrazzano
const VerrazzanoSystemNamespace = "verrazzano-system"

// VerrazzanoMultiClusterNamespace is the multi-cluster namespace for Verrazzano
const VerrazzanoMultiClusterNamespace = "verrazzano-mc"

// CertManagerNamespace - the CertManager namespace
const CertManagerNamespace = "cert-manager"

// KeycloakNamespace - the keycloak namespace
const KeycloakNamespace = "keycloak"

// RancherSystemNamespace - the Rancher cattle-system namespace
const RancherSystemNamespace = "cattle-system"

// VerrazzanoMonitoringNamespace - the keycloak namespace
const VerrazzanoMonitoringNamespace = "monitoring"

// IstioSystemNamespace - the Istio system namespace
const IstioSystemNamespace = "istio-system"

// IngressNamespace - the NGINX ingress namespace
const IngressNamespace = "ingress-nginx"

// LabelIstioInjection - constant for a Kubernetes label that is applied by Verrazzano
const LabelIstioInjection = "istio-injection"

// LabelVerrazzanoNamespace - constant for a Kubernetes label that is used by network policies
const LabelVerrazzanoNamespace = "verrazzano.io/namespace"

// LegacyElasticsearchSecretName legacy secret name for Elasticsearch credentials
const LegacyElasticsearchSecretName = "verrazzano"

// VerrazzanoESInternal is the name of the Verrazzano internal Elasticsearch secret in the Verrazzano system namespace
const VerrazzanoESInternal = "verrazzano-es-internal"

// VerrazzanoPromInternal is the name of the Verrazzano internal Prometheus secret in the Verrazzano system namespace
const VerrazzanoPromInternal = "verrazzano-prom-internal"

// AdditionalTLS is an optional tls secret that contains additional CA
const AdditionalTLS = "tls-ca-additional"

// VMCAgentPollingTimeInterval - The time interval at which mcagent polls Verrazzano Managed CLuster resource on the admin cluster.
const VMCAgentPollingTimeInterval = 60 * time.Second

// MaxTimesVMCAgentPollingTime - The constant used to set max polling time for vmc agent to determine VMC state
const MaxTimesVMCAgentPollingTime = 3

// FluentdDaemonSetName - The name of the Fluentd DaemonSet
const FluentdDaemonSetName = "fluentd"

// KubeSystem - The name of the kube-system namespace
const KubeSystem = "kube-system"

<<<<<<< HEAD
// VmiPromConfigName - The name of the prometheus config map
const VmiPromConfigName string = "vmi-system-prometheus-config"

// PrometheusJobScrapeIntervalZeroSeconds - The string 0s representing an invalid prometheus config scrape interval
const PrometheusJobScrapeIntervalZeroSeconds = "0s"

// TestPrometheusJob - Name of a test prometheus scraper job
const TestPrometheusScrapeJob = "test_job"
=======
//DefaultVerrazzanoCASecretName Default self-signed CA secret name
//#nosec
const DefaultVerrazzanoCASecretName = "verrazzano-ca-certificate-secret"
>>>>>>> 0ea08e40
<|MERGE_RESOLUTION|>--- conflicted
+++ resolved
@@ -95,7 +95,10 @@
 // KubeSystem - The name of the kube-system namespace
 const KubeSystem = "kube-system"
 
-<<<<<<< HEAD
+//DefaultVerrazzanoCASecretName Default self-signed CA secret name
+//#nosec
+const DefaultVerrazzanoCASecretName = "verrazzano-ca-certificate-secret"
+
 // VmiPromConfigName - The name of the prometheus config map
 const VmiPromConfigName string = "vmi-system-prometheus-config"
 
@@ -103,9 +106,4 @@
 const PrometheusJobScrapeIntervalZeroSeconds = "0s"
 
 // TestPrometheusJob - Name of a test prometheus scraper job
-const TestPrometheusScrapeJob = "test_job"
-=======
-//DefaultVerrazzanoCASecretName Default self-signed CA secret name
-//#nosec
-const DefaultVerrazzanoCASecretName = "verrazzano-ca-certificate-secret"
->>>>>>> 0ea08e40
+const TestPrometheusScrapeJob = "test_job"