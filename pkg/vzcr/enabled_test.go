// Copyright (c) 2021, 2023, Oracle and/or its affiliates.
// Licensed under the Universal Permissive License v 1.0 as shown at https://oss.oracle.com/licenses/upl.
package vzcr

import (
	"testing"

	"github.com/stretchr/testify/assert"
	vzapi "github.com/verrazzano/verrazzano/platform-operator/apis/verrazzano/v1alpha1"
	installv1beta1 "github.com/verrazzano/verrazzano/platform-operator/apis/verrazzano/v1beta1"
	"github.com/verrazzano/verrazzano/platform-operator/controllers/verrazzano/component/spi"
	corev1 "k8s.io/api/core/v1"
	v1 "k8s.io/apiextensions-apiserver/pkg/apis/apiextensions/v1"
	"k8s.io/apimachinery/pkg/runtime"
)

var (
	enabled  = true
	disabled = false
)

// TestIsExternalDNSEnabledDefault tests the IsExternalDNSEnabled function
// GIVEN a call to IsExternalDNSEnabled
//
//	WHEN the VZ config does not explicitly configure DNS
//	THEN false is returned
func TestIsExternalDNSEnabledDefault(t *testing.T) {
	vz := &vzapi.Verrazzano{}
	assert.False(t, IsExternalDNSEnabled(vz))

	vzv1beta1 := &installv1beta1.Verrazzano{}
	assert.False(t, IsExternalDNSEnabled(vzv1beta1))
}

// TestIsExternalDNSEnabledOCIDNS tests the IsExternalDNSEnabled function
// GIVEN a call to IsExternalDNSEnabled
//
//	WHEN the VZ config has OCI DNS configured
//	THEN true is returned
func TestIsExternalDNSEnabledOCIDNS(t *testing.T) {
	vz := &vzapi.Verrazzano{
		Spec: vzapi.VerrazzanoSpec{
			EnvironmentName: "myenv",
			Components: vzapi.ComponentSpec{
				DNS: &vzapi.DNSComponent{
					OCI: &vzapi.OCI{
						DNSZoneName: "mydomain.com",
					},
				},
			},
		},
	}
	assert.True(t, IsExternalDNSEnabled(vz))

	vzv1beta1 := &installv1beta1.Verrazzano{
		Spec: installv1beta1.VerrazzanoSpec{
			EnvironmentName: "myenv",
			Components: installv1beta1.ComponentSpec{
				DNS: &installv1beta1.DNSComponent{
					OCI: &installv1beta1.OCI{
						DNSZoneName: "mydomain.com"},
				},
			},
		},
	}
	assert.True(t, IsExternalDNSEnabled(vzv1beta1))
}

// TestIsExternalDNSEnabledWildcardDNS tests the IsExternalDNSEnabled function
// GIVEN a call to IsExternalDNSEnabled
//
//	WHEN the VZ config has Wildcard DNS explicitly configured
//	THEN false is returned
func TestIsExternalDNSEnabledWildcardDNS(t *testing.T) {
	vz := &vzapi.Verrazzano{
		Spec: vzapi.VerrazzanoSpec{
			EnvironmentName: "myenv",
			Components: vzapi.ComponentSpec{
				DNS: &vzapi.DNSComponent{
					Wildcard: &vzapi.Wildcard{
						Domain: "xip.io",
					},
				},
			},
		},
	}
	assert.False(t, IsExternalDNSEnabled(vz))

	vzv1beta := &installv1beta1.Verrazzano{
		Spec: installv1beta1.VerrazzanoSpec{
			EnvironmentName: "myenv",
			Components: installv1beta1.ComponentSpec{
				DNS: &installv1beta1.DNSComponent{
					Wildcard: &installv1beta1.Wildcard{
						Domain: "xip.io",
					},
				},
			},
		},
	}
	assert.False(t, IsExternalDNSEnabled(vzv1beta))
}

// TestIsExternalDNSEnabledExternalDNS tests the IsExternalDNSEnabled function
// GIVEN a call to IsExternalDNSEnabled
//
//	WHEN the VZ config has External DNS explicitly configured
//	THEN false is returned
func TestIsExternalDNSEnabledExternalDNS(t *testing.T) {
	vz := &vzapi.Verrazzano{
		Spec: vzapi.VerrazzanoSpec{
			EnvironmentName: "myenv",
			Components: vzapi.ComponentSpec{
				DNS: &vzapi.DNSComponent{
					External: &vzapi.External{
						Suffix: "mydomain.io",
					},
				},
			},
		},
	}
	assert.False(t, IsExternalDNSEnabled(vz))
}

var trueValue = true
var falseValue = false

// TestIsRancherEnabled tests the IsRancherEnabled function
// GIVEN a call to IsRancherEnabled
//
//	THEN the value of the Enabled flag is returned if present, true otherwise (enabled by default)
func TestIsRancherEnabled(t *testing.T) {
	asserts := assert.New(t)
	asserts.True(IsRancherEnabled(nil))
	asserts.True(IsRancherEnabled(&vzapi.Verrazzano{Spec: vzapi.VerrazzanoSpec{}}))
	asserts.True(IsRancherEnabled(
		&vzapi.Verrazzano{Spec: vzapi.VerrazzanoSpec{
			Components: vzapi.ComponentSpec{
				Rancher: &vzapi.RancherComponent{},
			},
		}}))
	asserts.True(IsRancherEnabled(
		&vzapi.Verrazzano{Spec: vzapi.VerrazzanoSpec{
			Components: vzapi.ComponentSpec{
				Rancher: &vzapi.RancherComponent{
					Enabled: &trueValue,
				},
			},
		}}))
	asserts.False(IsRancherEnabled(
		&vzapi.Verrazzano{Spec: vzapi.VerrazzanoSpec{
			Components: vzapi.ComponentSpec{
				Rancher: &vzapi.RancherComponent{
					Enabled: &falseValue,
				},
			},
		}}))
	asserts.True(IsRancherEnabled(
		&installv1beta1.Verrazzano{Spec: installv1beta1.VerrazzanoSpec{
			Components: installv1beta1.ComponentSpec{
				Rancher: &installv1beta1.RancherComponent{
					Enabled: &trueValue,
				},
			},
		}}))
	asserts.False(IsRancherEnabled(
		&installv1beta1.Verrazzano{Spec: installv1beta1.VerrazzanoSpec{
			Components: installv1beta1.ComponentSpec{
				Rancher: &installv1beta1.RancherComponent{
					Enabled: &falseValue,
				},
			},
		}}))
}

// TestIsKeycloakEnabled tests the IsKeycloakEnabled function
// GIVEN a call to IsKeycloakEnabled
//
//	THEN the value of the Enabled flag is returned if present, true otherwise (enabled by default)
func TestIsKeycloakEnabled(t *testing.T) {
	asserts := assert.New(t)
	asserts.True(IsKeycloakEnabled(nil))
	asserts.True(IsKeycloakEnabled(&vzapi.Verrazzano{Spec: vzapi.VerrazzanoSpec{}}))
	asserts.True(IsKeycloakEnabled(
		&vzapi.Verrazzano{Spec: vzapi.VerrazzanoSpec{
			Components: vzapi.ComponentSpec{
				Keycloak: &vzapi.KeycloakComponent{},
			},
		}}))
	asserts.True(IsKeycloakEnabled(
		&vzapi.Verrazzano{Spec: vzapi.VerrazzanoSpec{
			Components: vzapi.ComponentSpec{
				Keycloak: &vzapi.KeycloakComponent{
					Enabled: &trueValue,
				},
			},
		}}))
	asserts.False(IsKeycloakEnabled(
		&vzapi.Verrazzano{Spec: vzapi.VerrazzanoSpec{
			Components: vzapi.ComponentSpec{
				Keycloak: &vzapi.KeycloakComponent{
					Enabled: &falseValue,
				},
			},
		}}))
	asserts.True(IsKeycloakEnabled(
		&installv1beta1.Verrazzano{Spec: installv1beta1.VerrazzanoSpec{
			Components: installv1beta1.ComponentSpec{
				Keycloak: &installv1beta1.KeycloakComponent{
					Enabled: &trueValue,
				},
			},
		}}))
	asserts.False(IsKeycloakEnabled(
		&installv1beta1.Verrazzano{Spec: installv1beta1.VerrazzanoSpec{
			Components: installv1beta1.ComponentSpec{
				Keycloak: &installv1beta1.KeycloakComponent{
					Enabled: &falseValue,
				},
			},
		}}))
}

// TestIsClusterIssuerEnabled tests the IsClusterIssuerEnabled function
// GIVEN a call to IsClusterIssuerEnabled
//
//	THEN the value of the Enabled flag is returned if present, true otherwise (enabled by default)
func TestIsClusterIssuerEnabled(t *testing.T) {
	asserts := assert.New(t)
	asserts.True(IsClusterIssuerEnabled(nil))
	asserts.True(IsClusterIssuerEnabled(&vzapi.Verrazzano{Spec: vzapi.VerrazzanoSpec{}}))
	asserts.True(IsClusterIssuerEnabled(
		&vzapi.Verrazzano{Spec: vzapi.VerrazzanoSpec{
			Components: vzapi.ComponentSpec{
				ClusterIssuer: &vzapi.ClusterIssuerComponent{},
			},
		}}))
	asserts.True(IsClusterIssuerEnabled(
		&vzapi.Verrazzano{Spec: vzapi.VerrazzanoSpec{
			Components: vzapi.ComponentSpec{
				ClusterIssuer: &vzapi.ClusterIssuerComponent{
					Enabled: &trueValue,
				},
			},
		}}))
	asserts.True(IsClusterIssuerEnabled(
		&vzapi.Verrazzano{Spec: vzapi.VerrazzanoSpec{
			Components: vzapi.ComponentSpec{
				ClusterIssuer: &vzapi.ClusterIssuerComponent{
					Enabled: &falseValue,
				},
			},
		}}))
	asserts.False(IsClusterIssuerEnabled(
		&vzapi.Verrazzano{Spec: vzapi.VerrazzanoSpec{
			Components: vzapi.ComponentSpec{
				ClusterIssuer: &vzapi.ClusterIssuerComponent{
					Enabled: &falseValue,
				},
				CertManager: &vzapi.CertManagerComponent{
					Enabled: &falseValue,
				},
			},
		}}))
	asserts.True(IsClusterIssuerEnabled(
		&installv1beta1.Verrazzano{Spec: installv1beta1.VerrazzanoSpec{
			Components: installv1beta1.ComponentSpec{
				ClusterIssuer: &installv1beta1.ClusterIssuerComponent{
					Enabled: &trueValue,
				},
			},
		}}))
	asserts.True(IsClusterIssuerEnabled(
		&installv1beta1.Verrazzano{Spec: installv1beta1.VerrazzanoSpec{
			Components: installv1beta1.ComponentSpec{
				ClusterIssuer: &installv1beta1.ClusterIssuerComponent{
					Enabled: &falseValue,
				},
			},
		}}))
	asserts.False(IsClusterIssuerEnabled(
		&installv1beta1.Verrazzano{Spec: installv1beta1.VerrazzanoSpec{
			Components: installv1beta1.ComponentSpec{
				CertManager: &installv1beta1.CertManagerComponent{
					Enabled: &falseValue,
				},
				ClusterIssuer: &installv1beta1.ClusterIssuerComponent{
					Enabled: &falseValue,
				},
			},
		}}))
}

// TestIsCertManagerWebhookOCIEnabled tests the IsCertManagerWebhookOCIEnabled function
// GIVEN a call to IsCertManagerWebhookOCIEnabled
//
//	THEN the value of the Enabled flag is returned if present, false otherwise (disabled by default)
func TestIsCertManagerWebhookOCIEnabled(t *testing.T) {
	asserts := assert.New(t)
	asserts.False(IsCertManagerWebhookOCIEnabled(nil))
	asserts.False(IsCertManagerWebhookOCIEnabled(&vzapi.Verrazzano{Spec: vzapi.VerrazzanoSpec{}}))
	asserts.False(IsCertManagerWebhookOCIEnabled(
		&vzapi.Verrazzano{Spec: vzapi.VerrazzanoSpec{
			Components: vzapi.ComponentSpec{
				CertManagerWebhookOCI: &vzapi.CertManagerWebhookOCIComponent{},
			},
		}}))
	asserts.True(IsCertManagerWebhookOCIEnabled(
		&vzapi.Verrazzano{Spec: vzapi.VerrazzanoSpec{
			Components: vzapi.ComponentSpec{
				CertManagerWebhookOCI: &vzapi.CertManagerWebhookOCIComponent{
					Enabled: &trueValue,
				},
			},
		}}))
	asserts.False(IsCertManagerWebhookOCIEnabled(
		&vzapi.Verrazzano{Spec: vzapi.VerrazzanoSpec{
			Components: vzapi.ComponentSpec{
				CertManagerWebhookOCI: &vzapi.CertManagerWebhookOCIComponent{
					Enabled: &falseValue,
				},
			},
		}}))
	asserts.True(IsCertManagerWebhookOCIEnabled(
		&installv1beta1.Verrazzano{Spec: installv1beta1.VerrazzanoSpec{
			Components: installv1beta1.ComponentSpec{
				CertManagerWebhookOCI: &installv1beta1.CertManagerWebhookOCIComponent{
					Enabled: &trueValue,
				},
			},
		}}))
	asserts.False(IsCertManagerWebhookOCIEnabled(
		&installv1beta1.Verrazzano{Spec: installv1beta1.VerrazzanoSpec{
			Components: installv1beta1.ComponentSpec{
				CertManagerWebhookOCI: &installv1beta1.CertManagerWebhookOCIComponent{
					Enabled: &falseValue,
				},
			},
		}}))
}

// TestIsCertManagerWebhookOCIRequiredV1Alpha1 tests the IsCertManagerWebhookOCIRequired function
// GIVEN a call to IsCertManagerWebhookOCIRequired
//
//	THEN true is returned IF the webhook is explicitly enabled OR the issuer component is enabled and OCI DNS
//	with ACME/LetsEncrypt is configured
func TestIsCertManagerWebhookOCIRequiredV1Alpha1(t *testing.T) {
	asserts := assert.New(t)

	asserts.False(IsCertManagerWebhookOCIRequired(nil))

	asserts.False(IsCertManagerWebhookOCIRequired(
		&vzapi.Verrazzano{Spec: vzapi.VerrazzanoSpec{
			Components: vzapi.ComponentSpec{
				DNS: &vzapi.DNSComponent{OCI: &vzapi.OCI{}},
			},
		}}))

	asserts.False(IsCertManagerWebhookOCIRequired(
		&vzapi.Verrazzano{Spec: vzapi.VerrazzanoSpec{
			Components: vzapi.ComponentSpec{
				ClusterIssuer: &vzapi.ClusterIssuerComponent{Enabled: &falseValue},
				DNS:           &vzapi.DNSComponent{OCI: &vzapi.OCI{}},
			},
		}}))

	asserts.False(IsCertManagerWebhookOCIRequired(
		&vzapi.Verrazzano{Spec: vzapi.VerrazzanoSpec{
			Components: vzapi.ComponentSpec{
				ClusterIssuer: &vzapi.ClusterIssuerComponent{Enabled: &trueValue},
				DNS:           &vzapi.DNSComponent{OCI: &vzapi.OCI{}},
			},
		}}))

	asserts.True(IsCertManagerWebhookOCIRequired(
		&vzapi.Verrazzano{Spec: vzapi.VerrazzanoSpec{
			Components: vzapi.ComponentSpec{
				ClusterIssuer: &vzapi.ClusterIssuerComponent{
					Enabled: &trueValue,
					IssuerConfig: vzapi.IssuerConfig{
						LetsEncrypt: &vzapi.LetsEncryptACMEIssuer{},
					},
				},
				DNS: &vzapi.DNSComponent{OCI: &vzapi.OCI{}},
			},
		}}))

	asserts.True(IsCertManagerWebhookOCIRequired(
		&vzapi.Verrazzano{Spec: vzapi.VerrazzanoSpec{
			Components: vzapi.ComponentSpec{
				ClusterIssuer: vzapi.NewDefaultClusterIssuer(),
				CertManagerWebhookOCI: &vzapi.CertManagerWebhookOCIComponent{
					Enabled: &trueValue,
				},
			},
		}}))
}

// TestIsCertManagerWebhookOCIRequiredV1Beta1 tests the IsCertManagerWebhookOCIRequired function
// GIVEN a call to IsCertManagerWebhookOCIRequired
//
//	THEN true is returned IF the webhook is explicitly enabled OR the issuer component is enabled and OCI DNS
//	with ACME/LetsEncrypt is configured
func TestIsCertManagerWebhookOCIRequiredV1Beta1(t *testing.T) {
	asserts := assert.New(t)

	asserts.False(IsCertManagerWebhookOCIRequired(nil))

	asserts.False(IsCertManagerWebhookOCIRequired(
		&installv1beta1.Verrazzano{Spec: installv1beta1.VerrazzanoSpec{
			Components: installv1beta1.ComponentSpec{
				DNS: &installv1beta1.DNSComponent{OCI: &installv1beta1.OCI{}},
			},
		}}))

	asserts.False(IsCertManagerWebhookOCIRequired(
		&installv1beta1.Verrazzano{Spec: installv1beta1.VerrazzanoSpec{
			Components: installv1beta1.ComponentSpec{
				ClusterIssuer: &installv1beta1.ClusterIssuerComponent{Enabled: &falseValue},
				DNS:           &installv1beta1.DNSComponent{OCI: &installv1beta1.OCI{}},
			},
		}}))

	asserts.False(IsCertManagerWebhookOCIRequired(
		&installv1beta1.Verrazzano{Spec: installv1beta1.VerrazzanoSpec{
			Components: installv1beta1.ComponentSpec{
				ClusterIssuer: &installv1beta1.ClusterIssuerComponent{Enabled: &trueValue},
				DNS:           &installv1beta1.DNSComponent{OCI: &installv1beta1.OCI{}},
			},
		}}))

	asserts.True(IsCertManagerWebhookOCIRequired(
		&installv1beta1.Verrazzano{Spec: installv1beta1.VerrazzanoSpec{
			Components: installv1beta1.ComponentSpec{
				ClusterIssuer: &installv1beta1.ClusterIssuerComponent{
					Enabled: &trueValue,
					IssuerConfig: installv1beta1.IssuerConfig{
						LetsEncrypt: &installv1beta1.LetsEncryptACMEIssuer{},
					},
				},
				DNS: &installv1beta1.DNSComponent{OCI: &installv1beta1.OCI{}},
			},
		}}))

	asserts.True(IsCertManagerWebhookOCIRequired(
		&installv1beta1.Verrazzano{Spec: installv1beta1.VerrazzanoSpec{
			Components: installv1beta1.ComponentSpec{
				ClusterIssuer: installv1beta1.NewDefaultClusterIssuer(),
				CertManagerWebhookOCI: &installv1beta1.CertManagerWebhookOCIComponent{
					Enabled: &trueValue,
				},
			},
		}}))
}

func TestIsCAConfig(t *testing.T) {
	asserts := assert.New(t)

	isCA, err := IsCAConfig(&corev1.Secret{})
	asserts.False(isCA)
	asserts.Error(err)

	asserts.False(IsCAConfig(nil))

	asserts.True(IsCAConfig(&installv1beta1.Verrazzano{Spec: installv1beta1.VerrazzanoSpec{}}))

	asserts.True(IsCAConfig(
		&installv1beta1.Verrazzano{Spec: installv1beta1.VerrazzanoSpec{
			Components: installv1beta1.ComponentSpec{
				ClusterIssuer: &installv1beta1.ClusterIssuerComponent{
					IssuerConfig: installv1beta1.IssuerConfig{CA: &installv1beta1.CAIssuer{}},
				},
			},
		}}))

	asserts.False(IsCAConfig(
		&installv1beta1.Verrazzano{Spec: installv1beta1.VerrazzanoSpec{
			Components: installv1beta1.ComponentSpec{
				ClusterIssuer: &installv1beta1.ClusterIssuerComponent{},
			},
		}}))

	asserts.False(IsCAConfig(
		&installv1beta1.Verrazzano{Spec: installv1beta1.VerrazzanoSpec{
			Components: installv1beta1.ComponentSpec{
				ClusterIssuer: &installv1beta1.ClusterIssuerComponent{
					IssuerConfig: installv1beta1.IssuerConfig{LetsEncrypt: &installv1beta1.LetsEncryptACMEIssuer{}},
				},
			},
		}}))

	asserts.True(IsCAConfig(&vzapi.Verrazzano{Spec: vzapi.VerrazzanoSpec{}}))

	asserts.True(IsCAConfig(
		&vzapi.Verrazzano{Spec: vzapi.VerrazzanoSpec{
			Components: vzapi.ComponentSpec{
				ClusterIssuer: &vzapi.ClusterIssuerComponent{
					IssuerConfig: vzapi.IssuerConfig{CA: &vzapi.CAIssuer{}},
				},
			},
		}}))

	asserts.False(IsCAConfig(
		&vzapi.Verrazzano{Spec: vzapi.VerrazzanoSpec{
			Components: vzapi.ComponentSpec{
				ClusterIssuer: &vzapi.ClusterIssuerComponent{},
			},
		}}))

	asserts.False(IsCAConfig(
		&vzapi.Verrazzano{Spec: vzapi.VerrazzanoSpec{
			Components: vzapi.ComponentSpec{
				ClusterIssuer: &vzapi.ClusterIssuerComponent{
					IssuerConfig: vzapi.IssuerConfig{LetsEncrypt: &vzapi.LetsEncryptACMEIssuer{}},
				},
			},
		}}))
}

// TestIsConsoleEnabled tests the IsConsoleEnabled function
// GIVEN a call to IsConsoleEnabled
//
//	THEN the value of the Enabled flag is returned if present, true otherwise (enabled by default)
func TestIsConsoleEnabled(t *testing.T) {
	asserts := assert.New(t)
	asserts.True(IsConsoleEnabled(nil))
	asserts.True(IsConsoleEnabled(&vzapi.Verrazzano{Spec: vzapi.VerrazzanoSpec{}}))
	asserts.True(IsConsoleEnabled(
		&vzapi.Verrazzano{Spec: vzapi.VerrazzanoSpec{
			Components: vzapi.ComponentSpec{
				Console: &vzapi.ConsoleComponent{},
			},
		}}))
	asserts.True(IsConsoleEnabled(
		&vzapi.Verrazzano{Spec: vzapi.VerrazzanoSpec{
			Components: vzapi.ComponentSpec{
				Console: &vzapi.ConsoleComponent{
					Enabled: &trueValue,
				},
			},
		}}))
	asserts.False(IsConsoleEnabled(
		&vzapi.Verrazzano{Spec: vzapi.VerrazzanoSpec{
			Components: vzapi.ComponentSpec{
				Console: &vzapi.ConsoleComponent{
					Enabled: &falseValue,
				},
			},
		}}))
	asserts.True(IsConsoleEnabled(
		&installv1beta1.Verrazzano{Spec: installv1beta1.VerrazzanoSpec{
			Components: installv1beta1.ComponentSpec{
				Console: &installv1beta1.ConsoleComponent{
					Enabled: &trueValue,
				},
			},
		}}))
	asserts.False(IsConsoleEnabled(
		&installv1beta1.Verrazzano{Spec: installv1beta1.VerrazzanoSpec{
			Components: installv1beta1.ComponentSpec{
				Console: &installv1beta1.ConsoleComponent{
					Enabled: &falseValue,
				},
			},
		}}))
}

// TestIsFluentdEnabled tests the IsFluentdEnabled function
// GIVEN a call to IsFluentdEnabled
//
//	THEN the value of the Enabled flag is returned if present, true otherwise (enabled by default)
func TestIsFluentdEnabled(t *testing.T) {
	asserts := assert.New(t)
	asserts.True(IsFluentdEnabled(nil))
	asserts.True(IsFluentdEnabled(&vzapi.Verrazzano{Spec: vzapi.VerrazzanoSpec{}}))
	asserts.True(IsFluentdEnabled(
		&vzapi.Verrazzano{Spec: vzapi.VerrazzanoSpec{
			Components: vzapi.ComponentSpec{
				Fluentd: &vzapi.FluentdComponent{},
			},
		}}))
	asserts.True(IsFluentdEnabled(
		&vzapi.Verrazzano{Spec: vzapi.VerrazzanoSpec{
			Components: vzapi.ComponentSpec{
				Fluentd: &vzapi.FluentdComponent{
					Enabled: &trueValue,
				},
			},
		}}))
	asserts.False(IsFluentdEnabled(
		&vzapi.Verrazzano{Spec: vzapi.VerrazzanoSpec{
			Components: vzapi.ComponentSpec{
				Fluentd: &vzapi.FluentdComponent{
					Enabled: &falseValue,
				},
			},
		}}))
	asserts.True(IsFluentdEnabled(
		&installv1beta1.Verrazzano{Spec: installv1beta1.VerrazzanoSpec{
			Components: installv1beta1.ComponentSpec{
				Fluentd: &installv1beta1.FluentdComponent{
					Enabled: &trueValue,
				},
			},
		}}))
	asserts.False(IsFluentdEnabled(
		&installv1beta1.Verrazzano{Spec: installv1beta1.VerrazzanoSpec{
			Components: installv1beta1.ComponentSpec{
				Fluentd: &installv1beta1.FluentdComponent{
					Enabled: &falseValue,
				},
			},
		}}))
}

// TestIsGrafanaEnabled tests the IsGrafanaEnabled function
// GIVEN a call to IsGrafanaEnabled
//
//	THEN the value of the Enabled flag is returned if present, true otherwise (enabled by default)
func TestIsGrafanaEnabled(t *testing.T) {
	asserts := assert.New(t)
	asserts.True(IsGrafanaEnabled(nil))
	asserts.True(IsGrafanaEnabled(&vzapi.Verrazzano{Spec: vzapi.VerrazzanoSpec{}}))
	asserts.True(IsGrafanaEnabled(
		&vzapi.Verrazzano{Spec: vzapi.VerrazzanoSpec{
			Components: vzapi.ComponentSpec{
				Grafana: &vzapi.GrafanaComponent{},
			},
		}}))
	asserts.True(IsGrafanaEnabled(
		&vzapi.Verrazzano{Spec: vzapi.VerrazzanoSpec{
			Components: vzapi.ComponentSpec{
				Grafana: &vzapi.GrafanaComponent{
					Enabled: &trueValue,
				},
			},
		}}))
	asserts.False(IsGrafanaEnabled(
		&vzapi.Verrazzano{Spec: vzapi.VerrazzanoSpec{
			Components: vzapi.ComponentSpec{
				Grafana: &vzapi.GrafanaComponent{
					Enabled: &falseValue,
				},
			},
		}}))
	asserts.True(IsGrafanaEnabled(
		&installv1beta1.Verrazzano{Spec: installv1beta1.VerrazzanoSpec{
			Components: installv1beta1.ComponentSpec{
				Grafana: &installv1beta1.GrafanaComponent{
					Enabled: &trueValue,
				},
			},
		}}))
	asserts.False(IsGrafanaEnabled(
		&installv1beta1.Verrazzano{Spec: installv1beta1.VerrazzanoSpec{
			Components: installv1beta1.ComponentSpec{
				Grafana: &installv1beta1.GrafanaComponent{
					Enabled: &falseValue,
				},
			},
		}}))
}

// TestIsElasticsearchEnabled tests the IsOpenSearchEnabled function
// GIVEN a call to IsOpenSearchEnabled
//
//	THEN the value of the Enabled flag is returned if present, true otherwise (enabled by default)
func TestIsElasticsearchEnabled(t *testing.T) {
	asserts := assert.New(t)
	asserts.True(IsOpenSearchEnabled(nil))
	asserts.True(IsOpenSearchEnabled(&vzapi.Verrazzano{Spec: vzapi.VerrazzanoSpec{}}))
	asserts.True(IsOpenSearchEnabled(
		&vzapi.Verrazzano{Spec: vzapi.VerrazzanoSpec{
			Components: vzapi.ComponentSpec{
				Elasticsearch: &vzapi.ElasticsearchComponent{},
			},
		}}))
	asserts.True(IsOpenSearchEnabled(
		&vzapi.Verrazzano{Spec: vzapi.VerrazzanoSpec{
			Components: vzapi.ComponentSpec{
				Elasticsearch: &vzapi.ElasticsearchComponent{
					Enabled: &trueValue,
				},
			},
		}}))
	asserts.False(IsOpenSearchEnabled(
		&vzapi.Verrazzano{Spec: vzapi.VerrazzanoSpec{
			Components: vzapi.ComponentSpec{
				Elasticsearch: &vzapi.ElasticsearchComponent{
					Enabled: &falseValue,
				},
			},
		}}))
	asserts.True(IsOpenSearchEnabled(
		&installv1beta1.Verrazzano{Spec: installv1beta1.VerrazzanoSpec{
			Components: installv1beta1.ComponentSpec{
				OpenSearch: &installv1beta1.OpenSearchComponent{
					Enabled: &trueValue,
				},
			},
		}}))
	asserts.False(IsOpenSearchEnabled(
		&installv1beta1.Verrazzano{Spec: installv1beta1.VerrazzanoSpec{
			Components: installv1beta1.ComponentSpec{
				OpenSearch: &installv1beta1.OpenSearchComponent{
					Enabled: &falseValue,
				},
			},
		}}))
}

// TestIsKibanaEnabled tests the IsOpenSearchDashboardsEnabled function
// GIVEN a call to IsOpenSearchDashboardsEnabled
//
//	THEN the value of the Enabled flag is returned if present, true otherwise (enabled by default)
func TestIsKibanaEnabled(t *testing.T) {
	asserts := assert.New(t)
	asserts.True(IsOpenSearchDashboardsEnabled(nil))
	asserts.True(IsOpenSearchDashboardsEnabled(&vzapi.Verrazzano{Spec: vzapi.VerrazzanoSpec{}}))
	asserts.True(IsOpenSearchDashboardsEnabled(
		&vzapi.Verrazzano{Spec: vzapi.VerrazzanoSpec{
			Components: vzapi.ComponentSpec{
				Kibana: &vzapi.KibanaComponent{},
			},
		}}))
	asserts.True(IsOpenSearchDashboardsEnabled(
		&vzapi.Verrazzano{Spec: vzapi.VerrazzanoSpec{
			Components: vzapi.ComponentSpec{
				Kibana: &vzapi.KibanaComponent{
					Enabled: &trueValue,
				},
			},
		}}))
	asserts.False(IsOpenSearchDashboardsEnabled(
		&vzapi.Verrazzano{Spec: vzapi.VerrazzanoSpec{
			Components: vzapi.ComponentSpec{
				Kibana: &vzapi.KibanaComponent{
					Enabled: &falseValue,
				},
			},
		}}))
	asserts.True(IsOpenSearchDashboardsEnabled(
		&installv1beta1.Verrazzano{Spec: installv1beta1.VerrazzanoSpec{
			Components: installv1beta1.ComponentSpec{
				OpenSearchDashboards: &installv1beta1.OpenSearchDashboardsComponent{
					Enabled: &trueValue,
				},
			},
		}}))
	asserts.False(IsOpenSearchDashboardsEnabled(
		&installv1beta1.Verrazzano{Spec: installv1beta1.VerrazzanoSpec{
			Components: installv1beta1.ComponentSpec{
				OpenSearchDashboards: &installv1beta1.OpenSearchDashboardsComponent{
					Enabled: &falseValue,
				},
			},
		}}))
}

// TestIsPrometheusEnabled tests the IsPrometheusEnabled function
// GIVEN a call to IsPrometheusEnabled
//
//	THEN the value of the Enabled flag is returned if present, true otherwise (enabled by default)
func TestIsPrometheusEnabled(t *testing.T) {
	asserts := assert.New(t)
	asserts.True(IsPrometheusEnabled(nil))
	asserts.True(IsPrometheusEnabled(&vzapi.Verrazzano{Spec: vzapi.VerrazzanoSpec{}}))
	asserts.True(IsPrometheusEnabled(
		&vzapi.Verrazzano{Spec: vzapi.VerrazzanoSpec{
			Components: vzapi.ComponentSpec{
				Prometheus: &vzapi.PrometheusComponent{},
			},
		}}))
	asserts.True(IsPrometheusEnabled(
		&vzapi.Verrazzano{Spec: vzapi.VerrazzanoSpec{
			Components: vzapi.ComponentSpec{
				Prometheus: &vzapi.PrometheusComponent{
					Enabled: &trueValue,
				},
			},
		}}))
	asserts.False(IsPrometheusEnabled(
		&vzapi.Verrazzano{Spec: vzapi.VerrazzanoSpec{
			Components: vzapi.ComponentSpec{
				Prometheus: &vzapi.PrometheusComponent{
					Enabled: &falseValue,
				},
			},
		}}))
	asserts.True(IsPrometheusEnabled(
		&installv1beta1.Verrazzano{Spec: installv1beta1.VerrazzanoSpec{
			Components: installv1beta1.ComponentSpec{
				Prometheus: &installv1beta1.PrometheusComponent{
					Enabled: &trueValue,
				},
			},
		}}))
	asserts.False(IsPrometheusEnabled(
		&installv1beta1.Verrazzano{Spec: installv1beta1.VerrazzanoSpec{
			Components: installv1beta1.ComponentSpec{
				Prometheus: &installv1beta1.PrometheusComponent{
					Enabled: &falseValue,
				},
			},
		}}))
}

// TestIsKialiEnabled tests the IsKialiEnabled function
// GIVEN a call to IsKialiEnabled
//
//	THEN the value of the Enabled flag is returned if present, true otherwise (enabled by default)
func TestIsKialiEnabled(t *testing.T) {
	asserts := assert.New(t)
	asserts.True(IsKialiEnabled(nil))
	asserts.True(IsKialiEnabled(&vzapi.Verrazzano{Spec: vzapi.VerrazzanoSpec{}}))
	asserts.True(IsKialiEnabled(
		&vzapi.Verrazzano{Spec: vzapi.VerrazzanoSpec{
			Components: vzapi.ComponentSpec{
				Kiali: &vzapi.KialiComponent{},
			},
		}}))
	asserts.True(IsKialiEnabled(
		&vzapi.Verrazzano{Spec: vzapi.VerrazzanoSpec{
			Components: vzapi.ComponentSpec{
				Kiali: &vzapi.KialiComponent{
					Enabled: &trueValue,
				},
			},
		}}))
	asserts.False(IsKialiEnabled(
		&vzapi.Verrazzano{Spec: vzapi.VerrazzanoSpec{
			Components: vzapi.ComponentSpec{
				Kiali: &vzapi.KialiComponent{
					Enabled: &falseValue,
				},
			},
		}}))
	asserts.True(IsKialiEnabled(
		&installv1beta1.Verrazzano{Spec: installv1beta1.VerrazzanoSpec{
			Components: installv1beta1.ComponentSpec{
				Kiali: &installv1beta1.KialiComponent{
					Enabled: &trueValue,
				},
			},
		}}))
	asserts.False(IsKialiEnabled(
		&installv1beta1.Verrazzano{Spec: installv1beta1.VerrazzanoSpec{
			Components: installv1beta1.ComponentSpec{
				Kiali: &installv1beta1.KialiComponent{
					Enabled: &falseValue,
				},
			},
		}}))
}

// TestIsIstioEnabled tests the IsIstioEnabled function
// GIVEN a call to IsIstioEnabled
//
//	THEN the value of the Enabled flag is returned if present, true otherwise (enabled by default)
func TestIsIstioEnabled(t *testing.T) {
	asserts := assert.New(t)
	asserts.True(IsIstioEnabled(nil))
	asserts.True(IsIstioEnabled(&vzapi.Verrazzano{Spec: vzapi.VerrazzanoSpec{}}))
	asserts.True(IsIstioEnabled(
		&vzapi.Verrazzano{Spec: vzapi.VerrazzanoSpec{
			Components: vzapi.ComponentSpec{
				Istio: &vzapi.IstioComponent{},
			},
		}}))
	asserts.True(IsIstioEnabled(
		&vzapi.Verrazzano{Spec: vzapi.VerrazzanoSpec{
			Components: vzapi.ComponentSpec{
				Istio: &vzapi.IstioComponent{
					Enabled: &trueValue,
				},
			},
		}}))
	asserts.False(IsIstioEnabled(
		&vzapi.Verrazzano{Spec: vzapi.VerrazzanoSpec{
			Components: vzapi.ComponentSpec{
				Istio: &vzapi.IstioComponent{
					Enabled: &falseValue,
				},
			},
		}}))
	asserts.True(IsIstioEnabled(
		&installv1beta1.Verrazzano{Spec: installv1beta1.VerrazzanoSpec{
			Components: installv1beta1.ComponentSpec{
				Istio: &installv1beta1.IstioComponent{
					Enabled: &trueValue,
				},
			},
		}}))
	asserts.False(IsIstioEnabled(
		&installv1beta1.Verrazzano{Spec: installv1beta1.VerrazzanoSpec{
			Components: installv1beta1.ComponentSpec{
				Istio: &installv1beta1.IstioComponent{
					Enabled: &falseValue,
				},
			},
		}}))
}

// TestIsIstioInjectionEnabled tests the IsIstioInjectionEnabled function
// GIVEN a call to IsIstioInjectionEnabled
//
//	THEN return false if either Istio is disabled OR Injection is disabled, true otherwise
func TestIsIstioInjectionEnabled(t *testing.T) {
	asserts := assert.New(t)
	asserts.True(IsIstioInjectionEnabled(nil))
	asserts.True(IsIstioInjectionEnabled(&vzapi.Verrazzano{Spec: vzapi.VerrazzanoSpec{}}))
	asserts.True(IsIstioInjectionEnabled(
		&vzapi.Verrazzano{Spec: vzapi.VerrazzanoSpec{
			Components: vzapi.ComponentSpec{
				Istio: &vzapi.IstioComponent{},
			},
		}}))
	asserts.True(IsIstioInjectionEnabled(
		&vzapi.Verrazzano{Spec: vzapi.VerrazzanoSpec{
			Components: vzapi.ComponentSpec{
				Istio: &vzapi.IstioComponent{
					Enabled: &trueValue,
				},
			},
		}}))
	asserts.False(IsIstioInjectionEnabled(
		&vzapi.Verrazzano{Spec: vzapi.VerrazzanoSpec{
			Components: vzapi.ComponentSpec{
				Istio: &vzapi.IstioComponent{
					Enabled:          &trueValue,
					InjectionEnabled: &falseValue,
				},
			},
		}}))
	asserts.False(IsIstioInjectionEnabled(
		&vzapi.Verrazzano{Spec: vzapi.VerrazzanoSpec{
			Components: vzapi.ComponentSpec{
				Istio: &vzapi.IstioComponent{
					Enabled: &falseValue,
				},
			},
		}}))
	asserts.True(IsIstioInjectionEnabled(
		&installv1beta1.Verrazzano{Spec: installv1beta1.VerrazzanoSpec{
			Components: installv1beta1.ComponentSpec{
				Istio: &installv1beta1.IstioComponent{
					Enabled: &trueValue,
				},
			},
		}}))
	asserts.False(IsIstioInjectionEnabled(
		&installv1beta1.Verrazzano{Spec: installv1beta1.VerrazzanoSpec{
			Components: installv1beta1.ComponentSpec{
				Istio: &installv1beta1.IstioComponent{
					Enabled:          &trueValue,
					InjectionEnabled: &falseValue,
				},
			},
		}}))
	asserts.False(IsIstioInjectionEnabled(
		&installv1beta1.Verrazzano{Spec: installv1beta1.VerrazzanoSpec{
			Components: installv1beta1.ComponentSpec{
				Istio: &installv1beta1.IstioComponent{
					Enabled: &falseValue,
				},
			},
		}}))
}

// TestIsNGINXEnabled tests the IsNGINXEnabled function
// GIVEN a call to IsNGINXEnabled
//
//	THEN the value of the Enabled flag is returned if present, true otherwise (enabled by default)
func TestIsNGINXEnabled(t *testing.T) {
	asserts := assert.New(t)
	asserts.True(IsNGINXEnabled(nil))
	asserts.True(IsNGINXEnabled(&vzapi.Verrazzano{Spec: vzapi.VerrazzanoSpec{}}))
	asserts.True(IsNGINXEnabled(
		&vzapi.Verrazzano{Spec: vzapi.VerrazzanoSpec{
			Components: vzapi.ComponentSpec{
				Ingress: &vzapi.IngressNginxComponent{},
			},
		}}))
	asserts.True(IsNGINXEnabled(
		&vzapi.Verrazzano{Spec: vzapi.VerrazzanoSpec{
			Components: vzapi.ComponentSpec{
				Ingress: &vzapi.IngressNginxComponent{
					Enabled: &trueValue,
				},
			},
		}}))
	asserts.False(IsNGINXEnabled(
		&vzapi.Verrazzano{Spec: vzapi.VerrazzanoSpec{
			Components: vzapi.ComponentSpec{
				Ingress: &vzapi.IngressNginxComponent{
					Enabled: &falseValue,
				},
			},
		}}))
	asserts.True(IsNGINXEnabled(
		&installv1beta1.Verrazzano{Spec: installv1beta1.VerrazzanoSpec{
			Components: installv1beta1.ComponentSpec{
				IngressNGINX: &installv1beta1.IngressNginxComponent{
					Enabled: &trueValue,
				},
			},
		}}))
	asserts.False(IsNGINXEnabled(
		&installv1beta1.Verrazzano{Spec: installv1beta1.VerrazzanoSpec{
			Components: installv1beta1.ComponentSpec{
				IngressNGINX: &installv1beta1.IngressNginxComponent{
					Enabled: &falseValue,
				},
			},
		}}))
}

// TestIsJaegerOperatorEnabled tests the IsJaegerOperatorEnabled function
// GIVEN a call to IsJaegerOperatorEnabled
//
//	THEN the value of the Enabled flag is returned if present, false otherwise (disabled by default)
func TestIsJaegerOperatorEnabled(t *testing.T) {
	asserts := assert.New(t)
	asserts.False(IsJaegerOperatorEnabled(nil))
	asserts.False(IsJaegerOperatorEnabled(&vzapi.Verrazzano{Spec: vzapi.VerrazzanoSpec{}}))
	asserts.False(IsJaegerOperatorEnabled(
		&vzapi.Verrazzano{Spec: vzapi.VerrazzanoSpec{
			Components: vzapi.ComponentSpec{
				JaegerOperator: &vzapi.JaegerOperatorComponent{},
			},
		}}))
	asserts.True(IsJaegerOperatorEnabled(
		&vzapi.Verrazzano{Spec: vzapi.VerrazzanoSpec{
			Components: vzapi.ComponentSpec{
				JaegerOperator: &vzapi.JaegerOperatorComponent{
					Enabled: &trueValue,
				},
			},
		}}))
	asserts.False(IsJaegerOperatorEnabled(
		&vzapi.Verrazzano{Spec: vzapi.VerrazzanoSpec{
			Components: vzapi.ComponentSpec{
				JaegerOperator: &vzapi.JaegerOperatorComponent{
					Enabled: &falseValue,
				},
			},
		}}))
	asserts.True(IsJaegerOperatorEnabled(
		&installv1beta1.Verrazzano{Spec: installv1beta1.VerrazzanoSpec{
			Components: installv1beta1.ComponentSpec{
				JaegerOperator: &installv1beta1.JaegerOperatorComponent{
					Enabled: &trueValue,
				},
			},
		}}))
	asserts.False(IsJaegerOperatorEnabled(
		&installv1beta1.Verrazzano{Spec: installv1beta1.VerrazzanoSpec{
			Components: installv1beta1.ComponentSpec{
				JaegerOperator: &installv1beta1.JaegerOperatorComponent{
					Enabled: &falseValue,
				},
			},
		}}))
}

// TestIsApplicationOperatorEnabled tests the IsApplicationOperatorEnabled function
// GIVEN a call to IsApplicationOperatorEnabled
//
//	THEN the value of the Enabled flag is returned if present, false otherwise (disabled by default)
func TestIsApplicationOperatorEnabled(t *testing.T) {
	asserts := assert.New(t)
	asserts.True(IsApplicationOperatorEnabled(nil))
	asserts.True(IsApplicationOperatorEnabled(&vzapi.Verrazzano{Spec: vzapi.VerrazzanoSpec{}}))
	asserts.True(IsApplicationOperatorEnabled(
		&vzapi.Verrazzano{Spec: vzapi.VerrazzanoSpec{
			Components: vzapi.ComponentSpec{
				ApplicationOperator: &vzapi.ApplicationOperatorComponent{},
			},
		}}))
	asserts.True(IsApplicationOperatorEnabled(
		&vzapi.Verrazzano{Spec: vzapi.VerrazzanoSpec{
			Components: vzapi.ComponentSpec{
				ApplicationOperator: &vzapi.ApplicationOperatorComponent{
					Enabled: &trueValue,
				},
			},
		}}))
	asserts.False(IsApplicationOperatorEnabled(
		&vzapi.Verrazzano{Spec: vzapi.VerrazzanoSpec{
			Components: vzapi.ComponentSpec{
				ApplicationOperator: &vzapi.ApplicationOperatorComponent{
					Enabled: &falseValue,
				},
			},
		}}))
	asserts.True(IsApplicationOperatorEnabled(
		&installv1beta1.Verrazzano{Spec: installv1beta1.VerrazzanoSpec{
			Components: installv1beta1.ComponentSpec{
				ApplicationOperator: &installv1beta1.ApplicationOperatorComponent{
					Enabled: &trueValue,
				},
			},
		}}))
	asserts.False(IsApplicationOperatorEnabled(
		&installv1beta1.Verrazzano{Spec: installv1beta1.VerrazzanoSpec{
			Components: installv1beta1.ComponentSpec{
				ApplicationOperator: &installv1beta1.ApplicationOperatorComponent{
					Enabled: &falseValue,
				},
			},
		}}))
}

// TestIsVeleroEnabled tests the IsVeleroEnabled function
// GIVEN a call to IsVeleroEnabled
//
//	THEN the value of the Enabled flag is returned if present, false otherwise (disabled by default)
func TestIsVeleroEnabled(t *testing.T) {
	asserts := assert.New(t)
	asserts.False(IsVeleroEnabled(nil))
	asserts.False(IsVeleroEnabled(&vzapi.Verrazzano{Spec: vzapi.VerrazzanoSpec{}}))
	asserts.False(IsVeleroEnabled(
		&vzapi.Verrazzano{Spec: vzapi.VerrazzanoSpec{
			Components: vzapi.ComponentSpec{
				Velero: &vzapi.VeleroComponent{},
			},
		}}))
	asserts.True(IsVeleroEnabled(
		&vzapi.Verrazzano{Spec: vzapi.VerrazzanoSpec{
			Components: vzapi.ComponentSpec{
				Velero: &vzapi.VeleroComponent{
					Enabled: &trueValue,
				},
			},
		}}))
	asserts.False(IsVeleroEnabled(
		&vzapi.Verrazzano{Spec: vzapi.VerrazzanoSpec{
			Components: vzapi.ComponentSpec{
				Velero: &vzapi.VeleroComponent{
					Enabled: &falseValue,
				},
			},
		}}))
	asserts.True(IsVeleroEnabled(
		&installv1beta1.Verrazzano{Spec: installv1beta1.VerrazzanoSpec{
			Components: installv1beta1.ComponentSpec{
				Velero: &installv1beta1.VeleroComponent{
					Enabled: &trueValue,
				},
			},
		}}))
	asserts.False(IsVeleroEnabled(
		&installv1beta1.Verrazzano{Spec: installv1beta1.VerrazzanoSpec{
			Components: installv1beta1.ComponentSpec{
				Velero: &installv1beta1.VeleroComponent{
					Enabled: &falseValue,
				},
			},
		}}))
}

// TestIsCertManagerEnabled tests the IsCertManagerEnabled function
// GIVEN a call to IsCertManagerEnabled
// WHEN the CertManager component is explicitly disabled
// THEN return false, true otherwise (enabled by default)
func TestIsCertManagerEnabled(t *testing.T) {
	asserts := assert.New(t)
	asserts.True(IsCertManagerEnabled(nil))
	asserts.True(IsCertManagerEnabled(&vzapi.Verrazzano{Spec: vzapi.VerrazzanoSpec{}}))
	asserts.True(IsCertManagerEnabled(
		&vzapi.Verrazzano{Spec: vzapi.VerrazzanoSpec{
			Components: vzapi.ComponentSpec{
				CertManager: &vzapi.CertManagerComponent{},
			},
		}}))
	asserts.True(IsCertManagerEnabled(
		&vzapi.Verrazzano{Spec: vzapi.VerrazzanoSpec{
			Components: vzapi.ComponentSpec{
				CertManager: &vzapi.CertManagerComponent{
					Enabled: &trueValue,
				},
			},
		}}))
	asserts.False(IsCertManagerEnabled(
		&vzapi.Verrazzano{Spec: vzapi.VerrazzanoSpec{
			Components: vzapi.ComponentSpec{
				CertManager: &vzapi.CertManagerComponent{
					Enabled: &falseValue,
				},
			},
		}}))
	asserts.True(IsCertManagerEnabled(
		&installv1beta1.Verrazzano{Spec: installv1beta1.VerrazzanoSpec{
			Components: installv1beta1.ComponentSpec{
				CertManager: &installv1beta1.CertManagerComponent{
					Enabled: &trueValue,
				},
			},
		}}))
	asserts.False(IsCertManagerEnabled(
		&installv1beta1.Verrazzano{Spec: installv1beta1.VerrazzanoSpec{
			Components: installv1beta1.ComponentSpec{
				CertManager: &installv1beta1.CertManagerComponent{
					Enabled: &falseValue,
				},
			},
		}}))
}

// TestIsKubeStateMetricsEnabled tests the IsKubeStateMetricsEnabled function
// GIVEN a call to IsKubeStateMetricsEnabled
// WHEN the KubeStateMetrics component is explicitly enabled
// THEN return true, false otherwise (disabled by default)
func TestIsKubeStateMetricsEnabled(t *testing.T) {
	asserts := assert.New(t)
	asserts.False(IsKubeStateMetricsEnabled(nil))
	asserts.False(IsKubeStateMetricsEnabled(&vzapi.Verrazzano{Spec: vzapi.VerrazzanoSpec{}}))
	asserts.False(IsKubeStateMetricsEnabled(
		&vzapi.Verrazzano{Spec: vzapi.VerrazzanoSpec{
			Components: vzapi.ComponentSpec{
				KubeStateMetrics: &vzapi.KubeStateMetricsComponent{},
			},
		}}))
	asserts.True(IsKubeStateMetricsEnabled(
		&vzapi.Verrazzano{Spec: vzapi.VerrazzanoSpec{
			Components: vzapi.ComponentSpec{
				KubeStateMetrics: &vzapi.KubeStateMetricsComponent{
					Enabled: &trueValue,
				},
			},
		}}))
	asserts.False(IsKubeStateMetricsEnabled(
		&vzapi.Verrazzano{Spec: vzapi.VerrazzanoSpec{
			Components: vzapi.ComponentSpec{
				KubeStateMetrics: &vzapi.KubeStateMetricsComponent{
					Enabled: &falseValue,
				},
			},
		}}))
	asserts.True(IsKubeStateMetricsEnabled(
		&installv1beta1.Verrazzano{Spec: installv1beta1.VerrazzanoSpec{
			Components: installv1beta1.ComponentSpec{
				KubeStateMetrics: &installv1beta1.KubeStateMetricsComponent{
					Enabled: &trueValue,
				},
			},
		}}))
	asserts.False(IsKubeStateMetricsEnabled(
		&installv1beta1.Verrazzano{Spec: installv1beta1.VerrazzanoSpec{
			Components: installv1beta1.ComponentSpec{
				KubeStateMetrics: &installv1beta1.KubeStateMetricsComponent{
					Enabled: &falseValue,
				},
			},
		}}))
}

// TestIsAuthProxyEnabled tests the IsAuthProxyEnabled function
// GIVEN a call to IsAuthProxyEnabled
// WHEN the AuthProxy component is explicitly disabled
// THEN return false, true otherwise (enabled by default)
func TestIsAuthProxyEnabled(t *testing.T) {
	asserts := assert.New(t)
	asserts.True(IsAuthProxyEnabled(nil))
	asserts.True(IsAuthProxyEnabled(&vzapi.Verrazzano{Spec: vzapi.VerrazzanoSpec{}}))
	asserts.True(IsAuthProxyEnabled(
		&vzapi.Verrazzano{Spec: vzapi.VerrazzanoSpec{
			Components: vzapi.ComponentSpec{
				AuthProxy: &vzapi.AuthProxyComponent{},
			},
		}}))
	asserts.True(IsAuthProxyEnabled(
		&vzapi.Verrazzano{Spec: vzapi.VerrazzanoSpec{
			Components: vzapi.ComponentSpec{
				AuthProxy: &vzapi.AuthProxyComponent{
					Enabled: &trueValue,
				},
			},
		}}))
	asserts.False(IsAuthProxyEnabled(
		&vzapi.Verrazzano{Spec: vzapi.VerrazzanoSpec{
			Components: vzapi.ComponentSpec{
				AuthProxy: &vzapi.AuthProxyComponent{
					Enabled: &falseValue,
				},
			},
		}}))
	asserts.True(IsAuthProxyEnabled(
		&installv1beta1.Verrazzano{Spec: installv1beta1.VerrazzanoSpec{
			Components: installv1beta1.ComponentSpec{
				AuthProxy: &installv1beta1.AuthProxyComponent{
					Enabled: &trueValue,
				},
			},
		}}))
	asserts.False(IsAuthProxyEnabled(
		&installv1beta1.Verrazzano{Spec: installv1beta1.VerrazzanoSpec{
			Components: installv1beta1.ComponentSpec{
				AuthProxy: &installv1beta1.AuthProxyComponent{
					Enabled: &falseValue,
				},
			},
		}}))
}

// TestIsRancherBackupEnabled tests the IsRancherBackupEnabled function
// GIVEN a call to IsRancherBackupEnabled
// WHEN the RancherBackup component is explicitly enabled
// THEN return true, false otherwise (disabled by default)
func TestIsRancherBackupEnabled(t *testing.T) {
	asserts := assert.New(t)
	asserts.False(IsRancherBackupEnabled(nil))
	asserts.False(IsRancherBackupEnabled(&vzapi.Verrazzano{Spec: vzapi.VerrazzanoSpec{}}))
	asserts.False(IsRancherBackupEnabled(
		&vzapi.Verrazzano{Spec: vzapi.VerrazzanoSpec{
			Components: vzapi.ComponentSpec{
				RancherBackup: &vzapi.RancherBackupComponent{},
			},
		}}))
	asserts.True(IsRancherBackupEnabled(
		&vzapi.Verrazzano{Spec: vzapi.VerrazzanoSpec{
			Components: vzapi.ComponentSpec{
				RancherBackup: &vzapi.RancherBackupComponent{
					Enabled: &trueValue,
				},
			},
		}}))
	asserts.False(IsRancherBackupEnabled(
		&vzapi.Verrazzano{Spec: vzapi.VerrazzanoSpec{
			Components: vzapi.ComponentSpec{
				RancherBackup: &vzapi.RancherBackupComponent{
					Enabled: &falseValue,
				},
			},
		}}))
	asserts.True(IsRancherBackupEnabled(
		&installv1beta1.Verrazzano{Spec: installv1beta1.VerrazzanoSpec{
			Components: installv1beta1.ComponentSpec{
				RancherBackup: &installv1beta1.RancherBackupComponent{
					Enabled: &trueValue,
				},
			},
		}}))
	asserts.False(IsRancherBackupEnabled(
		&installv1beta1.Verrazzano{Spec: installv1beta1.VerrazzanoSpec{
			Components: installv1beta1.ComponentSpec{
				RancherBackup: &installv1beta1.RancherBackupComponent{
					Enabled: &falseValue,
				},
			},
		}}))
}

// TestIsPrometheusComponentsEnabled tests whether the PrometheusComponents are enabled or not
// GIVEN a call to isEnabled function of a Prometheus component
// WHEN the Prometheus component is explicitly enabled or disabled
// THEN return the value as expected in the enabled variable
func TestIsPrometheusComponentsEnabled(t *testing.T) {
	var tests = []struct {
		name      string
		cr        runtime.Object
		enabled   bool
		isEnabled func(object runtime.Object) bool
	}{
		// Prometheus Operator
		{
			"Prometheus Operator enabled when empty v1alpha1 CR",
			&vzapi.Verrazzano{},
			true,
			IsPrometheusOperatorEnabled,
		},
		{
			"Prometheus Operator enabled when empty v1beta1 CR",
			&installv1beta1.Verrazzano{},
			true,
			IsPrometheusOperatorEnabled,
		},
		{
			"Prometheus Operator enabled when component enabled, v1alpha1 CR",
			&vzapi.Verrazzano{Spec: vzapi.VerrazzanoSpec{Components: vzapi.ComponentSpec{PrometheusOperator: &vzapi.PrometheusOperatorComponent{Enabled: &trueValue}}}},
			true,
			IsPrometheusOperatorEnabled,
		},
		{
			"Prometheus Operator enabled when component enabled, v1beta1 CR",
			&installv1beta1.Verrazzano{Spec: installv1beta1.VerrazzanoSpec{Components: installv1beta1.ComponentSpec{PrometheusOperator: &installv1beta1.PrometheusOperatorComponent{Enabled: &trueValue}}}},
			true,
			IsPrometheusOperatorEnabled,
		},
		{
			"Prometheus Operator disabled when component disabled, v1alpha1 CR",
			&vzapi.Verrazzano{Spec: vzapi.VerrazzanoSpec{Components: vzapi.ComponentSpec{PrometheusOperator: &vzapi.PrometheusOperatorComponent{Enabled: &falseValue}}}},
			false,
			IsPrometheusOperatorEnabled,
		},
		{
			"Prometheus Operator disabled when component disabled, v1beta1 CR",
			&installv1beta1.Verrazzano{Spec: installv1beta1.VerrazzanoSpec{Components: installv1beta1.ComponentSpec{PrometheusOperator: &installv1beta1.PrometheusOperatorComponent{Enabled: &falseValue}}}},
			false,
			IsPrometheusOperatorEnabled,
		},
		// Prometheus Adapter
		{
			"Prometheus Adapter disabled when empty v1alpha1 CR",
			&vzapi.Verrazzano{},
			false,
			IsPrometheusAdapterEnabled,
		},
		{
			"Prometheus Adapter disabled when empty v1beta1 CR",
			&installv1beta1.Verrazzano{},
			false,
			IsPrometheusAdapterEnabled,
		},
		{
			"Prometheus Adapter enabled when component enabled, v1alpha1 CR",
			&vzapi.Verrazzano{Spec: vzapi.VerrazzanoSpec{Components: vzapi.ComponentSpec{PrometheusAdapter: &vzapi.PrometheusAdapterComponent{Enabled: &trueValue}}}},
			true,
			IsPrometheusAdapterEnabled,
		},
		{
			"Prometheus Adapter enabled when component enabled, v1beta1 CR",
			&installv1beta1.Verrazzano{Spec: installv1beta1.VerrazzanoSpec{Components: installv1beta1.ComponentSpec{PrometheusAdapter: &installv1beta1.PrometheusAdapterComponent{Enabled: &trueValue}}}},
			true,
			IsPrometheusAdapterEnabled,
		},
		{
			"Prometheus Adapter disabled when component disabled, v1alpha1 CR",
			&vzapi.Verrazzano{Spec: vzapi.VerrazzanoSpec{Components: vzapi.ComponentSpec{PrometheusAdapter: &vzapi.PrometheusAdapterComponent{Enabled: &falseValue}}}},
			false,
			IsPrometheusAdapterEnabled,
		},
		{
			"Prometheus Adapter disabled when component disabled, v1beta1 CR",
			&installv1beta1.Verrazzano{Spec: installv1beta1.VerrazzanoSpec{Components: installv1beta1.ComponentSpec{PrometheusAdapter: &installv1beta1.PrometheusAdapterComponent{Enabled: &falseValue}}}},
			false,
			IsPrometheusAdapterEnabled,
		},
		// Prometheus Pushgateway
		{
			"Prometheus Pushgateway disabled when empty v1alpha1 CR",
			&vzapi.Verrazzano{},
			false,
			IsPrometheusPushgatewayEnabled,
		},
		{
			"Prometheus Pushgateway disabled when empty v1beta1 CR",
			&installv1beta1.Verrazzano{},
			false,
			IsPrometheusPushgatewayEnabled,
		},
		{
			"Prometheus Pushgateway enabled when component enabled, v1alpha1 CR",
			&vzapi.Verrazzano{Spec: vzapi.VerrazzanoSpec{Components: vzapi.ComponentSpec{PrometheusPushgateway: &vzapi.PrometheusPushgatewayComponent{Enabled: &trueValue}}}},
			true,
			IsPrometheusPushgatewayEnabled,
		},
		{
			"Prometheus Pushgateway enabled when component enabled, v1beta1 CR",
			&installv1beta1.Verrazzano{Spec: installv1beta1.VerrazzanoSpec{Components: installv1beta1.ComponentSpec{PrometheusPushgateway: &installv1beta1.PrometheusPushgatewayComponent{Enabled: &trueValue}}}},
			true,
			IsPrometheusPushgatewayEnabled,
		},
		{
			"Prometheus Pushgateway disabled when component disabled, v1alpha1 CR",
			&vzapi.Verrazzano{Spec: vzapi.VerrazzanoSpec{Components: vzapi.ComponentSpec{PrometheusPushgateway: &vzapi.PrometheusPushgatewayComponent{Enabled: &falseValue}}}},
			false,
			IsPrometheusPushgatewayEnabled,
		},
		{
			"Prometheus Pushgateway disabled when component disabled, v1beta1 CR",
			&installv1beta1.Verrazzano{Spec: installv1beta1.VerrazzanoSpec{Components: installv1beta1.ComponentSpec{PrometheusPushgateway: &installv1beta1.PrometheusPushgatewayComponent{Enabled: &falseValue}}}},
			false,
			IsPrometheusPushgatewayEnabled,
		},
		// Prometheus NodeExporter
		{
			"Prometheus NodeExporter enabled when empty v1alpha1 CR",
			&vzapi.Verrazzano{},
			true,
			IsPrometheusNodeExporterEnabled,
		},
		{
			"Prometheus NodeExporter enabled when empty v1beta1 CR",
			&installv1beta1.Verrazzano{},
			true,
			IsPrometheusNodeExporterEnabled,
		},
		{
			"Prometheus NodeExporter enabled when component enabled, v1alpha1 CR",
			&vzapi.Verrazzano{Spec: vzapi.VerrazzanoSpec{Components: vzapi.ComponentSpec{PrometheusNodeExporter: &vzapi.PrometheusNodeExporterComponent{Enabled: &trueValue}}}},
			true,
			IsPrometheusNodeExporterEnabled,
		},
		{
			"Prometheus NodeExporter enabled when component enabled, v1beta1 CR",
			&installv1beta1.Verrazzano{Spec: installv1beta1.VerrazzanoSpec{Components: installv1beta1.ComponentSpec{PrometheusNodeExporter: &installv1beta1.PrometheusNodeExporterComponent{Enabled: &trueValue}}}},
			true,
			IsPrometheusNodeExporterEnabled,
		},
		{
			"Prometheus NodeExporter disabled when component disabled, v1alpha1 CR",
			&vzapi.Verrazzano{Spec: vzapi.VerrazzanoSpec{Components: vzapi.ComponentSpec{PrometheusNodeExporter: &vzapi.PrometheusNodeExporterComponent{Enabled: &falseValue}}}},
			false,
			IsPrometheusNodeExporterEnabled,
		},
		{
			"Prometheus NodeExporter disabled when component disabled, v1beta1 CR",
			&installv1beta1.Verrazzano{Spec: installv1beta1.VerrazzanoSpec{Components: installv1beta1.ComponentSpec{PrometheusNodeExporter: &installv1beta1.PrometheusNodeExporterComponent{Enabled: &falseValue}}}},
			false,
			IsPrometheusNodeExporterEnabled,
		},
	}
	for _, tt := range tests {
		t.Run(tt.name, func(t *testing.T) {
			assert.Equal(t, tt.enabled, tt.isEnabled(tt.cr))
		})
	}
}

// TestIsArgoCDEnabled tests the IsArgoCDEnabled function
// GIVEN a call to IsArgoCDEnabled
//
//	THEN the value of the Enabled flag is returned if present, false otherwise (disabled by default)
func TestIsArgoCDEnabled(t *testing.T) {
	asserts := assert.New(t)
	asserts.False(IsArgoCDEnabled(nil))
	asserts.False(IsArgoCDEnabled(&vzapi.Verrazzano{Spec: vzapi.VerrazzanoSpec{}}))
	asserts.False(IsArgoCDEnabled(
		&vzapi.Verrazzano{Spec: vzapi.VerrazzanoSpec{
			Components: vzapi.ComponentSpec{
				ArgoCD: &vzapi.ArgoCDComponent{},
			},
		}}))
	asserts.True(IsArgoCDEnabled(
		&vzapi.Verrazzano{Spec: vzapi.VerrazzanoSpec{
			Components: vzapi.ComponentSpec{
				ArgoCD: &vzapi.ArgoCDComponent{
					Enabled: &trueValue,
				},
			},
		}}))
	asserts.False(IsArgoCDEnabled(
		&vzapi.Verrazzano{Spec: vzapi.VerrazzanoSpec{
			Components: vzapi.ComponentSpec{
				ArgoCD: &vzapi.ArgoCDComponent{
					Enabled: &falseValue,
				},
			},
		}}))
}

func TestIsComponentEnabled(t *testing.T) {
	var tests = []struct {
		name      string
		cr        runtime.Object
		enabled   bool
		isEnabled func(object runtime.Object) bool
	}{
		// WKO
		{
			"wko enabled when empty v1alpha1 CR",
			&vzapi.Verrazzano{},
			true,
			IsWebLogicOperatorEnabled,
		},
		{
			"wko enabled when empty v1beta1 CR",
			&installv1beta1.Verrazzano{},
			true,
			IsWebLogicOperatorEnabled,
		},
		{
			"wko enabled when component enabled, v1alpha1 CR",
			&vzapi.Verrazzano{Spec: vzapi.VerrazzanoSpec{Components: vzapi.ComponentSpec{WebLogicOperator: &vzapi.WebLogicOperatorComponent{Enabled: &enabled}}}},
			true,
			IsWebLogicOperatorEnabled,
		},
		{
			"wko enabled when component enabled, v1beta1 CR",
			&installv1beta1.Verrazzano{Spec: installv1beta1.VerrazzanoSpec{Components: installv1beta1.ComponentSpec{WebLogicOperator: &installv1beta1.WebLogicOperatorComponent{Enabled: &enabled}}}},
			true,
			IsWebLogicOperatorEnabled,
		},
		{
			"wko disabled when component disabled, v1alpha1 CR",
			&vzapi.Verrazzano{Spec: vzapi.VerrazzanoSpec{Components: vzapi.ComponentSpec{WebLogicOperator: &vzapi.WebLogicOperatorComponent{Enabled: &disabled}}}},
			false,
			IsWebLogicOperatorEnabled,
		},
		{
			"wko disabled when component disabled, v1beta1 CR",
			&installv1beta1.Verrazzano{Spec: installv1beta1.VerrazzanoSpec{Components: installv1beta1.ComponentSpec{WebLogicOperator: &installv1beta1.WebLogicOperatorComponent{Enabled: &disabled}}}},
			false,
			IsWebLogicOperatorEnabled,
		},

		// COH
		{
			"coh enabled when empty v1alpha1 CR",
			&vzapi.Verrazzano{},
			true,
			IsCoherenceOperatorEnabled,
		},
		{
			"coh enabled when empty v1beta1 CR",
			&installv1beta1.Verrazzano{},
			true,
			IsCoherenceOperatorEnabled,
		},
		{
			"coh enabled when component enabled, v1alpha1 CR",
			&vzapi.Verrazzano{Spec: vzapi.VerrazzanoSpec{Components: vzapi.ComponentSpec{CoherenceOperator: &vzapi.CoherenceOperatorComponent{Enabled: &enabled}}}},
			true,
			IsCoherenceOperatorEnabled,
		},
		{
			"coh enabled when component enabled, v1beta1 CR",
			&installv1beta1.Verrazzano{Spec: installv1beta1.VerrazzanoSpec{Components: installv1beta1.ComponentSpec{CoherenceOperator: &installv1beta1.CoherenceOperatorComponent{Enabled: &enabled}}}},
			true,
			IsCoherenceOperatorEnabled,
		},
		{
			"coh disabled when component disabled, v1alpha1 CR",
			&vzapi.Verrazzano{Spec: vzapi.VerrazzanoSpec{Components: vzapi.ComponentSpec{CoherenceOperator: &vzapi.CoherenceOperatorComponent{Enabled: &disabled}}}},
			false,
			IsCoherenceOperatorEnabled,
		},
		{
			"coh disabled when component disabled, v1beta1 CR",
			&installv1beta1.Verrazzano{Spec: installv1beta1.VerrazzanoSpec{Components: installv1beta1.ComponentSpec{CoherenceOperator: &installv1beta1.CoherenceOperatorComponent{Enabled: &disabled}}}},
			false,
			IsCoherenceOperatorEnabled,
		},

		// Verrazzano Component
		{
			"vz enabled when empty v1alpha1 CR",
			&vzapi.Verrazzano{},
			true,
			IsVerrazzanoComponentEnabled,
		},
		{
			"vz enabled when empty v1beta1 CR",
			&installv1beta1.Verrazzano{},
			true,
			IsVerrazzanoComponentEnabled,
		},
		{
			"vz enabled when component enabled, v1alpha1 CR",
			&vzapi.Verrazzano{Spec: vzapi.VerrazzanoSpec{Components: vzapi.ComponentSpec{Verrazzano: &vzapi.VerrazzanoComponent{Enabled: &enabled}}}},
			true,
			IsVerrazzanoComponentEnabled,
		},
		{
			"vz enabled when component enabled, v1beta1 CR",
			&installv1beta1.Verrazzano{Spec: installv1beta1.VerrazzanoSpec{Components: installv1beta1.ComponentSpec{Verrazzano: &installv1beta1.VerrazzanoComponent{Enabled: &enabled}}}},
			true,
			IsVerrazzanoComponentEnabled,
		},
		{
			"vz disabled when component disabled, v1alpha1 CR",
			&vzapi.Verrazzano{Spec: vzapi.VerrazzanoSpec{Components: vzapi.ComponentSpec{Verrazzano: &vzapi.VerrazzanoComponent{Enabled: &disabled}}}},
			false,
			IsVerrazzanoComponentEnabled,
		},
		{
			"vz disabled when component disabled, v1beta1 CR",
			&installv1beta1.Verrazzano{Spec: installv1beta1.VerrazzanoSpec{Components: installv1beta1.ComponentSpec{Verrazzano: &installv1beta1.VerrazzanoComponent{Enabled: &disabled}}}},
			false,
			IsVerrazzanoComponentEnabled,
		},

		// OAM
		{
			"oam enabled when empty v1alpha1 CR",
			&vzapi.Verrazzano{},
			true,
			IsCoherenceOperatorEnabled,
		},
		{
			"oam enabled when empty v1beta1 CR",
			&installv1beta1.Verrazzano{},
			true,
			IsOAMEnabled,
		},
		{
			"oam enabled when component enabled, v1alpha1 CR",
			&vzapi.Verrazzano{Spec: vzapi.VerrazzanoSpec{Components: vzapi.ComponentSpec{OAM: &vzapi.OAMComponent{Enabled: &enabled}}}},
			true,
			IsOAMEnabled,
		},
		{
			"oam enabled when component enabled, v1beta1 CR",
			&installv1beta1.Verrazzano{Spec: installv1beta1.VerrazzanoSpec{Components: installv1beta1.ComponentSpec{OAM: &installv1beta1.OAMComponent{Enabled: &enabled}}}},
			true,
			IsOAMEnabled,
		},
		{
			"oam disabled when component disabled, v1alpha1 CR",
			&vzapi.Verrazzano{Spec: vzapi.VerrazzanoSpec{Components: vzapi.ComponentSpec{OAM: &vzapi.OAMComponent{Enabled: &disabled}}}},
			false,
			IsOAMEnabled,
		},
		{
			"oam disabled when component disabled, v1beta1 CR",
			&installv1beta1.Verrazzano{Spec: installv1beta1.VerrazzanoSpec{Components: installv1beta1.ComponentSpec{OAM: &installv1beta1.OAMComponent{Enabled: &disabled}}}},
			false,
			IsOAMEnabled,
		},

		// MySQL Operator
		{
			"mysqlop enabled when empty v1alpha1 CR",
			&vzapi.Verrazzano{},
			true,
			IsMySQLOperatorEnabled,
		},
		{
			"mysqlop enabled when empty v1beta1 CR",
			&installv1beta1.Verrazzano{},
			true,
			IsMySQLOperatorEnabled,
		},
		{
			"mysqlop enabled when component enabled, v1alpha1 CR",
			&vzapi.Verrazzano{Spec: vzapi.VerrazzanoSpec{Components: vzapi.ComponentSpec{MySQLOperator: &vzapi.MySQLOperatorComponent{Enabled: &enabled}}}},
			true,
			IsMySQLOperatorEnabled,
		},
		{
			"mysqlop enabled when component enabled, v1beta1 CR",
			&installv1beta1.Verrazzano{Spec: installv1beta1.VerrazzanoSpec{Components: installv1beta1.ComponentSpec{MySQLOperator: &installv1beta1.MySQLOperatorComponent{Enabled: &enabled}}}},
			true,
			IsMySQLOperatorEnabled,
		},
		{
			"mysqlop disabled when component disabled, v1alpha1 CR",
			&vzapi.Verrazzano{Spec: vzapi.VerrazzanoSpec{Components: vzapi.ComponentSpec{MySQLOperator: &vzapi.MySQLOperatorComponent{Enabled: &disabled}}}},
			false,
			IsMySQLOperatorEnabled,
		},
		{
			"mysqlop disabled when component disabled, v1beta1 CR",
			&installv1beta1.Verrazzano{Spec: installv1beta1.VerrazzanoSpec{Components: installv1beta1.ComponentSpec{MySQLOperator: &installv1beta1.MySQLOperatorComponent{Enabled: &disabled}}}},
			false,
			IsMySQLOperatorEnabled,
		},
	}

	for _, tt := range tests {
		t.Run(tt.name, func(t *testing.T) {
			assert.Equal(t, tt.enabled, tt.isEnabled(tt.cr))
		})
	}
}

// TestIsFluentOperatorEnabled tests the IsFluentOperatorEnabled function
// GIVEN a call to IsFluentOperatorEnabled
//
//	THEN the value of the Enabled flag is returned if present, false otherwise (disabled by default)
func TestIsFluentOperatorEnabled(t *testing.T) {
	asserts := assert.New(t)
	asserts.False(IsFluentOperatorEnabled(nil))
	asserts.False(IsFluentOperatorEnabled(&vzapi.Verrazzano{Spec: vzapi.VerrazzanoSpec{}}))
	asserts.False(IsFluentOperatorEnabled(
		&vzapi.Verrazzano{Spec: vzapi.VerrazzanoSpec{
			Components: vzapi.ComponentSpec{
				FluentOperator: &vzapi.FluentOperatorComponent{},
			},
		}}))
	asserts.True(IsFluentOperatorEnabled(
		&vzapi.Verrazzano{Spec: vzapi.VerrazzanoSpec{
			Components: vzapi.ComponentSpec{
				FluentOperator: &vzapi.FluentOperatorComponent{
					Enabled: &trueValue,
				},
			},
		}}))
	asserts.False(IsFluentOperatorEnabled(
		&vzapi.Verrazzano{Spec: vzapi.VerrazzanoSpec{
			Components: vzapi.ComponentSpec{
				FluentOperator: &vzapi.FluentOperatorComponent{
					Enabled: &falseValue,
				},
			},
		}}))
	asserts.True(IsFluentOperatorEnabled(
		&installv1beta1.Verrazzano{Spec: installv1beta1.VerrazzanoSpec{
			Components: installv1beta1.ComponentSpec{
				FluentOperator: &installv1beta1.FluentOperatorComponent{
					Enabled: &trueValue,
				},
			},
		}}))
	asserts.False(IsFluentOperatorEnabled(
		&installv1beta1.Verrazzano{Spec: installv1beta1.VerrazzanoSpec{
			Components: installv1beta1.ComponentSpec{
				FluentOperator: &installv1beta1.FluentOperatorComponent{
					Enabled: &falseValue,
				},
			},
		}}))
}

// TestIsFluentbitOpensearchOutputEnabled tests the IsFluentbitOpensearchOutputEnabled function
// GIVEN a call to IsFluentbitOpensearchOutputEnabled
//
//	THEN the value of the Enabled flag is returned if present, false otherwise (disabled by default).
func TestIsFluentbitOpensearchOutputEnabled(t *testing.T) {
	asserts := assert.New(t)
	asserts.False(IsFluentbitOpensearchOutputEnabled(nil))
	asserts.False(IsFluentbitOpensearchOutputEnabled(&vzapi.Verrazzano{Spec: vzapi.VerrazzanoSpec{}}))
	asserts.False(IsFluentbitOpensearchOutputEnabled(
		&vzapi.Verrazzano{Spec: vzapi.VerrazzanoSpec{
			Components: vzapi.ComponentSpec{
				FluentbitOpensearchOutput: &vzapi.FluentbitOpensearchOutputComponent{},
			},
		}}))
	asserts.True(IsFluentbitOpensearchOutputEnabled(
		&vzapi.Verrazzano{Spec: vzapi.VerrazzanoSpec{
			Components: vzapi.ComponentSpec{
				FluentbitOpensearchOutput: &vzapi.FluentbitOpensearchOutputComponent{
					Enabled: &trueValue,
				},
			},
		}}))
	asserts.False(IsFluentbitOpensearchOutputEnabled(
		&vzapi.Verrazzano{Spec: vzapi.VerrazzanoSpec{
			Components: vzapi.ComponentSpec{
				FluentbitOpensearchOutput: &vzapi.FluentbitOpensearchOutputComponent{
					Enabled: &falseValue,
				},
			},
		}}))
	asserts.True(IsFluentbitOpensearchOutputEnabled(
		&installv1beta1.Verrazzano{Spec: installv1beta1.VerrazzanoSpec{
			Components: installv1beta1.ComponentSpec{
				FluentbitOpensearchOutput: &installv1beta1.FluentbitOpensearchOutputComponent{
					Enabled: &trueValue,
				},
			},
		}}))
	asserts.False(IsFluentbitOpensearchOutputEnabled(
		&installv1beta1.Verrazzano{Spec: installv1beta1.VerrazzanoSpec{
			Components: installv1beta1.ComponentSpec{
				FluentbitOpensearchOutput: &installv1beta1.FluentbitOpensearchOutputComponent{
					Enabled: &falseValue,
				},
			},
		}}))
}

// TestIsVMOEnabled tests the IsVMOEnabled function
// GIVEN a call to IsVMOEnabled
//
//	THEN the value of the Enabled flag is returned if present, true otherwise (enabled by default)
func TestIsVMOEnabled(t *testing.T) {
	var tests = []struct {
		name    string
		cr      runtime.Object
		enabled bool
	}{
		{
			"enabled on nil CR",
			nil,
			true,
		},
		{
			"enabled on empty v1alpha1 CR",
			&vzapi.Verrazzano{},
			true,
		},
		{
			"enabled on v1alpha1 CR with Prometheus disabled",
			&vzapi.Verrazzano{Spec: vzapi.VerrazzanoSpec{
				Components: vzapi.ComponentSpec{
					Prometheus: &vzapi.PrometheusComponent{Enabled: &falseValue},
				}}},
			true,
		},
		{
			"enabled on v1alpha1 CR with Prometheus Operator disabled",
			&vzapi.Verrazzano{Spec: vzapi.VerrazzanoSpec{
				Components: vzapi.ComponentSpec{
					PrometheusOperator: &vzapi.PrometheusOperatorComponent{Enabled: &falseValue},
				}}},
			true,
		},
		{
			"enabled on v1alpha1 CR with Opensearch and Opensearch dashboards disabled",
			&vzapi.Verrazzano{Spec: vzapi.VerrazzanoSpec{
				Components: vzapi.ComponentSpec{
					Elasticsearch: &vzapi.ElasticsearchComponent{Enabled: &falseValue},
					Kibana:        &vzapi.KibanaComponent{Enabled: &falseValue},
				}}},
			true,
		},
		{
			"disabled on v1alpha1 CR with OpenSearch, OpenSearchDashboards and Grafana disabled",
			&vzapi.Verrazzano{Spec: vzapi.VerrazzanoSpec{
				Components: vzapi.ComponentSpec{
					Elasticsearch: &vzapi.ElasticsearchComponent{Enabled: &falseValue},
					Kibana:        &vzapi.KibanaComponent{Enabled: &falseValue},
					Grafana:       &vzapi.GrafanaComponent{Enabled: &falseValue},
				}}},
			false,
		},
		{
			"enabled on empty v1beta1 CR",
			&installv1beta1.Verrazzano{},
			true,
		},
		{
			"enabled on v1beta1 CR with Prometheus disabled",
			&installv1beta1.Verrazzano{Spec: installv1beta1.VerrazzanoSpec{
				Components: installv1beta1.ComponentSpec{
					Prometheus: &installv1beta1.PrometheusComponent{Enabled: &falseValue},
				}}},
			true,
		},
		{
			"disabled on v1beta1 CR with OpenSearch, OpenSearchDashboards and Grafana disabled",
			&installv1beta1.Verrazzano{Spec: installv1beta1.VerrazzanoSpec{
				Components: installv1beta1.ComponentSpec{
					OpenSearch:           &installv1beta1.OpenSearchComponent{Enabled: &falseValue},
					OpenSearchDashboards: &installv1beta1.OpenSearchDashboardsComponent{Enabled: &falseValue},
					Grafana:              &installv1beta1.GrafanaComponent{Enabled: &falseValue},
				}}},
			false,
		},
	}
	for _, tt := range tests {
		t.Run(tt.name, func(t *testing.T) {
			assert.Equal(t, tt.enabled, IsVMOEnabled(tt.cr))
		})
	}
}

// TestIsAlertmanagerEnabled tests whether the Alertmanager is enabled or not
// GIVEN a call to IsAlertmanagerEnabled
// WHEN the Alertmanager is explicitly enabled or disabled
// THEN return the value as expected in the enabled variable
func TestIsAlertmanagerEnabled(t *testing.T) {
	var tests = []struct {
		name         string
		cr           runtime.Object
		enabled      bool
		isErr        bool
		isVZv1alpha1 bool
	}{
		{
			"Alertmanager disabled when empty v1alpha1 CR",
			&vzapi.Verrazzano{},
			false,
			false,
			true,
		},
		{
			"Alertmanager disabled when when empty v1beta1 CR",
			&installv1beta1.Verrazzano{},
			false,
			false,
			false,
		},
		{
			"Alertmanager disabled whe Prometheus Operator component disabled, v1alpha1 CR",
			&vzapi.Verrazzano{Spec: vzapi.VerrazzanoSpec{Components: vzapi.ComponentSpec{PrometheusOperator: &vzapi.PrometheusOperatorComponent{Enabled: &falseValue}}}},
			false,
			false,
			true,
		},
		{
			"Alertmanager disabled whe Prometheus Operator component disabled, v1beta1 CR",
			&installv1beta1.Verrazzano{Spec: installv1beta1.VerrazzanoSpec{Components: installv1beta1.ComponentSpec{PrometheusOperator: &installv1beta1.PrometheusOperatorComponent{Enabled: &falseValue}}}},
			false,
			false,
			false,
		},
		{
			"Alertmanager disabled when overrides not specified on Prometheus Operator component, v1alpha1 CR",
			&vzapi.Verrazzano{Spec: vzapi.VerrazzanoSpec{Components: vzapi.ComponentSpec{PrometheusOperator: &vzapi.PrometheusOperatorComponent{}}}},
			false,
			false,
			true,
		},
		{
			"Alertmanager disabled when overrides not specified on Prometheus Operator component, v1beta1 CR",
			&installv1beta1.Verrazzano{Spec: installv1beta1.VerrazzanoSpec{Components: installv1beta1.ComponentSpec{PrometheusOperator: &installv1beta1.PrometheusOperatorComponent{}}}},
			false,
			false,
			false,
		},
		{
			"Alertmanager disabled when disabled in overrides specified on Prometheus Operator component, v1alpha1 CR",
			&vzapi.Verrazzano{Spec: vzapi.VerrazzanoSpec{Components: vzapi.ComponentSpec{PrometheusOperator: &vzapi.PrometheusOperatorComponent{
				InstallOverrides: vzapi.InstallOverrides{
					ValueOverrides: []vzapi.Overrides{
						{
							Values: &v1.JSON{
								Raw: []byte("{\"alertmanager\":{\"enabled\":false}}"),
							},
						},
					},
				}}}}},
			false,
			false,
			true,
		},
		{
			"Alertmanager disabled when disabled in overrides specified on Prometheus Operator component, v1beta1 CR",
			&installv1beta1.Verrazzano{Spec: installv1beta1.VerrazzanoSpec{Components: installv1beta1.ComponentSpec{PrometheusOperator: &installv1beta1.PrometheusOperatorComponent{
				InstallOverrides: installv1beta1.InstallOverrides{
					ValueOverrides: []installv1beta1.Overrides{
						{
							Values: &v1.JSON{
								Raw: []byte("{\"alertmanager\":{\"enabled\":false}}"),
							},
						},
					},
				},
			}}}},
			false,
			false,
			false,
		},
		{
			"Alertmanager disabled when empty overrides specified on Prometheus Operator component, v1alpha1 CR",
			&vzapi.Verrazzano{Spec: vzapi.VerrazzanoSpec{Components: vzapi.ComponentSpec{PrometheusOperator: &vzapi.PrometheusOperatorComponent{
				InstallOverrides: vzapi.InstallOverrides{
					ValueOverrides: []vzapi.Overrides{
						{
							Values: &v1.JSON{
								Raw: []byte(""),
							},
						},
					},
				}}}}},
			false,
			false,
			true,
		},
		{
			"Alertmanager disabled when empty overrides specified on Prometheus Operator component, v1beta1 CR",
			&installv1beta1.Verrazzano{Spec: installv1beta1.VerrazzanoSpec{Components: installv1beta1.ComponentSpec{PrometheusOperator: &installv1beta1.PrometheusOperatorComponent{
				InstallOverrides: installv1beta1.InstallOverrides{
					ValueOverrides: []installv1beta1.Overrides{
						{
							Values: &v1.JSON{
								Raw: []byte(""),
							},
						},
					},
				},
			}}}},
			false,
			false,
			false,
		},
		{
			"Alertmanager enabled when enabled in overrides specified on Prometheus Operator component, v1alpha1 CR",
			&vzapi.Verrazzano{Spec: vzapi.VerrazzanoSpec{Components: vzapi.ComponentSpec{PrometheusOperator: &vzapi.PrometheusOperatorComponent{
				InstallOverrides: vzapi.InstallOverrides{
					ValueOverrides: []vzapi.Overrides{
						{
							Values: &v1.JSON{
								Raw: []byte("{\"alertmanager\":{\"enabled\":true}}"),
							},
						},
					},
				}}}}},
			true,
			false,
			true,
		},
		{
			"Alertmanager enabled when enabled in overrides specified on Prometheus Operator component, v1beta1 CR",
			&installv1beta1.Verrazzano{Spec: installv1beta1.VerrazzanoSpec{Components: installv1beta1.ComponentSpec{PrometheusOperator: &installv1beta1.PrometheusOperatorComponent{
				InstallOverrides: installv1beta1.InstallOverrides{
					ValueOverrides: []installv1beta1.Overrides{
						{
							Values: &v1.JSON{
								Raw: []byte("{\"alertmanager\":{\"enabled\":true}}"),
							},
						},
					},
				},
			}}}},
			true,
			false,
			false,
		},
	}
	for _, tt := range tests {
		t.Run(tt.name, func(t *testing.T) {
			var result bool
			var err error
			if tt.isVZv1alpha1 {
				result, err = IsAlertmanagerEnabled(tt.cr, spi.NewFakeContext(nil, tt.cr.(*vzapi.Verrazzano), nil, false))
			} else {
				result, err = IsAlertmanagerEnabled(tt.cr, spi.NewFakeContext(nil, nil, tt.cr.(*installv1beta1.Verrazzano), false))
			}

			assert.Equal(t, tt.isErr, err != nil)
			assert.Equal(t, tt.enabled, result)
		})
	}
}

<<<<<<< HEAD
// TestIsOpenSearchOperatorEnabled tests whether the OpenSearchOperator is enabled or not
// GIVEN a call to IsOpenSearchOperatorEnabled
// WHEN OpenSearchOperator is explicitly enabled or disabled
// THEN return the value as expected in the enabled variable
func TestIsOpenSearchOperatorEnabled(t *testing.T) {
	asserts := assert.New(t)
	asserts.True(IsOpenSearchOperatorEnabled(nil))
	asserts.True(IsOpenSearchOperatorEnabled(&vzapi.Verrazzano{Spec: vzapi.VerrazzanoSpec{}}))
	asserts.True(IsOpenSearchOperatorEnabled(
		&vzapi.Verrazzano{Spec: vzapi.VerrazzanoSpec{
			Components: vzapi.ComponentSpec{
				OpenSearchOperator: &vzapi.OpenSearchOperatorComponent{},
			},
		}}))
	asserts.True(IsOpenSearchOperatorEnabled(
		&vzapi.Verrazzano{Spec: vzapi.VerrazzanoSpec{
			Components: vzapi.ComponentSpec{
				OpenSearchOperator: &vzapi.OpenSearchOperatorComponent{
=======
// TestIsDexEnabled tests the IsDexEnabled function
// GIVEN a call to IsDexEnabled
//
//	THEN the value of the enabled flag is returned if present, false otherwise (disabled by default)
func TestIsDexEnabled(t *testing.T) {
	asserts := assert.New(t)
	asserts.False(IsDexEnabled(nil))
	asserts.False(IsDexEnabled(&vzapi.Verrazzano{Spec: vzapi.VerrazzanoSpec{}}))
	asserts.False(IsDexEnabled(
		&vzapi.Verrazzano{Spec: vzapi.VerrazzanoSpec{
			Components: vzapi.ComponentSpec{
				Dex: &vzapi.DexComponent{},
			},
		}}))
	asserts.True(IsDexEnabled(
		&vzapi.Verrazzano{Spec: vzapi.VerrazzanoSpec{
			Components: vzapi.ComponentSpec{
				Dex: &vzapi.DexComponent{
>>>>>>> 9a2846d3
					Enabled: &trueValue,
				},
			},
		}}))
<<<<<<< HEAD
	asserts.False(IsOpenSearchOperatorEnabled(
		&vzapi.Verrazzano{Spec: vzapi.VerrazzanoSpec{
			Components: vzapi.ComponentSpec{
				OpenSearchOperator: &vzapi.OpenSearchOperatorComponent{
=======
	asserts.False(IsDexEnabled(
		&vzapi.Verrazzano{Spec: vzapi.VerrazzanoSpec{
			Components: vzapi.ComponentSpec{
				Dex: &vzapi.DexComponent{
>>>>>>> 9a2846d3
					Enabled: &falseValue,
				},
			},
		}}))
}<|MERGE_RESOLUTION|>--- conflicted
+++ resolved
@@ -2107,7 +2107,38 @@
 	}
 }
 
-<<<<<<< HEAD
+// TestIsDexEnabled tests the IsDexEnabled function
+// GIVEN a call to IsDexEnabled
+//
+//	THEN the value of the enabled flag is returned if present, false otherwise (disabled by default)
+func TestIsDexEnabled(t *testing.T) {
+	asserts := assert.New(t)
+	asserts.False(IsDexEnabled(nil))
+	asserts.False(IsDexEnabled(&vzapi.Verrazzano{Spec: vzapi.VerrazzanoSpec{}}))
+	asserts.False(IsDexEnabled(
+		&vzapi.Verrazzano{Spec: vzapi.VerrazzanoSpec{
+			Components: vzapi.ComponentSpec{
+				Dex: &vzapi.DexComponent{},
+			},
+		}}))
+	asserts.True(IsDexEnabled(
+		&vzapi.Verrazzano{Spec: vzapi.VerrazzanoSpec{
+			Components: vzapi.ComponentSpec{
+				Dex: &vzapi.DexComponent{
+					Enabled: &trueValue,
+				},
+			},
+		}}))
+	asserts.False(IsDexEnabled(
+		&vzapi.Verrazzano{Spec: vzapi.VerrazzanoSpec{
+			Components: vzapi.ComponentSpec{
+				Dex: &vzapi.DexComponent{
+					Enabled: &falseValue,
+				},
+			},
+		}}))
+}
+
 // TestIsOpenSearchOperatorEnabled tests whether the OpenSearchOperator is enabled or not
 // GIVEN a call to IsOpenSearchOperatorEnabled
 // WHEN OpenSearchOperator is explicitly enabled or disabled
@@ -2126,41 +2157,14 @@
 		&vzapi.Verrazzano{Spec: vzapi.VerrazzanoSpec{
 			Components: vzapi.ComponentSpec{
 				OpenSearchOperator: &vzapi.OpenSearchOperatorComponent{
-=======
-// TestIsDexEnabled tests the IsDexEnabled function
-// GIVEN a call to IsDexEnabled
-//
-//	THEN the value of the enabled flag is returned if present, false otherwise (disabled by default)
-func TestIsDexEnabled(t *testing.T) {
-	asserts := assert.New(t)
-	asserts.False(IsDexEnabled(nil))
-	asserts.False(IsDexEnabled(&vzapi.Verrazzano{Spec: vzapi.VerrazzanoSpec{}}))
-	asserts.False(IsDexEnabled(
-		&vzapi.Verrazzano{Spec: vzapi.VerrazzanoSpec{
-			Components: vzapi.ComponentSpec{
-				Dex: &vzapi.DexComponent{},
-			},
-		}}))
-	asserts.True(IsDexEnabled(
-		&vzapi.Verrazzano{Spec: vzapi.VerrazzanoSpec{
-			Components: vzapi.ComponentSpec{
-				Dex: &vzapi.DexComponent{
->>>>>>> 9a2846d3
-					Enabled: &trueValue,
-				},
-			},
-		}}))
-<<<<<<< HEAD
+					Enabled: &trueValue,
+				},
+			},
+		}}))
 	asserts.False(IsOpenSearchOperatorEnabled(
 		&vzapi.Verrazzano{Spec: vzapi.VerrazzanoSpec{
 			Components: vzapi.ComponentSpec{
 				OpenSearchOperator: &vzapi.OpenSearchOperatorComponent{
-=======
-	asserts.False(IsDexEnabled(
-		&vzapi.Verrazzano{Spec: vzapi.VerrazzanoSpec{
-			Components: vzapi.ComponentSpec{
-				Dex: &vzapi.DexComponent{
->>>>>>> 9a2846d3
 					Enabled: &falseValue,
 				},
 			},
