--- conflicted
+++ resolved
@@ -5,18 +5,13 @@
 
 import (
 	"fmt"
-<<<<<<< HEAD
-=======
 	"github.com/verrazzano/verrazzano/pkg/test/framework/metrics"
 	"go.uber.org/zap"
 	"reflect"
 	"time"
 
->>>>>>> 7f17ed29
 	"github.com/onsi/ginkgo/v2"
 	"github.com/verrazzano/verrazzano/tests/e2e/pkg"
-	"reflect"
-	"time"
 )
 
 // VzBeforeSuite - wrapper function for ginkgo BeforeSuite
