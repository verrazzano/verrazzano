--- conflicted
+++ resolved
@@ -20,14 +20,6 @@
 )
 
 const (
-<<<<<<< HEAD
-	Duration = "duration"
-	Started  = "started"
-	Status   = "status"
-	attempts = "attempts"
-	test     = "test"
-	label    = "label"
-=======
 	Duration          = "duration"
 	Started           = "started"
 	Status            = "status"
@@ -39,7 +31,7 @@
 	CommitHash        = "commit_hash"
 	KubernetesVersion = "kubernetes_version"
 	TestEnv           = "test_env"
->>>>>>> b163919c
+	label             = "label"
 
 	MetricsIndex     = "metrics"
 	TestLogIndex     = "testlogs"
