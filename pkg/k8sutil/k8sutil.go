// Copyright (c) 2021, Oracle and/or its affiliates.
// Licensed under the Universal Permissive License v 1.0 as shown at https://oss.oracle.com/licenses/upl.

package k8sutil

import (
	"bytes"
	"context"
	"errors"
	"fmt"
<<<<<<< HEAD
	"go.uber.org/zap"
	"k8s.io/apimachinery/pkg/apis/meta/v1/unstructured"
=======
	v1 "k8s.io/api/core/v1"
	"k8s.io/client-go/kubernetes/scheme"
	"k8s.io/client-go/tools/remotecommand"
	"net/url"
>>>>>>> 0599d8d3
	"os"
	"path/filepath"
	"sigs.k8s.io/controller-runtime/pkg/client"
	"sigs.k8s.io/controller-runtime/pkg/controller/controllerutil"
	"sigs.k8s.io/yaml"

	istiov1alpha3 "istio.io/client-go/pkg/apis/networking/v1alpha3"
	istioClient "istio.io/client-go/pkg/clientset/versioned"
	metav1 "k8s.io/apimachinery/pkg/apis/meta/v1"
	"k8s.io/client-go/kubernetes"
	"k8s.io/client-go/rest"
	restclient "k8s.io/client-go/rest"
	"k8s.io/client-go/tools/clientcmd"
	"k8s.io/client-go/util/homedir"
)

// EnvVarKubeConfig Name of Environment Variable for KUBECONFIG
const EnvVarKubeConfig = "KUBECONFIG"

// EnvVarTestKubeConfig Name of Environment Variable for test KUBECONFIG
const EnvVarTestKubeConfig = "TEST_KUBECONFIG"

// GetKubeConfigLocation Helper function to obtain the default kubeConfig location
func GetKubeConfigLocation() (string, error) {
	if testKubeConfig := os.Getenv(EnvVarTestKubeConfig); len(testKubeConfig) > 0 {
		return testKubeConfig, nil
	}

	if kubeConfig := os.Getenv(EnvVarKubeConfig); len(kubeConfig) > 0 {
		return kubeConfig, nil
	}

	if home := homedir.HomeDir(); home != "" {
		return filepath.Join(home, ".kube", "config"), nil
	}

	return "", errors.New("unable to find kubeconfig")

}

// GetKubeConfigGivenPath GetKubeConfig will get the kubeconfig from the given kubeconfigPath
func GetKubeConfigGivenPath(kubeconfigPath string) (*restclient.Config, error) {
	return buildKubeConfig(kubeconfigPath)
}

func buildKubeConfig(kubeconfig string) (*restclient.Config, error) {
	return clientcmd.BuildConfigFromFlags("", kubeconfig)
}

// GetKubeConfig Returns kubeconfig from KUBECONFIG env var if set
// Else from default location ~/.kube/config
func GetKubeConfig() (*rest.Config, error) {
	var config *rest.Config
	kubeConfigLoc, err := GetKubeConfigLocation()
	if err != nil {
		return config, err
	}
	config, err = clientcmd.BuildConfigFromFlags("", kubeConfigLoc)
	return config, err
}

// GetKubernetesClientset returns the Kubernetes clientset for the cluster set in the environment
func GetKubernetesClientset() (*kubernetes.Clientset, error) {
	// use the current context in the kubeconfig
	var clientset *kubernetes.Clientset
	config, err := GetKubeConfig()
	if err != nil {
		return clientset, err
	}
	clientset, err = kubernetes.NewForConfig(config)
	return clientset, err
}

// GetIstioClientset returns the clientset object for Istio
func GetIstioClientset() (*istioClient.Clientset, error) {
	kubeConfigLoc, err := GetKubeConfigLocation()
	if err != nil {
		return nil, err
	}
	return GetIstioClientsetInCluster(kubeConfigLoc)
}

// GetIstioClientsetInCluster returns the clientset object for Istio
func GetIstioClientsetInCluster(kubeconfigPath string) (*istioClient.Clientset, error) {
	var cs *istioClient.Clientset
	kubeConfig, err := GetKubeConfigGivenPath(kubeconfigPath)
	if err != nil {
		return cs, err
	}
	cs, err = istioClient.NewForConfig(kubeConfig)
	return cs, err
}

// GetHostnameFromGateway returns the host name from the application gateway that was
// created for the ApplicationConfiguration with name appConfigName from list of input gateways. If
// the input list of gateways is not provided, it is fetched from the kubernetes cluster
func GetHostnameFromGateway(namespace string, appConfigName string, gateways ...istiov1alpha3.Gateway) (string, error) {
	var config string
	kubeConfigLoc, err := GetKubeConfigLocation()
	if err != nil {
		return config, err
	}
	return GetHostnameFromGatewayInCluster(namespace, appConfigName, kubeConfigLoc, gateways...)
}

// GetHostnameFromGatewayInCluster returns the host name from the application gateway that was
// created for the ApplicationConfiguration with name appConfigName from list of input gateways. If
// the input list of gateways is not provided, it is fetched from the kubernetes cluster
func GetHostnameFromGatewayInCluster(namespace string, appConfigName string, kubeconfigPath string, gateways ...istiov1alpha3.Gateway) (string, error) {
	if len(gateways) == 0 {
		cs, err := GetIstioClientsetInCluster(kubeconfigPath)
		if err != nil {
			fmt.Printf("Could not get istio clientset: %v", err)
			return "", err
		}

		gatewayList, err := cs.NetworkingV1alpha3().Gateways(namespace).List(context.TODO(), metav1.ListOptions{})
		if err != nil {
			fmt.Printf("Could not list application ingress gateways: %v", err)
			return "", err
		}

		gateways = gatewayList.Items
	}

	// if an optional appConfigName is provided, construct the gateway name from the namespace and
	// appConfigName and look for that specific gateway, otherwise just use the first gateway
	gatewayName := ""
	if len(appConfigName) > 0 {
		gatewayName = fmt.Sprintf("%s-%s-gw", namespace, appConfigName)
	}

	for _, gateway := range gateways {
		if len(gatewayName) > 0 && gatewayName != gateway.ObjectMeta.Name {
			continue
		}

		fmt.Printf("Found an app ingress gateway with name: %s\n", gateway.ObjectMeta.Name)
		if len(gateway.Spec.Servers) > 0 && len(gateway.Spec.Servers[0].Hosts) > 0 {
			return gateway.Spec.Servers[0].Hosts[0], nil
		}
	}

	// this can happen if the app gateway has not been created yet, the caller should
	// keep retrying and eventually we should get a gateway with a host
	fmt.Printf("Could not find host in application ingress gateways in namespace: %s\n", namespace)
	return "", nil
}

<<<<<<< HEAD
//ApplyCRDYaml persists the CRD YAML files in a given directory to Kubernetes
func ApplyCRDYaml(log *zap.SugaredLogger, c client.Client, path string, excludedFileNames []string) ([]string, error) {
	var err error

	isExcludedFile := func(name string) bool {
		for _, fileName := range excludedFileNames {
			if name == fileName {
				return true
			}
		}
		return false
	}

	filesApplied := []string{}
	files, err := os.ReadDir(path)
	if err != nil {
		log.Error(err, "Unable to list files in directory")
		return filesApplied, err
	}
	for _, file := range files {
		if isExcludedFile(file.Name()) {
			continue
		}
		u := &unstructured.Unstructured{Object: map[string]interface{}{}}
		yamlBytes, err := os.ReadFile(path + "/" + file.Name())
		if err != nil {
			log.Error(err, "Unable to read file")
			return filesApplied, err
		}
		// Note that we can only unmarshal one document at a time, any remaining bytes are lost after the '---'.
		// If you have multiple documents in a file, you must separate that file into multiple files,
		// one for each document.
		err = yaml.Unmarshal(yamlBytes, u)
		if err != nil {
			log.Error(err, "Unable to unmarshal yaml")
			return filesApplied, err
		}
		if u.GetKind() == "CustomResourceDefinition" {
			specCopy, _, err := unstructured.NestedFieldCopy(u.Object, "spec")
			if err != nil {
				log.Error(err, "Unable to make a copy of the spec")
				return filesApplied, err
			}

			_, err = controllerutil.CreateOrUpdate(context.TODO(), c, u, func() error {
				return unstructured.SetNestedField(u.Object, specCopy, "spec")
			})
			if err != nil {
				log.Error(err, "Unable persist object to kubernetes")
				return filesApplied, err
			}
			filesApplied = append(filesApplied, file.Name())
		}
	}
	return filesApplied, nil
=======
// NewPodExecutor is to be overridden during unit tests
var NewPodExecutor = remotecommand.NewSPDYExecutor

// FakePodSTDOUT can be used to output arbitrary strings during unit testing
var FakePodSTDOUT = ""

//NewFakePodExecutor should be used instead of remotecommand.NewSPDYExecutor in unit tests
func NewFakePodExecutor(config *rest.Config, method string, url *url.URL) (remotecommand.Executor, error) {
	return &fakeExecutor{method: method, url: url}, nil
}

// fakeExecutor is for unit testing
type fakeExecutor struct {
	method string
	url    *url.URL
}

// Stream on a fakeExecutor sets stdout to FakePodSTDOUT
func (f *fakeExecutor) Stream(options remotecommand.StreamOptions) error {
	if options.Stdout != nil {
		buf := new(bytes.Buffer)
		buf.WriteString(FakePodSTDOUT)
		if _, err := options.Stdout.Write(buf.Bytes()); err != nil {
			return err
		}
	}
	return nil
}

//ExecPod runs a remote command a pod, returning the stdout and stderr of the command.
func ExecPod(cfg *rest.Config, restClient rest.Interface, pod *v1.Pod, container string, command []string) (string, string, error) {
	stdout := &bytes.Buffer{}
	stderr := &bytes.Buffer{}
	request := restClient.
		Post().
		Namespace(pod.Namespace).
		Resource("pods").
		Name(pod.Name).
		SubResource("exec").
		VersionedParams(&v1.PodExecOptions{
			Container: container,
			Command:   command,
			Stdin:     false,
			Stdout:    true,
			Stderr:    true,
			TTY:       true,
		}, scheme.ParameterCodec)
	executor, err := NewPodExecutor(cfg, "POST", request.URL())
	if err != nil {
		return "", "", err
	}
	err = executor.Stream(remotecommand.StreamOptions{
		Stdout: stdout,
		Stderr: stderr,
	})
	if err != nil {
		return "", "", fmt.Errorf("error running command %s on %v/%v: %v", command, pod.Namespace, pod.Name, err)
	}

	return stdout.String(), stderr.String(), nil
>>>>>>> 0599d8d3
}<|MERGE_RESOLUTION|>--- conflicted
+++ resolved
@@ -8,15 +8,12 @@
 	"context"
 	"errors"
 	"fmt"
-<<<<<<< HEAD
 	"go.uber.org/zap"
 	"k8s.io/apimachinery/pkg/apis/meta/v1/unstructured"
-=======
 	v1 "k8s.io/api/core/v1"
 	"k8s.io/client-go/kubernetes/scheme"
 	"k8s.io/client-go/tools/remotecommand"
 	"net/url"
->>>>>>> 0599d8d3
 	"os"
 	"path/filepath"
 	"sigs.k8s.io/controller-runtime/pkg/client"
@@ -166,7 +163,6 @@
 	return "", nil
 }
 
-<<<<<<< HEAD
 //ApplyCRDYaml persists the CRD YAML files in a given directory to Kubernetes
 func ApplyCRDYaml(log *zap.SugaredLogger, c client.Client, path string, excludedFileNames []string) ([]string, error) {
 	var err error
@@ -222,7 +218,8 @@
 		}
 	}
 	return filesApplied, nil
-=======
+}
+
 // NewPodExecutor is to be overridden during unit tests
 var NewPodExecutor = remotecommand.NewSPDYExecutor
 
@@ -283,5 +280,4 @@
 	}
 
 	return stdout.String(), stderr.String(), nil
->>>>>>> 0599d8d3
 }