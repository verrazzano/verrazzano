--- conflicted
+++ resolved
@@ -18,11 +18,8 @@
 	v1 "k8s.io/api/core/v1"
 	networkingv1 "k8s.io/api/networking/v1"
 	metav1 "k8s.io/apimachinery/pkg/apis/meta/v1"
-<<<<<<< HEAD
 	"k8s.io/apimachinery/pkg/types"
-=======
 	"k8s.io/client-go/dynamic"
->>>>>>> 98b08728
 	"k8s.io/client-go/kubernetes"
 	"k8s.io/client-go/kubernetes/scheme"
 	corev1 "k8s.io/client-go/kubernetes/typed/core/v1"
@@ -326,7 +323,15 @@
 	return kubeClient, err
 }
 
-<<<<<<< HEAD
+// GetDynamicClientInCluster returns a dynamic client needed to access Unstructured data
+func GetDynamicClientInCluster(kubeconfigPath string) (dynamic.Interface, error) {
+	config, err := GetKubeConfigGivenPath(kubeconfigPath)
+	if err != nil {
+		return nil, err
+	}
+	return dynamic.NewForConfig(config)
+}
+
 // GetHostFromIngress returns the url for an Ingress
 func GetURLForIngress(client client.Client, name string, namespace string) (string, error) {
 	var ingress = &networkingv1.Ingress{}
@@ -335,13 +340,4 @@
 		return "", fmt.Errorf("unable to fetch ingress %s/%s, %v", name, namespace, err)
 	}
 	return fmt.Sprintf("https://%s", ingress.Spec.Rules[0].Host), nil
-=======
-// GetDynamicClientInCluster returns a dynamic client needed to access Unstructured data
-func GetDynamicClientInCluster(kubeconfigPath string) (dynamic.Interface, error) {
-	config, err := GetKubeConfigGivenPath(kubeconfigPath)
-	if err != nil {
-		return nil, err
-	}
-	return dynamic.NewForConfig(config)
->>>>>>> 98b08728
 }