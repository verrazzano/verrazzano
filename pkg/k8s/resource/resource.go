--- conflicted
+++ resolved
@@ -31,8 +31,6 @@
 		return r.Log.ErrorfNewErr("Failed to delete the resource of type %s, named %s/%s: %v", kind, r.Object.GetNamespace(), r.Object.GetName(), err)
 	} else if err == nil {
 		r.Log.Oncef("Successfully deleted %s %s/%s", kind, r.Object.GetNamespace(), r.Object.GetName())
-<<<<<<< HEAD
-=======
 	}
 	return nil
 }
@@ -52,7 +50,6 @@
 				return r.Log.ErrorfNewErr("Failed to update the resource of type %s, named %s/%s: %v", kind, r.Object.GetNamespace(), r.Object.GetName(), err)
 			}
 		}
->>>>>>> db141812
 	}
 	return nil
 }