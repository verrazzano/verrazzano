// Copyright (c) 2022, Oracle and/or its affiliates.
// Licensed under the Universal Permissive License v 1.0 as shown at https://oss.oracle.com/licenses/upl.

package resource

import (
	"context"
	"github.com/verrazzano/verrazzano/pkg/log/vzlog"
	"k8s.io/apimachinery/pkg/api/errors"
	"k8s.io/apimachinery/pkg/types"
	"sigs.k8s.io/controller-runtime/pkg/client"
)

type Resource struct {
	Namespace string
	Name      string
	Client    client.Client
	Object    client.Object
	Log       vzlog.VerrazzanoLogger
}

// Delete deletes a resource if it exists, not found error is ignored
func (r Resource) Delete() error {
	r.Object.SetName(r.Name)
	r.Object.SetNamespace(r.Namespace)
	err := r.Client.Delete(context.TODO(), r.Object)
	if client.IgnoreNotFound(err) != nil {
<<<<<<< HEAD
		return r.Log.ErrorfNewErr("Failed to delete the %s %s/%s: %v", r.Object.GetObjectKind().GroupVersionKind().Kind, r.Object.GetNamespace(), r.Object.GetName(), err)
	} else if err == nil {
		r.Log.Oncef("Successfully deleted %s %s/%s", r.Object.GetObjectKind().GroupVersionKind().Kind, r.Object.GetNamespace(), r.Object.GetName())
	}
	return nil
}

// RemoveFinalizers remove all finalizers from a resource
func (r Resource) RemoveFinalizers() error {
	err := r.Client.Get(context.TODO(), types.NamespacedName{Namespace: r.Namespace, Name: r.Name}, r.Object)
	if err != nil && !errors.IsNotFound(err) {
		return r.Log.ErrorfNewErr("Failed to get the resource of type %s, named %s/%s: %v", r.Object.GetObjectKind().GroupVersionKind().Kind, r.Object.GetNamespace(), r.Object.GetName(), err)
=======
		return r.Log.ErrorfNewErr("Failed to delete the resource of type %s, named %s/%s: %v", r.Object.GetObjectKind(), r.Object.GetNamespace(), r.Object.GetName(), err)
>>>>>>> 30c34fb8
	} else if err == nil {
		r.Object.SetFinalizers([]string{})
		err = r.Client.Update(context.TODO(), r.Object)
		if err != nil {
			return r.Log.ErrorfNewErr("Failed to update the resource of type %s, named %s/%s: %v", r.Object.GetObjectKind().GroupVersionKind().Kind, r.Object.GetNamespace(), r.Object.GetName(), err)
		}
	}
	return nil
}<|MERGE_RESOLUTION|>--- conflicted
+++ resolved
@@ -5,6 +5,8 @@
 
 import (
 	"context"
+	"reflect"
+
 	"github.com/verrazzano/verrazzano/pkg/log/vzlog"
 	"k8s.io/apimachinery/pkg/api/errors"
 	"k8s.io/apimachinery/pkg/types"
@@ -23,29 +25,29 @@
 func (r Resource) Delete() error {
 	r.Object.SetName(r.Name)
 	r.Object.SetNamespace(r.Namespace)
+	val := reflect.ValueOf(r.Object)
+	kind := val.Elem().Type().Name()
 	err := r.Client.Delete(context.TODO(), r.Object)
 	if client.IgnoreNotFound(err) != nil {
-<<<<<<< HEAD
-		return r.Log.ErrorfNewErr("Failed to delete the %s %s/%s: %v", r.Object.GetObjectKind().GroupVersionKind().Kind, r.Object.GetNamespace(), r.Object.GetName(), err)
+		return r.Log.ErrorfNewErr("Failed to delete the resource of type %s, named %s/%s: %v", kind, r.Object.GetNamespace(), r.Object.GetName(), err)
 	} else if err == nil {
-		r.Log.Oncef("Successfully deleted %s %s/%s", r.Object.GetObjectKind().GroupVersionKind().Kind, r.Object.GetNamespace(), r.Object.GetName())
+		r.Log.Oncef("Successfully deleted %s %s/%s", kind, r.Object.GetNamespace(), r.Object.GetName())
 	}
 	return nil
 }
 
 // RemoveFinalizers remove all finalizers from a resource
 func (r Resource) RemoveFinalizers() error {
+	val := reflect.ValueOf(r.Object)
+	kind := val.Elem().Type().Name()
 	err := r.Client.Get(context.TODO(), types.NamespacedName{Namespace: r.Namespace, Name: r.Name}, r.Object)
 	if err != nil && !errors.IsNotFound(err) {
-		return r.Log.ErrorfNewErr("Failed to get the resource of type %s, named %s/%s: %v", r.Object.GetObjectKind().GroupVersionKind().Kind, r.Object.GetNamespace(), r.Object.GetName(), err)
-=======
-		return r.Log.ErrorfNewErr("Failed to delete the resource of type %s, named %s/%s: %v", r.Object.GetObjectKind(), r.Object.GetNamespace(), r.Object.GetName(), err)
->>>>>>> 30c34fb8
+		return r.Log.ErrorfNewErr("Failed to get the resource of type %s, named %s/%s: %v", kind, r.Object.GetNamespace(), r.Object.GetName(), err)
 	} else if err == nil {
 		r.Object.SetFinalizers([]string{})
 		err = r.Client.Update(context.TODO(), r.Object)
 		if err != nil {
-			return r.Log.ErrorfNewErr("Failed to update the resource of type %s, named %s/%s: %v", r.Object.GetObjectKind().GroupVersionKind().Kind, r.Object.GetNamespace(), r.Object.GetName(), err)
+			return r.Log.ErrorfNewErr("Failed to update the resource of type %s, named %s/%s: %v", kind, r.Object.GetNamespace(), r.Object.GetName(), err)
 		}
 	}
 	return nil
