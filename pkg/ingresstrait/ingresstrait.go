// Copyright (c) 2023, Oracle and/or its affiliates.
// Licensed under the Universal Permissive License v 1.0 as shown at https://oss.oracle.com/licenses/upl.

package ingresstrait

import (
	"context"
	"fmt"
	vzapi "github.com/verrazzano/verrazzano/application-operator/apis/oam/v1alpha1"
	corev1 "k8s.io/api/core/v1"
	k8net "k8s.io/api/networking/v1"
	"k8s.io/apimachinery/pkg/types"
	"sigs.k8s.io/controller-runtime/pkg/client"
	"strings"
)

<<<<<<< HEAD
func CoallateAllHostsForTrait(cli client.Client, trait *vzapi.IngressTrait, appName string, appNamespace string) ([]string, error) {
	allHosts := []string{}
	var err error
	for _, rule := range trait.Spec.Rules {
		if allHosts, err = CreateHostsFromIngressTraitRule(cli, rule, trait, appName, appNamespace, allHosts...); err != nil {
=======
func CoallateAllHostsForTrait(trait *vzapi.IngressTrait, appName string, appNamespace string) ([]string, error) {
	allHosts := []string{}
	var err error
	for _, rule := range trait.Spec.Rules {
		if allHosts, err = CreateHostsFromIngressTraitRule(rule, trait, appName, appNamespace, allHosts...); err != nil {
>>>>>>> df80c468
			print(err)
			return nil, err
		}
	}
	return allHosts, nil
}

<<<<<<< HEAD
func CreateHostsFromIngressTraitRule(cli client.Client, rule vzapi.IngressRule, trait *vzapi.IngressTrait, appName string, appNamespace string, toList ...string) ([]string, error) {
=======
func CreateHostsFromIngressTraitRule(rule vzapi.IngressRule, trait *vzapi.IngressTrait, appName string, appNamespace string, toList ...string) ([]string, error) {
>>>>>>> df80c468
	validHosts := toList
	useDefaultHost := true
	for _, h := range rule.Hosts {
		h = strings.TrimSpace(h)
		if _, hostAlreadyPresent := findHost(validHosts, h); hostAlreadyPresent {
			// Avoid duplicates
			useDefaultHost = false
			continue
		}
		// Ignore empty or wildcard hostname
		if len(h) == 0 || strings.Contains(h, "*") {
			continue
		}
		h = strings.ToLower(strings.TrimSpace(h))
		validHosts = append(validHosts, h)
		useDefaultHost = false
	}
	// Add done if a host was added to the host list
	if !useDefaultHost {
		return validHosts, nil
	}

	// Generate a default hostname

<<<<<<< HEAD
	hostName, err := buildAppFullyQualifiedHostName(cli, trait, appName, appNamespace)
=======
	hostName, err := buildAppFullyQualifiedHostName(trait, appName, appNamespace)
>>>>>>> df80c468
	if err != nil {
		return nil, err
	}
	// Only add the generated hostname if it doesn't exist in hte list
	if _, hostAlreadyPresent := findHost(validHosts, hostName); !hostAlreadyPresent {
		validHosts = append(validHosts, hostName)
	}
	return validHosts, nil
}

// buildAppFullyQualifiedHostName generates a DNS host name for the application using the following structure:
// <app>.<namespace>.<dns-subdomain>  where
//
//	app is the OAM application name
//	namespace is the namespace of the OAM application
//	dns-subdomain is The DNS subdomain name

<<<<<<< HEAD
func buildAppFullyQualifiedHostName(cli client.Client, trait *vzapi.IngressTrait, appName string, appNamespace string) (string, error) {

	domainName, err := buildNamespacedDomainName(cli, trait, appNamespace)
=======
func buildAppFullyQualifiedHostName(trait *vzapi.IngressTrait, appName string, appNamespace string) (string, error) {

	domainName, err := buildNamespacedDomainName(trait, appNamespace)
>>>>>>> df80c468
	if err != nil {
		return "", err
	}
	return fmt.Sprintf("%s.%s", appName, domainName), nil

}

// buildNamespacedDomainName generates a domain name for the application using the following structure:
// <namespace>.<dns-subdomain>  where
//
//	namespace is the namespace of the OAM application
//	dns-subdomain is The DNS subdomain name

<<<<<<< HEAD
func buildNamespacedDomainName(cli client.Client, trait *vzapi.IngressTrait, appNamespace string) (string, error) {
=======
func buildNamespacedDomainName(trait *vzapi.IngressTrait, appNamespace string) (string, error) {
>>>>>>> df80c468
	const externalDNSKey = "external-dns.alpha.kubernetes.io/target"
	const wildcardDomainKey = "verrazzano.io/dns.wildcard.domain"

	// Extract the domain name from the Verrazzano ingress
	ingress := k8net.Ingress{}
	err := cli.Get(context.TODO(), types.NamespacedName{Name: "verrazzano-ingress", Namespace: "verrazzano-system"}, &ingress)
	if err != nil {
		return "", err
	}
	externalDNSAnno, ok := ingress.Annotations[externalDNSKey]
	if !ok || len(externalDNSAnno) == 0 {
		return "", fmt.Errorf("Annotation %s missing from Verrazzano ingress, unable to generate DNS name", externalDNSKey)
	}

	domainArray := strings.SplitN(externalDNSAnno, ".", 2)
	domain := domainArray[0]
	if len(domainArray) >= 2 {
		domain = domainArray[1]
	}

	// Get the DNS wildcard domain from the annotation if it exist.  This annotation is only available
	// when the install is using DNS type wildcard (nip.io, sslip.io, etc.)
	suffix := ""
	wildcardDomainAnno, ok := ingress.Annotations[wildcardDomainKey]
	if ok {
		suffix = wildcardDomainAnno
	}

	// Build the domain name using Istio info
	if len(suffix) != 0 {
		domain, err = buildDomainNameForWildcard(cli, suffix)
		if err != nil {
			return "", err
		}
	}

	return fmt.Sprintf("%s.%s", appNamespace, domain), nil

}

// findHost searches for a host in the provided list. If found it will
// return it's key, otherwise it will return -1 and a bool of false.
func findHost(hosts []string, newHost string) (int, bool) {
	for i, host := range hosts {
		if strings.EqualFold(host, newHost) {
			return i, true
		}
	}
	return -1, false
}

// buildDomainNameForWildcard generates a domain name in the format of "<IP>.<wildcard-domain>"
// Get the IP from Istio resources
func buildDomainNameForWildcard(cli client.Reader, suffix string) (string, error) {
	istioIngressGateway := "istio-ingressgateway"
	istioSystemNamespace := "istio-system"
	istio := corev1.Service{}
	err := cli.Get(context.TODO(), types.NamespacedName{Name: istioIngressGateway, Namespace: istioSystemNamespace}, &istio)
	if err != nil {
		return "", err
	}
	var IP string
	if istio.Spec.Type == corev1.ServiceTypeLoadBalancer || istio.Spec.Type == corev1.ServiceTypeNodePort {
		if len(istio.Spec.ExternalIPs) > 0 {
			IP = istio.Spec.ExternalIPs[0]
		} else if len(istio.Status.LoadBalancer.Ingress) > 0 {
			IP = istio.Status.LoadBalancer.Ingress[0].IP
		} else {
			return "", fmt.Errorf("%s is missing loadbalancer IP", istioIngressGateway)
		}
	} else {
		return "", fmt.Errorf("unsupported service type %s for istio_ingress", string(istio.Spec.Type))
	}
	domain := IP + "." + suffix
	return domain, nil
}<|MERGE_RESOLUTION|>--- conflicted
+++ resolved
@@ -14,19 +14,13 @@
 	"strings"
 )
 
-<<<<<<< HEAD
+
 func CoallateAllHostsForTrait(cli client.Client, trait *vzapi.IngressTrait, appName string, appNamespace string) ([]string, error) {
 	allHosts := []string{}
 	var err error
 	for _, rule := range trait.Spec.Rules {
 		if allHosts, err = CreateHostsFromIngressTraitRule(cli, rule, trait, appName, appNamespace, allHosts...); err != nil {
-=======
-func CoallateAllHostsForTrait(trait *vzapi.IngressTrait, appName string, appNamespace string) ([]string, error) {
-	allHosts := []string{}
-	var err error
-	for _, rule := range trait.Spec.Rules {
-		if allHosts, err = CreateHostsFromIngressTraitRule(rule, trait, appName, appNamespace, allHosts...); err != nil {
->>>>>>> df80c468
+
 			print(err)
 			return nil, err
 		}
@@ -34,11 +28,9 @@
 	return allHosts, nil
 }
 
-<<<<<<< HEAD
+
 func CreateHostsFromIngressTraitRule(cli client.Client, rule vzapi.IngressRule, trait *vzapi.IngressTrait, appName string, appNamespace string, toList ...string) ([]string, error) {
-=======
-func CreateHostsFromIngressTraitRule(rule vzapi.IngressRule, trait *vzapi.IngressTrait, appName string, appNamespace string, toList ...string) ([]string, error) {
->>>>>>> df80c468
+
 	validHosts := toList
 	useDefaultHost := true
 	for _, h := range rule.Hosts {
@@ -63,11 +55,9 @@
 
 	// Generate a default hostname
 
-<<<<<<< HEAD
+
 	hostName, err := buildAppFullyQualifiedHostName(cli, trait, appName, appNamespace)
-=======
-	hostName, err := buildAppFullyQualifiedHostName(trait, appName, appNamespace)
->>>>>>> df80c468
+
 	if err != nil {
 		return nil, err
 	}
@@ -85,15 +75,11 @@
 //	namespace is the namespace of the OAM application
 //	dns-subdomain is The DNS subdomain name
 
-<<<<<<< HEAD
+
 func buildAppFullyQualifiedHostName(cli client.Client, trait *vzapi.IngressTrait, appName string, appNamespace string) (string, error) {
 
 	domainName, err := buildNamespacedDomainName(cli, trait, appNamespace)
-=======
-func buildAppFullyQualifiedHostName(trait *vzapi.IngressTrait, appName string, appNamespace string) (string, error) {
 
-	domainName, err := buildNamespacedDomainName(trait, appNamespace)
->>>>>>> df80c468
 	if err != nil {
 		return "", err
 	}
@@ -107,11 +93,9 @@
 //	namespace is the namespace of the OAM application
 //	dns-subdomain is The DNS subdomain name
 
-<<<<<<< HEAD
+
 func buildNamespacedDomainName(cli client.Client, trait *vzapi.IngressTrait, appNamespace string) (string, error) {
-=======
-func buildNamespacedDomainName(trait *vzapi.IngressTrait, appNamespace string) (string, error) {
->>>>>>> df80c468
+
 	const externalDNSKey = "external-dns.alpha.kubernetes.io/target"
 	const wildcardDomainKey = "verrazzano.io/dns.wildcard.domain"
 
