--- conflicted
+++ resolved
@@ -96,15 +96,10 @@
 }
 
 // NewRancherConfigForUser returns a populated RancherConfig struct that can be used to make calls to the Rancher API
-<<<<<<< HEAD
-func NewRancherConfigForUser(rdr client.Reader, username, password string, log vzlog.VerrazzanoLogger) (*RancherConfig, error) {
-	rc := &RancherConfig{BaseURL: "https://" + nginxIngressHostName}
+func NewRancherConfigForUser(rdr client.Reader, username, password, host string, log vzlog.VerrazzanoLogger) (*RancherConfig, error) {
+	rc := &RancherConfig{BaseURL: "https://" + host}
 	// Needed to populate userToken[] map
 	rc.User = username
-=======
-func NewRancherConfigForUser(rdr client.Reader, username, password, host string, log vzlog.VerrazzanoLogger) (*RancherConfig, error) {
-	rc := &RancherConfig{BaseURL: "https://" + host}
->>>>>>> 76927490
 
 	// Rancher host name is needed for TLS
 	log.Debug("Getting Rancher ingress host name")
