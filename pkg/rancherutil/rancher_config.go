--- conflicted
+++ resolved
@@ -156,8 +156,6 @@
 	delete(userToken, username)
 }
 
-<<<<<<< HEAD
-=======
 // DeleteStoredTokens clears the map of stored tokens.
 func DeleteStoredTokens() {
 	userLock.Lock()
@@ -165,7 +163,6 @@
 	userToken = make(map[string]string)
 }
 
->>>>>>> 6d279ae7
 // getRancherIngressHostname gets the Rancher ingress host name. This is used to set the host for TLS.
 func getRancherIngressHostname(rdr client.Reader) (string, error) {
 	ingress := &k8net.Ingress{}
