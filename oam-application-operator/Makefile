# Copyright (C) 2020, 2021, Oracle and/or its affiliates.
# Licensed under the Universal Permissive License v 1.0 as shown at https://oss.oracle.com/licenses/upl.

NAME:=verrazzano-application-operator
REPO_NAME:=verrazzano-application-operator


TIMESTAMP := $(shell date -u +%Y%m%d%H%M%S)
DOCKER_IMAGE_NAME ?= ${NAME}-dev
DOCKER_IMAGE_TAG ?= local-$(shell git rev-parse --short HEAD)-${TIMESTAMP}

CREATE_LATEST_TAG=0

CRD_OPTIONS ?= "crd:crdVersions=v1"

ifeq ($(MAKECMDGOALS),$(filter $(MAKECMDGOALS),docker-push push-tag))
	ifndef DOCKER_REPO
		$(error DOCKER_REPO must be defined as the name of the Docker repository where image will be pushed)
	endif
	ifndef DOCKER_NAMESPACE
		$(error DOCKER_NAMESPACE must be defined as the name of the Docker namespace where image will be pushed)
	endif
	DOCKER_IMAGE_FULLNAME = ${DOCKER_REPO}/${DOCKER_NAMESPACE}/${DOCKER_IMAGE_NAME}
endif

OPERATOR_VERSION = ${DOCKER_IMAGE_TAG}
ifdef RELEASE_VERSION
	OPERATOR_VERSION = ${RELEASE_VERSION}
endif
ifndef RELEASE_BRANCH
	RELEASE_BRANCH=$(shell git rev-parse --abbrev-ref HEAD)
endif

DIST_DIR:=dist
K8S_NAMESPACE:=default
WATCH_NAMESPACE:=
EXTRA_PARAMS=
INTEG_RUN_ID=
ENV_NAME=verrazzano-application-operator
GO ?= CGO_ENABLED=0 GO111MODULE=on GOPRIVATE=github.com/verrazzano go
GO_LDFLAGS ?= -extldflags -static -X main.buildVersion=${BUILDVERSION} -X main.buildDate=${BUILDDATE}
CRD_PATH=config/crd/bases

.PHONY: build
<<<<<<< HEAD
build:
=======
build: go-fmt go-vet
>>>>>>> 3be882fd
	go build -o bin/manager main.go

# Run against the configured Kubernetes cluster in ~/.kube/config
.PHONY: run
run:
	# To enable webhooks: $(GO) run main.go --kubeconfig=${KUBECONFIG} --cert-dir=build/webhook-certs
	$(GO) run main.go --kubeconfig=${KUBECONFIG} --enable-webhooks=false --metrics-addr=localhost:0

# Install CRDs into a cluster
.PHONY: install-crds
install-crds: manifests
	kustomize build config/crd | kubectl apply -f -

# Uninstall CRDs from a cluster
.PHONY: uninstall-crds
uninstall-crds: manifests
	kustomize build config/crd | kubectl delete -f -

.PHONY: check
check: go-fmt go-vet go-ineffassign go-lint

# Generate manifests e.g. CRD, RBAC etc.
.PHONY: manifests
manifests: go-mod controller-gen
	$(CONTROLLER_GEN) $(CRD_OPTIONS) rbac:roleName=manager-role webhook paths="./..." output:crd:artifacts:config=config/crd/bases
	# Add copyright headers to the kubebuildr generated CRDs
	./hack/add-crd-header.sh
	# Add copyright headers to the kubebuildr generated manifests
	./hack/add-yml-header.sh config/webhook/manifests.yaml

# Generate code
.PHONY: generate
generate: controller-gen
	$(CONTROLLER_GEN) object:headerFile="hack/boilerplate.go.txt" paths="./..."

# find or download controller-gen
# download controller-gen if necessary
.PHONY: controller-gen
controller-gen:
ifeq (, $(shell command -v controller-gen))
	@{ \
	set -e ;\
	CONTROLLER_GEN_TMP_DIR=$$(mktemp -d) ;\
	cd $$CONTROLLER_GEN_TMP_DIR ;\
	go mod init tmp ;\
	go get sigs.k8s.io/controller-tools/cmd/controller-gen@v0.2.5 ;\
	rm -rf $$CONTROLLER_GEN_TMP_DIR ;\
	}
CONTROLLER_GEN=$(GOBIN)/controller-gen
else
CONTROLLER_GEN=$(shell command -v controller-gen)
endif

# Generate mocks
.PHONY: mock-gen
mock-gen:
	mockgen -destination=mocks/controller_client_mock.go -package=mocks -copyright_file=hack/boilerplate.go.txt sigs.k8s.io/controller-runtime/pkg/client Client,StatusWriter
	mockgen -destination=mocks/controller_manager_mock.go -package=mocks -copyright_file=hack/boilerplate.go.txt sigs.k8s.io/controller-runtime Manager
	mockgen -destination=mocks/logging_scope_handler_mock.go -package=mocks -copyright_file=hack/boilerplate.go.txt gitlab-odx.oracledx.com/verrazzano/verrazzano-application-operator/controllers/loggingscope Handler
	mockgen -destination=controllers/loggingscope/fluentd_mock.go -package=loggingscope -copyright_file=hack/boilerplate.go.txt gitlab-odx.oracledx.com/verrazzano/verrazzano-application-operator/controllers/loggingscope FluentdManager

#
# Go build related tasks
#
.PHONY: go-build
go-build:
	$(GO) build \
		-ldflags "${GO_LDFLAGS}" \
		-o out/$(shell uname)_$(shell uname -m)/verrazzano-application-operator \
		main.go

.PHONY: go-build-linux
go-build-linux:
	GOOS=linux GOARCH=amd64 $(GO) build \
		-ldflags "${GO_LDFLAGS}" \
		-o out/linux_amd64/verrazzano-application-operator \
		main.go

.PHONY: go-install
go-install:
	$(GO) install

.PHONY: go-fmt
go-fmt:
	gofmt -s -e -d $(shell find . -name "*.go" | grep -v /vendor/ | grep -v /pkg/assets/) > error.txt
	if [ -s error.txt ]; then\
		cat error.txt;\
		rm error.txt;\
		exit 1;\
	fi
	rm error.txt

.PHONY: go-vet
go-vet:
	$(GO) vet $(shell go list ./... | grep -v github.com/verrazzano/verrazzano-application-operator/pkg/assets)

.PHONY: go-lint
go-lint:
	$(GO) get -u golang.org/x/lint/golint
	golint -set_exit_status $(shell go list ./... | grep -v github.com/verrazzano/verrazzano-application-operator/pkg/assets)

.PHONY: go-ineffassign
go-ineffassign:
	$(GO) get -u github.com/gordonklaus/ineffassign
	ineffassign $(shell go list ./...)

.PHONY: go-mod
go-mod:
	$(GO) mod tidy
	$(GO) mod vendor

#
# Docker-related tasks
#
.PHONY: docker-clean
docker-clean:
	rm -rf ${DIST_DIR}

.PHONY: docker-build
<<<<<<< HEAD
docker-build:
=======
docker-build: go-build-linux
>>>>>>> 3be882fd
	docker build --pull \
		-t ${DOCKER_IMAGE_NAME}:${DOCKER_IMAGE_TAG} .

.PHONY: docker-push
docker-push: docker-build
	docker tag ${DOCKER_IMAGE_NAME}:${DOCKER_IMAGE_TAG} ${DOCKER_IMAGE_FULLNAME}:${DOCKER_IMAGE_TAG}
	docker push ${DOCKER_IMAGE_FULLNAME}:${DOCKER_IMAGE_TAG}

	if [ "${CREATE_LATEST_TAG}" == "1" ]; then \
		docker tag ${DOCKER_IMAGE_NAME}:${DOCKER_IMAGE_TAG} ${DOCKER_IMAGE_FULLNAME}:latest; \
		docker push ${DOCKER_IMAGE_FULLNAME}:latest; \
	fi

#
# Test-related tasks
#
.PHONY: unit-test
unit-test: go-install
	$(GO) test -v ./apis/... ./controllers/... ./internal/...

.PHONY: coverage
coverage: unit-test
	./build/scripts/coverage.sh html

#
# Test-related tasks
#
CLUSTER_NAME = verrazzano
VERRAZZANO_NS = verrazzano-system
DEPLOY = deploy
OPERATOR_SETUP = test/operatorsetup
OAM_RUNTIME_IMAGE="ghcr.io/verrazzano/oam-kubernetes-runtime:v0.3.0"

# These exports are needed for the install.sh
export KUBECONFIG=${HOME}/.kube/config
export VERRAZZANO_KUBECONFIG=${HOME}/.kube/config
export VERRAZZANO_APP_OP_IMAGE=${DOCKER_IMAGE_NAME}:${DOCKER_IMAGE_TAG}

.PHONY: integ-test
integ-test: create-cluster
	echo 'Load Docker image for the OAM runtime...'
	docker pull ${OAM_RUNTIME_IMAGE}
	kind load docker-image --name ${CLUSTER_NAME} ${OAM_RUNTIME_IMAGE}

	echo 'Load Docker image for the Verrazzano application operator...'
	kind load docker-image --name ${CLUSTER_NAME} ${DOCKER_IMAGE_NAME}:${DOCKER_IMAGE_TAG}

	echo 'Install OAM runtime and Verrazzano application operator...'
	installer/install.sh

	echo 'Run tests...'
	ginkgo -v --keepGoing -cover test/integ/...

.PHONY: create-cluster
create-cluster:
ifdef JENKINS_URL
	./build/scripts/cleanup.sh ${CLUSTER_NAME}
endif
	echo 'Create cluster...'
	HTTP_PROXY="" HTTPS_PROXY="" http_proxy="" https_proxy="" time kind create cluster -v 1 \
		--name ${CLUSTER_NAME} \
		--wait 5m \
		--config=test/kind-config.yaml
	kubectl config set-context kind-${CLUSTER_NAME}
ifdef JENKINS_URL
	# Get the ip address of the container running the kube apiserver
	# and update the kubeconfig file to point to that address, instead of localhost
	sed -i -e "s|127.0.0.1.*|`docker inspect ${CLUSTER_NAME}-control-plane | jq '.[].NetworkSettings.IPAddress' | sed 's/"//g'`:6443|g" ${HOME}/.kube/config
	cat ${HOME}/.kube/config | grep server
endif

.PHONY: delete-cluster
delete-cluster:
	kind delete cluster --name ${CLUSTER_NAME}

#
# Kubernetes-related tasks
#
.PHONY: push-tag
push-tag:
	PUBLISH_TAG="${DOCKER_IMAGE_TAG}"; \
	echo "Tagging and pushing image ${DOCKER_IMAGE_FULLNAME}:$$PUBLISH_TAG"; \
	docker pull "${DOCKER_IMAGE_FULLNAME}:${DOCKER_IMAGE_TAG}"; \
	docker tag "${DOCKER_IMAGE_FULLNAME}:${DOCKER_IMAGE_TAG}" "${DOCKER_IMAGE_FULLNAME}:$$PUBLISH_TAG"; \
	docker push "${DOCKER_IMAGE_FULLNAME}:$$PUBLISH_TAG"<|MERGE_RESOLUTION|>--- conflicted
+++ resolved
@@ -42,11 +42,7 @@
 CRD_PATH=config/crd/bases
 
 .PHONY: build
-<<<<<<< HEAD
-build:
-=======
 build: go-fmt go-vet
->>>>>>> 3be882fd
 	go build -o bin/manager main.go
 
 # Run against the configured Kubernetes cluster in ~/.kube/config
@@ -166,11 +162,7 @@
 	rm -rf ${DIST_DIR}
 
 .PHONY: docker-build
-<<<<<<< HEAD
-docker-build:
-=======
 docker-build: go-build-linux
->>>>>>> 3be882fd
 	docker build --pull \
 		-t ${DOCKER_IMAGE_NAME}:${DOCKER_IMAGE_TAG} .
 
